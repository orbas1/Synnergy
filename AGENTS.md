--- conflicted
+++ resolved
@@ -214,13 +214,10 @@
 interfaces such as the wallet, explorer and various marketplaces. These
 projects are designed for web hosting and will evolve alongside the core
 modules.
-<<<<<<< HEAD
 Recent work added an Express-based backend and modular Bootstrap frontend for the token-creation-tool GUI.
 Further expanded the token-creation-tool with a TokenFactory contract, new API routes and a token list component.
-=======
 - Explorer GUI implemented with backend server `cmd/explorer` and sample
   smart contract `explorer_utils.sol`.
->>>>>>> 57f191ce
 
 These upgrades will require corresponding tests and documentation.  Contributors are encouraged to propose additional improvements as they work through the stages.
 
