--- conflicted
+++ resolved
@@ -120,20 +120,6 @@
 25. **Stage 25** – Final pass through documentation and ensure all tests pass.
 
 ## CLI Files
-<<<<<<< HEAD
-1. [ ] ai.go
-2. [ ] amm.go
-3. [ ] authority_node.go
-4. [ ] charity_pool.go
-5. [ ] coin.go
-6. [ ] compliance.go
-7. [ ] consensus.go
-8. [ ] contracts.go
-9. [ ] cross_chain.go
-10. [x] data.go
-11. [x] fault_tolerance.go
-12. [x] governance.go
-=======
 1. [x] ai.go
 2. [x] amm.go
 3. [x] authority_node.go
@@ -143,10 +129,9 @@
 7. [x] consensus.go
 8. [x] contracts.go
 9. [x] cross_chain.go
-10. [ ] data.go
-11. [ ] fault_tolerance.go
-12. [ ] governance.go
->>>>>>> 231fb6c3
+10. [x] data.go
+11. [x] fault_tolerance.go
+12. [x] governance.go
 13. [ ] green_technology.go
 14. [ ] index.go
 15. [ ] ledger.go
