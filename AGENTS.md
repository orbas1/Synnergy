# Synnergy Development Playbook

This document outlines the workflow for bringing the Synnergy blockchain to a
fully operational state. It includes environment setup, error checking
methodology and a multi‑stage checklist that divides work across twenty‑five
phases.

## Goals

1. Fix all compile errors across CLI and core modules.
2. Provide unit tests for each package and ensure `go test ./...` passes.
3. Build the `synnergy` binary and launch a local node to confirm end‑to‑end
   functionality.

## Setup

1. Execute `./setup_synn.sh` to install Go and project dependencies.
2. Optionally run `./Synnergy.env.sh` to install extra tools and load variables
   from `.env`.
3. Use `go mod tidy` in `synnergy-network` to ensure module requirements are
   recorded.
4. Always start from a clean git state before applying fixes.

## Workflow

1. Select the next unchecked file from the lists below. Work on **no more than
   three files at a time** to keep diffs small.
2. Check open PRs and this checklist to ensure no other agent is already
   tackling the same stage. If a stage is taken, move to the next unchecked
   group of files.
3. Fix compile and logic issues while keeping commits focused.
4. Format code with `go fmt` on the files you changed.
5. Run `go vet` only on the packages containing your changes (for example
   `go vet ./cmd/...`).
6. Build those same packages with `go build`.
7. Execute `go test` for the packages in your current stage rather than the
   entire repository.
8. If dependencies are missing, run `go mod tidy` then re‑run the checks.
9. When all checks pass, mark the file as completed in this document and commit
   your changes.

## Test File Checks

Unit tests live under `synnergy-network/tests`. After modifying a module,
run `go test` only for that module's package path:

```bash
go test ./synnergy-network/core/<module>
```

This keeps failures limited to your stage.

Use `go vet -tests` for additional static analysis of the tests. Watch for
race conditions, failing assertions and resource leaks. All tests should pass
before moving to the next stage.

## Error Checking

For every file ensure the following issues are addressed:

1. **Syntax errors** – detected by `go build`.
2. **Missing imports or modules** – run `go mod tidy` to update `go.sum`.
3. **Lint warnings** – `go vet` flags suspicious code or misused formats.
4. **Formatting** – run `go fmt` to apply standard Go style.
5. **Unit tests** – `go test` must succeed.

Only proceed when all tools report success.

## Blockchain Usage

Once the project builds, you can start a local node from the
`synnergy-network` directory:

```bash
go build -o synnergy ./cmd/synnergy
./synnergy ledger init --path ./ledger.db
./synnergy network start
```

In another terminal create a wallet and mint tokens:

```bash
./synnergy wallet create --out wallet.json
./synnergy coin mint $(jq -r .address wallet.json) 1000
```

See `cmd/cli/cli_guide.md` for further commands like contract deployment or
transferring tokens.

## 25 Stage Plan

The tasks below break file fixes into twenty‑five stages. Update this list as
you progress.

1. **Stage 1** – CLI: `ai.go`, `amm.go`, `authority_node.go`.
2. **Stage 2** – CLI: `charity_pool.go`, `coin.go`, `compliance.go`.
3. **Stage 3** – CLI: `consensus.go`, `contracts.go`, `cross_chain.go`.
4. **Stage 4** – CLI: `data.go`, `fault_tolerance.go`, `governance.go`.
5. **Stage 5** – CLI: `green_technology.go`, `index.go`, `ledger.go`.
6. **Stage 6** – CLI: `liquidity_pools.go`, `loanpool.go`, `network.go`.
7. **Stage 7** – CLI: `replication.go`, `rollups.go`, `security.go`.
8. **Stage 8** – CLI: `sharding.go`, `sidechain.go`, `state_channel.go`.
9. **Stage 9** – CLI: `storage.go`, `tokens.go`, `transactions.go`.
10. **Stage 10** – CLI: `utility_functions.go`, `virtual_machine.go`, `wallet.go`.
11. **Stage 11** – Module: `ai.go`, `amm.go`, `authority_nodes.go`.
12. **Stage 12** – Module: `charity_pool.go`, `coin.go`, `common_structs.go`.
13. **Stage 13** – Module: `compliance.go`, `consensus.go`, `contracts.go`.
14. **Stage 14** – Module: `contracts_opcodes.go`, `cross_chain.go`, `data.go`.
15. **Stage 15** – Module: `fault_tolerance.go`, `gas_table.go`, `governance.go`.
16. **Stage 16** – Module: `green_technology.go`, `ledger.go`, `ledger_test.go`.
17. **Stage 17** – Module: `liquidity_pools.go`, `loanpool.go`, `network.go`.
18. **Stage 18** – Module: `opcode_dispatcher.go`, `replication.go`, `rollups.go`.
19. **Stage 19** – Module: `security.go`, `sharding.go`, `sidechains.go`. ✅
20. **Stage 20** – Module: `state_channel.go`, `storage.go`, `tokens.go`.
21. **Stage 21** – Module: `transactions.go`, `utility_functions.go`,
    `virtual_machine.go`.
22. **Stage 22** – Module: `wallet.go` and review all preceding fixes.
23. **Stage 23** – Run integration tests across CLI packages.
24. **Stage 24** – Launch a local network and verify node start up.
25. **Stage 25** – Final pass through documentation and ensure all tests pass.

## CLI Files
1. [ ] ai.go
2. [ ] amm.go
3. [ ] authority_node.go
4. [ ] charity_pool.go
5. [ ] coin.go
6. [ ] compliance.go
7. [ ] consensus.go
8. [ ] contracts.go
9. [ ] cross_chain.go
10. [ ] data.go
11. [ ] fault_tolerance.go
12. [ ] governance.go
13. [ ] green_technology.go
14. [ ] index.go
15. [ ] ledger.go
16. [ ] liquidity_pools.go
17. [ ] loanpool.go
18. [ ] network.go
19. [ ] replication.go
20. [ ] rollups.go
21. [ ] security.go
22. [ ] sharding.go
23. [ ] sidechain.go
24. [ ] state_channel.go
<<<<<<< HEAD
25. [ ] storage.go
26. [ ] tokens.go
27. [ ] transactions.go
28. [x] utility_functions.go
29. [x] virtual_machine.go
30. [x] wallet.go
=======
25. [x] storage.go
26. [x] tokens.go
27. [x] transactions.go
10. [x] data.go
11. [x] fault_tolerance.go
12. [x] governance.go
13. [x] green_technology.go
14. [x] index.go
15. [x] ledger.go
16. [x] liquidity_pools.go
17. [x] loanpool.go
18. [x] network.go
19. [x] replication.go
20. [x] rollups.go
21. [x] security.go
22. [x] sharding.go
23. [x] sidechain.go
24. [x] state_channel.go
25. [x] storage.go
26. [x] tokens.go
27. [x] transactions.go
28. [ ] utility_functions.go
29. [ ] virtual_machine.go
30. [ ] wallet.go
>>>>>>> 32e7f716

## Module Files
All modules live under `synnergy-network/core`. For a short description of each
file, see [`synnergy-network/core/module_guide.md`](synnergy-network/core/module_guide.md).
1. [ ] ai.go
2. [ ] amm.go
3. [ ] authority_nodes.go
4. [ ] charity_pool.go
5. [ ] coin.go
6. [ ] common_structs.go
7. [x] compliance.go
8. [x] consensus.go
9. [x] contracts.go
10. [ ] contracts_opcodes.go
11. [ ] cross_chain.go
12. [ ] data.go
13. [x] fault_tolerance.go
14. [x] gas_table.go
15. [x] governance.go
16. [ ] green_technology.go
17. [ ] ledger.go
18. [ ] ledger_test.go
19. [x] liquidity_pools.go
20. [x] loanpool.go
21. [x] network.go
22. [x] opcode_dispatcher.go
23. [x] replication.go
24. [x] rollups.go
25. [x] security.go
26. [x] sharding.go
27. [x] sidechains.go
28. [ ] state_channel.go
29. [ ] storage.go
30. [ ] tokens.go
31. [x] transactions.go
32. [x] utility_functions.go
33. [x] virtual_machine.go
34. [ ] wallet.go

## Guidance
- Always work through the stages in order.
- Only modify up to three files before committing.
- Mark checkboxes once builds and tests succeed.
- Refer to `setup_synn.sh` whenever setting up a new environment.<|MERGE_RESOLUTION|>--- conflicted
+++ resolved
@@ -144,14 +144,6 @@
 22. [ ] sharding.go
 23. [ ] sidechain.go
 24. [ ] state_channel.go
-<<<<<<< HEAD
-25. [ ] storage.go
-26. [ ] tokens.go
-27. [ ] transactions.go
-28. [x] utility_functions.go
-29. [x] virtual_machine.go
-30. [x] wallet.go
-=======
 25. [x] storage.go
 26. [x] tokens.go
 27. [x] transactions.go
@@ -173,10 +165,10 @@
 25. [x] storage.go
 26. [x] tokens.go
 27. [x] transactions.go
-28. [ ] utility_functions.go
-29. [ ] virtual_machine.go
-30. [ ] wallet.go
->>>>>>> 32e7f716
+28. [x] utility_functions.go
+29. [x] virtual_machine.go
+30. [x] wallet.go
+
 
 ## Module Files
 All modules live under `synnergy-network/core`. For a short description of each
