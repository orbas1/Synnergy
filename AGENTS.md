--- conflicted
+++ resolved
@@ -153,20 +153,6 @@
 16. [ ] liquidity_pools.go
 17. [ ] loanpool.go
 18. [ ] network.go
-<<<<<<< HEAD
-19. [ ] replication.go
-20. [ ] rollups.go
-21. [ ] security.go
-22. [ ] sharding.go
-23. [ ] sidechain.go
-24. [ ] state_channel.go
-25. [ ] storage.go
-26. [ ] tokens.go
-27. [ ] transactions.go
-28. [x] utility_functions.go
-29. [x] virtual_machine.go
-30. [x] wallet.go
-=======
 19. [x] replication.go
 20. [x] rollups.go
 21. [x] security.go
@@ -198,7 +184,6 @@
 29. [x] virtual_machine.go
 30. [x] wallet.go
 
->>>>>>> bbec8e65
 
 ## Module Files
 All modules live under `synnergy-network/core`. For a short description of each
