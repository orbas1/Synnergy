# Synnergy Enterprise Development Playbook

Synnergy Network is an experimental blockchain written in Go. This repository hosts the command line utilities, core modules and example smart contracts used to simulate a full network.  This document serves as the primary guide for contributors.  It explains how to set up the environment, the workflow for staged development and the current status of every package.  It also records future work needed to transform the prototype into a production‑ready platform.

## Repository Overview

```
./setup_synn.sh          # Minimal bootstrap script for building the CLI
./Synnergy.env.sh        # Full environment setup and dependency installer
synnergy-network/        # Go modules, commands and smart contracts
  cmd/                   # CLI source code and convenience scripts
  core/                  # Core blockchain modules
  tests/                 # Unit tests for the core packages
  WHITEPAPER.md          # Project vision and design goals
  README.md              # Build and usage instructions
```

Use `module_guide.md` under `synnergy-network/core` for a summary of each module.

## Environment Setup

1. Run `./setup_synn.sh` to install Go and fetch module dependencies.
2. Optionally execute `./Synnergy.env.sh` to install additional tools and load variables from `.env`.  This script also downloads Go modules and sets up `$GOPATH`.
3. After either script completes, enter the `synnergy-network` directory and run `go mod tidy` to ensure all dependencies are present.
4. Always start from a clean git state before beginning work on a new stage.

## Standard Workflow

1. Pick the next unchecked file from the stage lists below.  Work on **no more than three files at a time** to keep pull requests focused.
2. Verify no other open PR covers the same stage.  If it does, move to the next available stage.
3. Fix compile or logic errors in the selected files.
4. Run `go fmt` on all modified Go files.
5. Run `go vet` and `go build` only on the packages containing your changes, for example `go vet ./cmd/...`.
6. Execute `go test` for those same packages.  Unit tests live in `synnergy-network/tests` and can be invoked with `go test ./synnergy-network/core/<module>`.
7. If `go vet`, `go build` or `go test` fail due to missing dependencies, run `go mod tidy` and retry.
8. When all checks pass, update the checkboxes in this document and commit your changes.

### Using the CLI

Once the CLI builds successfully you can start a local node:

```bash
cd synnergy-network
go build -o synnergy ./cmd/synnergy
./synnergy ledger init --path ./ledger.db
./synnergy network start
```

In another terminal you may create a wallet and mint coins for testing:

```bash
./synnergy wallet create --out wallet.json
./synnergy coin mint $(jq -r .address wallet.json) 1000
```

Additional commands such as contract deployment or token transfers are documented in `cmd/cli/cli_guide.md`.

## Staged Implementation Plan

Development is divided into twenty‑five stages to keep the effort manageable.  Complete each stage in order, marking the checkboxes when the associated files compile and their tests pass.

1. **Stage 1** – CLI: `ai.go`, `amm.go`, `authority_node.go`
2. **Stage 2** – CLI: `charity_pool.go`, `coin.go`, `compliance.go`
3. **Stage 3** – CLI: `consensus.go`, `contracts.go`, `cross_chain.go`
4. **Stage 4** – CLI: `data.go`, `fault_tolerance.go`, `governance.go`
5. **Stage 5** – CLI: `green_technology.go`, `index.go`, `ledger.go`
6. **Stage 6** – CLI: `liquidity_pools.go`, `loanpool.go`, `network.go` ✅
7. **Stage 7** – CLI: `replication.go`, `rollups.go`, `security.go` ✅
8. **Stage 8** – CLI: `sharding.go`, `sidechain.go`, `state_channel.go` ✅
9. **Stage 9** – CLI: `storage.go`, `tokens.go`, `transactions.go` ✅
10. **Stage 10** – CLI: `utility_functions.go`, `virtual_machine.go`, `wallet.go` ✅
11. **Stage 11** – Core: `ai.go`, `amm.go`, `authority_nodes.go`
12. **Stage 12** – Core: `charity_pool.go`, `coin.go`, `common_structs.go`
13. **Stage 13** – Core: `compliance.go`, `consensus.go`, `contracts.go`
14. **Stage 14** – Core: `contracts_opcodes.go`, `cross_chain.go`, `data.go` ✅
15. **Stage 15** – Core: `fault_tolerance.go`, `gas_table.go`, `governance.go` ✅
16. **Stage 16** – Core: `green_technology.go`, `ledger.go`, `ledger_test.go` ✅
17. **Stage 17** – Core: `liquidity_pools.go`, `loanpool.go`, `network.go` ✅
18. **Stage 18** – Core: `opcode_dispatcher.go`, `replication.go`, `rollups.go` ✅
19. **Stage 19** – Core: `security.go`, `sharding.go`, `sidechains.go` ✅
20. **Stage 20** – Core: `state_channel.go`, `storage.go`, `tokens.go` ✅
21. **Stage 21** – Core: `transactions.go`, `utility_functions.go`, `virtual_machine.go` ✅
22. **Stage 22** – Core: `wallet.go` and review prior fixes ✅
23. **Stage 23** – Run integration tests across CLI packages
24. **Stage 24** – Launch a local network and verify node startup
25. **Stage 25** – Final pass through documentation and ensure all tests pass

## CLI Files Checklist

- [x] ai.go
- [x] amm.go
- [x] authority_node.go
- [x] charity_pool.go
- [x] coin.go
- [x] compliance.go
- [x] consensus.go
- [x] contracts.go
- [x] cross_chain.go
- [x] data.go
- [x] fault_tolerance.go
- [x] governance.go
- [x] green_technology.go
- [x] index.go
- [x] ledger.go
- [x] liquidity_pools.go
- [x] loanpool.go
- [x] network.go
- [x] replication.go
- [x] rollups.go
- [x] security.go
- [x] sharding.go
- [x] sidechain.go
- [x] state_channel.go
- [x] storage.go
- [x] tokens.go
- [x] transactions.go
- [x] utility_functions.go
- [x] virtual_machine.go
- [x] wallet.go

## Core Module Checklist

All modules reside under `synnergy-network/core`.  The `module_guide.md` file in that directory explains their responsibilities in detail.

- [x] ai.go
- [x] amm.go
- [x] authority_nodes.go
- [x] charity_pool.go
- [x] coin.go
- [x] common_structs.go
- [x] compliance.go
- [x] consensus.go
- [x] contracts.go
- [x] contracts_opcodes.go
- [x] cross_chain.go
- [x] data.go
- [x] fault_tolerance.go
- [x] gas_table.go
- [x] governance.go
- [x] green_technology.go
- [x] ledger.go
- [x] ledger_test.go
- [x] liquidity_pools.go
- [x] loanpool.go
- [x] network.go
- [x] opcode_dispatcher.go
- [x] replication.go
- [x] rollups.go
- [x] security.go
- [x] sharding.go
- [x] sidechains.go
- [x] state_channel.go
- [x] storage.go
- [x] tokens.go
- [x] transactions.go
- [x] utility_functions.go
- [x] virtual_machine.go
- [x] wallet.go

## Guidance and Tips

- Always work through the stages sequentially and keep your pull requests small.
- Modify no more than three files at once to reduce merge conflicts.
- Run formatting and tests as described in the workflow section before committing.
- Refer to `setup_synn.sh` for a quick environment bootstrap and `Synnergy.env.sh` for a more complete tool chain.
- Stub helpers are provided in `core/helpers.go`:
  - `core.InitLedger` and `core.CurrentLedger` manage a shared ledger instance.
  - `core.InitAuthoritySet` and `core.CurrentAuthoritySet` manage validator info.
  - `core.NewTFStubClient` returns a no‑op AI gRPC client for development.
  - `core.NewFlatGasCalculator` provides a simple gas model for tests and CLI prototypes.

## Upgrade Roadmap

The current code base is a functional prototype.  The following additions would help move the project toward a production‑ready blockchain:

### Missing Bash Scripts

- `faucet_fund.sh` – automate funding test accounts from a faucet service
- `dao_vote.sh` – submit DAO proposals and cast votes
- `marketplace_list.sh` – list items for sale in a decentralized marketplace
- `storage_marketplace_pin.sh` – interface with the storage marketplace module
- `loanpool_apply.sh` – submit a loan application transaction
- `authority_apply.sh` – request validator or authority node status

### Desired Smart Contracts

- **Faucet Contract** – simple token dispenser with rate limiting
- **DAO Governance Contract** – on‑chain voting and proposal execution
- **Marketplace Contract** – buy and sell digital goods using SYNN tokens
 - **Storage Marketplace Contract** – pay for decentralized storage ✅
- **LoanPool Application Contract** – terms negotiation and repayment logic
- **Authority Node Application Contract** – stake tokens to join the validator set

### Additional Directories and Tools

- `cmd/faucet/` – CLI commands for interacting with the faucet service
- `cmd/dao/` – DAO management commands
- `cmd/marketplace/` – marketplace operations
- `cmd/storage_marketplace/` – storage trading commands
- `cmd/loanpool_apply/` – loan application utilities
- `cmd/authority_apply/` – validator application workflow
- `internal/` packages for shared utilities and cross‑package helpers
- `GUI/` – web interfaces for wallet management, explorers and marketplaces
  -   - `wallet/`, `explorer/`, `smart-contract-marketplace/`, `ai-marketplace/`,
     `storage-marketplace/`, `dao-explorer/`, `token-creation-tool/`,
     `dex-screener/`, `authority-node-index/`, `cross-chain-management/`
        - `cross-chain-management/` now offers a Bootstrap 5 dashboard with
          forms for bridge registration, relayer administration and opcode
          testing. The backend service (`cmd/xchainserver`) exposes REST routes
          with logging middleware and loads relayer config from `.env` or
          `cmd/config/crosschain.yaml`.
- `scripts/devnet_start.sh` for spinning up a multi‑node local network
- `scripts/benchmark.sh` for load and performance testing

### GUI Tasks

Frontend development lives under `synnergy-network/GUI`. Each subdirectory
contains a basic HTML page, a JavaScript stub and a README to bootstrap
interfaces such as the wallet, explorer and various marketplaces. These
projects are designed for web hosting and will evolve alongside the core
modules.
<<<<<<< HEAD
- Explorer GUI expanded with forms to query balances and transactions.
  Backend server `cmd/explorer` now exposes JSON APIs and uses
  `LedgerService`. Smart contracts demonstrate opcode usage via
  `explorer_utils.sol` and `ledger_inspector.sol`.
=======
Recent work added an Express-based backend and modular Bootstrap frontend for the token-creation-tool GUI.
Further expanded the token-creation-tool with a TokenFactory contract, new API routes and a token list component.
- Explorer GUI implemented with backend server `cmd/explorer` and sample
  smart contract `explorer_utils.sol`.
>>>>>>> e9b5417d

These upgrades will require corresponding tests and documentation.  Contributors are encouraged to propose additional improvements as they work through the stages.

**DAO Explorer** – Tailwind frontend served from Express with controllers,
services and smart contract bindings. Solidity contract now covers multiple
governance opcodes and backend can interact with it via ethers.js.


---

This playbook should be kept up to date as the project evolves.  Check off files as they are completed and add new tasks or modules to the roadmap so that future developers have a clear picture of the current status.

## Progress Log

- Added basic Express server and UI for the AI Marketplace under `GUI/ai-marketplace`.
- Implemented `AIServiceMarketplace` Solidity contract demonstrating use of opcode `VM_Transfer`.

\n### Recent Updates\n- Wallet GUI now includes a Go HTTP backend under `walletserver/` with REST routes and Bootstrap front-end.

\n## Progress\n- Added full NFT Marketplace GUI with backend service and Solidity contract.\n<|MERGE_RESOLUTION|>--- conflicted
+++ resolved
@@ -219,17 +219,11 @@
 interfaces such as the wallet, explorer and various marketplaces. These
 projects are designed for web hosting and will evolve alongside the core
 modules.
-<<<<<<< HEAD
 - Explorer GUI expanded with forms to query balances and transactions.
   Backend server `cmd/explorer` now exposes JSON APIs and uses
   `LedgerService`. Smart contracts demonstrate opcode usage via
   `explorer_utils.sol` and `ledger_inspector.sol`.
-=======
-Recent work added an Express-based backend and modular Bootstrap frontend for the token-creation-tool GUI.
-Further expanded the token-creation-tool with a TokenFactory contract, new API routes and a token list component.
-- Explorer GUI implemented with backend server `cmd/explorer` and sample
-  smart contract `explorer_utils.sol`.
->>>>>>> e9b5417d
+
 
 These upgrades will require corresponding tests and documentation.  Contributors are encouraged to propose additional improvements as they work through the stages.
 
