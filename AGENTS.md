--- conflicted
+++ resolved
@@ -129,23 +129,6 @@
 7. [ ] consensus.go
 8. [ ] contracts.go
 9. [ ] cross_chain.go
-<<<<<<< HEAD
-10. [ ] data.go
-11. [ ] fault_tolerance.go
-12. [ ] governance.go
-13. [ ] green_technology.go
-14. [ ] index.go
-15. [ ] ledger.go
-16. [ ] liquidity_pools.go
-17. [ ] loanpool.go
-18. [ ] network.go
-19. [ ] replication.go
-20. [ ] rollups.go
-21. [ ] security.go
-22. [x] sharding.go
-23. [x] sidechain.go
-24. [x] state_channel.go
-=======
 10. [x] data.go
 11. [x] fault_tolerance.go
 12. [x] governance.go
@@ -158,10 +141,9 @@
 19. [x] replication.go
 20. [x] rollups.go
 21. [x] security.go
-22. [ ] sharding.go
-23. [ ] sidechain.go
-24. [ ] state_channel.go
->>>>>>> 5f125eb1
+22. [x] sharding.go
+23. [x] sidechain.go
+24. [x] state_channel.go
 25. [ ] storage.go
 26. [ ] tokens.go
 27. [ ] transactions.go
