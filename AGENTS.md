# Synnergy Development Playbook

This document outlines the workflow for bringing the Synnergy blockchain to a
fully operational state. It includes environment setup, error checking
methodology and a multi‑stage checklist that divides work across twenty‑five
phases.

## Goals

1. Fix all compile errors across CLI and core modules.
2. Provide unit tests for each package and ensure `go test ./...` passes.
3. Build the `synnergy` binary and launch a local node to confirm end‑to‑end
   functionality.

## Setup

1. Execute `./setup_synn.sh` to install Go and project dependencies.
2. Optionally run `./Synnergy.env.sh` to install extra tools and load variables
   from `.env`.
3. Use `go mod tidy` in `synnergy-network` to ensure module requirements are
   recorded.
4. Always start from a clean git state before applying fixes.

## Workflow

1. Select the next unchecked file from the lists below. Work on **no more than
   three files at a time** to keep diffs small.
2. Check open PRs and this checklist to ensure no other agent is already
   tackling the same stage. If a stage is taken, move to the next unchecked
   group of files.
3. Fix compile and logic issues while keeping commits focused.
4. Format code with `go fmt` on the files you changed.
5. Run `go vet` only on the packages containing your changes (for example
   `go vet ./cmd/...`).
6. Build those same packages with `go build`.
7. Execute `go test` for the packages in your current stage rather than the
   entire repository.
8. If dependencies are missing, run `go mod tidy` then re‑run the checks.
9. When all checks pass, mark the file as completed in this document and commit
   your changes.

## Test File Checks

Unit tests live under `synnergy-network/tests`. After modifying a module,
run `go test` only for that module's package path:

```bash
go test ./synnergy-network/core/<module>
```

This keeps failures limited to your stage.

Use `go vet -tests` for additional static analysis of the tests. Watch for
race conditions, failing assertions and resource leaks. All tests should pass
before moving to the next stage.

## Error Checking

For every file ensure the following issues are addressed:

1. **Syntax errors** – detected by `go build`.
2. **Missing imports or modules** – run `go mod tidy` to update `go.sum`.
3. **Lint warnings** – `go vet` flags suspicious code or misused formats.
4. **Formatting** – run `go fmt` to apply standard Go style.
5. **Unit tests** – `go test` must succeed.

Only proceed when all tools report success.

## Blockchain Usage

Once the project builds, you can start a local node from the
`synnergy-network` directory:

```bash
go build -o synnergy ./cmd/synnergy
./synnergy ledger init --path ./ledger.db
./synnergy network start
```

In another terminal create a wallet and mint tokens:

```bash
./synnergy wallet create --out wallet.json
./synnergy coin mint $(jq -r .address wallet.json) 1000
```

See `cmd/cli/cli_guide.md` for further commands like contract deployment or
transferring tokens.

## 25 Stage Plan

The tasks below break file fixes into twenty‑five stages. Update this list as
you progress.

1. **Stage 1** – CLI: `ai.go`, `amm.go`, `authority_node.go`.
2. **Stage 2** – CLI: `charity_pool.go`, `coin.go`, `compliance.go`.
3. **Stage 3** – CLI: `consensus.go`, `contracts.go`, `cross_chain.go`.
4. **Stage 4** – CLI: `data.go`, `fault_tolerance.go`, `governance.go`.
5. **Stage 5** – CLI: `green_technology.go`, `index.go`, `ledger.go`.
6. **Stage 6** – CLI: `liquidity_pools.go`, `loanpool.go`, `network.go`.
7. **Stage 7** – CLI: `replication.go`, `rollups.go`, `security.go`.
8. **Stage 8** – CLI: `sharding.go`, `sidechain.go`, `state_channel.go`.
9. **Stage 9** – CLI: `storage.go`, `tokens.go`, `transactions.go`.
10. **Stage 10** – CLI: `utility_functions.go`, `virtual_machine.go`, `wallet.go`.
11. **Stage 11** – Module: `ai.go`, `amm.go`, `authority_nodes.go`.
12. **Stage 12** – Module: `charity_pool.go`, `coin.go`, `common_structs.go`.
13. **Stage 13** – Module: `compliance.go`, `consensus.go`, `contracts.go`.
14. **Stage 14** – Module: `contracts_opcodes.go`, `cross_chain.go`, `data.go`. ✅
15. **Stage 15** – Module: `fault_tolerance.go`, `gas_table.go`, `governance.go`.
16. **Stage 16** – Module: `green_technology.go`, `ledger.go`, `ledger_test.go`.
17. **Stage 17** – Module: `liquidity_pools.go`, `loanpool.go`, `network.go`.
18. **Stage 18** – Module: `opcode_dispatcher.go`, `replication.go`, `rollups.go`.
19. **Stage 19** – Module: `security.go`, `sharding.go`, `sidechains.go`. ✅
20. **Stage 20** – Module: `state_channel.go`, `storage.go`, `tokens.go`.
21. **Stage 21** – Module: `transactions.go`, `utility_functions.go`,
    `virtual_machine.go`.
22. **Stage 22** – Module: `wallet.go` and review all preceding fixes.
23. **Stage 23** – Run integration tests across CLI packages.
24. **Stage 24** – Launch a local network and verify node start up.
25. **Stage 25** – Final pass through documentation and ensure all tests pass.

## CLI Files
1. [x] ai.go
2. [x] amm.go
3. [x] authority_node.go
4. [x] charity_pool.go
5. [x] coin.go
6. [x] compliance.go
7. [ ] consensus.go
8. [ ] contracts.go
9. [ ] cross_chain.go
10. [ ] data.go
11. [ ] fault_tolerance.go
12. [ ] governance.go
13. [ ] green_technology.go
14. [ ] index.go
15. [ ] ledger.go
16. [ ] liquidity_pools.go
17. [ ] loanpool.go
18. [ ] network.go
19. [ ] replication.go
20. [ ] rollups.go
21. [ ] security.go
22. [ ] sharding.go
23. [ ] sidechain.go
24. [ ] state_channel.go
25. [x] storage.go
26. [x] tokens.go
27. [x] transactions.go
10. [x] data.go
11. [x] fault_tolerance.go
12. [x] governance.go
13. [x] green_technology.go
14. [x] index.go
15. [x] ledger.go
16. [x] liquidity_pools.go
17. [x] loanpool.go
18. [x] network.go
19. [x] replication.go
20. [x] rollups.go
21. [x] security.go
22. [x] sharding.go
23. [x] sidechain.go
24. [x] state_channel.go
25. [x] storage.go
26. [x] tokens.go
27. [x] transactions.go
28. [x] utility_functions.go
29. [x] virtual_machine.go
30. [x] wallet.go


## Module Files
All modules live under `synnergy-network/core`. For a short description of each
file, see [`synnergy-network/core/module_guide.md`](synnergy-network/core/module_guide.md).
1. [ ] ai.go
2. [ ] amm.go
3. [ ] authority_nodes.go
4. [ ] charity_pool.go
5. [ ] coin.go
6. [ ] common_structs.go
<<<<<<< HEAD
7. [ ] compliance.go
8. [ ] consensus.go
9. [ ] contracts.go
10. [ ] contracts_opcodes.go
11. [ ] cross_chain.go
12. [ ] data.go
13. [ ] fault_tolerance.go
14. [ ] gas_table.go
15. [ ] governance.go
16. [ ] green_technology.go
17. [ ] ledger.go
18. [ ] ledger_test.go
19. [x] liquidity_pools.go
20. [x] loanpool.go
21. [x] network.go
22. [ ] opcode_dispatcher.go
23. [ ] replication.go
24. [ ] rollups.go
25. [ ] security.go
26. [ ] sharding.go
27. [ ] sidechains.go
28. [ ] state_channel.go
29. [ ] storage.go
30. [ ] tokens.go
31. [ ] transactions.go
32. [ ] utility_functions.go
33. [ ] virtual_machine.go
=======
7. [x] compliance.go
8. [x] consensus.go
9. [x] contracts.go
10. [x] contracts_opcodes.go
11. [x] cross_chain.go
12. [x] data.go
13. [x] fault_tolerance.go
14. [x] gas_table.go
15. [x] governance.go
16. [x] green_technology.go
17. [x] ledger.go
18. [x] ledger_test.go
19. [x] liquidity_pools.go
20. [x] loanpool.go
21. [x] network.go
22. [x] opcode_dispatcher.go
23. [x] replication.go
24. [x] rollups.go
25. [x] security.go
26. [x] sharding.go
27. [x] sidechains.go
28. [x] state_channel.go
29. [x] storage.go
30. [x] tokens.go
31. [x] transactions.go
32. [x] utility_functions.go
33. [x] virtual_machine.go
>>>>>>> e8356d48
34. [ ] wallet.go

## Guidance
- Always work through the stages in order.
- Only modify up to three files before committing.
- Mark checkboxes once builds and tests succeed.
- Refer to `setup_synn.sh` whenever setting up a new environment.<|MERGE_RESOLUTION|>--- conflicted
+++ resolved
@@ -179,35 +179,6 @@
 4. [ ] charity_pool.go
 5. [ ] coin.go
 6. [ ] common_structs.go
-<<<<<<< HEAD
-7. [ ] compliance.go
-8. [ ] consensus.go
-9. [ ] contracts.go
-10. [ ] contracts_opcodes.go
-11. [ ] cross_chain.go
-12. [ ] data.go
-13. [ ] fault_tolerance.go
-14. [ ] gas_table.go
-15. [ ] governance.go
-16. [ ] green_technology.go
-17. [ ] ledger.go
-18. [ ] ledger_test.go
-19. [x] liquidity_pools.go
-20. [x] loanpool.go
-21. [x] network.go
-22. [ ] opcode_dispatcher.go
-23. [ ] replication.go
-24. [ ] rollups.go
-25. [ ] security.go
-26. [ ] sharding.go
-27. [ ] sidechains.go
-28. [ ] state_channel.go
-29. [ ] storage.go
-30. [ ] tokens.go
-31. [ ] transactions.go
-32. [ ] utility_functions.go
-33. [ ] virtual_machine.go
-=======
 7. [x] compliance.go
 8. [x] consensus.go
 9. [x] contracts.go
@@ -235,7 +206,6 @@
 31. [x] transactions.go
 32. [x] utility_functions.go
 33. [x] virtual_machine.go
->>>>>>> e8356d48
 34. [ ] wallet.go
 
 ## Guidance
