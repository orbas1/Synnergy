--- conflicted
+++ resolved
@@ -194,21 +194,12 @@
 19. [x] liquidity_pools.go
 20. [x] loanpool.go
 21. [x] network.go
-<<<<<<< HEAD
-22. [ ] opcode_dispatcher.go
-23. [ ] replication.go
-24. [ ] rollups.go
-25. [ ] security.go
-26. [ ] sharding.go
-27. [ ] sidechains.go
-=======
 22. [x] opcode_dispatcher.go
 23. [x] replication.go
 24. [x] rollups.go
 25. [x] security.go
 26. [x] sharding.go
 27. [x] sidechains.go
->>>>>>> de62e26f
 28. [ ] state_channel.go
 29. [ ] storage.go
 30. [ ] tokens.go
