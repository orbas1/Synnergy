--- conflicted
+++ resolved
@@ -153,20 +153,6 @@
 16. [ ] liquidity_pools.go
 17. [ ] loanpool.go
 18. [ ] network.go
-<<<<<<< HEAD
-19. [ ] replication.go
-20. [ ] rollups.go
-21. [ ] security.go
-22. [ ] sharding.go
-23. [ ] sidechain.go
-24. [ ] state_channel.go
-25. [x] storage.go
-26. [x] tokens.go
-27. [x] transactions.go
-28. [ ] utility_functions.go
-29. [ ] virtual_machine.go
-30. [ ] wallet.go
-=======
 19. [x] replication.go
 20. [x] rollups.go
 21. [x] security.go
@@ -198,7 +184,6 @@
 29. [x] virtual_machine.go
 30. [x] wallet.go
 
->>>>>>> 779abd6f
 
 ## Module Files
 All modules live under `synnergy-network/core`. For a short description of each
