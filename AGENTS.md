# Synnergy Development Playbook

This document outlines the workflow for bringing the Synnergy blockchain to a
fully operational state. It includes environment setup, error checking
methodology and a multi‑stage checklist that divides work across twenty‑five
phases.

## Goals

1. Fix all compile errors across CLI and core modules.
2. Provide unit tests for each package and ensure `go test ./...` passes.
3. Build the `synnergy` binary and launch a local node to confirm end‑to‑end
   functionality.

## Setup

1. Execute `./setup_synn.sh` to install Go and project dependencies.
2. Optionally run `./Synnergy.env.sh` to install extra tools and load variables
   from `.env`.
3. Use `go mod tidy` in `synnergy-network` to ensure module requirements are
   recorded.
4. Always start from a clean git state before applying fixes.

## Workflow

1. Select the next unchecked file from the lists below. Work on **no more than
   three files at a time** to keep diffs small.
2. Check open PRs and this checklist to ensure no other agent is already
   tackling the same stage. If a stage is taken, move to the next unchecked
   group of files.
3. Fix compile and logic issues while keeping commits focused.
4. Format code with `go fmt` on the files you changed.
5. Run `go vet` only on the packages containing your changes (for example
   `go vet ./cmd/...`).
6. Build those same packages with `go build`.
7. Execute `go test` for the packages in your current stage rather than the
   entire repository.
8. If dependencies are missing, run `go mod tidy` then re‑run the checks.
9. When all checks pass, mark the file as completed in this document and commit
   your changes.

## Test File Checks

Unit tests live under `synnergy-network/tests`. After modifying a module,
run `go test` only for that module's package path:

```bash
go test ./synnergy-network/core/<module>
```

This keeps failures limited to your stage.

Use `go vet -tests` for additional static analysis of the tests. Watch for
race conditions, failing assertions and resource leaks. All tests should pass
before moving to the next stage.

## Error Checking

For every file ensure the following issues are addressed:

1. **Syntax errors** – detected by `go build`.
2. **Missing imports or modules** – run `go mod tidy` to update `go.sum`.
3. **Lint warnings** – `go vet` flags suspicious code or misused formats.
4. **Formatting** – run `go fmt` to apply standard Go style.
5. **Unit tests** – `go test` must succeed.

Only proceed when all tools report success.

## Blockchain Usage

Once the project builds, you can start a local node from the
`synnergy-network` directory:

```bash
go build -o synnergy ./cmd/synnergy
./synnergy ledger init --path ./ledger.db
./synnergy network start
```

In another terminal create a wallet and mint tokens:

```bash
./synnergy wallet create --out wallet.json
./synnergy coin mint $(jq -r .address wallet.json) 1000
```

See `cmd/cli/cli_guide.md` for further commands like contract deployment or
transferring tokens.

## 25 Stage Plan

The tasks below break file fixes into twenty‑five stages. Update this list as
you progress.

1. **Stage 1** – CLI: `ai.go`, `amm.go`, `authority_node.go`.
2. **Stage 2** – CLI: `charity_pool.go`, `coin.go`, `compliance.go`.
3. **Stage 3** – CLI: `consensus.go`, `contracts.go`, `cross_chain.go`.
4. **Stage 4** – CLI: `data.go`, `fault_tolerance.go`, `governance.go`.
5. **Stage 5** – CLI: `green_technology.go`, `index.go`, `ledger.go`.
6. **Stage 6** – CLI: `liquidity_pools.go`, `loanpool.go`, `network.go`.
7. **Stage 7** – CLI: `replication.go`, `rollups.go`, `security.go`.
8. **Stage 8** – CLI: `sharding.go`, `sidechain.go`, `state_channel.go`.
9. **Stage 9** – CLI: `storage.go`, `tokens.go`, `transactions.go`.
10. **Stage 10** – CLI: `utility_functions.go`, `virtual_machine.go`, `wallet.go`.
11. **Stage 11** – Module: `ai.go`, `amm.go`, `authority_nodes.go`.
12. **Stage 12** – Module: `charity_pool.go`, `coin.go`, `common_structs.go`.
13. **Stage 13** – Module: `compliance.go`, `consensus.go`, `contracts.go`.
14. **Stage 14** – Module: `contracts_opcodes.go`, `cross_chain.go`, `data.go`.
15. **Stage 15** – Module: `fault_tolerance.go`, `gas_table.go`, `governance.go`.
16. **Stage 16** – Module: `green_technology.go`, `ledger.go`, `ledger_test.go`.
17. **Stage 17** – Module: `liquidity_pools.go`, `loanpool.go`, `network.go`.
18. **Stage 18** – Module: `opcode_dispatcher.go`, `replication.go`, `rollups.go`.
19. **Stage 19** – Module: `security.go`, `sharding.go`, `sidechains.go`. ✅
20. **Stage 20** – Module: `state_channel.go`, `storage.go`, `tokens.go`.
21. **Stage 21** – Module: `transactions.go`, `utility_functions.go`,
    `virtual_machine.go`.
22. **Stage 22** – Module: `wallet.go` and review all preceding fixes.
23. **Stage 23** – Run integration tests across CLI packages.
24. **Stage 24** – Launch a local network and verify node start up.
25. **Stage 25** – Final pass through documentation and ensure all tests pass.

## CLI Files
<<<<<<< HEAD
1. [ ] ai.go
2. [ ] amm.go
3. [ ] authority_node.go
4. [x] charity_pool.go
5. [x] coin.go
6. [x] compliance.go
=======
1. [x] ai.go
2. [x] amm.go
3. [x] authority_node.go
4. [ ] charity_pool.go
5. [ ] coin.go
6. [ ] compliance.go
>>>>>>> 90b94b44
7. [ ] consensus.go
8. [ ] contracts.go
9. [ ] cross_chain.go
10. [ ] data.go
11. [ ] fault_tolerance.go
12. [ ] governance.go
13. [ ] green_technology.go
14. [ ] index.go
15. [ ] ledger.go
16. [ ] liquidity_pools.go
17. [ ] loanpool.go
18. [ ] network.go
19. [ ] replication.go
20. [ ] rollups.go
21. [ ] security.go
22. [ ] sharding.go
23. [ ] sidechain.go
24. [ ] state_channel.go
25. [x] storage.go
26. [x] tokens.go
27. [x] transactions.go
10. [x] data.go
11. [x] fault_tolerance.go
12. [x] governance.go
13. [x] green_technology.go
14. [x] index.go
15. [x] ledger.go
16. [x] liquidity_pools.go
17. [x] loanpool.go
18. [x] network.go
19. [x] replication.go
20. [x] rollups.go
21. [x] security.go
22. [x] sharding.go
23. [x] sidechain.go
24. [x] state_channel.go
25. [x] storage.go
26. [x] tokens.go
27. [x] transactions.go
28. [x] utility_functions.go
29. [x] virtual_machine.go
30. [x] wallet.go


## Module Files
All modules live under `synnergy-network/core`. For a short description of each
file, see [`synnergy-network/core/module_guide.md`](synnergy-network/core/module_guide.md).
1. [ ] ai.go
2. [ ] amm.go
3. [ ] authority_nodes.go
4. [ ] charity_pool.go
5. [ ] coin.go
6. [ ] common_structs.go
7. [x] compliance.go
8. [x] consensus.go
9. [x] contracts.go
10. [ ] contracts_opcodes.go
11. [ ] cross_chain.go
12. [ ] data.go
13. [x] fault_tolerance.go
14. [x] gas_table.go
15. [x] governance.go
16. [ ] green_technology.go
17. [ ] ledger.go
18. [ ] ledger_test.go
19. [x] liquidity_pools.go
20. [x] loanpool.go
21. [x] network.go
22. [x] opcode_dispatcher.go
23. [x] replication.go
24. [x] rollups.go
25. [x] security.go
26. [x] sharding.go
27. [x] sidechains.go
28. [ ] state_channel.go
29. [ ] storage.go
30. [ ] tokens.go
31. [x] transactions.go
32. [x] utility_functions.go
33. [x] virtual_machine.go
34. [ ] wallet.go

## Guidance
- Always work through the stages in order.
- Only modify up to three files before committing.
- Mark checkboxes once builds and tests succeed.
- Refer to `setup_synn.sh` whenever setting up a new environment.<|MERGE_RESOLUTION|>--- conflicted
+++ resolved
@@ -120,21 +120,12 @@
 25. **Stage 25** – Final pass through documentation and ensure all tests pass.
 
 ## CLI Files
-<<<<<<< HEAD
-1. [ ] ai.go
-2. [ ] amm.go
-3. [ ] authority_node.go
+1. [x] ai.go
+2. [x] amm.go
+3. [x] authority_node.go
 4. [x] charity_pool.go
 5. [x] coin.go
 6. [x] compliance.go
-=======
-1. [x] ai.go
-2. [x] amm.go
-3. [x] authority_node.go
-4. [ ] charity_pool.go
-5. [ ] coin.go
-6. [ ] compliance.go
->>>>>>> 90b94b44
 7. [ ] consensus.go
 8. [ ] contracts.go
 9. [ ] cross_chain.go
