# Synnergy Development Playbook

This document outlines the workflow for bringing the Synnergy blockchain to a
fully operational state. It includes environment setup, error checking
methodology and a multi‑stage checklist that divides work across twenty‑five
phases.

## Goals

1. Fix all compile errors across CLI and core modules.
2. Provide unit tests for each package and ensure `go test ./...` passes.
3. Build the `synnergy` binary and launch a local node to confirm end‑to‑end
   functionality.

## Setup

1. Execute `./setup_synn.sh` to install Go and project dependencies.
2. Optionally run `./Synnergy.env.sh` to install extra tools and load variables
   from `.env`.
3. Use `go mod tidy` in `synnergy-network` to ensure module requirements are
   recorded.
4. Always start from a clean git state before applying fixes.

## Workflow

1. Select the next unchecked file from the lists below. Work on **no more than
   three files at a time** to keep diffs small.
2. Check open PRs and this checklist to ensure no other agent is already
   tackling the same stage. If a stage is taken, move to the next unchecked
   group of files.
3. Fix compile and logic issues while keeping commits focused.
4. Format code with `go fmt` on the files you changed.
5. Run `go vet` only on the packages containing your changes (for example
   `go vet ./cmd/...`).
6. Build those same packages with `go build`.
7. Execute `go test` for the packages in your current stage rather than the
   entire repository.
8. If dependencies are missing, run `go mod tidy` then re‑run the checks.
9. When all checks pass, mark the file as completed in this document and commit
   your changes.

## Test File Checks

Unit tests live under `synnergy-network/tests`. After modifying a module,
run `go test` only for that module's package path:

```bash
go test ./synnergy-network/core/<module>
```

This keeps failures limited to your stage.

Use `go vet -tests` for additional static analysis of the tests. Watch for
race conditions, failing assertions and resource leaks. All tests should pass
before moving to the next stage.

## Error Checking

For every file ensure the following issues are addressed:

1. **Syntax errors** – detected by `go build`.
2. **Missing imports or modules** – run `go mod tidy` to update `go.sum`.
3. **Lint warnings** – `go vet` flags suspicious code or misused formats.
4. **Formatting** – run `go fmt` to apply standard Go style.
5. **Unit tests** – `go test` must succeed.

Only proceed when all tools report success.

## Blockchain Usage

Once the project builds, you can start a local node from the
`synnergy-network` directory:

```bash
go build -o synnergy ./cmd/synnergy
./synnergy ledger init --path ./ledger.db
./synnergy network start
```

In another terminal create a wallet and mint tokens:

```bash
./synnergy wallet create --out wallet.json
./synnergy coin mint $(jq -r .address wallet.json) 1000
```

See `cmd/cli/cli_guide.md` for further commands like contract deployment or
transferring tokens.

## 25 Stage Plan

The tasks below break file fixes into twenty‑five stages. Update this list as
you progress.

1. **Stage 1** – CLI: `ai.go`, `amm.go`, `authority_node.go`.
2. **Stage 2** – CLI: `charity_pool.go`, `coin.go`, `compliance.go`.
3. **Stage 3** – CLI: `consensus.go`, `contracts.go`, `cross_chain.go`.
4. **Stage 4** – CLI: `data.go`, `fault_tolerance.go`, `governance.go`.
5. **Stage 5** – CLI: `green_technology.go`, `index.go`, `ledger.go`.
6. **Stage 6** – CLI: `liquidity_pools.go`, `loanpool.go`, `network.go`.
7. **Stage 7** – CLI: `replication.go`, `rollups.go`, `security.go`.
8. **Stage 8** – CLI: `sharding.go`, `sidechain.go`, `state_channel.go`.
9. **Stage 9** – CLI: `storage.go`, `tokens.go`, `transactions.go`.
10. **Stage 10** – CLI: `utility_functions.go`, `virtual_machine.go`, `wallet.go`.
11. **Stage 11** – Module: `ai.go`, `amm.go`, `authority_nodes.go`.
12. **Stage 12** – Module: `charity_pool.go`, `coin.go`, `common_structs.go`.
13. **Stage 13** – Module: `compliance.go`, `consensus.go`, `contracts.go`.
14. **Stage 14** – Module: `contracts_opcodes.go`, `cross_chain.go`, `data.go`.
15. **Stage 15** – Module: `fault_tolerance.go`, `gas_table.go`, `governance.go`.
16. **Stage 16** – Module: `green_technology.go`, `ledger.go`, `ledger_test.go`.
17. **Stage 17** – Module: `liquidity_pools.go`, `loanpool.go`, `network.go`.
18. **Stage 18** – Module: `opcode_dispatcher.go`, `replication.go`, `rollups.go`.
19. **Stage 19** – Module: `security.go`, `sharding.go`, `sidechains.go`.
20. **Stage 20** – Module: `state_channel.go`, `storage.go`, `tokens.go`.
21. **Stage 21** – Module: `transactions.go`, `utility_functions.go`,
    `virtual_machine.go`.
22. **Stage 22** – Module: `wallet.go` and review all preceding fixes.
23. **Stage 23** – Run integration tests across CLI packages.
24. **Stage 24** – Launch a local network and verify node start up.
25. **Stage 25** – Final pass through documentation and ensure all tests pass.

## CLI Files
1. [ ] ai.go
2. [ ] amm.go
3. [ ] authority_node.go
4. [ ] charity_pool.go
5. [ ] coin.go
6. [ ] compliance.go
7. [ ] consensus.go
8. [ ] contracts.go
9. [ ] cross_chain.go
<<<<<<< HEAD
10. [ ] data.go
11. [ ] fault_tolerance.go
12. [ ] governance.go
13. [ ] green_technology.go
14. [ ] index.go
15. [ ] ledger.go
16. [x] liquidity_pools.go
17. [x] loanpool.go
18. [x] network.go
19. [ ] replication.go
20. [ ] rollups.go
21. [ ] security.go
=======
10. [x] data.go
11. [x] fault_tolerance.go
12. [x] governance.go
13. [x] green_technology.go
14. [x] index.go
15. [x] ledger.go
16. [ ] liquidity_pools.go
17. [ ] loanpool.go
18. [ ] network.go
19. [x] replication.go
20. [x] rollups.go
21. [x] security.go
>>>>>>> ea35d07d
22. [ ] sharding.go
23. [ ] sidechain.go
24. [ ] state_channel.go
25. [ ] storage.go
26. [ ] tokens.go
27. [ ] transactions.go
28. [ ] utility_functions.go
29. [ ] virtual_machine.go
30. [ ] wallet.go

## Module Files
All modules live under `synnergy-network/core`. For a short description of each
file, see [`synnergy-network/core/module_guide.md`](synnergy-network/core/module_guide.md).
1. [ ] ai.go
2. [ ] amm.go
3. [ ] authority_nodes.go
4. [ ] charity_pool.go
5. [ ] coin.go
6. [ ] common_structs.go
7. [ ] compliance.go
8. [ ] consensus.go
9. [ ] contracts.go
10. [ ] contracts_opcodes.go
11. [ ] cross_chain.go
12. [ ] data.go
13. [ ] fault_tolerance.go
14. [ ] gas_table.go
15. [ ] governance.go
16. [ ] green_technology.go
17. [ ] ledger.go
18. [ ] ledger_test.go
19. [ ] liquidity_pools.go
20. [ ] loanpool.go
21. [ ] network.go
22. [x] opcode_dispatcher.go
23. [x] replication.go
24. [x] rollups.go
25. [ ] security.go
26. [ ] sharding.go
27. [ ] sidechains.go
28. [ ] state_channel.go
29. [ ] storage.go
30. [ ] tokens.go
31. [ ] transactions.go
32. [ ] utility_functions.go
33. [ ] virtual_machine.go
34. [ ] wallet.go

## Guidance
- Always work through the stages in order.
- Only modify up to three files before committing.
- Mark checkboxes once builds and tests succeed.
- Refer to `setup_synn.sh` whenever setting up a new environment.<|MERGE_RESOLUTION|>--- conflicted
+++ resolved
@@ -129,33 +129,18 @@
 7. [ ] consensus.go
 8. [ ] contracts.go
 9. [ ] cross_chain.go
-<<<<<<< HEAD
-10. [ ] data.go
-11. [ ] fault_tolerance.go
-12. [ ] governance.go
-13. [ ] green_technology.go
-14. [ ] index.go
-15. [ ] ledger.go
-16. [x] liquidity_pools.go
-17. [x] loanpool.go
-18. [x] network.go
-19. [ ] replication.go
-20. [ ] rollups.go
-21. [ ] security.go
-=======
 10. [x] data.go
 11. [x] fault_tolerance.go
 12. [x] governance.go
 13. [x] green_technology.go
 14. [x] index.go
 15. [x] ledger.go
-16. [ ] liquidity_pools.go
-17. [ ] loanpool.go
-18. [ ] network.go
+16. [x] liquidity_pools.go
+17. [x] loanpool.go
+18. [x] network.go
 19. [x] replication.go
 20. [x] rollups.go
 21. [x] security.go
->>>>>>> ea35d07d
 22. [ ] sharding.go
 23. [ ] sidechain.go
 24. [ ] state_channel.go
