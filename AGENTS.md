--- conflicted
+++ resolved
@@ -224,8 +224,6 @@
 ---
 
 This playbook should be kept up to date as the project evolves.  Check off files as they are completed and add new tasks or modules to the roadmap so that future developers have a clear picture of the current status.
-<<<<<<< HEAD
 \n### Recent Updates\n- Wallet GUI now includes a Go HTTP backend under `walletserver/` with REST routes and Bootstrap front-end.
-=======
-\n## Progress\n- Added full NFT Marketplace GUI with backend service and Solidity contract.\n
->>>>>>> dc222e9d
+
+\n## Progress\n- Added full NFT Marketplace GUI with backend service and Solidity contract.\n