--- conflicted
+++ resolved
@@ -156,20 +156,9 @@
 19. [ ] replication.go
 20. [ ] rollups.go
 21. [ ] security.go
-<<<<<<< HEAD
 22. [x] sharding.go
 23. [x] sidechain.go
 24. [x] state_channel.go
-25. [ ] storage.go
-26. [ ] tokens.go
-27. [ ] transactions.go
-28. [ ] utility_functions.go
-29. [ ] virtual_machine.go
-30. [ ] wallet.go
-=======
-22. [ ] sharding.go
-23. [ ] sidechain.go
-24. [ ] state_channel.go
 25. [x] storage.go
 26. [x] tokens.go
 27. [x] transactions.go
@@ -195,7 +184,6 @@
 29. [x] virtual_machine.go
 30. [x] wallet.go
 
->>>>>>> f7ebebac
 
 ## Module Files
 All modules live under `synnergy-network/core`. For a short description of each
