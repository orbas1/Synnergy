--- conflicted
+++ resolved
@@ -201,20 +201,9 @@
 - `cmd/authority_apply/` – validator application workflow
 - `internal/` packages for shared utilities and cross‑package helpers
 - `GUI/` – web interfaces for wallet management, explorers and marketplaces
-<<<<<<< HEAD
 -   - `wallet/`, `explorer/`, `smart-contract-marketplace/`, `ai-marketplace/`,
     `storage-marketplace/` ✅, `dao-explorer/`, `token-creation-tool/`,
     `dex-screener/`, `authority-node-index/`, `cross-chain-management/`
-=======
-  -   - `wallet/`, `explorer/`, `smart-contract-marketplace/`, `ai-marketplace/`,
-     `storage-marketplace/`, `dao-explorer/`, `token-creation-tool/`,
-     `dex-screener/`, `authority-node-index/`, `cross-chain-management/`
-        - `cross-chain-management/` now offers a Bootstrap 5 dashboard with
-          forms for bridge registration, relayer administration and opcode
-          testing. The backend service (`cmd/xchainserver`) exposes REST routes
-          with logging middleware and loads relayer config from `.env` or
-          `cmd/config/crosschain.yaml`.
->>>>>>> 59683e09
 - `scripts/devnet_start.sh` for spinning up a multi‑node local network
 - `scripts/benchmark.sh` for load and performance testing
 
