# Synnergy Development Playbook

This document outlines the workflow for bringing the Synnergy blockchain to a
fully operational state. It includes environment setup, error checking
methodology and a multi‑stage checklist that divides work across twenty‑five
phases.

## Goals

1. Fix all compile errors across CLI and core modules.
2. Provide unit tests for each package and ensure `go test ./...` passes.
3. Build the `synnergy` binary and launch a local node to confirm end‑to‑end
   functionality.

## Setup

1. Execute `./setup_synn.sh` to install Go and project dependencies.
2. Optionally run `./Synnergy.env.sh` to install extra tools and load variables
   from `.env`.
3. Use `go mod tidy` in `synnergy-network` to ensure module requirements are
   recorded.
4. Always start from a clean git state before applying fixes.

## Workflow

1. Select the next unchecked file from the lists below. Work on **no more than
   three files at a time** to keep diffs small.
2. Check open PRs and this checklist to ensure no other agent is already
   tackling the same stage. If a stage is taken, move to the next unchecked
   group of files.
3. Fix compile and logic issues while keeping commits focused.
4. Format code with `go fmt` on the files you changed.
5. Run `go vet` only on the packages containing your changes (for example
   `go vet ./cmd/...`).
6. Build those same packages with `go build`.
7. Execute `go test` for the packages in your current stage rather than the
   entire repository.
8. If dependencies are missing, run `go mod tidy` then re‑run the checks.
9. When all checks pass, mark the file as completed in this document and commit
   your changes.

## Test File Checks

Unit tests live under `synnergy-network/tests`. After modifying a module,
run `go test` only for that module's package path:

```bash
go test ./synnergy-network/core/<module>
```

This keeps failures limited to your stage.

Use `go vet -tests` for additional static analysis of the tests. Watch for
race conditions, failing assertions and resource leaks. All tests should pass
before moving to the next stage.

## Error Checking

For every file ensure the following issues are addressed:

1. **Syntax errors** – detected by `go build`.
2. **Missing imports or modules** – run `go mod tidy` to update `go.sum`.
3. **Lint warnings** – `go vet` flags suspicious code or misused formats.
4. **Formatting** – run `go fmt` to apply standard Go style.
5. **Unit tests** – `go test` must succeed.

Only proceed when all tools report success.

## Blockchain Usage

Once the project builds, you can start a local node from the
`synnergy-network` directory:

```bash
go build -o synnergy ./cmd/synnergy
./synnergy ledger init --path ./ledger.db
./synnergy network start
```

In another terminal create a wallet and mint tokens:

```bash
./synnergy wallet create --out wallet.json
./synnergy coin mint $(jq -r .address wallet.json) 1000
```

See `cmd/cli/cli_guide.md` for further commands like contract deployment or
transferring tokens.

## 25 Stage Plan

The tasks below break file fixes into twenty‑five stages. Update this list as
you progress.

1. **Stage 1** – CLI: `ai.go`, `amm.go`, `authority_node.go`.
2. **Stage 2** – CLI: `charity_pool.go`, `coin.go`, `compliance.go`.
3. **Stage 3** – CLI: `consensus.go`, `contracts.go`, `cross_chain.go`.
4. **Stage 4** – CLI: `data.go`, `fault_tolerance.go`, `governance.go`.
5. **Stage 5** – CLI: `green_technology.go`, `index.go`, `ledger.go`.
6. **Stage 6** – CLI: `liquidity_pools.go`, `loanpool.go`, `network.go`.
7. **Stage 7** – CLI: `replication.go`, `rollups.go`, `security.go`.
8. **Stage 8** – CLI: `sharding.go`, `sidechain.go`, `state_channel.go`.
9. **Stage 9** – CLI: `storage.go`, `tokens.go`, `transactions.go`.
10. **Stage 10** – CLI: `utility_functions.go`, `virtual_machine.go`, `wallet.go`.
11. **Stage 11** – Module: `ai.go`, `amm.go`, `authority_nodes.go`.
12. **Stage 12** – Module: `charity_pool.go`, `coin.go`, `common_structs.go`.
13. **Stage 13** – Module: `compliance.go`, `consensus.go`, `contracts.go`.
14. **Stage 14** – Module: `contracts_opcodes.go`, `cross_chain.go`, `data.go`.
15. **Stage 15** – Module: `fault_tolerance.go`, `gas_table.go`, `governance.go`.
16. **Stage 16** – Module: `green_technology.go`, `ledger.go`, `ledger_test.go`.
17. **Stage 17** – Module: `liquidity_pools.go`, `loanpool.go`, `network.go`.
18. **Stage 18** – Module: `opcode_dispatcher.go`, `replication.go`, `rollups.go`.
19. **Stage 19** – Module: `security.go`, `sharding.go`, `sidechains.go`. ✅
20. **Stage 20** – Module: `state_channel.go`, `storage.go`, `tokens.go`.
21. **Stage 21** – Module: `transactions.go`, `utility_functions.go`,
    `virtual_machine.go`.
22. **Stage 22** – Module: `wallet.go` and review all preceding fixes.
23. **Stage 23** – Run integration tests across CLI packages.
24. **Stage 24** – Launch a local network and verify node start up.
25. **Stage 25** – Final pass through documentation and ensure all tests pass.

## CLI Files
1. [ ] ai.go
2. [ ] amm.go
3. [ ] authority_node.go
4. [ ] charity_pool.go
5. [ ] coin.go
6. [ ] compliance.go
7. [ ] consensus.go
8. [ ] contracts.go
9. [ ] cross_chain.go
10. [x] data.go
11. [x] fault_tolerance.go
12. [x] governance.go
13. [x] green_technology.go
14. [x] index.go
15. [x] ledger.go
16. [x] liquidity_pools.go
17. [x] loanpool.go
18. [x] network.go
19. [x] replication.go
20. [x] rollups.go
21. [x] security.go
22. [x] sharding.go
23. [x] sidechain.go
24. [x] state_channel.go
25. [ ] storage.go
26. [ ] tokens.go
27. [ ] transactions.go
28. [ ] utility_functions.go
29. [ ] virtual_machine.go
30. [ ] wallet.go

## Module Files
All modules live under `synnergy-network/core`. For a short description of each
file, see [`synnergy-network/core/module_guide.md`](synnergy-network/core/module_guide.md).
1. [ ] ai.go
2. [ ] amm.go
3. [ ] authority_nodes.go
4. [ ] charity_pool.go
5. [ ] coin.go
6. [ ] common_structs.go
7. [x] compliance.go
8. [x] consensus.go
9. [x] contracts.go
10. [ ] contracts_opcodes.go
11. [ ] cross_chain.go
12. [ ] data.go
13. [x] fault_tolerance.go
14. [x] gas_table.go
15. [x] governance.go
16. [ ] green_technology.go
17. [ ] ledger.go
18. [ ] ledger_test.go
<<<<<<< HEAD
19. [ ] liquidity_pools.go
20. [ ] loanpool.go
21. [ ] network.go
22. [ ] opcode_dispatcher.go
23. [ ] replication.go
24. [ ] rollups.go
25. [x] security.go
26. [x] sharding.go
27. [x] sidechains.go
=======
19. [x] liquidity_pools.go
20. [x] loanpool.go
21. [x] network.go
22. [x] opcode_dispatcher.go
23. [x] replication.go
24. [x] rollups.go
25. [ ] security.go
26. [ ] sharding.go
27. [ ] sidechains.go
>>>>>>> 74963ccc
28. [ ] state_channel.go
29. [ ] storage.go
30. [ ] tokens.go
31. [ ] transactions.go
32. [ ] utility_functions.go
33. [ ] virtual_machine.go
34. [ ] wallet.go

## Guidance
- Always work through the stages in order.
- Only modify up to three files before committing.
- Mark checkboxes once builds and tests succeed.
- Refer to `setup_synn.sh` whenever setting up a new environment.<|MERGE_RESOLUTION|>--- conflicted
+++ resolved
@@ -172,27 +172,15 @@
 16. [ ] green_technology.go
 17. [ ] ledger.go
 18. [ ] ledger_test.go
-<<<<<<< HEAD
-19. [ ] liquidity_pools.go
-20. [ ] loanpool.go
-21. [ ] network.go
-22. [ ] opcode_dispatcher.go
-23. [ ] replication.go
-24. [ ] rollups.go
-25. [x] security.go
-26. [x] sharding.go
-27. [x] sidechains.go
-=======
 19. [x] liquidity_pools.go
 20. [x] loanpool.go
 21. [x] network.go
 22. [x] opcode_dispatcher.go
 23. [x] replication.go
 24. [x] rollups.go
-25. [ ] security.go
-26. [ ] sharding.go
-27. [ ] sidechains.go
->>>>>>> 74963ccc
+25. [x] security.go
+26. [x] sharding.go
+27. [x] sidechains.go
 28. [ ] state_channel.go
 29. [ ] storage.go
 30. [ ] tokens.go
