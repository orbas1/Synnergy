--- conflicted
+++ resolved
@@ -143,12 +143,9 @@
 ## Transaction Distribution Guide
 Transactions are propagated through a gossip network. Nodes maintain a mempool and relay validated transactions to peers. When a validator proposes a sub-block, it selects transactions from its pool based on fee priority and time of arrival. After consensus, the finalized block is broadcast to all peers and applied to local state. Replication modules ensure ledger data remains consistent even under network partitions or DDoS attempts.
 
-<<<<<<< HEAD
 Synnergy includes a dedicated **Transaction Distribution** module that automatically splits each transaction fee once a block is committed. Half of the fee rewards the block producer while the remainder is allocated between the LoanPool and community CharityPool. This mechanism keeps incentives aligned and channels a portion of every transaction toward ecosystem development and philanthropic efforts.
-=======
 ## Event Management
 Modules emit structured events whenever notable actions occur such as token transfers or contract executions. The Event Manager records these entries in the ledger state and broadcasts them so external services can react in real time. Events are addressed by deterministic hashes and can be queried via the CLI or from smart contracts. This design keeps observers in sync without polling full blocks.
->>>>>>> 48fba56b
 
 ## Financial and Numerical Forecasts
 The following projections outline potential adoption metrics and pricing scenarios. These figures are purely illustrative and not financial advice.
