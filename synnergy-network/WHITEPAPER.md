--- conflicted
+++ resolved
@@ -17,11 +17,8 @@
 - **Immutability Enforcement** – Ensures the genesis block and historical chain remain tamper proof.
 - **Warehouse Management** – On-chain inventory tracking for supply chains.
 - **Governance** – Token holders can create proposals and vote on protocol upgrades.
-<<<<<<< HEAD
 - **Workflow Automation** – Workflows allow automated tasks to run on-chain with cron triggers and webhooks.
-=======
 - **Healthcare Data** – Patients control medical records stored via on-chain permissions.
->>>>>>> c0052b22
 - **Developer Tooling** – CLI modules, RPC services, and SDKs make integration straightforward.
 - **Faucet Service** – Dispense test coins and tokens to developers with rate limits.
 All services are optional and run as independent modules that plug into the core.
