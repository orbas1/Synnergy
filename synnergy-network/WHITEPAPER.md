--- conflicted
+++ resolved
@@ -109,14 +109,11 @@
 - `oracle_management` – Monitor oracle performance and synchronize feeds.
 - `anomaly_detection` – Detect suspicious transactions using the built-in AI.
 - `fault_tolerance` – Simulate network failures and snapshot recovery.
-<<<<<<< HEAD
 - `cross_chain_bridge` – Manage cross-chain transfers.
-=======
 - `failover` – Manage ledger snapshots and coordinate recovery.
  - `governance` – Create proposals and cast votes.
  - `token_vote` – Cast token weighted votes in governance.
  - `green_technology` – Manage energy tracking and carbon offsets.
->>>>>>> 04e40415
 - `governance` – Create proposals and cast votes.
 - `qvote` – Cast weighted quadratic votes on proposals.
 - `polls_management` – Lightweight polls for community feedback.
