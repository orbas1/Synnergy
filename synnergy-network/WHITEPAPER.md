--- conflicted
+++ resolved
@@ -113,9 +113,7 @@
 - `state_channel` – Open and settle payment channels.
 - `swarm` – Coordinate multiple nodes as a cluster.
 - `storage` – Manage off-chain storage deals.
-<<<<<<< HEAD
 - `resource` – Rent compute resources via marketplace.
-=======
 - `dao_access` – Control DAO membership roles.
 - `sensor` – Integrate external sensors and trigger webhooks.
 - `real_estate` – Tokenise and trade real-world property.
@@ -123,7 +121,6 @@
 - `marketplace` – General on-chain marketplace for digital goods.
 - `healthcare` – Manage healthcare records and permissions.
 - `tangible` – Track tangible asset ownership on-chain.
->>>>>>> 4ad171d5
 - `tokens` – Issue and manage token contracts.
 - `token_management` – Advanced token lifecycle management.
 - `gaming` – Lightweight on-chain gaming sessions.
