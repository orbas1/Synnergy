--- conflicted
+++ resolved
@@ -131,12 +131,9 @@
  - `rollups` – Manage rollup batches and fraud proofs.
 - `plasma` – Manage Plasma deposits and exits.
 - `replication` – Replicate and synchronize ledger data across nodes.
-<<<<<<< HEAD
 - `fork` – Track competing branches and perform safe reorgs.
-=======
  - `rollups` – Manage rollup batches, fraud proofs and aggregator state.
 - `synchronization` – Maintain ledger state via a dedicated sync manager.
->>>>>>> d1e501f6
 - `rollups` – Manage rollup batches and fraud proofs.
 - `security` – Generate keys and sign payloads.
 - `firewall` – Enforce address, token and IP restrictions.
