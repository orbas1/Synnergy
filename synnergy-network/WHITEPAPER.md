--- conflicted
+++ resolved
@@ -12,14 +12,11 @@
 - **Virtual Machine** – A modular VM executes smart contracts compiled to WASM or EVM-compatible bytecode.
 - **Data Layer** – Integrated IPFS-style storage allows assets and off-chain data to be referenced on-chain. A dedicated IPFS module broadcasts pinned CIDs through consensus and lets clients unpin data when no longer needed.
 - **Data Layer** – Integrated IPFS-style storage allows assets and off-chain data to be referenced on-chain.
-<<<<<<< HEAD
 - **Messaging and Queue Management** – Internal queues coordinate messages across modules.
-=======
 - **Partitioning & Compression** – Blocks can be split into compressed segments for efficient archival.
 - **Data Operations** – Built-in tooling for normalization, sampling and provenance tracking of on-chain feeds.
 - **Zero Trust Data Channels** – Encrypted peer-to-peer channels secured by the ledger and consensus.
 - **Data & Resource Management** – Tracks stored blobs and dynamically allocates gas limits.
->>>>>>> 66ff4ce0
 - **AI Compliance** – A built-in AI service scans transactions for fraud patterns, KYC signals, and anomalies.
 - **AI Model Training** – On-chain jobs allow publishing datasets and training models collaboratively with escrowed payments.
 - **DEX and AMM** – Native modules manage liquidity pools and cross-chain swaps.
@@ -53,10 +50,8 @@
 3. **Ledger** – Blocks contain sub-blocks that optimize for data availability. Smart contracts and token transfers are recorded here.
 4. **Virtual Machine** – The dispatcher assigns a 24-bit opcode to every protocol function. Gas is charged before execution using a deterministic cost table.
 5. **Storage Nodes** – Off-chain storage is coordinated through specialized nodes for cheap archiving and retrieval.
-<<<<<<< HEAD
 6. **Messaging Queues** – Pending messages are ordered in queues before being processed by consensus and the VM.
 7. **Rollups and Sharding** – Sidechains and rollup batches scale the system horizontally while maintaining security guarantees.
-=======
 6. **Rollups and Sharding** – Sidechains and rollup batches scale the system horizontally while maintaining security guarantees.
 7. **Plasma Bridge** – A lightweight bridge allows fast token transfers to and from child chains with an exit window for security.
 7. **Plasma Layer** – Optional plasma child chains handle high throughput transfers with periodic block roots posted to the ledger.
@@ -64,7 +59,6 @@
 7. **Blockchain Compression** – Snapshots can be gzipped and restored on demand to reduce storage costs.
 7. **Zero Trust Data Channels** – End-to-end encrypted channels leverage the token ledger for escrowed access control.
 7. **Swarm Manager** – Coordinates multiple nodes as a high-availability cluster.
->>>>>>> 66ff4ce0
 Each layer is intentionally separated so enterprises can replace components as needed (e.g., swap the consensus engine or choose a different storage back end).
 
 ## Synthron Coin
