--- conflicted
+++ resolved
@@ -74,13 +74,10 @@
 - `sidechain` – Launch or interact with auxiliary chains.
 - `state_channel` – Open and settle payment channels.
 - `storage` – Manage off-chain storage deals.
-<<<<<<< HEAD
 - `escrow` – Multi-party escrow management.
-=======
 - `marketplace` – General on-chain marketplace for digital goods.
 - `healthcare` – Manage healthcare records and permissions.
 - `tangible` – Track tangible asset ownership on-chain.
->>>>>>> 347a52d3
 - `tokens` – Issue and manage token contracts.
 - `gaming` – Lightweight on-chain gaming sessions.
 - `transactions` – Build and broadcast transactions manually.
