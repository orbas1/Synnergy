--- conflicted
+++ resolved
@@ -107,12 +107,9 @@
 - `contracts` – Deploy and invoke smart contracts.
 - `contractops` – Pause, upgrade and transfer ownership of contracts.
 - `cross_chain` – Bridge assets to and from external chains.
-<<<<<<< HEAD
 - `ccsn` – Coordinate cross-consensus scaling networks.
-=======
 - `cross_tx` – Execute cross-chain lock/mint and burn/release transfers.
 - `cross_chain_agnostic_protocols` – Register cross-chain protocols.
->>>>>>> f6d950ca
 - `data` – Low-level debugging of key/value storage and oracles.
 - `distribution` – Marketplace for paid dataset access.
 - `oracle_management` – Monitor oracle performance and synchronize feeds.
