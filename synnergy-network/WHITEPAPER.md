--- conflicted
+++ resolved
@@ -98,10 +98,7 @@
 0x0E  Ledger                 0x1C  VirtualMachine
                                  0x1D  Wallet
                                  0x1E  Warehouse
-<<<<<<< HEAD
-=======
                                  0x1E  Gaming
->>>>>>> d88799e2
 ```
 The complete list of opcodes along with their handlers can be inspected in `core/opcode_dispatcher.go`. Tools like `synnergy opcodes` dump the catalogue in `<FunctionName>=<Hex>` format to aid audits.
 
