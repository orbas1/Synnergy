--- conflicted
+++ resolved
@@ -117,11 +117,8 @@
 - `sharding` – Split the ledger into shards and coordinate cross-shard messages.
 - `sidechain` – Launch or interact with auxiliary chains.
 - `state_channel` – Open and settle payment channels.
-<<<<<<< HEAD
 - `state_channel_mgmt` – Pause, resume or force-close channels.
-=======
 - `swarm` – Coordinate multiple nodes as a cluster.
->>>>>>> 9e2ac603
 - `storage` – Manage off-chain storage deals.
 - `resource` – Rent compute resources via marketplace.
 - `dao_access` – Control DAO membership roles.
