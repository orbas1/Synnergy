--- conflicted
+++ resolved
@@ -20,13 +20,10 @@
 - **Immutability Enforcement** – Ensures the genesis block and historical chain remain tamper proof.
 - **Warehouse Management** – On-chain inventory tracking for supply chains.
 - **Governance** – Token holders can create proposals and vote on protocol upgrades.
-<<<<<<< HEAD
 - **Polls** – Lightweight polls let the community signal preferences off-chain.
-=======
 - **Reputation Voting** – Optional weighted voting using SYN-REP reputation tokens.
 - **Workflow Automation** – Workflows allow automated tasks to run on-chain with cron triggers and webhooks.
 - **Healthcare Data** – Patients control medical records stored via on-chain permissions.
->>>>>>> 33989394
 - **Developer Tooling** – CLI modules, RPC services, and SDKs make integration straightforward.
 - **Feedback System** – Users can submit and browse feedback directly on chain, enabling transparent improvement cycles.
 - **Biometric Authentication** – module for on-chain identity verification.
@@ -82,13 +79,10 @@
 - `anomaly_detection` – Detect suspicious transactions using the built-in AI.
 - `fault_tolerance` – Simulate network failures and snapshot recovery.
 - `governance` – Create proposals and cast votes.
-<<<<<<< HEAD
 - `polls_management` – Lightweight polls for community feedback.
-=======
 - `governance_management` – Register governance contracts and manage them.
 - `timelock` – Delay proposal execution via a queue.
 - `dao` – Create DAOs and manage their members.
->>>>>>> 33989394
 - `green_technology` – Manage energy tracking and carbon offsets.
 - `ledger` – Inspect blocks, accounts, and token metrics.
 - `liquidity_pools` – Create pools and provide liquidity.
@@ -153,9 +147,7 @@
 0x0D  GreenTech              0x1B  Utilities
 0x0E  Ledger                 0x1C  VirtualMachine
                                  0x1D  Wallet
-<<<<<<< HEAD
                                  0x1E  Polls
-=======
                                  0x1E  Biometrics
                                  0x1E  SystemHealth
 0x1E  Employment           
@@ -164,7 +156,6 @@
                                  0x1E  Immutability
                                  0x1E  Warehouse
                                  0x1E  Gaming
->>>>>>> 33989394
 ```
 The complete list of opcodes along with their handlers can be inspected in `core/opcode_dispatcher.go`. Tools like `synnergy opcodes` dump the catalogue in `<FunctionName>=<Hex>` format to aid audits.
 
