package utils

import (
	"os"
	"testing"
)

func BenchmarkEnvOrDefault(b *testing.B) {
<<<<<<< HEAD
	if err := os.Unsetenv("BENCH_KEY"); err != nil {
		b.Fatalf("Unsetenv: %v", err)
	}
	b.ReportAllocs()
	for i := 0; i < b.N; i++ {
		EnvOrDefault("BENCH_KEY", "fallback")
=======
	const key = "BENCH_KEY"
	os.Setenv(key, "value")
	clearEnvCache(key)
	// warm cache
	EnvOrDefault(key, "fallback")
	b.ResetTimer()
	b.ReportAllocs()
	for i := 0; i < b.N; i++ {
		EnvOrDefault(key, "fallback")
>>>>>>> 5fc735bf
	}
}

func BenchmarkEnvOrDefaultInt(b *testing.B) {
<<<<<<< HEAD
	if err := os.Setenv("BENCH_INT", "123"); err != nil {
		b.Fatalf("Setenv: %v", err)
	}
	b.ReportAllocs()
	for i := 0; i < b.N; i++ {
		EnvOrDefaultInt("BENCH_INT", 0)
=======
	const key = "BENCH_INT"
	os.Setenv(key, "123")
	clearEnvCache(key)
	EnvOrDefaultInt(key, 0)
	b.ResetTimer()
	b.ReportAllocs()
	for i := 0; i < b.N; i++ {
		EnvOrDefaultInt(key, 0)
>>>>>>> 5fc735bf
	}
}

func BenchmarkEnvOrDefaultUint64(b *testing.B) {
<<<<<<< HEAD
	if err := os.Setenv("BENCH_UINT", "123"); err != nil {
		b.Fatalf("Setenv: %v", err)
	}
	b.ReportAllocs()
	for i := 0; i < b.N; i++ {
		EnvOrDefaultUint64("BENCH_UINT", 0)
=======
	const key = "BENCH_UINT"
	os.Setenv(key, "123")
	clearEnvCache(key)
	EnvOrDefaultUint64(key, 0)
	b.ResetTimer()
	b.ReportAllocs()
	for i := 0; i < b.N; i++ {
		EnvOrDefaultUint64(key, 0)
>>>>>>> 5fc735bf
	}
}<|MERGE_RESOLUTION|>--- conflicted
+++ resolved
@@ -6,65 +6,30 @@
 )
 
 func BenchmarkEnvOrDefault(b *testing.B) {
-<<<<<<< HEAD
 	if err := os.Unsetenv("BENCH_KEY"); err != nil {
 		b.Fatalf("Unsetenv: %v", err)
 	}
 	b.ReportAllocs()
 	for i := 0; i < b.N; i++ {
 		EnvOrDefault("BENCH_KEY", "fallback")
-=======
-	const key = "BENCH_KEY"
-	os.Setenv(key, "value")
-	clearEnvCache(key)
-	// warm cache
-	EnvOrDefault(key, "fallback")
-	b.ResetTimer()
-	b.ReportAllocs()
-	for i := 0; i < b.N; i++ {
-		EnvOrDefault(key, "fallback")
->>>>>>> 5fc735bf
-	}
 }
 
 func BenchmarkEnvOrDefaultInt(b *testing.B) {
-<<<<<<< HEAD
 	if err := os.Setenv("BENCH_INT", "123"); err != nil {
 		b.Fatalf("Setenv: %v", err)
 	}
 	b.ReportAllocs()
 	for i := 0; i < b.N; i++ {
 		EnvOrDefaultInt("BENCH_INT", 0)
-=======
-	const key = "BENCH_INT"
-	os.Setenv(key, "123")
-	clearEnvCache(key)
-	EnvOrDefaultInt(key, 0)
-	b.ResetTimer()
-	b.ReportAllocs()
-	for i := 0; i < b.N; i++ {
-		EnvOrDefaultInt(key, 0)
->>>>>>> 5fc735bf
 	}
 }
 
 func BenchmarkEnvOrDefaultUint64(b *testing.B) {
-<<<<<<< HEAD
 	if err := os.Setenv("BENCH_UINT", "123"); err != nil {
 		b.Fatalf("Setenv: %v", err)
 	}
 	b.ReportAllocs()
 	for i := 0; i < b.N; i++ {
 		EnvOrDefaultUint64("BENCH_UINT", 0)
-=======
-	const key = "BENCH_UINT"
-	os.Setenv(key, "123")
-	clearEnvCache(key)
-	EnvOrDefaultUint64(key, 0)
-	b.ResetTimer()
-	b.ReportAllocs()
-	for i := 0; i < b.N; i++ {
-		EnvOrDefaultUint64(key, 0)
->>>>>>> 5fc735bf
 	}
 }