<!DOCTYPE html>
<html lang="en">
<head>
    <meta charset="UTF-8">
    <meta name="viewport" content="width=device-width, initial-scale=1.0">
    <title>Synnergy Explorer</title>
    <link href="https://cdn.jsdelivr.net/npm/bootstrap@5.3.1/dist/css/bootstrap.min.css" rel="stylesheet">
    <link href="styles.css" rel="stylesheet">
</head>
<body>
<nav class="navbar navbar-expand-lg navbar-dark bg-dark fixed-top">
    <div class="container-fluid">
        <a class="navbar-brand" href="#"><img src="assets/logo.svg" alt="Logo">Explorer</a>
    </div>
</nav>
<div class="container">
<<<<<<< HEAD
    <div id="info" class="alert alert-info mt-4"></div>

=======
>>>>>>> e9b5417d
    <h1 class="mt-4">Latest Blocks</h1>
    <table class="table" id="blocks-table">
        <thead>
            <tr><th>Height</th><th>Hash</th><th>Txs</th></tr>
        </thead>
        <tbody></tbody>
    </table>
<<<<<<< HEAD

    <div class="row mt-4">
        <div class="col-md-6">
            <h2>Search Transaction</h2>
            <form id="tx-form" class="input-group mb-3">
                <input type="text" name="txid" class="form-control" placeholder="Tx ID">
                <button class="btn btn-primary" type="submit">Search</button>
            </form>
            <pre id="tx-result" class="bg-light p-2"></pre>
        </div>
        <div class="col-md-6">
            <h2>Check Balance</h2>
            <form id="bal-form" class="input-group mb-3">
                <input type="text" name="address" class="form-control" placeholder="Address">
                <button class="btn btn-primary" type="submit">Check</button>
            </form>
            <pre id="bal-result" class="bg-light p-2"></pre>
        </div>
    </div>
</div>
<script src="https://cdn.jsdelivr.net/npm/bootstrap@5.3.1/dist/js/bootstrap.bundle.min.js"></script>
<script type="module" src="app.js"></script>
=======
</div>
<script src="https://cdn.jsdelivr.net/npm/bootstrap@5.3.1/dist/js/bootstrap.bundle.min.js"></script>
<script src="app.js"></script>
>>>>>>> e9b5417d
</body>
</html><|MERGE_RESOLUTION|>--- conflicted
+++ resolved
@@ -14,11 +14,9 @@
     </div>
 </nav>
 <div class="container">
-<<<<<<< HEAD
     <div id="info" class="alert alert-info mt-4"></div>
 
-=======
->>>>>>> e9b5417d
+
     <h1 class="mt-4">Latest Blocks</h1>
     <table class="table" id="blocks-table">
         <thead>
@@ -26,7 +24,6 @@
         </thead>
         <tbody></tbody>
     </table>
-<<<<<<< HEAD
 
     <div class="row mt-4">
         <div class="col-md-6">
@@ -49,10 +46,6 @@
 </div>
 <script src="https://cdn.jsdelivr.net/npm/bootstrap@5.3.1/dist/js/bootstrap.bundle.min.js"></script>
 <script type="module" src="app.js"></script>
-=======
-</div>
-<script src="https://cdn.jsdelivr.net/npm/bootstrap@5.3.1/dist/js/bootstrap.bundle.min.js"></script>
-<script src="app.js"></script>
->>>>>>> e9b5417d
+
 </body>
 </html>