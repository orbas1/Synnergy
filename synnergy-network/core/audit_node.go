package core

import (
	"errors"
)

// AuditNode ties together a BootstrapNode with the AuditManager.
type AuditNode struct {
	node *BootstrapNode
	mgr  *AuditManager
}

// AuditNodeConfig bundles the bootstrap configuration and optional audit trail file.
type AuditNodeConfig struct {
	Bootstrap BootstrapConfig
	TrailPath string
}

// NewAuditNode initialises the underlying bootstrap node and audit manager.
func NewAuditNode(cfg *AuditNodeConfig) (*AuditNode, error) {
	if cfg == nil {
		return nil, errors.New("nil config")
	}
	b, err := NewBootstrapNode(&cfg.Bootstrap)
	if err != nil {
		return nil, err
	}
	if err := InitAuditManager(nil, cfg.TrailPath); err != nil {
		return nil, err
	}
	return &AuditNode{node: b, mgr: AuditManagerInstance()}, nil
}

// Start launches the audit node services.
func (a *AuditNode) Start() { a.node.Start() }

// Stop gracefully stops the node and closes the audit manager.
func (a *AuditNode) Stop() error {
	if err := a.node.Stop(); err != nil {
		return err
	}
	if a.mgr != nil {
		return a.mgr.Close()
	}
	return nil
}

// DialSeed proxies to the underlying network node.
func (a *AuditNode) DialSeed(peers []string) error { return a.node.DialSeed(peers) }

// Broadcast proxies to the underlying network node.
func (a *AuditNode) Broadcast(topic string, data []byte) error {
	return a.node.net.Broadcast(topic, data)
}

// Subscribe proxies to the underlying network node.
func (a *AuditNode) Subscribe(topic string) (<-chan []byte, error) {
<<<<<<< HEAD
	ch, err := a.node.net.Subscribe(topic)
	return ch, err
=======
	return a.node.net.Subscribe(topic)
>>>>>>> 8cf932a1
}

// ListenAndServe runs the embedded network node.
func (a *AuditNode) ListenAndServe() { a.node.net.ListenAndServe() }

// Close is an alias for Stop.
func (a *AuditNode) Close() error { return a.Stop() }

// Peers returns the current peer list.
func (a *AuditNode) Peers() []string { return a.node.Peers() }
<<<<<<< HEAD
=======

>>>>>>> 8cf932a1

// LogAudit records an audit event via the manager.
func (a *AuditNode) LogAudit(addr Address, event string, meta map[string]string) error {
	if a.mgr == nil {
		return errors.New("audit manager not initialised")
	}
	return a.mgr.Log(addr, event, meta)
}

// AuditEvents retrieves past audit events for an address.
func (a *AuditNode) AuditEvents(addr Address) ([]LedgerAuditEvent, error) {
	if a.mgr == nil {
		return nil, errors.New("audit manager not initialised")
	}
	return a.mgr.Events(addr)
}

// ArchiveTrail exports the audit trail to dest and returns the created path
// and sha256 checksum of the log file.
func (a *AuditNode) ArchiveTrail(dest string) (string, string, error) {
	if a.mgr == nil {
		return "", "", errors.New("audit manager not initialised")
	}
	return a.mgr.Archive(dest)
}<|MERGE_RESOLUTION|>--- conflicted
+++ resolved
@@ -55,12 +55,8 @@
 
 // Subscribe proxies to the underlying network node.
 func (a *AuditNode) Subscribe(topic string) (<-chan []byte, error) {
-<<<<<<< HEAD
 	ch, err := a.node.net.Subscribe(topic)
 	return ch, err
-=======
-	return a.node.net.Subscribe(topic)
->>>>>>> 8cf932a1
 }
 
 // ListenAndServe runs the embedded network node.
@@ -71,10 +67,7 @@
 
 // Peers returns the current peer list.
 func (a *AuditNode) Peers() []string { return a.node.Peers() }
-<<<<<<< HEAD
-=======
 
->>>>>>> 8cf932a1
 
 // LogAudit records an audit event via the manager.
 func (a *AuditNode) LogAudit(addr Address, event string, meta map[string]string) error {
