--- conflicted
+++ resolved
@@ -26,7 +26,6 @@
 	Meta() any
 }
 
-<<<<<<< HEAD
 // SYN1600 defines the behaviour expected from music royalty tokens.
 type SYN1600 interface {
 	TokenInterfaces
@@ -35,7 +34,6 @@
 	DistributeRoyalties(amount uint64) error
 	UpdateInfo(info any)
 }
-=======
 // EducationCreditMetadata captures the details of a single education credit.
 type EducationCreditMetadata struct {
 	CreditID       string
@@ -89,7 +87,6 @@
 	GetCredit(string) (EducationCreditMetadata, bool)
 	ListCredits(string) []EducationCreditMetadata
 }
-=======
 // Address is a 20 byte account identifier used for cross-package compatibility.
 type Address [20]byte
 
@@ -159,5 +156,4 @@
 	Members map[Address]Syn2500Member
 }
 
-func (t *Syn2500Token) Meta() any { return t }
->>>>>>> 5f5e3102
+func (t *Syn2500Token) Meta() any { return t }