--- conflicted
+++ resolved
@@ -7,7 +7,6 @@
 	Meta() any
 }
 
-<<<<<<< HEAD
 // DataMarketplace defines behaviour for SYN2400 tokens.
 type DataMarketplace interface {
 	TokenInterfaces
@@ -18,7 +17,7 @@
 	RevokeAccess(addr [20]byte)
 	HasAccess(addr [20]byte) bool
 }
-=======
+
 // Address mirrors core.Address without pulling the full dependency.
 type Address [20]byte
 
@@ -37,5 +36,4 @@
 	Members map[Address]Syn2500Member
 }
 
-func (t *Syn2500Token) Meta() any { return t }
->>>>>>> b3f3b029
+func (t *Syn2500Token) Meta() any { return t }