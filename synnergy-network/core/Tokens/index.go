package Tokens

import core "synnergy-network/core"
import "time"

// TokenInterfaces consolidates token standard interfaces without core deps.
type TokenInterfaces interface {
	Meta() any
}

<<<<<<< HEAD
// Address is a 20 byte account identifier used for cross-package compatibility.
type Address [20]byte

// FinancialDocument mirrors the core representation used by the SYN2100 token
// standard. It avoids a dependency on the main core package.
type FinancialDocument struct {
	DocumentID   string
	DocumentType string
	Issuer       Address
	Recipient    Address
	Amount       uint64
	IssueDate    int64 // unix seconds
	DueDate      int64 // unix seconds
	Description  string
	Financed     bool
	AuditTrail   []string
}

// SupplyFinance exposes the SYN2100 token functionality without pulling in the
// heavy core dependencies.
type SupplyFinance interface {
	TokenInterfaces
	RegisterDocument(FinancialDocument) error
	FinanceDocument(id string, financier Address) error
	GetDocument(id string) (FinancialDocument, bool)
	ListDocuments() []FinancialDocument
	AddLiquidity(addr Address, amount uint64) error
	RemoveLiquidity(addr Address, amount uint64) error
	LiquidityOf(addr Address) uint64
}
=======
// RealTimePayments defines the SYN2200 payment functions.
type RealTimePayments interface {
	SendPayment(from, to core.Address, amount uint64, currency string) (uint64, error)
	Payment(id uint64) (PaymentRecord, bool)
}

// NewSYN2200 exposes constructor for external packages.
func NewSYN2200(meta core.Metadata, init map[core.Address]uint64, ledger *core.Ledger, gas core.GasCalculator) (*SYN2200Token, error) {
	return NewSYN2200Token(meta, init, ledger, gas)
}
// DataMarketplace defines behaviour for SYN2400 tokens.
type DataMarketplace interface {
	TokenInterfaces
	UpdateMetadata(hash, desc string)
	SetPrice(p uint64)
	SetStatus(s string)
	GrantAccess(addr [20]byte, rights string)
	RevokeAccess(addr [20]byte)
	HasAccess(addr [20]byte) bool
}

// Address mirrors core.Address without pulling the full dependency.
type Address [20]byte

// Syn2500Member records DAO membership details.
type Syn2500Member struct {
	DAOID       string    `json:"dao_id"`
	Address     Address   `json:"address"`
	VotingPower uint64    `json:"voting_power"`
	Issued      time.Time `json:"issued"`
	Active      bool      `json:"active"`
	Delegate    Address   `json:"delegate"`
}

// Syn2500Token defines the external interface for DAO tokens.
type Syn2500Token struct {
	Members map[Address]Syn2500Member
}

func (t *Syn2500Token) Meta() any { return t }
>>>>>>> c43558d4
<|MERGE_RESOLUTION|>--- conflicted
+++ resolved
@@ -8,7 +8,6 @@
 	Meta() any
 }
 
-<<<<<<< HEAD
 // Address is a 20 byte account identifier used for cross-package compatibility.
 type Address [20]byte
 
@@ -39,7 +38,6 @@
 	RemoveLiquidity(addr Address, amount uint64) error
 	LiquidityOf(addr Address) uint64
 }
-=======
 // RealTimePayments defines the SYN2200 payment functions.
 type RealTimePayments interface {
 	SendPayment(from, to core.Address, amount uint64, currency string) (uint64, error)
@@ -79,5 +77,4 @@
 	Members map[Address]Syn2500Member
 }
 
-func (t *Syn2500Token) Meta() any { return t }
->>>>>>> c43558d4
+func (t *Syn2500Token) Meta() any { return t }