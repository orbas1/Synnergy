--- conflicted
+++ resolved
@@ -35,20 +35,6 @@
 // TokenInterfaces consolidates token standard interfaces without core deps.
 type TokenInterfaces interface {
 	Meta() any
-<<<<<<< HEAD
-}
-
-// RentalTokenAPI defines the minimal interface for SYN3000 rental tokens.
-// It extends TokenInterfaces so callers can access generic metadata as well as
-// the rental-specific details.
-type RentalTokenAPI interface {
-	TokenInterfaces
-	RentalInfo() RentalTokenMetadata
-}
-
-// NewRentalToken returns a simple RentalToken with the provided metadata.
-func NewRentalToken(meta RentalTokenMetadata) RentalToken { return RentalToken{Metadata: meta} }
-=======
 	Issue(to any, amount uint64) error
 	Redeem(from any, amount uint64) error
 	UpdateCoupon(rate float64)
@@ -203,6 +189,16 @@
 	Price uint64
 }
 
+// RentalTokenAPI defines the minimal interface for SYN3000 rental tokens.
+// It extends TokenInterfaces so callers can access generic metadata as well as
+// the rental-specific details.
+type RentalTokenAPI interface {
+	TokenInterfaces
+	RentalInfo() RentalTokenMetadata
+}
+
+// NewRentalToken returns a simple RentalToken with the provided metadata.
+func NewRentalToken(meta RentalTokenMetadata) RentalToken { return RentalToken{Metadata: meta} }
 // Reference types to ensure package consumers compile without manual imports.
 var (
 	_ InsuranceToken
@@ -412,5 +408,4 @@
 	Members map[Address]Syn2500Member
 }
 
-func (t *Syn2500Token) Meta() any { return t }
->>>>>>> 6d3310e2
+func (t *Syn2500Token) Meta() any { return t }