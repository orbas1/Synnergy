--- conflicted
+++ resolved
@@ -1,17 +1,13 @@
 package Tokens
 
-<<<<<<< HEAD
 import core "synnergy-network/core"
-=======
 import "time"
->>>>>>> ab0a7350
 
 // TokenInterfaces consolidates token standard interfaces without core deps.
 type TokenInterfaces interface {
 	Meta() any
 }
 
-<<<<<<< HEAD
 // RealTimePayments defines the SYN2200 payment functions.
 type RealTimePayments interface {
 	SendPayment(from, to core.Address, amount uint64, currency string) (uint64, error)
@@ -22,7 +18,6 @@
 func NewSYN2200(meta core.Metadata, init map[core.Address]uint64, ledger *core.Ledger, gas core.GasCalculator) (*SYN2200Token, error) {
 	return NewSYN2200Token(meta, init, ledger, gas)
 }
-=======
 // DataMarketplace defines behaviour for SYN2400 tokens.
 type DataMarketplace interface {
 	TokenInterfaces
@@ -52,5 +47,4 @@
 	Members map[Address]Syn2500Member
 }
 
-func (t *Syn2500Token) Meta() any { return t }
->>>>>>> ab0a7350
+func (t *Syn2500Token) Meta() any { return t }