--- conflicted
+++ resolved
@@ -28,13 +28,10 @@
 // TokenInterfaces consolidates token standard interfaces without core deps.
 type TokenInterfaces interface {
 	Meta() any
-<<<<<<< HEAD
 	Issue(to any, amount uint64) error
 	Redeem(from any, amount uint64) error
 	UpdateCoupon(rate float64)
 	PayCoupon() map[any]uint64
-}
-=======
 }
 
 // NewSYN70 exposes construction of a SYN70 token registry. The implementation
@@ -281,5 +278,4 @@
 	Members map[Address]Syn2500Member
 }
 
-func (t *Syn2500Token) Meta() any { return t }
->>>>>>> 58b3bfa6
+func (t *Syn2500Token) Meta() any { return t }