--- conflicted
+++ resolved
@@ -35,18 +35,6 @@
 // TokenInterfaces consolidates token standard interfaces without core deps.
 type TokenInterfaces interface {
 	Meta() any
-<<<<<<< HEAD
-}
-
-// PensionEngineInterface abstracts pension management functionality without core deps.
-type PensionEngineInterface interface {
-	RegisterPlan(owner [20]byte, name string, maturity int64, schedule any) (uint64, error)
-	Contribute(id uint64, holder [20]byte, amount uint64) error
-	Withdraw(id uint64, holder [20]byte, amount uint64) error
-	PlanInfo(id uint64) (any, bool)
-	ListPlans() ([]any, error)
-}
-=======
 	Issue(to any, amount uint64) error
 	Redeem(from any, amount uint64) error
 	UpdateCoupon(rate float64)
@@ -264,6 +252,14 @@
 	Signature      []byte
 }
 
+// PensionEngineInterface abstracts pension management functionality without core deps.
+type PensionEngineInterface interface {
+	RegisterPlan(owner [20]byte, name string, maturity int64, schedule any) (uint64, error)
+	Contribute(id uint64, holder [20]byte, amount uint64) error
+	Withdraw(id uint64, holder [20]byte, amount uint64) error
+	PlanInfo(id uint64) (any, bool)
+	ListPlans() ([]any, error)
+}
 // SYN1401Investment defines metadata for fixed-income investment tokens.
 type SYN1401Investment struct {
 	ID           string
@@ -397,5 +393,4 @@
 	Members map[Address]Syn2500Member
 }
 
-func (t *Syn2500Token) Meta() any { return t }
->>>>>>> 4617c382
+func (t *Syn2500Token) Meta() any { return t }