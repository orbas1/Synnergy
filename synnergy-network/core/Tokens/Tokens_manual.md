# Tokens Manual

This document outlines the token standards used throughout the Synnergy
network.  All token implementations must conform to these conventions to
ensure interoperability across nodes, wallets and smart contracts.

## Core Concepts

### Address

All tokens operate on 20‑byte account identifiers represented by the
`Address` type.  The type is defined once in `index.go` and reused across
the package to avoid duplication and keep the package free from direct
dependencies on the parent `core` module.

### TokenInterfaces

Every token exposes the `TokenInterfaces` interface.  At minimum a token
must provide a `Meta` method returning implementation specific metadata.
Specialised tokens embed this interface to signal compatibility with the
Synnergy tooling.

### BaseToken and Registry

Common balance and allowance logic is provided by the `BaseToken`
implementation in `base.go`.  Constructors derive a deterministic token
ID with `deriveID`, populate initial balances via `NewBalanceTable` and
register themselves using `RegisterToken` so that other packages can
discover them by `TokenID`.

<<<<<<< HEAD
=======
#### Allowances

`BaseToken` mirrors ERC‑20 style spending approvals.  The `Approve`
method sets allowances for third‑party spenders while `TransferFrom`
consumes those allowances and moves funds on behalf of the owner.
Allowances are decremented after each successful transfer.

>>>>>>> 26784c7d
### Standards

The `TokenStandard` enumeration lists all SYN standards.  Each concrete
token specifies its standard via the `Standard` field in the metadata
structure.  Implementations must embed this identifier into their token
ID so that clients can route transactions to the correct handlers.

## Example Tokens

* **SYN10** – Basic currency token providing exchange rate information.
* **SYN200** – Carbon credit tokens with verification records for
  environmental projects.
* **SYN845** – Debt instruments tracking principal, interest and payment
  history.
* **SYN1100** – Healthcare record tokens offering fine‑grained access
  control to encrypted medical data.

Each specialised token should keep its implementation self‑contained and
only rely on the shared types and interfaces defined within this
package.  This consolidation simplifies maintenance and ensures that new
tokens automatically integrate with existing network tooling.
<<<<<<< HEAD
=======

## CLI Integration

The `tokens` command in the CLI provides a uniform interface to inspect
and administer any registered token.  It supports listing tokens,
querying balances, transferring funds, minting, burning and managing
allowances.  Addresses are supplied as hex strings and decoded into the
common 20‑byte `Address` format.
>>>>>>> 26784c7d
<|MERGE_RESOLUTION|>--- conflicted
+++ resolved
@@ -28,8 +28,7 @@
 register themselves using `RegisterToken` so that other packages can
 discover them by `TokenID`.
 
-<<<<<<< HEAD
-=======
+
 #### Allowances
 
 `BaseToken` mirrors ERC‑20 style spending approvals.  The `Approve`
@@ -37,7 +36,6 @@
 consumes those allowances and moves funds on behalf of the owner.
 Allowances are decremented after each successful transfer.
 
->>>>>>> 26784c7d
 ### Standards
 
 The `TokenStandard` enumeration lists all SYN standards.  Each concrete
@@ -59,14 +57,12 @@
 only rely on the shared types and interfaces defined within this
 package.  This consolidation simplifies maintenance and ensures that new
 tokens automatically integrate with existing network tooling.
-<<<<<<< HEAD
-=======
 
-## CLI Integration
+## CLI Integra<<<<<<< codex/focus-on-stage-8-in-agents.mdtion
 
 The `tokens` command in the CLI provides a uniform interface to inspect
 and administer any registered token.  It supports listing tokens,
 querying balances, transferring funds, minting, burning and managing
 allowances.  Addresses are supplied as hex strings and decoded into the
 common 20‑byte `Address` format.
->>>>>>> 26784c7d
+
