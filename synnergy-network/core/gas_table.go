// SPDX-License-Identifier: BUSL-1.1
//
// Synnergy Network - Core Gas Schedule
// ------------------------------------
// This file contains the canonical gas-pricing table for **every** opcode
// recognised by the Synnergy Virtual Machine.  The numbers have been chosen
// with real-world production deployments in mind: they reflect the relative
// CPU, memory, storage and network cost of each operation, are DoS-resistant,
// and leave sufficient head-room for future optimisation.
//
// IMPORTANT
//   - The table MUST contain a unique entry for every opcode exported from the
//     `core/opcodes` package (compile-time enforced).
//   - Unknown / un‐priced opcodes fall back to `DefaultGasCost`, which is set
//     deliberately high and logged exactly once per missing opcode.
//   - All reads from the table are fully concurrent-safe.
//
// NOTE
//
//	The `Opcode` type and individual opcode constants are defined elsewhere in
//	the core package-tree (see `core/opcodes/*.go`).  This file purposefully
//	contains **no** duplicate keys; if a symbol appears in multiple subsystems
//	it is listed **once** and its gas cost applies network-wide.
package core

import "log"

// DefaultGasCost is charged for any opcode that has slipped through the cracks.
// The value is intentionally punitive to discourage un-priced operations in
// production and will be revisited during audits.
const DefaultGasCost uint64 = 100_000

// gasTable maps every Opcode to its base gas cost.
// Gas is charged **before** execution; refunds (e.g. for SELFDESTRUCT) are
// handled by the VM’s gas-meter at commit-time.
<<<<<<< HEAD
var gasTable = map[Opcode]uint64{}
=======
// gasNames holds the gas cost associated with each opcode name. During init()
// these names are resolved to their Opcode values using the catalogue defined
// in opcode_dispatcher.go.
var gasNames = map[string]uint64{
	// ----------------------------------------------------------------------
	// AI
	// ----------------------------------------------------------------------
	"InitAI":         50_000,
	"AI":             40_000,
	"PredictAnomaly": 35_000,
	"OptimizeFees":   25_000,
	"PublishModel":   45_000,
	"FetchModel":     15_000,
	"ListModel":      8_000,
	"ValidateKYC":    1_000,
	"BuyModel":       30_000,
	"RentModel":      20_000,
	"ReleaseEscrow":  12_000,
	"PredictVolume":  15_000,

	// ----------------------------------------------------------------------
	// Automated-Market-Maker
	// ----------------------------------------------------------------------
	"SwapExactIn":       4_500,
	"AddLiquidity":      5_000,
	"RemoveLiquidity":   5_000,
	"Quote":             2_500,
	"AllPairs":          2_000,
	"InitPoolsFromFile": 6_000,

	// ----------------------------------------------------------------------
	// Authority / Validator-Set
	// ---------------------------------------------------------------------

	"NewAuthoritySet":     20_000,
	"RecordVote":          3_000,
	"RegisterCandidate":   8_000,
	"RandomElectorate":    4_000,
	"IsAuthority":         800,
	"GetAuthority":        1_000,
	"ListAuthorities":     2_000,
	"DeregisterAuthority": 6_000,

	// ----------------------------------------------------------------------
	// Charity Pool
	// ----------------------------------------------------------------------
	"NewCharityPool":   10_000,
	"Deposit":          2_100,
	"Charity_Register": 2_500,
	"Vote":             3_000,
	"Tick":             1_000,
	"GetRegistration":  800,
	"Winners":          800,

	// ----------------------------------------------------------------------
	// Coin
	// ----------------------------------------------------------------------
	"NewCoin":     12_000,
	"Mint":        2_100, // shared with ledger & tokens
	"TotalSupply": 800,
	"BalanceOf":   400,

	// ----------------------------------------------------------------------
	// Compliance
	// ----------------------------------------------------------------------

	"InitCompliance":        8_000,
	"EraseData":             5_000,
	"RecordFraudSignal":     7_000,
	"Compliance_LogAudit":   2_000,
	"Compliance_AuditTrail": 3_000,
	"Compliance_MonitorTx":  5_000,
	"Compliance_VerifyZKP":  12_000,

	// ----------------------------------------------------------------------
	// Consensus Core
	// ----------------------------------------------------------------------
	"Pick":                  2_000,
	"Broadcast":             5_000,
	"Subscribe":             1_500,
	"Sign":                  3_000, // shared with Security & Tx
	"Verify":                3_500, // shared with Security & Tx
	"ValidatorPubKey":       800,
	"StakeOf":               1_000,
	"LoanPoolAddress":       800,
	"Hash":                  600, // shared with Replication
	"SerializeWithoutNonce": 1_200,
	"NewConsensus":          25_000,
	"Start":                 5_000,
	"ProposeSubBlock":       15_000,
	"ValidatePoH":           20_000,
	"SealMainBlockPOW":      60_000,
	"DistributeRewards":     10_000,
	"CalculateWeights":      8_000,
	"ComputeThreshold":      6_000,

	// ----------------------------------------------------------------------
	// Contracts (WASM / EVM‐compat)
	// ----------------------------------------------------------------------
	"InitContracts": 15_000,
	"CompileWASM":   45_000,
	"Invoke":        7_000,
	"Deploy":        25_000,

	// ----------------------------------------------------------------------
	// Cross-Chain
	// ----------------------------------------------------------------------
	"RegisterBridge": 20_000,
	"AssertRelayer":  5_000,
	"Iterator":       2_000,
	"LockAndMint":    30_000,
	"BurnAndRelease": 30_000,
	"GetBridge":      1_000,

	// ----------------------------------------------------------------------
	// Data / Oracle / IPFS Integration
	// ----------------------------------------------------------------------
	"RegisterNode":   10_000,
	"UploadAsset":    30_000,
	"Pin":            5_000, // shared with Storage
	"Retrieve":       4_000, // shared with Storage
	"RetrieveAsset":  4_000,
	"RegisterOracle": 10_000,
	"PushFeed":       3_000,
	"QueryOracle":    3_000,
	"ListCDNNodes":   3_000,
	"ListOracles":    3_000,
	"PushFeedSigned": 4_000,

	// ----------------------------------------------------------------------
	// Fault-Tolerance / Health-Checker
	// ----------------------------------------------------------------------
	"NewHealthChecker": 8_000,
	"AddPeer":          1_500,
	"RemovePeer":       1_500,
	"FT_Snapshot":      4_000,
	"Recon":            8_000,
	"Ping":             300,
	"SendPing":         300,
	"AwaitPong":        300,
	"BackupSnapshot":   10_000,
	"RestoreSnapshot":  12_000,
	"VerifyBackup":     6_000,
	"FailoverNode":     8_000,
	"PredictFailure":   1_000,
	"AdjustResources":  1_500,

	// ----------------------------------------------------------------------
	// Governance
	// ----------------------------------------------------------------------
	"UpdateParam":     5_000,
	"ProposeChange":   10_000,
	"VoteChange":      3_000,
	"EnactChange":     8_000,
	"SubmitProposal":  10_000,
	"BalanceOfAsset":  600,
	"CastVote":        3_000,
	"ExecuteProposal": 15_000,
	"GetProposal":     1_000,
	"ListProposals":   2_000,

	// ----------------------------------------------------------------------
	// Green Technology
	// ----------------------------------------------------------------------
	"InitGreenTech":    8_000,
	"Green":            2_000,
	"RecordUsage":      3_000,
	"RecordOffset":     3_000,
	"Certify":          7_000,
	"CertificateOf":    500,
	"ShouldThrottle":   200,
	"ListCertificates": 1_000,

	// ----------------------------------------------------------------------
	// Ledger / UTXO / Account-Model
	// ----------------------------------------------------------------------
	"NewLedger":           50_000,
	"GetPendingSubBlocks": 2_000,
	"LastBlockHash":       600,
	"AppendBlock":         50_000,
	"MintBig":             2_200,
	"EmitApproval":        1_200,
	"EmitTransfer":        1_200,
	"DeductGas":           2_100,
	"WithinBlock":         1_000,
	"IsIDTokenHolder":     400,
	"TokenBalance":        400,
	"AddBlock":            40_000,
	"GetBlock":            2_000,
	"GetUTXO":             1_500,
	"AddToPool":           1_000,
	"ListPool":            800,
	"GetContract":         1_000,
	"Snapshot":            3_000,
	"MintToken":           2_000,
	"LastSubBlockHeight":  500,
	"LastBlockHeight":     500,
	"RecordPoSVote":       3_000,
	"AppendSubBlock":      8_000,
	"Transfer":            2_100, // shared with VM & Tokens
	"Burn":                2_100, // shared with VM & Tokens

	// ----------------------------------------------------------------------
	// Liquidity Manager (high-level AMM façade)
	// ----------------------------------------------------------------------
	"InitAMM":    8_000,
	"Manager":    1_000,
	"CreatePool": 10_000,
	"Swap":       4_500,
	// AddLiquidity & RemoveLiquidity already defined above
	"Pool":  1_500,
	"Pools": 2_000,

	// ----------------------------------------------------------------------
	// Loan-Pool
	// ----------------------------------------------------------------------
	"NewLoanPool":            20_000,
	"Submit":                 3_000,
	"Disburse":               8_000,
	"Loanpool_GetProposal":   1_000,
	"Loanpool_ListProposals": 1_500,
	"Redistribute":           5_000,
	// Vote  & Tick already priced
	// RandomElectorate / IsAuthority already priced

	// ----------------------------------------------------------------------
	// Networking
	// ----------------------------------------------------------------------
	"NewNode":         18_000,
	"HandlePeerFound": 1_500,
	"DialSeed":        2_000,
	"ListenAndServe":  8_000,
	"Close":           500,
	"Peers":           400,
	"NewDialer":       2_000,
	"Dial":            2_000,
	"SetBroadcaster":  500,
	"GlobalBroadcast": 1_000,
	// Broadcast & Subscribe already priced

	// ----------------------------------------------------------------------
	// Replication / Data Availability
	// ----------------------------------------------------------------------
	"NewReplicator":  12_000,
	"ReplicateBlock": 30_000,
	"RequestMissing": 4_000,
	"Synchronize":    25_000,
	"Stop":           3_000,
	// Hash & Start already priced

	// ----------------------------------------------------------------------
	// Roll-ups
	// ----------------------------------------------------------------------
	"NewAggregator":     15_000,
	"SubmitBatch":       10_000,
	"SubmitFraudProof":  30_000,
	"FinalizeBatch":     10_000,
	"BatchHeader":       500,
	"BatchState":        300,
	"BatchTransactions": 1_000,
	"ListBatches":       2_000,

	// ----------------------------------------------------------------------
	// Security / Cryptography
	// ----------------------------------------------------------------------
	"AggregateBLSSigs":  7_000,
	"VerifyAggregated":  8_000,
	"CombineShares":     6_000,
	"ComputeMerkleRoot": 1_200,
	"Encrypt":           1_500,
	"Decrypt":           1_500,
	"NewTLSConfig":      5_000,
	"DilithiumKeypair":  6_000,
	"DilithiumSign":     5_000,
	"DilithiumVerify":   5_000,
	"PredictRisk":       2_000,
	"AnomalyScore":      2_000,

	// ----------------------------------------------------------------------
	// Sharding
	// ----------------------------------------------------------------------
	"NewShardCoordinator": 20_000,
	"SetLeader":           1_000,
	"Leader":              800,
	"SubmitCrossShard":    15_000,
	"Send":                2_000,
	"PullReceipts":        3_000,
	"Reshard":             30_000,
	"GossipTx":            5_000,
	"RebalanceShards":     8_000,
	"VerticalPartition":   2_000,
	// Broadcast already priced

	// ----------------------------------------------------------------------
	// Side-chains
	// ----------------------------------------------------------------------
	"InitSidechains":     12_000,
	"Sidechains":         600,
	"Sidechain_Register": 5_000,
	"SubmitHeader":       8_000,
	"VerifyWithdraw":     4_000,
	"VerifyAggregateSig": 8_000,
	"VerifyMerkleProof":  1_200,
	"GetSidechainMeta":   1_000,
	"ListSidechains":     1_200,
	"GetSidechainHeader": 1_000,
	// Deposit already priced

	// ----------------------------------------------------------------------
	// State-Channels
	// ----------------------------------------------------------------------
	"InitStateChannels":    8_000,
	"Channels":             600,
	"OpenChannel":          10_000,
	"VerifyECDSASignature": 2_000,
	"InitiateClose":        3_000,
	"Challenge":            4_000,
	"Finalize":             5_000,
	"GetChannel":           800,
	"ListChannels":         1_200,

	// ----------------------------------------------------------------------
	// Storage / Marketplace
	// ----------------------------------------------------------------------
	"NewStorage":    12_000,
	"CreateListing": 8_000,
	"Exists":        400,
	"OpenDeal":      5_000,
	"Create":        8_000, // generic create (non-AMM/non-contract)
	"CloseDeal":     5_000,
	"Release":       2_000,
	"GetListing":    1_000,
	"ListListings":  1_000,
	"GetDeal":       1_000,
	"ListDeals":     1_000,
	// Pin & Retrieve already priced

	// ----------------------------------------------------------------------
	// Token Standards (constants – zero-cost markers)
	// ----------------------------------------------------------------------
	"StdSYN10":   0,
	"StdSYN20":   0,
	"StdSYN70":   0,
	"StdSYN130":  0,
	"StdSYN131":  0,
	"StdSYN200":  0,
	"StdSYN223":  0,
	"StdSYN300":  0,
	"StdSYN500":  0,
	"StdSYN600":  0,
	"StdSYN700":  0,
	"StdSYN721":  0,
	"StdSYN722":  0,
	"StdSYN800":  0,
	"StdSYN845":  0,
	"StdSYN900":  0,
	"StdSYN1000": 0,
	"StdSYN1100": 0,
	"StdSYN1155": 0,
	"StdSYN1200": 0,
	"StdSYN1300": 0,
	"StdSYN1401": 0,
	"StdSYN1500": 0,
	"StdSYN1600": 0,
	"StdSYN1700": 0,
	"StdSYN1800": 0,
	"StdSYN1900": 0,
	"StdSYN1967": 0,
	"StdSYN2100": 0,
	"StdSYN2200": 0,
	"StdSYN2369": 0,
	"StdSYN2400": 0,
	"StdSYN2500": 0,
	"StdSYN2600": 0,
	"StdSYN2700": 0,
	"StdSYN2800": 0,
	"StdSYN2900": 0,
	"StdSYN3000": 0,
	"StdSYN3100": 0,
	"StdSYN3200": 0,
	"StdSYN3300": 0,
	"StdSYN3400": 0,
	"StdSYN3500": 0,
	"StdSYN3600": 0,
	"StdSYN3700": 0,
	"StdSYN3800": 0,
	"StdSYN3900": 0,
	"StdSYN4200": 0,
	"StdSYN4300": 0,
	"StdSYN4700": 0,
	"StdSYN4900": 0,
	"StdSYN5000": 0,

	// ----------------------------------------------------------------------
	// Token Utilities
	// ----------------------------------------------------------------------
	"ID":                400,
	"Meta":              400,
	"Allowance":         400,
	"Approve":           800,
	"Add":               600,
	"Sub":               600,
	"Get":               400,
	"transfer":          2_100, // lower-case ERC20 compatibility
	"Calculate":         800,
	"RegisterToken":     8_000,
	"NewBalanceTable":   5_000,
	"Set":               600,
	"RefundGas":         100,
	"PopUint32":         300,
	"PopAddress":        300,
	"PopUint64":         300,
	"PushBool":          300,
	"Push":              300,
	"Len":               200,
	"InitTokens":        8_000,
	"GetRegistryTokens": 400,

	// ----------------------------------------------------------------------
	// Transactions
	// ----------------------------------------------------------------------
	"VerifySig":      3_500,
	"ValidateTx":     5_000,
	"NewTxPool":      12_000,
	"AddTx":          6_000,
	"PickTxs":        1_500,
	"TxPoolSnapshot": 800,
	// Sign already priced

	// ----------------------------------------------------------------------
	// Low-level Math / Bitwise / Crypto opcodes
	// (values based on research into Geth & OpenEthereum plus Synnergy-specific
	//  micro-benchmarks – keep in mind that **all** word-size-dependent
	//  corrections are applied at run-time by the VM).
	// ----------------------------------------------------------------------
	"Short":            5,
	"BytesToAddress":   5,
	"Pop":              2,
	"opADD":            3,
	"opMUL":            5,
	"opSUB":            3,
	"OpDIV":            5,
	"opSDIV":           5,
	"opMOD":            5,
	"opSMOD":           5,
	"opADDMOD":         8,
	"opMULMOD":         8,
	"opEXP":            10,
	"opSIGNEXTEND":     5,
	"opLT":             3,
	"opGT":             3,
	"opSLT":            3,
	"opSGT":            3,
	"opEQ":             3,
	"opISZERO":         3,
	"opAND":            3,
	"opOR":             3,
	"opXOR":            3,
	"opNOT":            3,
	"opBYTE":           3,
	"opSHL":            3,
	"opSHR":            3,
	"opSAR":            3,
	"opECRECOVER":      700,
	"opEXTCODESIZE":    700,
	"opEXTCODECOPY":    700,
	"opEXTCODEHASH":    700,
	"opRETURNDATASIZE": 3,
	"opRETURNDATACOPY": 700,
	"opMLOAD":          3,
	"opMSTORE":         3,
	"opMSTORE8":        3,
	"opCALLDATALOAD":   3,
	"opCALLDATASIZE":   3,
	"opCALLDATACOPY":   700,
	"opCODESIZE":       3,
	"opCODECOPY":       700,
	"opJUMP":           8,
	"opJUMPI":          10,
	"opPC":             2,
	"opMSIZE":          2,
	"opGAS":            2,
	"opJUMPDEST":       1,
	"opSHA256":         60,
	"opKECCAK256":      30,
	"opRIPEMD160":      600,
	"opBLAKE2B256":     60,
	"opADDRESS":        2,
	"opCALLER":         2,
	"opORIGIN":         2,
	"opCALLVALUE":      2,
	"opGASPRICE":       2,
	"opNUMBER":         2,
	"opTIMESTAMP":      2,
	"opDIFFICULTY":     2,
	"opGASLIMIT":       2,
	"opCHAINID":        2,
	"opBLOCKHASH":      20,
	"opBALANCE":        400,
	"opSELFBALANCE":    5,
	"opLOG0":           375,
	"opLOG1":           750,
	"opLOG2":           1_125,
	"opLOG3":           1_500,
	"opLOG4":           1_875,
	"logN":             2_000,
	"opCREATE":         32_000,
	"opCALL":           700,
	"opCALLCODE":       700,
	"opDELEGATECALL":   700,
	"opSTATICCALL":     700,
	"opRETURN":         0,
	"opREVERT":         0,
	"opSTOP":           0,
	"opSELFDESTRUCT":   5_000,

	// Shared accounting ops
	"TransferVM": 2_100, // explicit VM variant (if separate constant exists)

	// ----------------------------------------------------------------------
	// Virtual Machine Internals
	// ----------------------------------------------------------------------
	"BurnVM":            2_100,
	"BurnLP":            2_100,
	"MintLP":            2_100,
	"NewInMemory":       500,
	"CallCode":          700,
	"CallContract":      700,
	"StaticCallVM":      700,
	"GetBalance":        400,
	"GetTokenBalance":   400,
	"SetTokenBalance":   500,
	"GetTokenSupply":    500,
	"SetBalance":        500,
	"DelegateCall":      700,
	"GetToken":          400,
	"NewMemory":         500,
	"Read":              3,
	"Write":             3,
	"LenVM":             3, // distinguish from token.Len if separate const
	"Call":              700,
	"SelectVM":          1_000,
	"CreateContract":    32_000,
	"AddLog":            375,
	"GetCode":           200,
	"GetCodeHash":       200,
	"MintTokenVM":       2_000,
	"PrefixIterator":    500,
	"NonceOf":           400,
	"GetState":          400,
	"SetState":          500,
	"HasState":          400,
	"DeleteState":       500,
	"NewGasMeter":       500,
	"SelfDestructVM":    5_000,
	"Remaining":         2,
	"Consume":           3,
	"ExecuteVM":         2_000,
	"NewSuperLightVM":   500,
	"NewLightVM":        800,
	"NewHeavyVM":        1_200,
	"ExecuteSuperLight": 1_000,
	"ExecuteLight":      1_500,
	"ExecuteHeavy":      2_000,

	// ----------------------------------------------------------------------
	// Wallet / Key-Management
	// ----------------------------------------------------------------------
	"NewRandomWallet":     10_000,
	"WalletFromMnemonic":  5_000,
	"NewHDWalletFromSeed": 6_000,
	"PrivateKey":          400,
	"NewAddress":          500,
	"SignTx":              3_000,
}
>>>>>>> 78d0cb36

// gasTable maps Opcode values to their base gas cost. It is populated in init()
// using the catalogue generated in opcode_dispatcher.go.
var gasTable map[Opcode]uint64

func init() {
	gasTable = make(map[Opcode]uint64, len(gasNames))
	for name, cost := range gasNames {
		if op, ok := nameToOp[name]; ok {
			gasTable[op] = cost
		}
	}
}


// GasCost returns the **base** gas cost for a single opcode.  Dynamic portions
// (e.g. per-word fees, storage-touch refunds, call-stipends) are handled by the
// VM’s gas-meter layer.
//
// The function is lock-free and safe for concurrent use by every worker-thread
// in the execution engine.
func GasCost(op Opcode) uint64 {
	if cost, ok := gasTable[op]; ok {
		return cost
	}
	// Log only the first occurrence of an unknown opcode to avoid log spam.
	log.Printf("gas_table: missing cost for opcode %d – charging default", op)
	return DefaultGasCost
}<|MERGE_RESOLUTION|>--- conflicted
+++ resolved
@@ -33,9 +33,7 @@
 // gasTable maps every Opcode to its base gas cost.
 // Gas is charged **before** execution; refunds (e.g. for SELFDESTRUCT) are
 // handled by the VM’s gas-meter at commit-time.
-<<<<<<< HEAD
-var gasTable = map[Opcode]uint64{}
-=======
+
 // gasNames holds the gas cost associated with each opcode name. During init()
 // these names are resolved to their Opcode values using the catalogue defined
 // in opcode_dispatcher.go.
@@ -611,7 +609,6 @@
 	"NewAddress":          500,
 	"SignTx":              3_000,
 }
->>>>>>> 78d0cb36
 
 // gasTable maps Opcode values to their base gas cost. It is populated in init()
 // using the catalogue generated in opcode_dispatcher.go.
