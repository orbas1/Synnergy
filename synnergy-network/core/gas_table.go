--- conflicted
+++ resolved
@@ -114,7 +114,6 @@
    Compliance_AuditTrail: 3_000,
    Compliance_MonitorTx:  5_000,
    Compliance_VerifyZKP:  12_000,
-<<<<<<< HEAD
    InitComplianceManager: 10_000,
    SuspendAccount:        4_000,
    ResumeAccount:         4_000,
@@ -123,10 +122,8 @@
    RemoveWhitelist:       3_000,
    IsWhitelisted:         500,
    Compliance_ReviewTx:   2_500,
-=======
    AnalyzeAnomaly:       6_000,
    FlagAnomalyTx:        2_500,
->>>>>>> 2a6c70aa
 
    // ----------------------------------------------------------------------
    // Consensus Core
@@ -816,7 +813,6 @@
 	"Compliance_AuditTrail": 3_000,
 	"Compliance_MonitorTx":  5_000,
 	"Compliance_VerifyZKP":  12_000,
-<<<<<<< HEAD
 	"InitComplianceManager": 10_000,
 	"SuspendAccount":        4_000,
 	"ResumeAccount":         4_000,
@@ -825,10 +821,8 @@
 	"RemoveWhitelist":       3_000,
 	"IsWhitelisted":         500,
 	"Compliance_ReviewTx":   2_500,
-=======
 	"AnalyzeAnomaly":        6_000,
 	"FlagAnomalyTx":         2_500,
->>>>>>> 2a6c70aa
 
 	// ----------------------------------------------------------------------
 	// Consensus Core
