--- conflicted
+++ resolved
@@ -375,11 +375,9 @@
    GetProposal:   1_000,
    ListProposals: 1_500,
    Redistribute:  5_000,
-<<<<<<< HEAD
    CreateGrant:   3_000,
    ReleaseGrant:  8_000,
    GetGrant:      1_000,
-=======
    CancelProposal: 2_000,
    ExtendProposal: 1_500,
    NewLoanPoolManager: 10_000,
@@ -397,7 +395,6 @@
    LoanApply_Disburse: 8_000,
    LoanApply_Get:      1_000,
    LoanApply_List:     1_500,
->>>>>>> 80e3d155
    // Vote  & Tick already priced
    // RandomElectorate / IsAuthority already priced
 
@@ -1501,11 +1498,9 @@
 	"Loanpool_GetProposal":   1_000,
 	"Loanpool_ListProposals": 1_500,
 	"Redistribute":           5_000,
-<<<<<<< HEAD
 	"Loanpool_CreateGrant":   3_000,
 	"Loanpool_ReleaseGrant":  8_000,
 	"Loanpool_GetGrant":      1_000,
-=======
 	"NewLoanPoolManager":     10_000,
 	"Loanpool_Pause":         1000,
 	"Loanpool_Resume":        1000,
@@ -1518,7 +1513,6 @@
 	"LoanApply_Disburse":     8_000,
 	"LoanApply_Get":          1_000,
 	"LoanApply_List":         1_500,
->>>>>>> 80e3d155
 	// Vote  & Tick already priced
 	// RandomElectorate / IsAuthority already priced
 
