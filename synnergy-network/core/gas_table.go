--- conflicted
+++ resolved
@@ -2498,7 +2498,6 @@
 	"VerifyChain":      400,
 	"RestoreChain":     600,
 
-<<<<<<< HEAD
 	// ---------------------------------------------------------------------
 	// Archival Witness Node
 	// ---------------------------------------------------------------------
@@ -2507,7 +2506,6 @@
 	"Witness_NotarizeBlock":  500,
 	"Witness_GetTx":          50,
 	"Witness_GetBlock":       50,
-=======
 	// ----------------------------------------------------------------------
 	// Warfare / Military Nodes
 	// ----------------------------------------------------------------------
@@ -2515,7 +2513,6 @@
 	"Warfare_SecureCommand":  300,
 	"Warfare_TrackLogistics": 300,
 	"Warfare_ShareTactical":  200,
->>>>>>> 973bae28
 }
 
 func init() {
