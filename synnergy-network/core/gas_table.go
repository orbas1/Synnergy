--- conflicted
+++ resolved
@@ -983,8 +983,7 @@
 	// ----------------------------------------------------------------------
 	// Data / Oracle / IPFS Integration
 	// ----------------------------------------------------------------------
-<<<<<<< HEAD
-=======
+
 	"RegisterNode":       10_000,
 	"UploadAsset":        30_000,
 	"Pin":                5_000, // shared with Storage
@@ -1001,7 +1000,6 @@
 	"GetOracleMetrics":   2_000,
 	"RequestOracleData":  3_000,
 	"SyncOracle":         5_000,
->>>>>>> b34e19c3
 	"RegisterNode":    10_000,
 	"UploadAsset":     30_000,
 	"Pin":             5_000, // shared with Storage
@@ -1013,13 +1011,11 @@
 	"ListCDNNodes":    3_000,
 	"ListOracles":     3_000,
 	"PushFeedSigned":  4_000,
-<<<<<<< HEAD
 	"CreateDataSet":   8_000,
 	"PurchaseDataSet": 5_000,
 	"GetDataSet":      1_000,
 	"ListDataSets":    2_000,
 	"HasAccess":       1_000,
-=======
 	"CreateDataFeed":  6_000,
 	"QueryDataFeed":   3_000,
 	"ManageDataFeed":  5_000,
@@ -1068,7 +1064,6 @@
 	"UpdateSensorValue": 1_500,
 	"PollSensor":        5_000,
 	"TriggerWebhook":    5_000,
->>>>>>> b34e19c3
 
 	// ----------------------------------------------------------------------
 	// Fault-Tolerance / Health-Checker
