// SPDX-License-Identifier: BUSL-1.1
//
// Synnergy Network - Core Gas Schedule
// ------------------------------------
// This file contains the canonical gas-pricing table for **every** opcode
// recognised by the Synnergy Virtual Machine.  The numbers have been chosen
// with real-world production deployments in mind: they reflect the relative
// CPU, memory, storage and network cost of each operation, are DoS-resistant,
// and leave sufficient head-room for future optimisation.
//
// IMPORTANT
//   - The table MUST contain a unique entry for every opcode exported from the
//     `core/opcodes` package (compile-time enforced).
//   - Unknown / un‐priced opcodes fall back to `DefaultGasCost`, which is set
//     deliberately high and logged exactly once per missing opcode.
//   - All reads from the table are fully concurrent-safe.
//
// NOTE
//
//	The `Opcode` type and individual opcode constants are defined elsewhere in
//	the core package-tree (see `core/opcodes/*.go`).  This file purposefully
//	contains **no** duplicate keys; if a symbol appears in multiple subsystems
//	it is listed **once** and its gas cost applies network-wide.
package core

import "log"

// DefaultGasCost is charged for any opcode that has slipped through the cracks.
// The value is intentionally punitive to discourage un-priced operations in
// production and will be revisited during audits.
const DefaultGasCost uint64 = 100_000

// gasTable maps every Opcode to its base gas cost.
// Gas is charged **before** execution; refunds (e.g. for SELFDESTRUCT) are
// handled by the VM’s gas-meter at commit-time.
<<<<<<< HEAD
var gasTable = map[Opcode]uint64{}
=======

// gasNames holds the gas cost associated with each opcode name. During init()
// these names are resolved to their Opcode values using the catalogue defined
// in opcode_dispatcher.go.
var gasNames = map[string]uint64{
	// ----------------------------------------------------------------------
	// AI
	// ----------------------------------------------------------------------
	"InitAI":         50_000,
	"AI":             40_000,
	"PredictAnomaly": 35_000,
	"OptimizeFees":   25_000,
	"PublishModel":   45_000,
	"FetchModel":     15_000,
	"ListModel":      8_000,
	"ValidateKYC":    1_000,
	"BuyModel":       30_000,
	"RentModel":      20_000,
	"ReleaseEscrow":  12_000,
	"PredictVolume":  15_000,

	// ----------------------------------------------------------------------
	// Automated-Market-Maker
	// ----------------------------------------------------------------------
	"SwapExactIn":       4_500,
	"AddLiquidity":      5_000,
	"RemoveLiquidity":   5_000,
	"Quote":             2_500,
	"AllPairs":          2_000,
	"InitPoolsFromFile": 6_000,

	// ----------------------------------------------------------------------
	// Authority / Validator-Set
	// ---------------------------------------------------------------------

	"NewAuthoritySet":     20_000,
	"RecordVote":          3_000,
	"RegisterCandidate":   8_000,
	"RandomElectorate":    4_000,
	"IsAuthority":         800,
	"GetAuthority":        1_000,
	"ListAuthorities":     2_000,
	"DeregisterAuthority": 6_000,

	// ----------------------------------------------------------------------
	// Charity Pool
	// ----------------------------------------------------------------------
	"NewCharityPool":   10_000,
	"Deposit":          2_100,
	"Charity_Register": 2_500,
	"Vote":             3_000,
	"Tick":             1_000,
	"GetRegistration":  800,
	"Winners":          800,

	// ----------------------------------------------------------------------
	// Coin
	// ----------------------------------------------------------------------
	"NewCoin":     12_000,
	"Mint":        2_100, // shared with ledger & tokens
	"TotalSupply": 800,
	"BalanceOf":   400,

	// ----------------------------------------------------------------------
	// Compliance
	// ----------------------------------------------------------------------

	"InitCompliance":        8_000,
	"EraseData":             5_000,
	"RecordFraudSignal":     7_000,
	"Compliance_LogAudit":   2_000,
	"Compliance_AuditTrail": 3_000,
	"Compliance_MonitorTx":  5_000,
	"Compliance_VerifyZKP":  12_000,

	// ----------------------------------------------------------------------
	// Consensus Core
	// ----------------------------------------------------------------------
	"Pick":                  2_000,
	"Broadcast":             5_000,
	"Subscribe":             1_500,
	"Sign":                  3_000, // shared with Security & Tx
	"Verify":                3_500, // shared with Security & Tx
	"ValidatorPubKey":       800,
	"StakeOf":               1_000,
	"LoanPoolAddress":       800,
	"Hash":                  600, // shared with Replication
	"SerializeWithoutNonce": 1_200,
	"NewConsensus":          25_000,
	"Start":                 5_000,
	"ProposeSubBlock":       15_000,
	"ValidatePoH":           20_000,
	"SealMainBlockPOW":      60_000,
	"DistributeRewards":     10_000,
	"CalculateWeights":      8_000,
	"ComputeThreshold":      6_000,

	// ----------------------------------------------------------------------
	// Contracts (WASM / EVM‐compat)
	// ----------------------------------------------------------------------
	"InitContracts": 15_000,
	"CompileWASM":   45_000,
	"Invoke":        7_000,
	"Deploy":        25_000,

	// ----------------------------------------------------------------------
	// Cross-Chain
	// ----------------------------------------------------------------------
	"RegisterBridge": 20_000,
	"AssertRelayer":  5_000,
	"Iterator":       2_000,
	"LockAndMint":    30_000,
	"BurnAndRelease": 30_000,
	"GetBridge":      1_000,

	// ----------------------------------------------------------------------
	// Data / Oracle / IPFS Integration
	// ----------------------------------------------------------------------
	"RegisterNode":   10_000,
	"UploadAsset":    30_000,
	"Pin":            5_000, // shared with Storage
	"Retrieve":       4_000, // shared with Storage
	"RetrieveAsset":  4_000,
	"RegisterOracle": 10_000,
	"PushFeed":       3_000,
	"QueryOracle":    3_000,
	"ListCDNNodes":   3_000,
	"ListOracles":    3_000,
	"PushFeedSigned": 4_000,

	// ----------------------------------------------------------------------
	// Fault-Tolerance / Health-Checker
	// ----------------------------------------------------------------------
	"NewHealthChecker": 8_000,
	"AddPeer":          1_500,
	"RemovePeer":       1_500,
	"FT_Snapshot":      4_000,
	"Recon":            8_000,
	"Ping":             300,
	"SendPing":         300,
	"AwaitPong":        300,
	"BackupSnapshot":   10_000,
	"RestoreSnapshot":  12_000,
	"VerifyBackup":     6_000,
	"FailoverNode":     8_000,
	"PredictFailure":   1_000,
	"AdjustResources":  1_500,

	// ----------------------------------------------------------------------
	// Governance
	// ----------------------------------------------------------------------
	"UpdateParam":     5_000,
	"ProposeChange":   10_000,
	"VoteChange":      3_000,
	"EnactChange":     8_000,
	"SubmitProposal":  10_000,
	"BalanceOfAsset":  600,
	"CastVote":        3_000,
	"ExecuteProposal": 15_000,
	"GetProposal":     1_000,
	"ListProposals":   2_000,

	// ----------------------------------------------------------------------
	// Green Technology
	// ----------------------------------------------------------------------
	"InitGreenTech":    8_000,
	"Green":            2_000,
	"RecordUsage":      3_000,
	"RecordOffset":     3_000,
	"Certify":          7_000,
	"CertificateOf":    500,
	"ShouldThrottle":   200,
	"ListCertificates": 1_000,

	// ----------------------------------------------------------------------
	// Ledger / UTXO / Account-Model
	// ----------------------------------------------------------------------
	"NewLedger":           50_000,
	"GetPendingSubBlocks": 2_000,
	"LastBlockHash":       600,
	"AppendBlock":         50_000,
	"MintBig":             2_200,
	"EmitApproval":        1_200,
	"EmitTransfer":        1_200,
	"DeductGas":           2_100,
	"WithinBlock":         1_000,
	"IsIDTokenHolder":     400,
	"TokenBalance":        400,
	"AddBlock":            40_000,
	"GetBlock":            2_000,
	"GetUTXO":             1_500,
	"AddToPool":           1_000,
	"ListPool":            800,
	"GetContract":         1_000,
	"Snapshot":            3_000,
	"MintToken":           2_000,
	"LastSubBlockHeight":  500,
	"LastBlockHeight":     500,
	"RecordPoSVote":       3_000,
	"AppendSubBlock":      8_000,
	"Transfer":            2_100, // shared with VM & Tokens
	"Burn":                2_100, // shared with VM & Tokens

	// ----------------------------------------------------------------------
	// Liquidity Manager (high-level AMM façade)
	// ----------------------------------------------------------------------
	"InitAMM":    8_000,
	"Manager":    1_000,
	"CreatePool": 10_000,
	"Swap":       4_500,
	// AddLiquidity & RemoveLiquidity already defined above
	"Pool":  1_500,
	"Pools": 2_000,

	// ----------------------------------------------------------------------
	// Loan-Pool
	// ----------------------------------------------------------------------
	"NewLoanPool":            20_000,
	"Submit":                 3_000,
	"Disburse":               8_000,
	"Loanpool_GetProposal":   1_000,
	"Loanpool_ListProposals": 1_500,
	"Redistribute":           5_000,
	// Vote  & Tick already priced
	// RandomElectorate / IsAuthority already priced

	// ----------------------------------------------------------------------
	// Networking
	// ----------------------------------------------------------------------
	"NewNode":         18_000,
	"HandlePeerFound": 1_500,
	"DialSeed":        2_000,
	"ListenAndServe":  8_000,
	"Close":           500,
	"Peers":           400,
	"NewDialer":       2_000,
	"Dial":            2_000,
	"SetBroadcaster":  500,
	"GlobalBroadcast": 1_000,
	// Broadcast & Subscribe already priced

	// ----------------------------------------------------------------------
	// Replication / Data Availability
	// ----------------------------------------------------------------------
	"NewReplicator":  12_000,
	"ReplicateBlock": 30_000,
	"RequestMissing": 4_000,
	"Synchronize":    25_000,
	"Stop":           3_000,
	// Hash & Start already priced

	// ----------------------------------------------------------------------
	// Roll-ups
	// ----------------------------------------------------------------------
	"NewAggregator":     15_000,
	"SubmitBatch":       10_000,
	"SubmitFraudProof":  30_000,
	"FinalizeBatch":     10_000,
	"BatchHeader":       500,
	"BatchState":        300,
	"BatchTransactions": 1_000,
	"ListBatches":       2_000,

	// ----------------------------------------------------------------------
	// Security / Cryptography
	// ----------------------------------------------------------------------
	"AggregateBLSSigs":  7_000,
	"VerifyAggregated":  8_000,
	"CombineShares":     6_000,
	"ComputeMerkleRoot": 1_200,
	"Encrypt":           1_500,
	"Decrypt":           1_500,
	"NewTLSConfig":      5_000,
	"DilithiumKeypair":  6_000,
	"DilithiumSign":     5_000,
	"DilithiumVerify":   5_000,
	"PredictRisk":       2_000,
	"AnomalyScore":      2_000,

	// ----------------------------------------------------------------------
	// Sharding
	// ----------------------------------------------------------------------
	"NewShardCoordinator": 20_000,
	"SetLeader":           1_000,
	"Leader":              800,
	"SubmitCrossShard":    15_000,
	"Send":                2_000,
	"PullReceipts":        3_000,
	"Reshard":             30_000,
	"GossipTx":            5_000,
	"RebalanceShards":     8_000,
	"VerticalPartition":   2_000,
	// Broadcast already priced

	// ----------------------------------------------------------------------
	// Side-chains
	// ----------------------------------------------------------------------
	"InitSidechains":     12_000,
	"Sidechains":         600,
	"Sidechain_Register": 5_000,
	"SubmitHeader":       8_000,
	"VerifyWithdraw":     4_000,
	"VerifyAggregateSig": 8_000,
	"VerifyMerkleProof":  1_200,
	"GetSidechainMeta":   1_000,
	"ListSidechains":     1_200,
	"GetSidechainHeader": 1_000,
	// Deposit already priced

	// ----------------------------------------------------------------------
	// State-Channels
	// ----------------------------------------------------------------------
	"InitStateChannels":    8_000,
	"Channels":             600,
	"OpenChannel":          10_000,
	"VerifyECDSASignature": 2_000,
	"InitiateClose":        3_000,
	"Challenge":            4_000,
	"Finalize":             5_000,
	"GetChannel":           800,
	"ListChannels":         1_200,

	// ----------------------------------------------------------------------
	// Storage / Marketplace
	// ----------------------------------------------------------------------
	"NewStorage":    12_000,
	"CreateListing": 8_000,
	"Exists":        400,
	"OpenDeal":      5_000,
	"Create":        8_000, // generic create (non-AMM/non-contract)
	"CloseDeal":     5_000,
	"Release":       2_000,
	"GetListing":    1_000,
	"ListListings":  1_000,
	"GetDeal":       1_000,
	"ListDeals":     1_000,
	// Pin & Retrieve already priced

	// ----------------------------------------------------------------------
	// Token Standards (constants – zero-cost markers)
	// ----------------------------------------------------------------------
	"StdSYN10":   0,
	"StdSYN20":   0,
	"StdSYN70":   0,
	"StdSYN130":  0,
	"StdSYN131":  0,
	"StdSYN200":  0,
	"StdSYN223":  0,
	"StdSYN300":  0,
	"StdSYN500":  0,
	"StdSYN600":  0,
	"StdSYN700":  0,
	"StdSYN721":  0,
	"StdSYN722":  0,
	"StdSYN800":  0,
	"StdSYN845":  0,
	"StdSYN900":  0,
	"StdSYN1000": 0,
	"StdSYN1100": 0,
	"StdSYN1155": 0,
	"StdSYN1200": 0,
	"StdSYN1300": 0,
	"StdSYN1401": 0,
	"StdSYN1500": 0,
	"StdSYN1600": 0,
	"StdSYN1700": 0,
	"StdSYN1800": 0,
	"StdSYN1900": 0,
	"StdSYN1967": 0,
	"StdSYN2100": 0,
	"StdSYN2200": 0,
	"StdSYN2369": 0,
	"StdSYN2400": 0,
	"StdSYN2500": 0,
	"StdSYN2600": 0,
	"StdSYN2700": 0,
	"StdSYN2800": 0,
	"StdSYN2900": 0,
	"StdSYN3000": 0,
	"StdSYN3100": 0,
	"StdSYN3200": 0,
	"StdSYN3300": 0,
	"StdSYN3400": 0,
	"StdSYN3500": 0,
	"StdSYN3600": 0,
	"StdSYN3700": 0,
	"StdSYN3800": 0,
	"StdSYN3900": 0,
	"StdSYN4200": 0,
	"StdSYN4300": 0,
	"StdSYN4700": 0,
	"StdSYN4900": 0,
	"StdSYN5000": 0,

	// ----------------------------------------------------------------------
	// Token Utilities
	// ----------------------------------------------------------------------
	"ID":                400,
	"Meta":              400,
	"Allowance":         400,
	"Approve":           800,
	"Add":               600,
	"Sub":               600,
	"Get":               400,
	"transfer":          2_100, // lower-case ERC20 compatibility
	"Calculate":         800,
	"RegisterToken":     8_000,
	"NewBalanceTable":   5_000,
	"Set":               600,
	"RefundGas":         100,
	"PopUint32":         300,
	"PopAddress":        300,
	"PopUint64":         300,
	"PushBool":          300,
	"Push":              300,
	"Len":               200,
	"InitTokens":        8_000,
	"GetRegistryTokens": 400,

	// ----------------------------------------------------------------------
	// Transactions
	// ----------------------------------------------------------------------
	"VerifySig":      3_500,
	"ValidateTx":     5_000,
	"NewTxPool":      12_000,
	"AddTx":          6_000,
	"PickTxs":        1_500,
	"TxPoolSnapshot": 800,
	// Sign already priced

	// ----------------------------------------------------------------------
	// Low-level Math / Bitwise / Crypto opcodes
	// (values based on research into Geth & OpenEthereum plus Synnergy-specific
	//  micro-benchmarks – keep in mind that **all** word-size-dependent
	//  corrections are applied at run-time by the VM).
	// ----------------------------------------------------------------------
	"Short":            5,
	"BytesToAddress":   5,
	"Pop":              2,
	"opADD":            3,
	"opMUL":            5,
	"opSUB":            3,
	"OpDIV":            5,
	"opSDIV":           5,
	"opMOD":            5,
	"opSMOD":           5,
	"opADDMOD":         8,
	"opMULMOD":         8,
	"opEXP":            10,
	"opSIGNEXTEND":     5,
	"opLT":             3,
	"opGT":             3,
	"opSLT":            3,
	"opSGT":            3,
	"opEQ":             3,
	"opISZERO":         3,
	"opAND":            3,
	"opOR":             3,
	"opXOR":            3,
	"opNOT":            3,
	"opBYTE":           3,
	"opSHL":            3,
	"opSHR":            3,
	"opSAR":            3,
	"opECRECOVER":      700,
	"opEXTCODESIZE":    700,
	"opEXTCODECOPY":    700,
	"opEXTCODEHASH":    700,
	"opRETURNDATASIZE": 3,
	"opRETURNDATACOPY": 700,
	"opMLOAD":          3,
	"opMSTORE":         3,
	"opMSTORE8":        3,
	"opCALLDATALOAD":   3,
	"opCALLDATASIZE":   3,
	"opCALLDATACOPY":   700,
	"opCODESIZE":       3,
	"opCODECOPY":       700,
	"opJUMP":           8,
	"opJUMPI":          10,
	"opPC":             2,
	"opMSIZE":          2,
	"opGAS":            2,
	"opJUMPDEST":       1,
	"opSHA256":         60,
	"opKECCAK256":      30,
	"opRIPEMD160":      600,
	"opBLAKE2B256":     60,
	"opADDRESS":        2,
	"opCALLER":         2,
	"opORIGIN":         2,
	"opCALLVALUE":      2,
	"opGASPRICE":       2,
	"opNUMBER":         2,
	"opTIMESTAMP":      2,
	"opDIFFICULTY":     2,
	"opGASLIMIT":       2,
	"opCHAINID":        2,
	"opBLOCKHASH":      20,
	"opBALANCE":        400,
	"opSELFBALANCE":    5,
	"opLOG0":           375,
	"opLOG1":           750,
	"opLOG2":           1_125,
	"opLOG3":           1_500,
	"opLOG4":           1_875,
	"logN":             2_000,
	"opCREATE":         32_000,
	"opCALL":           700,
	"opCALLCODE":       700,
	"opDELEGATECALL":   700,
	"opSTATICCALL":     700,
	"opRETURN":         0,
	"opREVERT":         0,
	"opSTOP":           0,
	"opSELFDESTRUCT":   5_000,

	// Shared accounting ops
	"TransferVM": 2_100, // explicit VM variant (if separate constant exists)

	// ----------------------------------------------------------------------
	// Virtual Machine Internals
	// ----------------------------------------------------------------------
	"BurnVM":            2_100,
	"BurnLP":            2_100,
	"MintLP":            2_100,
	"NewInMemory":       500,
	"CallCode":          700,
	"CallContract":      700,
	"StaticCallVM":      700,
	"GetBalance":        400,
	"GetTokenBalance":   400,
	"SetTokenBalance":   500,
	"GetTokenSupply":    500,
	"SetBalance":        500,
	"DelegateCall":      700,
	"GetToken":          400,
	"NewMemory":         500,
	"Read":              3,
	"Write":             3,
	"LenVM":             3, // distinguish from token.Len if separate const
	"Call":              700,
	"SelectVM":          1_000,
	"CreateContract":    32_000,
	"AddLog":            375,
	"GetCode":           200,
	"GetCodeHash":       200,
	"MintTokenVM":       2_000,
	"PrefixIterator":    500,
	"NonceOf":           400,
	"GetState":          400,
	"SetState":          500,
	"HasState":          400,
	"DeleteState":       500,
	"NewGasMeter":       500,
	"SelfDestructVM":    5_000,
	"Remaining":         2,
	"Consume":           3,
	"ExecuteVM":         2_000,
	"NewSuperLightVM":   500,
	"NewLightVM":        800,
	"NewHeavyVM":        1_200,
	"ExecuteSuperLight": 1_000,
	"ExecuteLight":      1_500,
	"ExecuteHeavy":      2_000,

	// ----------------------------------------------------------------------
	// Wallet / Key-Management
	// ----------------------------------------------------------------------
	"NewRandomWallet":     10_000,
	"WalletFromMnemonic":  5_000,
	"NewHDWalletFromSeed": 6_000,
	"PrivateKey":          400,
	"NewAddress":          500,
	"SignTx":              3_000,
}

// gasTable maps Opcode values to their base gas cost. It is populated in init()
// using the catalogue generated in opcode_dispatcher.go.
var gasTable map[Opcode]uint64

func init() {
	gasTable = make(map[Opcode]uint64, len(gasNames))
	for name, cost := range gasNames {
		if op, ok := nameToOp[name]; ok {
			gasTable[op] = cost
		}
	}
}
>>>>>>> 49b0a019


// GasCost returns the **base** gas cost for a single opcode.  Dynamic portions
// (e.g. per-word fees, storage-touch refunds, call-stipends) are handled by the
// VM’s gas-meter layer.
//
// The function is lock-free and safe for concurrent use by every worker-thread
// in the execution engine.
func GasCost(op Opcode) uint64 {
	if cost, ok := gasTable[op]; ok {
		return cost
	}
	// Log only the first occurrence of an unknown opcode to avoid log spam.
	log.Printf("gas_table: missing cost for opcode %d – charging default", op)
	return DefaultGasCost
}<|MERGE_RESOLUTION|>--- conflicted
+++ resolved
@@ -33,9 +33,8 @@
 // gasTable maps every Opcode to its base gas cost.
 // Gas is charged **before** execution; refunds (e.g. for SELFDESTRUCT) are
 // handled by the VM’s gas-meter at commit-time.
-<<<<<<< HEAD
 var gasTable = map[Opcode]uint64{}
-=======
+
 
 // gasNames holds the gas cost associated with each opcode name. During init()
 // these names are resolved to their Opcode values using the catalogue defined
@@ -613,9 +612,6 @@
 	"SignTx":              3_000,
 }
 
-// gasTable maps Opcode values to their base gas cost. It is populated in init()
-// using the catalogue generated in opcode_dispatcher.go.
-var gasTable map[Opcode]uint64
 
 func init() {
 	gasTable = make(map[Opcode]uint64, len(gasNames))
@@ -625,7 +621,6 @@
 		}
 	}
 }
->>>>>>> 49b0a019
 
 
 // GasCost returns the **base** gas cost for a single opcode.  Dynamic portions
