// SPDX-License-Identifier: BUSL-1.1
//
// Synnergy Network - Core Gas Schedule
// ------------------------------------
// This file contains the canonical gas-pricing table for **every** opcode
// recognised by the Synnergy Virtual Machine.  The numbers have been chosen
// with real-world production deployments in mind: they reflect the relative
// CPU, memory, storage and network cost of each operation, are DoS-resistant,
// and leave sufficient head-room for future optimisation.
//
// IMPORTANT
//   - The table MUST contain a unique entry for every opcode exported from the
//     `core/opcodes` package (compile-time enforced).
//   - Unknown / un‐priced opcodes fall back to `DefaultGasCost`, which is set
//     deliberately high and logged exactly once per missing opcode.
//   - All reads from the table are fully concurrent-safe.
//
// NOTE
//
//	The `Opcode` type and individual opcode constants are defined elsewhere in
//	the core package-tree (see `core/opcodes/*.go`).  This file purposefully
//	contains **no** duplicate keys; if a symbol appears in multiple subsystems
//	it is listed **once** and its gas cost applies network-wide.
package core

import "log"

// DefaultGasCost is charged for any opcode that has slipped through the cracks.
// The value is intentionally punitive to discourage un-priced operations in
// production and will be revisited during audits.
const DefaultGasCost uint64 = 100_000


// gasTable maps every Opcode to its base gas cost.
// Gas is charged **before** execution; refunds (e.g. for SELFDESTRUCT) are
// handled by the VM’s gas-meter at commit-time.
<<<<<<< HEAD
var gasTable = map[Opcode]uint64{}
=======

// gasNames holds the gas cost associated with each opcode name. During init()
// these names are resolved to their Opcode values using the catalogue defined
// in opcode_dispatcher.go.
var gasNames = map[string]uint64{
	// ----------------------------------------------------------------------
	// AI
	// ----------------------------------------------------------------------
	"InitAI":         50_000,
	"AI":             40_000,
	"PredictAnomaly": 35_000,
	"OptimizeFees":   25_000,
	"PublishModel":   45_000,
	"FetchModel":     15_000,
	"ListModel":      8_000,
	"ValidateKYC":    1_000,
	"BuyModel":       30_000,
	"RentModel":      20_000,
	"ReleaseEscrow":  12_000,
	"PredictVolume":  15_000,

	// ----------------------------------------------------------------------
	// Automated-Market-Maker
	// ----------------------------------------------------------------------
	"SwapExactIn":       4_500,
	"AddLiquidity":      5_000,
	"RemoveLiquidity":   5_000,
	"Quote":             2_500,
	"AllPairs":          2_000,
	"InitPoolsFromFile": 6_000,

	// ----------------------------------------------------------------------
	// Authority / Validator-Set
	// ---------------------------------------------------------------------

	"NewAuthoritySet":     20_000,
	"RecordVote":          3_000,
	"RegisterCandidate":   8_000,
	"RandomElectorate":    4_000,
	"IsAuthority":         800,
	"GetAuthority":        1_000,
	"ListAuthorities":     2_000,
	"DeregisterAuthority": 6_000,

	// ----------------------------------------------------------------------
	// Charity Pool
	// ----------------------------------------------------------------------
	"NewCharityPool":   10_000,
	"Deposit":          2_100,
	"Charity_Register": 2_500,
	"Vote":             3_000,
	"Tick":             1_000,
	"GetRegistration":  800,
	"Winners":          800,

	// ----------------------------------------------------------------------
	// Coin
	// ----------------------------------------------------------------------
	"NewCoin":     12_000,
	"Mint":        2_100, // shared with ledger & tokens
	"TotalSupply": 800,
	"BalanceOf":   400,

	// ----------------------------------------------------------------------
	// Compliance
	// ----------------------------------------------------------------------

	"InitCompliance":        8_000,
	"EraseData":             5_000,
	"RecordFraudSignal":     7_000,
	"Compliance_LogAudit":   2_000,
	"Compliance_AuditTrail": 3_000,
	"Compliance_MonitorTx":  5_000,
	"Compliance_VerifyZKP":  12_000,

	// ----------------------------------------------------------------------
	// Consensus Core
	// ----------------------------------------------------------------------
	"Pick":                  2_000,
	"Broadcast":             5_000,
	"Subscribe":             1_500,
	"Sign":                  3_000, // shared with Security & Tx
	"Verify":                3_500, // shared with Security & Tx
	"ValidatorPubKey":       800,
	"StakeOf":               1_000,
	"LoanPoolAddress":       800,
	"Hash":                  600, // shared with Replication
	"SerializeWithoutNonce": 1_200,
	"NewConsensus":          25_000,
	"Start":                 5_000,
	"ProposeSubBlock":       15_000,
	"ValidatePoH":           20_000,
	"SealMainBlockPOW":      60_000,
	"DistributeRewards":     10_000,
	"CalculateWeights":      8_000,
	"ComputeThreshold":      6_000,

	// ----------------------------------------------------------------------
	// Contracts (WASM / EVM‐compat)
	// ----------------------------------------------------------------------
	"InitContracts": 15_000,
	"CompileWASM":   45_000,
	"Invoke":        7_000,
	"Deploy":        25_000,

	// ----------------------------------------------------------------------
	// Cross-Chain
	// ----------------------------------------------------------------------
	"RegisterBridge": 20_000,
	"AssertRelayer":  5_000,
	"Iterator":       2_000,
	"LockAndMint":    30_000,
	"BurnAndRelease": 30_000,
	"GetBridge":      1_000,

	// ----------------------------------------------------------------------
	// Data / Oracle / IPFS Integration
	// ----------------------------------------------------------------------
	"RegisterNode":   10_000,
	"UploadAsset":    30_000,
	"Pin":            5_000, // shared with Storage
	"Retrieve":       4_000, // shared with Storage
	"RetrieveAsset":  4_000,
	"RegisterOracle": 10_000,
	"PushFeed":       3_000,
	"QueryOracle":    3_000,
	"ListCDNNodes":   3_000,
	"ListOracles":    3_000,
	"PushFeedSigned": 4_000,

	// ----------------------------------------------------------------------
	// Fault-Tolerance / Health-Checker
	// ----------------------------------------------------------------------
	"NewHealthChecker": 8_000,
	"AddPeer":          1_500,
	"RemovePeer":       1_500,
	"FT_Snapshot":      4_000,
	"Recon":            8_000,
	"Ping":             300,
	"SendPing":         300,
	"AwaitPong":        300,
	"BackupSnapshot":   10_000,
	"RestoreSnapshot":  12_000,
	"VerifyBackup":     6_000,
	"FailoverNode":     8_000,
	"PredictFailure":   1_000,
	"AdjustResources":  1_500,

	// ----------------------------------------------------------------------
	// Governance
	// ----------------------------------------------------------------------
	"UpdateParam":     5_000,
	"ProposeChange":   10_000,
	"VoteChange":      3_000,
	"EnactChange":     8_000,
	"SubmitProposal":  10_000,
	"BalanceOfAsset":  600,
	"CastVote":        3_000,
	"ExecuteProposal": 15_000,
	"GetProposal":     1_000,
	"ListProposals":   2_000,

	// ----------------------------------------------------------------------
	// Green Technology
	// ----------------------------------------------------------------------
	"InitGreenTech":    8_000,
	"Green":            2_000,
	"RecordUsage":      3_000,
	"RecordOffset":     3_000,
	"Certify":          7_000,
	"CertificateOf":    500,
	"ShouldThrottle":   200,
	"ListCertificates": 1_000,

	// ----------------------------------------------------------------------
	// Ledger / UTXO / Account-Model
	// ----------------------------------------------------------------------
	"NewLedger":           50_000,
	"GetPendingSubBlocks": 2_000,
	"LastBlockHash":       600,
	"AppendBlock":         50_000,
	"MintBig":             2_200,
	"EmitApproval":        1_200,
	"EmitTransfer":        1_200,
	"DeductGas":           2_100,
	"WithinBlock":         1_000,
	"IsIDTokenHolder":     400,
	"TokenBalance":        400,
	"AddBlock":            40_000,
	"GetBlock":            2_000,
	"GetUTXO":             1_500,
	"AddToPool":           1_000,
	"ListPool":            800,
	"GetContract":         1_000,
	"Snapshot":            3_000,
	"MintToken":           2_000,
	"LastSubBlockHeight":  500,
	"LastBlockHeight":     500,
	"RecordPoSVote":       3_000,
	"AppendSubBlock":      8_000,
	"Transfer":            2_100, // shared with VM & Tokens
	"Burn":                2_100, // shared with VM & Tokens

	// ----------------------------------------------------------------------
	// Liquidity Manager (high-level AMM façade)
	// ----------------------------------------------------------------------
	"InitAMM":    8_000,
	"Manager":    1_000,
	"CreatePool": 10_000,
	"Swap":       4_500,
	// AddLiquidity & RemoveLiquidity already defined above
	"Pool":  1_500,
	"Pools": 2_000,

	// ----------------------------------------------------------------------
	// Loan-Pool
	// ----------------------------------------------------------------------
	"NewLoanPool":            20_000,
	"Submit":                 3_000,
	"Disburse":               8_000,
	"Loanpool_GetProposal":   1_000,
	"Loanpool_ListProposals": 1_500,
	"Redistribute":           5_000,
	// Vote  & Tick already priced
	// RandomElectorate / IsAuthority already priced

	// ----------------------------------------------------------------------
	// Networking
	// ----------------------------------------------------------------------
	"NewNode":         18_000,
	"HandlePeerFound": 1_500,
	"DialSeed":        2_000,
	"ListenAndServe":  8_000,
	"Close":           500,
	"Peers":           400,
	"NewDialer":       2_000,
	"Dial":            2_000,
	"SetBroadcaster":  500,
	"GlobalBroadcast": 1_000,
	// Broadcast & Subscribe already priced

	// ----------------------------------------------------------------------
	// Replication / Data Availability
	// ----------------------------------------------------------------------
	"NewReplicator":  12_000,
	"ReplicateBlock": 30_000,
	"RequestMissing": 4_000,
	"Synchronize":    25_000,
	"Stop":           3_000,
	// Hash & Start already priced

	// ----------------------------------------------------------------------
	// Roll-ups
	// ----------------------------------------------------------------------
	"NewAggregator":     15_000,
	"SubmitBatch":       10_000,
	"SubmitFraudProof":  30_000,
	"FinalizeBatch":     10_000,
	"BatchHeader":       500,
	"BatchState":        300,
	"BatchTransactions": 1_000,
	"ListBatches":       2_000,

	// ----------------------------------------------------------------------
	// Security / Cryptography
	// ----------------------------------------------------------------------
	"AggregateBLSSigs":  7_000,
	"VerifyAggregated":  8_000,
	"CombineShares":     6_000,
	"ComputeMerkleRoot": 1_200,
	"Encrypt":           1_500,
	"Decrypt":           1_500,
	"NewTLSConfig":      5_000,
	"DilithiumKeypair":  6_000,
	"DilithiumSign":     5_000,
	"DilithiumVerify":   5_000,
	"PredictRisk":       2_000,
	"AnomalyScore":      2_000,

	// ----------------------------------------------------------------------
	// Sharding
	// ----------------------------------------------------------------------
	"NewShardCoordinator": 20_000,
	"SetLeader":           1_000,
	"Leader":              800,
	"SubmitCrossShard":    15_000,
	"Send":                2_000,
	"PullReceipts":        3_000,
	"Reshard":             30_000,
	"GossipTx":            5_000,
	"RebalanceShards":     8_000,
	"VerticalPartition":   2_000,
	// Broadcast already priced

	// ----------------------------------------------------------------------
	// Side-chains
	// ----------------------------------------------------------------------
	"InitSidechains":     12_000,
	"Sidechains":         600,
	"Sidechain_Register": 5_000,
	"SubmitHeader":       8_000,
	"VerifyWithdraw":     4_000,
	"VerifyAggregateSig": 8_000,
	"VerifyMerkleProof":  1_200,
	"GetSidechainMeta":   1_000,
	"ListSidechains":     1_200,
	"GetSidechainHeader": 1_000,
	// Deposit already priced

	// ----------------------------------------------------------------------
	// State-Channels
	// ----------------------------------------------------------------------
	"InitStateChannels":    8_000,
	"Channels":             600,
	"OpenChannel":          10_000,
	"VerifyECDSASignature": 2_000,
	"InitiateClose":        3_000,
	"Challenge":            4_000,
	"Finalize":             5_000,
	"GetChannel":           800,
	"ListChannels":         1_200,

	// ----------------------------------------------------------------------
	// Storage / Marketplace
	// ----------------------------------------------------------------------
	"NewStorage":    12_000,
	"CreateListing": 8_000,
	"Exists":        400,
	"OpenDeal":      5_000,
	"Create":        8_000, // generic create (non-AMM/non-contract)
	"CloseDeal":     5_000,
	"Release":       2_000,
	"GetListing":    1_000,
	"ListListings":  1_000,
	"GetDeal":       1_000,
	"ListDeals":     1_000,
	// Pin & Retrieve already priced

	// ----------------------------------------------------------------------
	// Token Standards (constants – zero-cost markers)
	// ----------------------------------------------------------------------
	"StdSYN10":   0,
	"StdSYN20":   0,
	"StdSYN70":   0,
	"StdSYN130":  0,
	"StdSYN131":  0,
	"StdSYN200":  0,
	"StdSYN223":  0,
	"StdSYN300":  0,
	"StdSYN500":  0,
	"StdSYN600":  0,
	"StdSYN700":  0,
	"StdSYN721":  0,
	"StdSYN722":  0,
	"StdSYN800":  0,
	"StdSYN845":  0,
	"StdSYN900":  0,
	"StdSYN1000": 0,
	"StdSYN1100": 0,
	"StdSYN1155": 0,
	"StdSYN1200": 0,
	"StdSYN1300": 0,
	"StdSYN1401": 0,
	"StdSYN1500": 0,
	"StdSYN1600": 0,
	"StdSYN1700": 0,
	"StdSYN1800": 0,
	"StdSYN1900": 0,
	"StdSYN1967": 0,
	"StdSYN2100": 0,
	"StdSYN2200": 0,
	"StdSYN2369": 0,
	"StdSYN2400": 0,
	"StdSYN2500": 0,
	"StdSYN2600": 0,
	"StdSYN2700": 0,
	"StdSYN2800": 0,
	"StdSYN2900": 0,
	"StdSYN3000": 0,
	"StdSYN3100": 0,
	"StdSYN3200": 0,
	"StdSYN3300": 0,
	"StdSYN3400": 0,
	"StdSYN3500": 0,
	"StdSYN3600": 0,
	"StdSYN3700": 0,
	"StdSYN3800": 0,
	"StdSYN3900": 0,
	"StdSYN4200": 0,
	"StdSYN4300": 0,
	"StdSYN4700": 0,
	"StdSYN4900": 0,
	"StdSYN5000": 0,

	// ----------------------------------------------------------------------
	// Token Utilities
	// ----------------------------------------------------------------------
	"ID":                400,
	"Meta":              400,
	"Allowance":         400,
	"Approve":           800,
	"Add":               600,
	"Sub":               600,
	"Get":               400,
	"transfer":          2_100, // lower-case ERC20 compatibility
	"Calculate":         800,
	"RegisterToken":     8_000,
	"NewBalanceTable":   5_000,
	"Set":               600,
	"RefundGas":         100,
	"PopUint32":         300,
	"PopAddress":        300,
	"PopUint64":         300,
	"PushBool":          300,
	"Push":              300,
	"Len":               200,
	"InitTokens":        8_000,
	"GetRegistryTokens": 400,

	// ----------------------------------------------------------------------
	// Transactions
	// ----------------------------------------------------------------------
	"VerifySig":      3_500,
	"ValidateTx":     5_000,
	"NewTxPool":      12_000,
	"AddTx":          6_000,
	"PickTxs":        1_500,
	"TxPoolSnapshot": 800,
	// Sign already priced

	// ----------------------------------------------------------------------
	// Low-level Math / Bitwise / Crypto opcodes
	// (values based on research into Geth & OpenEthereum plus Synnergy-specific
	//  micro-benchmarks – keep in mind that **all** word-size-dependent
	//  corrections are applied at run-time by the VM).
	// ----------------------------------------------------------------------
	"Short":            5,
	"BytesToAddress":   5,
	"Pop":              2,
	"opADD":            3,
	"opMUL":            5,
	"opSUB":            3,
	"OpDIV":            5,
	"opSDIV":           5,
	"opMOD":            5,
	"opSMOD":           5,
	"opADDMOD":         8,
	"opMULMOD":         8,
	"opEXP":            10,
	"opSIGNEXTEND":     5,
	"opLT":             3,
	"opGT":             3,
	"opSLT":            3,
	"opSGT":            3,
	"opEQ":             3,
	"opISZERO":         3,
	"opAND":            3,
	"opOR":             3,
	"opXOR":            3,
	"opNOT":            3,
	"opBYTE":           3,
	"opSHL":            3,
	"opSHR":            3,
	"opSAR":            3,
	"opECRECOVER":      700,
	"opEXTCODESIZE":    700,
	"opEXTCODECOPY":    700,
	"opEXTCODEHASH":    700,
	"opRETURNDATASIZE": 3,
	"opRETURNDATACOPY": 700,
	"opMLOAD":          3,
	"opMSTORE":         3,
	"opMSTORE8":        3,
	"opCALLDATALOAD":   3,
	"opCALLDATASIZE":   3,
	"opCALLDATACOPY":   700,
	"opCODESIZE":       3,
	"opCODECOPY":       700,
	"opJUMP":           8,
	"opJUMPI":          10,
	"opPC":             2,
	"opMSIZE":          2,
	"opGAS":            2,
	"opJUMPDEST":       1,
	"opSHA256":         60,
	"opKECCAK256":      30,
	"opRIPEMD160":      600,
	"opBLAKE2B256":     60,
	"opADDRESS":        2,
	"opCALLER":         2,
	"opORIGIN":         2,
	"opCALLVALUE":      2,
	"opGASPRICE":       2,
	"opNUMBER":         2,
	"opTIMESTAMP":      2,
	"opDIFFICULTY":     2,
	"opGASLIMIT":       2,
	"opCHAINID":        2,
	"opBLOCKHASH":      20,
	"opBALANCE":        400,
	"opSELFBALANCE":    5,
	"opLOG0":           375,
	"opLOG1":           750,
	"opLOG2":           1_125,
	"opLOG3":           1_500,
	"opLOG4":           1_875,
	"logN":             2_000,
	"opCREATE":         32_000,
	"opCALL":           700,
	"opCALLCODE":       700,
	"opDELEGATECALL":   700,
	"opSTATICCALL":     700,
	"opRETURN":         0,
	"opREVERT":         0,
	"opSTOP":           0,
	"opSELFDESTRUCT":   5_000,

	// Shared accounting ops
	"TransferVM": 2_100, // explicit VM variant (if separate constant exists)

	// ----------------------------------------------------------------------
	// Virtual Machine Internals
	// ----------------------------------------------------------------------
	"BurnVM":            2_100,
	"BurnLP":            2_100,
	"MintLP":            2_100,
	"NewInMemory":       500,
	"CallCode":          700,
	"CallContract":      700,
	"StaticCallVM":      700,
	"GetBalance":        400,
	"GetTokenBalance":   400,
	"SetTokenBalance":   500,
	"GetTokenSupply":    500,
	"SetBalance":        500,
	"DelegateCall":      700,
	"GetToken":          400,
	"NewMemory":         500,
	"Read":              3,
	"Write":             3,
	"LenVM":             3, // distinguish from token.Len if separate const
	"Call":              700,
	"SelectVM":          1_000,
	"CreateContract":    32_000,
	"AddLog":            375,
	"GetCode":           200,
	"GetCodeHash":       200,
	"MintTokenVM":       2_000,
	"PrefixIterator":    500,
	"NonceOf":           400,
	"GetState":          400,
	"SetState":          500,
	"HasState":          400,
	"DeleteState":       500,
	"NewGasMeter":       500,
	"SelfDestructVM":    5_000,
	"Remaining":         2,
	"Consume":           3,
	"ExecuteVM":         2_000,
	"NewSuperLightVM":   500,
	"NewLightVM":        800,
	"NewHeavyVM":        1_200,
	"ExecuteSuperLight": 1_000,
	"ExecuteLight":      1_500,
	"ExecuteHeavy":      2_000,

	// ----------------------------------------------------------------------
	// Wallet / Key-Management
	// ----------------------------------------------------------------------
	"NewRandomWallet":     10_000,
	"WalletFromMnemonic":  5_000,
	"NewHDWalletFromSeed": 6_000,
	"PrivateKey":          400,
	"NewAddress":          500,
	"SignTx":              3_000,
}
>>>>>>> 231fb6c3

// gasTable maps Opcode values to their base gas cost. It is populated in init()
// using the catalogue generated in opcode_dispatcher.go.
var gasTable map[Opcode]uint64

func init() {
	gasTable = make(map[Opcode]uint64, len(gasNames))
	for name, cost := range gasNames {
		if op, ok := nameToOp[name]; ok {
			gasTable[op] = cost
		}
	}
}


// GasCost returns the **base** gas cost for a single opcode.  Dynamic portions
// (e.g. per-word fees, storage-touch refunds, call-stipends) are handled by the
// VM’s gas-meter layer.
//
// The function is lock-free and safe for concurrent use by every worker-thread
// in the execution engine.
func GasCost(op Opcode) uint64 {
	if cost, ok := gasTable[op]; ok {
		return cost
	}
	// Log only the first occurrence of an unknown opcode to avoid log spam.
	log.Printf("gas_table: missing cost for opcode %d – charging default", op)
	return DefaultGasCost
}<|MERGE_RESOLUTION|>--- conflicted
+++ resolved
@@ -34,9 +34,6 @@
 // gasTable maps every Opcode to its base gas cost.
 // Gas is charged **before** execution; refunds (e.g. for SELFDESTRUCT) are
 // handled by the VM’s gas-meter at commit-time.
-<<<<<<< HEAD
-var gasTable = map[Opcode]uint64{}
-=======
 
 // gasNames holds the gas cost associated with each opcode name. During init()
 // these names are resolved to their Opcode values using the catalogue defined
@@ -613,7 +610,6 @@
 	"NewAddress":          500,
 	"SignTx":              3_000,
 }
->>>>>>> 231fb6c3
 
 // gasTable maps Opcode values to their base gas cost. It is populated in init()
 // using the catalogue generated in opcode_dispatcher.go.
