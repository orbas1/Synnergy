// SPDX-License-Identifier: BUSL-1.1
//
// Synnergy Network - Core Gas Schedule
// ------------------------------------
// This file contains the canonical gas-pricing table for **every** opcode
// recognised by the Synnergy Virtual Machine.  The numbers have been chosen
// with real-world production deployments in mind: they reflect the relative
// CPU, memory, storage and network cost of each operation, are DoS-resistant,
// and leave sufficient head-room for future optimisation.
//
// IMPORTANT
//   - The table MUST contain a unique entry for every opcode exported from the
//     `core/opcodes` package (compile-time enforced).
//   - Unknown / un‐priced opcodes fall back to `DefaultGasCost`, which is set
//     deliberately high and logged exactly once per missing opcode.
//   - All reads from the table are fully concurrent-safe.
//
// NOTE
//
//	The `Opcode` type and individual opcode constants are defined elsewhere in
//	the core package-tree (see `core/opcodes/*.go`).  This file purposefully
//	contains **no** duplicate keys; if a symbol appears in multiple subsystems
//	it is listed **once** and its gas cost applies network-wide.
package core

import "log"

// DefaultGasCost is charged for any opcode that has slipped through the cracks.
// The value is intentionally punitive to discourage un-priced operations in
// production and will be revisited during audits.
const DefaultGasCost uint64 = 100_000

// gasTable maps every Opcode to its base gas cost.
// Gas is charged **before** execution; refunds (e.g. for SELFDESTRUCT) are
// handled by the VM’s gas-meter at commit-time.
var gasTable map[Opcode]uint64

// var gasTable = map[Opcode]uint64{
/*
   // ----------------------------------------------------------------------
   // AI
   // ----------------------------------------------------------------------
   InitAI:         50_000,
   AI:             40_000,
   PredictAnomaly: 35_000,
   OptimizeFees:   25_000,
   PublishModel:   45_000,
   FetchModel:     15_000,
   ListModel:      8_000,
   ValidateKYC:    1_000,
   BuyModel:       30_000,
   RentModel:      20_000,
   ReleaseEscrow:  12_000,
   PredictVolume:  15_000,
   InferModel:     30_000,
   AnalyseTransactions: 35_000,

   // ----------------------------------------------------------------------
   // Automated-Market-Maker
   // ----------------------------------------------------------------------
   SwapExactIn:       4_500,
   AddLiquidity:      5_000,
   RemoveLiquidity:   5_000,
   Quote:             2_500,
   AllPairs:          2_000,
   InitPoolsFromFile: 6_000,

   // ----------------------------------------------------------------------
   // Authority / Validator-Set
   // ---------------------------------------------------------------------

   NewAuthoritySet:     20_000,
   RecordVote:          3_000,
   RegisterCandidate:   8_000,
   RandomElectorate:    4_000,
   IsAuthority:         800,
   GetAuthority:        1_000,
   ListAuthorities:     2_000,
   DeregisterAuthority: 6_000,
   NewAuthorityApplier: 20_000,
   SubmitApplication:   4_000,
   VoteApplication:     3_000,
   FinalizeApplication: 5_000,
   GetApplication:      1_000,
   ListApplications:    2_000,

   // ----------------------------------------------------------------------
   // Charity Pool
   // ----------------------------------------------------------------------
   NewCharityPool:  10_000,
   Deposit:         2_100,
   Register:        2_500,
   Vote:            3_000,
   Tick:            1_000,
   GetRegistration: 800,
   Winners:         800,

   // ----------------------------------------------------------------------
   // Coin
   // ----------------------------------------------------------------------
   NewCoin:     12_000,
   Mint:        2_100, // shared with ledger & tokens
   TotalSupply: 800,
   BalanceOf:   400,

   // ----------------------------------------------------------------------
   // Compliance
   // ----------------------------------------------------------------------

   InitCompliance:        8_000,
   EraseData:             5_000,
   RecordFraudSignal:     7_000,
   Compliance_LogAudit:   2_000,
   Compliance_AuditTrail: 3_000,
   Compliance_MonitorTx:  5_000,
   Compliance_VerifyZKP:  12_000,
   AnalyzeAnomaly:       6_000,
   FlagAnomalyTx:        2_500,

   // ----------------------------------------------------------------------
   // Consensus Core
   // ----------------------------------------------------------------------
   Pick:                  2_000,
   Broadcast:             5_000,
   Subscribe:             1_500,
   Sign:                  3_000, // shared with Security & Tx
   Verify:                3_500, // shared with Security & Tx
   ValidatorPubKey:       800,
   StakeOf:               1_000,
   LoanPoolAddress:       800,
   Hash:                  600, // shared with Replication
   SerializeWithoutNonce: 1_200,
   NewConsensus:          25_000,
   Start:                 5_000,
   ProposeSubBlock:       15_000,
   ValidatePoH:           20_000,
   SealMainBlockPOW:      60_000,
   DistributeRewards:     10_000,
   CalculateWeights:      8_000,
   ComputeThreshold:      6_000,
<<<<<<< HEAD
   NewConsensusAdaptiveManager: 10_000,
   ComputeDemand:               2_000,
   ComputeStakeConcentration:   2_000,
   AdjustConsensus:             5_000,
=======
   RegisterValidator:     8_000,
   DeregisterValidator:   6_000,
   StakeValidator:        2_000,
   UnstakeValidator:      2_000,
   SlashValidator:        3_000,
   GetValidator:          1_000,
   ListValidators:        2_000,
   IsValidator:           800,
>>>>>>> 6add584d

   // ----------------------------------------------------------------------
   // Contracts (WASM / EVM‐compat)
   // ----------------------------------------------------------------------
   InitContracts: 15_000,
   CompileWASM:   45_000,
   Invoke:        7_000,
   Deploy:        25_000,

   // ----------------------------------------------------------------------
   // Cross-Chain
   // ----------------------------------------------------------------------
   RegisterBridge: 20_000,
   AssertRelayer:  5_000,
   Iterator:       2_000,
   LockAndMint:    30_000,
   BurnAndRelease: 30_000,
   GetBridge:      1_000,

   // ----------------------------------------------------------------------
   // Data / Oracle / IPFS Integration
   // ----------------------------------------------------------------------
   RegisterNode:   10_000,
   UploadAsset:    30_000,
   Pin:            5_000, // shared with Storage
   Retrieve:       4_000, // shared with Storage
   RetrieveAsset:  4_000,
   RegisterOracle: 10_000,
   PushFeed:       3_000,
   QueryOracle:    3_000,
   ListCDNNodes:   3_000,
   ListOracles:    3_000,
   PushFeedSigned: 4_000,
   ZTDC_Open:      6_000,
   ZTDC_Send:      2_000,
   ZTDC_Close:     4_000,

   // ----------------------------------------------------------------------
   // Fault-Tolerance / Health-Checker
   // ----------------------------------------------------------------------
   NewHealthChecker: 8_000,
   AddPeer:          1_500,
   RemovePeer:       1_500,
   Snapshot:         4_000,
   Recon:            8_000,
   Ping:             300,
   SendPing:         300,
   AwaitPong:        300,
   BackupSnapshot:   10_000,
   RestoreSnapshot:  12_000,
   VerifyBackup:     6_000,
   FailoverNode:     8_000,
   PredictFailure:   1_000,
   AdjustResources:  1_500,

   // ----------------------------------------------------------------------
   // Governance
   // ----------------------------------------------------------------------
   UpdateParam:     5_000,
   ProposeChange:   10_000,
   VoteChange:      3_000,
   EnactChange:     8_000,
   SubmitProposal:  10_000,
   BalanceOfAsset:  600,
   CastVote:        3_000,
   ExecuteProposal: 15_000,
   GetProposal:     1_000,
   ListProposals:   2_000,

   // ----------------------------------------------------------------------
   // Green Technology
   // ----------------------------------------------------------------------
   InitGreenTech:    8_000,
   Green:            2_000,
   RecordUsage:      3_000,
   RecordOffset:     3_000,
   Certify:          7_000,
   CertificateOf:    500,
   ShouldThrottle:   200,
   ListCertificates: 1_000,

   // ----------------------------------------------------------------------
   // Ledger / UTXO / Account-Model
   // ----------------------------------------------------------------------
   NewLedger:           50_000,
   GetPendingSubBlocks: 2_000,
   LastBlockHash:       600,
   AppendBlock:         50_000,
   MintBig:             2_200,
   EmitApproval:        1_200,
   EmitTransfer:        1_200,
   DeductGas:           2_100,
   WithinBlock:         1_000,
   IsIDTokenHolder:     400,
   TokenBalance:        400,
   AddBlock:            40_000,
   GetBlock:            2_000,
   GetUTXO:             1_500,
   AddToPool:           1_000,
   ListPool:            800,
   GetContract:         1_000,
   Snapshot:            3_000,
   MintToken:           2_000,
   LastSubBlockHeight:  500,
   LastBlockHeight:     500,
   RecordPoSVote:       3_000,
   AppendSubBlock:      8_000,
   Transfer:            2_100, // shared with VM & Tokens
   Burn:                2_100, // shared with VM & Tokens

   // ----------------------------------------------------------------------
   // Liquidity Manager (high-level AMM façade)
   // ----------------------------------------------------------------------
   InitAMM:    8_000,
   Manager:    1_000,
   CreatePool: 10_000,
   Swap:       4_500,
   // AddLiquidity & RemoveLiquidity already defined above
   Pool:  1_500,
   Pools: 2_000,

   // ----------------------------------------------------------------------
   // Loan-Pool
   // ----------------------------------------------------------------------
   NewLoanPool:   20_000,
   Submit:        3_000,
   Disburse:      8_000,
   GetProposal:   1_000,
   ListProposals: 1_500,
   Redistribute:  5_000,
   NewLoanPoolApply:   20_000,
   LoanApply_Submit:   3_000,
   LoanApply_Vote:     3_000,
   LoanApply_Process:  1_000,
   LoanApply_Disburse: 8_000,
   LoanApply_Get:      1_000,
   LoanApply_List:     1_500,
   // Vote  & Tick already priced
   // RandomElectorate / IsAuthority already priced

   // ----------------------------------------------------------------------
   // Networking
   // ----------------------------------------------------------------------
   NewNode:         18_000,
   HandlePeerFound: 1_500,
   DialSeed:        2_000,
   ListenAndServe:  8_000,
   Close:           500,
   Peers:           400,
   NewDialer:       2_000,
   Dial:            2_000,
   SetBroadcaster:  500,
   GlobalBroadcast: 1_000,
   StartDevNet:    50_000,
   StartTestNet:   60_000,
   // Broadcast & Subscribe already priced

   // ----------------------------------------------------------------------
   // Replication / Data Availability
   // ----------------------------------------------------------------------
   NewReplicator:  12_000,
   ReplicateBlock: 30_000,
   RequestMissing: 4_000,
   Synchronize:    25_000,
   Stop:           3_000,
   // Hash & Start already priced

   // ----------------------------------------------------------------------
   // Roll-ups
   // ----------------------------------------------------------------------
   NewAggregator:     15_000,
   SubmitBatch:       10_000,
   SubmitFraudProof:  30_000,
   FinalizeBatch:     10_000,
   BatchHeader:       500,
   BatchState:        300,
   BatchTransactions: 1_000,
   ListBatches:       2_000,

   // ----------------------------------------------------------------------
   // Security / Cryptography
   // ----------------------------------------------------------------------
   AggregateBLSSigs:  7_000,
   VerifyAggregated:  8_000,
   CombineShares:     6_000,
   ComputeMerkleRoot: 1_200,
   Encrypt:           1_500,
   Decrypt:           1_500,
   NewTLSConfig:      5_000,
   DilithiumKeypair:  6_000,
   DilithiumSign:     5_000,
   DilithiumVerify:   5_000,
   PredictRisk:       2_000,
   AnomalyScore:      2_000,

   // ----------------------------------------------------------------------
   // Sharding
   // ----------------------------------------------------------------------
   NewShardCoordinator: 20_000,
   SetLeader:           1_000,
   Leader:              800,
   SubmitCrossShard:    15_000,
   Send:                2_000,
   PullReceipts:        3_000,
   Reshard:             30_000,
   GossipTx:            5_000,
   RebalanceShards:     8_000,
   VerticalPartition:   2_000,
   // Broadcast already priced

   // ----------------------------------------------------------------------
   // Side-chains
   // ----------------------------------------------------------------------
   InitSidechains:     12_000,
   Sidechains:         600,
   Register:           5_000,
   SubmitHeader:       8_000,
   VerifyWithdraw:     4_000,
   VerifyAggregateSig: 8_000,
   VerifyMerkleProof:  1_200,
   GetSidechainMeta:   1_000,
   ListSidechains:     1_200,
   GetSidechainHeader: 1_000,
   // Deposit already priced

   // ----------------------------------------------------------------------
   // State-Channels
   // ----------------------------------------------------------------------
   InitStateChannels:    8_000,
   Channels:             600,
   OpenChannel:          10_000,
   VerifyECDSASignature: 2_000,
   InitiateClose:        3_000,
   Challenge:            4_000,
   Finalize:             5_000,
   GetChannel:           800,
   ListChannels:         1_200,

   // ----------------------------------------------------------------------
   // Storage / Marketplace
   // ----------------------------------------------------------------------
   NewStorage:    12_000,
   CreateListing: 8_000,
   Exists:        400,
   OpenDeal:      5_000,
   Create:        8_000, // generic create (non-AMM/non-contract)
   CloseDeal:     5_000,
   Release:       2_000,
   GetListing:    1_000,
   ListListings:  1_000,
   GetDeal:       1_000,
   ListDeals:     1_000,
        // General Marketplace
        CreateMarketListing:  8_000,
        PurchaseItem:        6_000,
        CancelListing:       3_000,
        ReleaseFunds:        2_000,
        GetMarketListing:    1_000,
        ListMarketListings:  1_000,
        GetMarketDeal:       1_000,
        ListMarketDeals:     1_000,
   // Pin & Retrieve already priced

   // ----------------------------------------------------------------------
   // Token Standards (constants – zero-cost markers)
   // ----------------------------------------------------------------------
   StdSYN10:   0,
   StdSYN20:   0,
   StdSYN70:   0,
   StdSYN130:  0,
   StdSYN131:  0,
   StdSYN200:  0,
   StdSYN223:  0,
   StdSYN300:  0,
   StdSYN500:  0,
   StdSYN600:  0,
   StdSYN700:  0,
   StdSYN721:  0,
   StdSYN722:  0,
   StdSYN800:  0,
   StdSYN845:  0,
   StdSYN900:  0,
   StdSYN1000: 0,
   StdSYN1100: 0,
   StdSYN1155: 0,
   StdSYN1200: 0,
   StdSYN1300: 0,
   StdSYN1401: 0,
   StdSYN1500: 0,
   StdSYN1600: 0,
   StdSYN1700: 0,
   StdSYN1800: 0,
   StdSYN1900: 0,
   StdSYN1967: 0,
   StdSYN2100: 0,
   StdSYN2200: 0,
   StdSYN2369: 0,
   StdSYN2400: 0,
   StdSYN2500: 0,
   StdSYN2600: 0,
   StdSYN2700: 0,
   StdSYN2800: 0,
   StdSYN2900: 0,
   StdSYN3000: 0,
   StdSYN3100: 0,
   StdSYN3200: 0,
   StdSYN3300: 0,
   StdSYN3400: 0,
   StdSYN3500: 0,
   StdSYN3600: 0,
   StdSYN3700: 0,
   StdSYN3800: 0,
   StdSYN3900: 0,
   StdSYN4200: 0,
   StdSYN4300: 0,
   StdSYN4700: 0,
   StdSYN4900: 0,
   StdSYN5000: 0,

   // ----------------------------------------------------------------------
   // Token Utilities
   // ----------------------------------------------------------------------
   ID:                400,
   Meta:              400,
   Allowance:         400,
   Approve:           800,
   Add:               600,
   Sub:               600,
   Get:               400,
   transfer:          2_100, // lower-case ERC20 compatibility
   Calculate:         800,
   RegisterToken:     8_000,
   NewBalanceTable:   5_000,
   Set:               600,
   RefundGas:         100,
   PopUint32:         300,
   PopAddress:        300,
   PopUint64:         300,
   PushBool:          300,
   Push:              300,
   Len:               200,
   InitTokens:        8_000,
   GetRegistryTokens: 400,
   TokenManager_Create: 8_000,
   TokenManager_Transfer: 2_100,
   TokenManager_Mint: 2_100,
   TokenManager_Burn: 2_100,
   TokenManager_Approve: 800,
   TokenManager_BalanceOf: 400,

   // ----------------------------------------------------------------------
   // Transactions
   // ----------------------------------------------------------------------
   VerifySig:      3_500,
   ValidateTx:     5_000,
   NewTxPool:      12_000,
   AddTx:          6_000,
   PickTxs:        1_500,
   TxPoolSnapshot: 800,
   ReverseTransaction: 10_000,
   NewTxDistributor: 8_000,
   DistributeFees:   1_500,
   // Sign already priced

   // ----------------------------------------------------------------------
   // Low-level Math / Bitwise / Crypto opcodes
   // (values based on research into Geth & OpenEthereum plus Synnergy-specific
   //  micro-benchmarks – keep in mind that **all** word-size-dependent
   //  corrections are applied at run-time by the VM).
   // ----------------------------------------------------------------------
   Short:            5,
   BytesToAddress:   5,
   Pop:              2,
   opADD:            3,
   opMUL:            5,
   opSUB:            3,
   OpDIV:            5,
   opSDIV:           5,
   opMOD:            5,
   opSMOD:           5,
   opADDMOD:         8,
   opMULMOD:         8,
   opEXP:            10,
   opSIGNEXTEND:     5,
   opLT:             3,
   opGT:             3,
   opSLT:            3,
   opSGT:            3,
   opEQ:             3,
   opISZERO:         3,
   opAND:            3,
   opOR:             3,
   opXOR:            3,
   opNOT:            3,
   opBYTE:           3,
   opSHL:            3,
   opSHR:            3,
   opSAR:            3,
   opECRECOVER:      700,
   opEXTCODESIZE:    700,
   opEXTCODECOPY:    700,
   opEXTCODEHASH:    700,
   opRETURNDATASIZE: 3,
   opRETURNDATACOPY: 700,
   opMLOAD:          3,
   opMSTORE:         3,
   opMSTORE8:        3,
   opCALLDATALOAD:   3,
   opCALLDATASIZE:   3,
   opCALLDATACOPY:   700,
   opCODESIZE:       3,
   opCODECOPY:       700,
   opJUMP:           8,
   opJUMPI:          10,
   opPC:             2,
   opMSIZE:          2,
   opGAS:            2,
   opJUMPDEST:       1,
   opSHA256:         60,
   opKECCAK256:      30,
   opRIPEMD160:      600,
   opBLAKE2B256:     60,
   opADDRESS:        2,
   opCALLER:         2,
   opORIGIN:         2,
   opCALLVALUE:      2,
   opGASPRICE:       2,
   opNUMBER:         2,
   opTIMESTAMP:      2,
   opDIFFICULTY:     2,
   opGASLIMIT:       2,
   opCHAINID:        2,
   opBLOCKHASH:      20,
   opBALANCE:        400,
   opSELFBALANCE:    5,
   opLOG0:           375,
   opLOG1:           750,
   opLOG2:           1_125,
   opLOG3:           1_500,
   opLOG4:           1_875,
   logN:             2_000,
   opCREATE:         32_000,
   opCALL:           700,
   opCALLCODE:       700,
   opDELEGATECALL:   700,
   opSTATICCALL:     700,
   opRETURN:         0,
   opREVERT:         0,
   opSTOP:           0,
   opSELFDESTRUCT:   5_000,

   // Shared accounting ops
   TransferVM: 2_100, // explicit VM variant (if separate constant exists)

   // ----------------------------------------------------------------------
   // Virtual Machine Internals
   // ----------------------------------------------------------------------
   BurnVM:            2_100,
   BurnLP:            2_100,
   MintLP:            2_100,
   NewInMemory:       500,
   CallCode:          700,
   CallContract:      700,
   StaticCallVM:      700,
   GetBalance:        400,
   GetTokenBalance:   400,
   SetTokenBalance:   500,
   GetTokenSupply:    500,
   SetBalance:        500,
   DelegateCall:      700,
   GetToken:          400,
   NewMemory:         500,
   Read:              3,
   Write:             3,
   LenVM:             3, // distinguish from token.Len if separate const
   Call:              700,
   SelectVM:          1_000,
   CreateContract:    32_000,
   AddLog:            375,
   GetCode:           200,
   GetCodeHash:       200,
   MintTokenVM:       2_000,
   PrefixIterator:    500,
   NonceOf:           400,
   GetState:          400,
   SetState:          500,
   HasState:          400,
   DeleteState:       500,
   NewGasMeter:       500,
   SelfDestructVM:    5_000,
   Remaining:         2,
   Consume:           3,
   ExecuteVM:         2_000,
   NewSuperLightVM:   500,
   NewLightVM:        800,
   NewHeavyVM:        1_200,
   ExecuteSuperLight: 1_000,
   ExecuteLight:      1_500,
   ExecuteHeavy:      2_000,

   // ----------------------------------------------------------------------
   // Wallet / Key-Management
   // ----------------------------------------------------------------------
   NewRandomWallet:     10_000,
   WalletFromMnemonic:  5_000,
   NewHDWalletFromSeed: 6_000,
   PrivateKey:          400,
   NewAddress:          500,
   SignTx:              3_000,

   // ----------------------------------------------------------------------
   // System Health & Logging
   // ----------------------------------------------------------------------
   NewHealthLogger: 8_000,
   MetricsSnapshot: 1_000,
   LogEvent:        500,
   RotateLogs:      4_000,
   RegisterIDWallet:    8_000,
   IsIDWalletRegistered: 500,

   // ----------------------------------------------------------------------
   // Event Management
   // ----------------------------------------------------------------------
   InitEvents: 5_000,
   EmitEvent: 400,
   GetEvent:  800,
   ListEvents: 1_000,
   CreateWallet:        10_000,
   ImportWallet:        5_000,
   WalletBalance:       400,
   WalletTransfer:      2_100,

   // ----------------------------------------------------------------------
   // Immutability Enforcement
   // ----------------------------------------------------------------------
   InitImmutability: 8_000,
   VerifyChain:     4_000,
   RestoreChain:    6_000,
*/

// gasNames holds the gas cost associated with each opcode name. During init()
// these names are resolved to their Opcode values using the catalogue defined
// in opcode_dispatcher.go.
var gasNames = map[string]uint64{
	// ----------------------------------------------------------------------
	// AI
	// ----------------------------------------------------------------------
	"InitAI":           50_000,
	"AI":               40_000,
	"PredictAnomaly":   35_000,
	"OptimizeFees":     25_000,
	"PublishModel":     45_000,
	"FetchModel":       15_000,
	"ListModel":        8_000,
	"ValidateKYC":      1_000,
	"BuyModel":         30_000,
	"RentModel":        20_000,
	"ReleaseEscrow":    12_000,
	"PredictVolume":    15_000,
	"StartTraining":    50_000,
	"TrainingStatus":   5_000,
	"ListTrainingJobs": 8_000,
	"CancelTraining":   10_000,
	"InitAI":             50_000,
	"AI":                 40_000,
	"PredictAnomaly":     35_000,
	"OptimizeFees":       25_000,
	"PublishModel":       45_000,
	"FetchModel":         15_000,
	"ListModel":          8_000,
	"ValidateKYC":        1_000,
	"BuyModel":           30_000,
	"RentModel":          20_000,
	"ReleaseEscrow":      12_000,
	"PredictVolume":      15_000,
	"GetModelListing":    1_000,
	"ListModelListings":  2_000,
	"UpdateListingPrice": 2_000,
	"RemoveListing":      2_000,
	"InitAI":              50_000,
	"AI":                  40_000,
	"PredictAnomaly":      35_000,
	"OptimizeFees":        25_000,
	"PublishModel":        45_000,
	"FetchModel":          15_000,
	"ListModel":           8_000,
	"ValidateKYC":         1_000,
	"BuyModel":            30_000,
	"RentModel":           20_000,
	"ReleaseEscrow":       12_000,
	"PredictVolume":       15_000,
	"InferModel":          30_000,
	"AnalyseTransactions": 35_000,

	// ----------------------------------------------------------------------
	// Automated-Market-Maker
	// ----------------------------------------------------------------------
	"SwapExactIn":       4_500,
	"AddLiquidity":      5_000,
	"RemoveLiquidity":   5_000,
	"Quote":             2_500,
	"AllPairs":          2_000,
	"InitPoolsFromFile": 6_000,

	// ----------------------------------------------------------------------
	// Authority / Validator-Set
	// ---------------------------------------------------------------------

	"NewAuthoritySet":     20_000,
	"RecordVote":          3_000,
	"RegisterCandidate":   8_000,
	"RandomElectorate":    4_000,
	"IsAuthority":         800,
	"GetAuthority":        1_000,
	"ListAuthorities":     2_000,
	"DeregisterAuthority": 6_000,
	"NewAuthorityApplier": 20_000,
	"SubmitApplication":   4_000,
	"VoteApplication":     3_000,
	"FinalizeApplication": 5_000,
	"GetApplication":      1_000,
	"ListApplications":    2_000,

	// ----------------------------------------------------------------------
	// Charity Pool
	// ----------------------------------------------------------------------
	"NewCharityPool":   10_000,
	"Deposit":          2_100,
	"Charity_Register": 2_500,
	"Vote":             3_000,
	"Tick":             1_000,
	"GetRegistration":  800,
	"Winners":          800,

	// ----------------------------------------------------------------------
	// Coin
	// ----------------------------------------------------------------------
	"NewCoin":     12_000,
	"Mint":        2_100, // shared with ledger & tokens
	"TotalSupply": 800,
	"BalanceOf":   400,

	// ----------------------------------------------------------------------
	// Compliance
	// ----------------------------------------------------------------------

	"InitCompliance":        8_000,
	"EraseData":             5_000,
	"RecordFraudSignal":     7_000,
	"Compliance_LogAudit":   2_000,
	"Compliance_AuditTrail": 3_000,
	"Compliance_MonitorTx":  5_000,
	"Compliance_VerifyZKP":  12_000,
	"AnalyzeAnomaly":        6_000,
	"FlagAnomalyTx":         2_500,

	// ----------------------------------------------------------------------
	// Consensus Core
	// ----------------------------------------------------------------------
<<<<<<< HEAD
	"Pick":                        2_000,
	"Broadcast":                   5_000,
	"Subscribe":                   1_500,
	"Sign":                        3_000, // shared with Security & Tx
	"Verify":                      3_500, // shared with Security & Tx
	"ValidatorPubKey":             800,
	"StakeOf":                     1_000,
	"LoanPoolAddress":             800,
	"Hash":                        600, // shared with Replication
	"SerializeWithoutNonce":       1_200,
	"NewConsensus":                25_000,
	"Start":                       5_000,
	"ProposeSubBlock":             15_000,
	"ValidatePoH":                 20_000,
	"SealMainBlockPOW":            60_000,
	"DistributeRewards":           10_000,
	"CalculateWeights":            8_000,
	"ComputeThreshold":            6_000,
	"NewConsensusAdaptiveManager": 10_000,
	"ComputeDemand":               2_000,
	"ComputeStakeConcentration":   2_000,
	"AdjustConsensus":             5_000,
=======
	"Pick":                  2_000,
	"Broadcast":             5_000,
	"Subscribe":             1_500,
	"Sign":                  3_000, // shared with Security & Tx
	"Verify":                3_500, // shared with Security & Tx
	"ValidatorPubKey":       800,
	"StakeOf":               1_000,
	"LoanPoolAddress":       800,
	"Hash":                  600, // shared with Replication
	"SerializeWithoutNonce": 1_200,
	"NewConsensus":          25_000,
	"Start":                 5_000,
	"ProposeSubBlock":       15_000,
	"ValidatePoH":           20_000,
	"SealMainBlockPOW":      60_000,
	"DistributeRewards":     10_000,
	"CalculateWeights":      8_000,
	"ComputeThreshold":      6_000,
	"AdjustStake":           3_000,
	"PenalizeValidator":     4_000,
	"RegisterValidator":     8_000,
	"DeregisterValidator":   6_000,
	"StakeValidator":        2_000,
	"UnstakeValidator":      2_000,
	"SlashValidator":        3_000,
	"GetValidator":          1_000,
	"ListValidators":        2_000,
	"IsValidator":           800,
>>>>>>> 6add584d

	// ----------------------------------------------------------------------
	// Contracts (WASM / EVM‐compat)
	// ----------------------------------------------------------------------
	"InitContracts": 15_000,
	"CompileWASM":   45_000,
	"Invoke":        7_000,
	"Deploy":        25_000,

	// ----------------------------------------------------------------------
	// Cross-Chain
	// ----------------------------------------------------------------------
	"RegisterBridge": 20_000,
	"AssertRelayer":  5_000,
	"Iterator":       2_000,
	"LockAndMint":    30_000,
	"BurnAndRelease": 30_000,
	"GetBridge":      1_000,

	// ----------------------------------------------------------------------
	// Data / Oracle / IPFS Integration
	// ----------------------------------------------------------------------
	"RegisterNode":   10_000,
	"UploadAsset":    30_000,
	"Pin":            5_000, // shared with Storage
	"Retrieve":       4_000, // shared with Storage
	"RetrieveAsset":  4_000,
	"RegisterOracle": 10_000,
	"PushFeed":       3_000,
	"QueryOracle":    3_000,
	"ListCDNNodes":   3_000,
	"ListOracles":    3_000,
	"PushFeedSigned": 4_000,
	"ZTDC_Open":      6_000,
	"ZTDC_Send":      2_000,
	"ZTDC_Close":     4_000,
	"RegisterNode":      10_000,
	"UploadAsset":       30_000,
	"Pin":               5_000, // shared with Storage
	"Retrieve":          4_000, // shared with Storage
	"RetrieveAsset":     4_000,
	"RegisterOracle":    10_000,
	"PushFeed":          3_000,
	"QueryOracle":       3_000,
	"ListCDNNodes":      3_000,
	"ListOracles":       3_000,
	"PushFeedSigned":    4_000,
	"StoreManagedData":  8_000,
	"LoadManagedData":   3_000,
	"DeleteManagedData": 2_000,

	// ---------------------------------------------------------------------
	// External Sensors
	// ---------------------------------------------------------------------
	"RegisterSensor":    10_000,
	"GetSensor":         1_000,
	"ListSensors":       2_000,
	"UpdateSensorValue": 1_500,
	"PollSensor":        5_000,
	"TriggerWebhook":    5_000,

	// ----------------------------------------------------------------------
	// Fault-Tolerance / Health-Checker
	// ----------------------------------------------------------------------
	"NewHealthChecker": 8_000,
	"AddPeer":          1_500,
	"RemovePeer":       1_500,
	"FT_Snapshot":      4_000,
	"Recon":            8_000,
	"Ping":             300,
	"SendPing":         300,
	"AwaitPong":        300,
	"BackupSnapshot":   10_000,
	"RestoreSnapshot":  12_000,
	"VerifyBackup":     6_000,
	"FailoverNode":     8_000,
	"PredictFailure":   1_000,
	"AdjustResources":  1_500,

	// ----------------------------------------------------------------------
	// Governance
	// ----------------------------------------------------------------------
	"UpdateParam":     5_000,
	"ProposeChange":   10_000,
	"VoteChange":      3_000,
	"EnactChange":     8_000,
	"SubmitProposal":  10_000,
	"BalanceOfAsset":  600,
	"CastVote":        3_000,
	"ExecuteProposal": 15_000,
	"GetProposal":     1_000,
	"ListProposals":   2_000,
	"CreateDAO":       10_000,
	"JoinDAO":         3_000,
	"LeaveDAO":        2_000,
	"DAOInfo":         1_000,
	"ListDAOs":        2_000,

	// ----------------------------------------------------------------------
	// Green Technology
	// ----------------------------------------------------------------------
	"InitGreenTech":    8_000,
	"Green":            2_000,
	"RecordUsage":      3_000,
	"RecordOffset":     3_000,
	"Certify":          7_000,
	"CertificateOf":    500,
	"ShouldThrottle":   200,
	"ListCertificates": 1_000,

	// ----------------------------------------------------------------------
	// Ledger / UTXO / Account-Model
	// ----------------------------------------------------------------------
	"NewLedger":           50_000,
	"GetPendingSubBlocks": 2_000,
	"LastBlockHash":       600,
	"AppendBlock":         50_000,
	"MintBig":             2_200,
	"EmitApproval":        1_200,
	"EmitTransfer":        1_200,
	"DeductGas":           2_100,
	"WithinBlock":         1_000,
	"IsIDTokenHolder":     400,
	"TokenBalance":        400,
	"AddBlock":            40_000,
	"GetBlock":            2_000,
	"GetUTXO":             1_500,
	"AddToPool":           1_000,
	"ListPool":            800,
	"GetContract":         1_000,
	"Snapshot":            3_000,
	"MintToken":           2_000,
	"LastSubBlockHeight":  500,
	"LastBlockHeight":     500,
	"RecordPoSVote":       3_000,
	"AppendSubBlock":      8_000,
	"Transfer":            2_100, // shared with VM & Tokens
	"Burn":                2_100, // shared with VM & Tokens
	"Account_Create":      500,
	"Account_Delete":      400,
	"Account_Balance":     200,
	"Account_Transfer":    2_100,

	// ----------------------------------------------------------------------
	// Liquidity Manager (high-level AMM façade)
	// ----------------------------------------------------------------------
	"InitAMM":    8_000,
	"Manager":    1_000,
	"CreatePool": 10_000,
	"Swap":       4_500,
	// AddLiquidity & RemoveLiquidity already defined above
	"Pool":  1_500,
	"Pools": 2_000,

	// ----------------------------------------------------------------------
	// Loan-Pool
	// ----------------------------------------------------------------------
	"NewLoanPool":            20_000,
	"Submit":                 3_000,
	"Disburse":               8_000,
	"Loanpool_GetProposal":   1_000,
	"Loanpool_ListProposals": 1_500,
	"Redistribute":           5_000,
	"NewLoanPoolApply":       20_000,
	"LoanApply_Submit":       3_000,
	"LoanApply_Vote":         3_000,
	"LoanApply_Process":      1_000,
	"LoanApply_Disburse":     8_000,
	"LoanApply_Get":          1_000,
	"LoanApply_List":         1_500,
	// Vote  & Tick already priced
	// RandomElectorate / IsAuthority already priced

	// ----------------------------------------------------------------------
	// Networking
	// ----------------------------------------------------------------------
	"NewNode":         18_000,
	"HandlePeerFound": 1_500,
	"DialSeed":        2_000,
	"ListenAndServe":  8_000,
	"Close":           500,
	"Peers":           400,
	"NewDialer":       2_000,
	"Dial":            2_000,
	"SetBroadcaster":  500,
	"GlobalBroadcast": 1_000,
	"StartDevNet":     50_000,
	"StartTestNet":    60_000,
	// Broadcast & Subscribe already priced

	// ----------------------------------------------------------------------
	// Replication / Data Availability
	// ----------------------------------------------------------------------
	"NewReplicator":  12_000,
	"ReplicateBlock": 30_000,
	"RequestMissing": 4_000,
	"Synchronize":    25_000,
	"Stop":           3_000,
	// Hash & Start already priced

	// ----------------------------------------------------------------------
	// Roll-ups
	// ----------------------------------------------------------------------
	"NewAggregator":     15_000,
	"SubmitBatch":       10_000,
	"SubmitFraudProof":  30_000,
	"FinalizeBatch":     10_000,
	"BatchHeader":       500,
	"BatchState":        300,
	"BatchTransactions": 1_000,
	"ListBatches":       2_000,

	// ----------------------------------------------------------------------
	// Security / Cryptography
	// ----------------------------------------------------------------------
	"AggregateBLSSigs":  7_000,
	"VerifyAggregated":  8_000,
	"CombineShares":     6_000,
	"ComputeMerkleRoot": 1_200,
	"Encrypt":           1_500,
	"Decrypt":           1_500,
	"NewTLSConfig":      5_000,
	"DilithiumKeypair":  6_000,
	"DilithiumSign":     5_000,
	"DilithiumVerify":   5_000,
	"PredictRisk":       2_000,
	"AnomalyScore":      2_000,

	// ----------------------------------------------------------------------
	// Sharding
	// ----------------------------------------------------------------------
	"NewShardCoordinator": 20_000,
	"SetLeader":           1_000,
	"Leader":              800,
	"SubmitCrossShard":    15_000,
	"Send":                2_000,
	"PullReceipts":        3_000,
	"Reshard":             30_000,
	"GossipTx":            5_000,
	"RebalanceShards":     8_000,
	"VerticalPartition":   2_000,
	// Broadcast already priced

	// ----------------------------------------------------------------------
	// Side-chains
	// ----------------------------------------------------------------------
	"InitSidechains":     12_000,
	"Sidechains":         600,
	"Sidechain_Register": 5_000,
	"SubmitHeader":       8_000,
	"VerifyWithdraw":     4_000,
	"VerifyAggregateSig": 8_000,
	"VerifyMerkleProof":  1_200,
	"GetSidechainMeta":   1_000,
	"ListSidechains":     1_200,
	"GetSidechainHeader": 1_000,
	// Deposit already priced

	// ----------------------------------------------------------------------
	// State-Channels
	// ----------------------------------------------------------------------
	"InitStateChannels":    8_000,
	"Channels":             600,
	"OpenChannel":          10_000,
	"VerifyECDSASignature": 2_000,
	"InitiateClose":        3_000,
	"Challenge":            4_000,
	"Finalize":             5_000,
	"GetChannel":           800,
	"ListChannels":         1_200,

	// ----------------------------------------------------------------------
	// Storage / Marketplace
	// ----------------------------------------------------------------------
	"NewStorage":    12_000,
	"CreateListing": 8_000,
	"Exists":        400,
	"OpenDeal":      5_000,
	"Create":        8_000, // generic create (non-AMM/non-contract)
	"CloseDeal":     5_000,
	"Release":       2_000,
	"GetListing":    1_000,
	"ListListings":  1_000,
	"GetDeal":       1_000,
	"ListDeals":     1_000,

  // General Marketplace
	"CreateMarketListing": 8_000,
	"PurchaseItem":        6_000,
	"CancelListing":       3_000,
	"ReleaseFunds":        2_000,
	"GetMarketListing":    1_000,
	"ListMarketListings":  1_000,
	"GetMarketDeal":       1_000,
	"ListMarketDeals":     1_000,

  // Tangible assets
	"Assets_Register": 5_000,
	"Assets_Transfer": 4_000,
	"Assets_Get":      1_000,
	"Assets_List":     1_000,
	// Pin & Retrieve already priced

	// ----------------------------------------------------------------------
	// Token Standards (constants – zero-cost markers)
	// ----------------------------------------------------------------------
	"StdSYN10":   0,
	"StdSYN20":   0,
	"StdSYN70":   0,
	"StdSYN130":  0,
	"StdSYN131":  0,
	"StdSYN200":  0,
	"StdSYN223":  0,
	"StdSYN300":  0,
	"StdSYN500":  0,
	"StdSYN600":  0,
	"StdSYN700":  0,
	"StdSYN721":  0,
	"StdSYN722":  0,
	"StdSYN800":  0,
	"StdSYN845":  0,
	"StdSYN900":  0,
	"StdSYN1000": 0,
	"StdSYN1100": 0,
	"StdSYN1155": 0,
	"StdSYN1200": 0,
	"StdSYN1300": 0,
	"StdSYN1401": 0,
	"StdSYN1500": 0,
	"StdSYN1600": 0,
	"StdSYN1700": 0,
	"StdSYN1800": 0,
	"StdSYN1900": 0,
	"StdSYN1967": 0,
	"StdSYN2100": 0,
	"StdSYN2200": 0,
	"StdSYN2369": 0,
	"StdSYN2400": 0,
	"StdSYN2500": 0,
	"StdSYN2600": 0,
	"StdSYN2700": 0,
	"StdSYN2800": 0,
	"StdSYN2900": 0,
	"StdSYN3000": 0,
	"StdSYN3100": 0,
	"StdSYN3200": 0,
	"StdSYN3300": 0,
	"StdSYN3400": 0,
	"StdSYN3500": 0,
	"StdSYN3600": 0,
	"StdSYN3700": 0,
	"StdSYN3800": 0,
	"StdSYN3900": 0,
	"StdSYN4200": 0,
	"StdSYN4300": 0,
	"StdSYN4700": 0,
	"StdSYN4900": 0,
	"StdSYN5000": 0,

	// ----------------------------------------------------------------------
	// Token Utilities
	// ----------------------------------------------------------------------
	"ID":                     400,
	"Meta":                   400,
	"Allowance":              400,
	"Approve":                800,
	"Add":                    600,
	"Sub":                    600,
	"Get":                    400,
	"transfer":               2_100, // lower-case ERC20 compatibility
	"Calculate":              800,
	"RegisterToken":          8_000,
	"NewBalanceTable":        5_000,
	"Set":                    600,
	"RefundGas":              100,
	"PopUint32":              300,
	"PopAddress":             300,
	"PopUint64":              300,
	"PushBool":               300,
	"Push":                   300,
	"Len":                    200,
	"InitTokens":             8_000,
	"GetRegistryTokens":      400,
	"TokenManager_Create":    8000,
	"TokenManager_Transfer":  2100,
	"TokenManager_Mint":      2100,
	"TokenManager_Burn":      2100,
	"TokenManager_Approve":   800,
	"TokenManager_BalanceOf": 400,

	// ----------------------------------------------------------------------
	// Transactions
	// ----------------------------------------------------------------------
	"VerifySig":          3_500,
	"ValidateTx":         5_000,
	"NewTxPool":          12_000,
	"AddTx":              6_000,
	"PickTxs":            1_500,
	"TxPoolSnapshot":     800,
	"ReverseTransaction": 10_000,
	"VerifySig":        3_500,
	"ValidateTx":       5_000,
	"NewTxPool":        12_000,
	"AddTx":            6_000,
	"PickTxs":          1_500,
	"TxPoolSnapshot":   800,
	"NewTxDistributor": 8_000,
	"DistributeFees":   1_500,
	// Sign already priced

	// ----------------------------------------------------------------------
	// Low-level Math / Bitwise / Crypto opcodes
	// (values based on research into Geth & OpenEthereum plus Synnergy-specific
	//  micro-benchmarks – keep in mind that **all** word-size-dependent
	//  corrections are applied at run-time by the VM).
	// ----------------------------------------------------------------------
	"Short":            5,
	"BytesToAddress":   5,
	"Pop":              2,
	"opADD":            3,
	"opMUL":            5,
	"opSUB":            3,
	"OpDIV":            5,
	"opSDIV":           5,
	"opMOD":            5,
	"opSMOD":           5,
	"opADDMOD":         8,
	"opMULMOD":         8,
	"opEXP":            10,
	"opSIGNEXTEND":     5,
	"opLT":             3,
	"opGT":             3,
	"opSLT":            3,
	"opSGT":            3,
	"opEQ":             3,
	"opISZERO":         3,
	"opAND":            3,
	"opOR":             3,
	"opXOR":            3,
	"opNOT":            3,
	"opBYTE":           3,
	"opSHL":            3,
	"opSHR":            3,
	"opSAR":            3,
	"opECRECOVER":      700,
	"opEXTCODESIZE":    700,
	"opEXTCODECOPY":    700,
	"opEXTCODEHASH":    700,
	"opRETURNDATASIZE": 3,
	"opRETURNDATACOPY": 700,
	"opMLOAD":          3,
	"opMSTORE":         3,
	"opMSTORE8":        3,
	"opCALLDATALOAD":   3,
	"opCALLDATASIZE":   3,
	"opCALLDATACOPY":   700,
	"opCODESIZE":       3,
	"opCODECOPY":       700,
	"opJUMP":           8,
	"opJUMPI":          10,
	"opPC":             2,
	"opMSIZE":          2,
	"opGAS":            2,
	"opJUMPDEST":       1,
	"opSHA256":         60,
	"opKECCAK256":      30,
	"opRIPEMD160":      600,
	"opBLAKE2B256":     60,
	"opADDRESS":        2,
	"opCALLER":         2,
	"opORIGIN":         2,
	"opCALLVALUE":      2,
	"opGASPRICE":       2,
	"opNUMBER":         2,
	"opTIMESTAMP":      2,
	"opDIFFICULTY":     2,
	"opGASLIMIT":       2,
	"opCHAINID":        2,
	"opBLOCKHASH":      20,
	"opBALANCE":        400,
	"opSELFBALANCE":    5,
	"opLOG0":           375,
	"opLOG1":           750,
	"opLOG2":           1_125,
	"opLOG3":           1_500,
	"opLOG4":           1_875,
	"logN":             2_000,
	"opCREATE":         32_000,
	"opCALL":           700,
	"opCALLCODE":       700,
	"opDELEGATECALL":   700,
	"opSTATICCALL":     700,
	"opRETURN":         0,
	"opREVERT":         0,
	"opSTOP":           0,
	"opSELFDESTRUCT":   5_000,

	// Shared accounting ops
	"TransferVM": 2_100, // explicit VM variant (if separate constant exists)

	// ----------------------------------------------------------------------
	// Virtual Machine Internals
	// ----------------------------------------------------------------------
	"BurnVM":            2_100,
	"BurnLP":            2_100,
	"MintLP":            2_100,
	"NewInMemory":       500,
	"CallCode":          700,
	"CallContract":      700,
	"StaticCallVM":      700,
	"GetBalance":        400,
	"GetTokenBalance":   400,
	"SetTokenBalance":   500,
	"GetTokenSupply":    500,
	"SetBalance":        500,
	"DelegateCall":      700,
	"GetToken":          400,
	"NewMemory":         500,
	"Read":              3,
	"Write":             3,
	"LenVM":             3, // distinguish from token.Len if separate const
	"Call":              700,
	"SelectVM":          1_000,
	"CreateContract":    32_000,
	"AddLog":            375,
	"GetCode":           200,
	"GetCodeHash":       200,
	"MintTokenVM":       2_000,
	"PrefixIterator":    500,
	"NonceOf":           400,
	"GetState":          400,
	"SetState":          500,
	"HasState":          400,
	"DeleteState":       500,
	"NewGasMeter":       500,
	"SelfDestructVM":    5_000,
	"Remaining":         2,
	"Consume":           3,
	"ExecuteVM":         2_000,
	"NewSuperLightVM":   500,
	"NewLightVM":        800,
	"NewHeavyVM":        1_200,
	"ExecuteSuperLight": 1_000,
	"ExecuteLight":      1_500,
	"ExecuteHeavy":      2_000,

	// ----------------------------------------------------------------------
	// Plasma
	// ----------------------------------------------------------------------
	"InitPlasma":      8_000,
	"Plasma_Deposit":  4_000,
	"Plasma_Withdraw": 4_000,

  // Gaming
	// ----------------------------------------------------------------------
	"CreateGame": 8_000,
	"JoinGame":   4_000,
	"FinishGame": 6_000,
	"GetGame":    1_000,
	"ListGames":  2_000,

	// ----------------------------------------------------------------------
	// Wallet / Key-Management
	// ----------------------------------------------------------------------
	"NewRandomWallet":      10_000,
	"WalletFromMnemonic":   5_000,
	"NewHDWalletFromSeed":  6_000,
	"PrivateKey":           400,
	"NewAddress":           500,
	"SignTx":               3_000,
	"RegisterIDWallet":     8_000,
	"IsIDWalletRegistered": 500,
	"NewRandomWallet":            10_000,
	"WalletFromMnemonic":         5_000,
	"NewHDWalletFromSeed":        6_000,
	"PrivateKey":                 400,
	"NewAddress":                 500,
	"SignTx":                     3_000,
	"NewOffChainWallet":          8_000,
	"OffChainWalletFromMnemonic": 5_000,
	"SignOffline":                2_500,
	"StoreSignedTx":              300,
	"LoadSignedTx":               300,
	"BroadcastSignedTx":          1_000,
	"NewRandomWallet":     10_000,
	"WalletFromMnemonic":  5_000,
	"NewHDWalletFromSeed": 6_000,
	"PrivateKey":          400,
	"NewAddress":          500,
	"SignTx":              3_000,
 "SignTx":              3_000,
	"RegisterRecovery":    5_000,
	"RecoverAccount":      8_000,
	// ---------------------------------------------------------------------
	// Feedback System
	// ---------------------------------------------------------------------
	"InitFeedback":    8_000,
	"Feedback_Submit": 2_000,
	"Feedback_Get":    1_000,
	"Feedback_List":   1_500,
	"Feedback_Reward": 2_500,
  

	// ---------------------------------------------------------------------
	// Forum
	// ---------------------------------------------------------------------
	"Forum_CreateThread": 5_000,
	"Forum_GetThread":    500,
	"Forum_ListThreads":  1_000,
	"Forum_AddComment":   2_000,
	"Forum_ListComments": 1_000,
  

	// ------------------------------------------------------------------
	// Blockchain Compression
	// ------------------------------------------------------------------
	"CompressLedger":         6_000,
	"DecompressLedger":       6_000,
	"SaveCompressedSnapshot": 8_000,
	"LoadCompressedSnapshot": 8_000,
  

	// ----------------------------------------------------------------------
	// Biometrics Authentication
	// ----------------------------------------------------------------------
	"Bio_Enroll": 1_000,
	"Bio_Verify": 800,
	"Bio_Delete": 600,

	// ---------------------------------------------------------------------
	// System Health & Logging
	// ---------------------------------------------------------------------
	"NewHealthLogger": 8_000,
	"MetricsSnapshot": 1_000,
	"LogEvent":        500,
	"RotateLogs":      4_000,
 
  
  
  // ----------------------------------------------------------------------
	// Workflow / Key-Management
	// ----------------------------------------------------------------------
	"NewWorkflow":         15_000,
	"AddWorkflowAction":   2_000,
	"SetWorkflowTrigger":  1_000,
	"SetWebhook":          1_000,
	"ExecuteWorkflow":     5_000,
	"ListWorkflows":       500,
	

	// ------------------------------------------------------------------
	// Swarm
	// ------------------------------------------------------------------
	"NewSwarm":          10_000,
	"Swarm_AddNode":     3_000,
	"Swarm_RemoveNode":  2_000,
	"Swarm_BroadcastTx": 5_000,
	"Swarm_Start":       8_000,
	"Swarm_Stop":        5_000,
	"Swarm_Peers":       300,
  	// ----------------------------------------------------------------------
	// Real Estate
	// ----------------------------------------------------------------------
  
  "RegisterProperty":    4_000,
	"TransferProperty":    3_500,
	"GetProperty":         1_000,
	"ListProperties":      1_500,

	// ----------------------------------------------------------------------
	// Event Management
	// ----------------------------------------------------------------------
	"InitEvents": 5_000,
	"EmitEvent":  400,
	"GetEvent":   800,
	"ListEvents": 1_000,
	"CreateWallet":        10_000,
	"ImportWallet":        5_000,
	"WalletBalance":       400,
	"WalletTransfer":      2_100,

	// ----------------------------------------------------------------------
	// Employment Contracts
	// ----------------------------------------------------------------------
	"InitEmployment": 10_000,
	"CreateJob":      8_000,
	"SignJob":        3_000,
	"RecordWork":     1_000,
	"PaySalary":      8_000,
	"GetJob":         1_000,
	// ------------------------------------------------------------------
	// Escrow Management
	// ------------------------------------------------------------------
	"Escrow_Create":  8_000,
	"Escrow_Deposit": 4_000,
	"Escrow_Release": 12_000,
	"Escrow_Cancel":  6_000,
	"Escrow_Get":     1_000,
	"Escrow_List":    2_000,
	// ---------------------------------------------------------------------
	// Faucet
	// ---------------------------------------------------------------------
	"NewFaucet":          5_000,
	"Faucet_Request":     1_000,
	"Faucet_Balance":     200,
	"Faucet_SetAmount":   500,
	"Faucet_SetCooldown": 500,
  // ----------------------------------------------------------------------
	// Supply Chain
	// ----------------------------------------------------------------------
	"GetItem":             1_000,
	"RegisterItem":        10_000,
	"UpdateLocation":      5_000,
	"MarkStatus":          5_000,

	// ----------------------------------------------------------------------
	// Healthcare Records
	// ----------------------------------------------------------------------
	"InitHealthcare":    8_000,
	"RegisterPatient":   3_000,
	"AddHealthRecord":   4_000,
	"GrantAccess":       1_500,
	"RevokeAccess":      1_000,
	"ListHealthRecords": 2_000,

	// ----------------------------------------------------------------------
	// Warehouse Records
	// ----------------------------------------------------------------------

	"Warehouse_New":        10_000,
	"Warehouse_AddItem":    2_000,
	"Warehouse_RemoveItem": 2_000,
	"Warehouse_MoveItem":   2_000,
	"Warehouse_ListItems":  1_000,
	"Warehouse_GetItem":    1_000,

	// ---------------------------------------------------------------------
	// Immutability Enforcement
	// ---------------------------------------------------------------------
	"InitImmutability": 8_000,
	"VerifyChain":      4_000,
	"RestoreChain":     6_000,
}

func init() {
	gasTable = make(map[Opcode]uint64, len(gasNames))
	for name, cost := range gasNames {
		if op, ok := nameToOp[name]; ok {
			gasTable[op] = cost
		}
	}
}

// GasCost returns the **base** gas cost for a single opcode.  Dynamic portions
// (e.g. per-word fees, storage-touch refunds, call-stipends) are handled by the
// VM’s gas-meter layer.
//
// The function is lock-free and safe for concurrent use by every worker-thread
// in the execution engine.
func GasCost(op Opcode) uint64 {
	if cost, ok := gasTable[op]; ok {
		return cost
	}
	// Log only the first occurrence of an unknown opcode to avoid log spam.
	log.Printf("gas_table: missing cost for opcode %d – charging default", op)
	return DefaultGasCost
}<|MERGE_RESOLUTION|>--- conflicted
+++ resolved
@@ -138,12 +138,10 @@
    DistributeRewards:     10_000,
    CalculateWeights:      8_000,
    ComputeThreshold:      6_000,
-<<<<<<< HEAD
    NewConsensusAdaptiveManager: 10_000,
    ComputeDemand:               2_000,
    ComputeStakeConcentration:   2_000,
    AdjustConsensus:             5_000,
-=======
    RegisterValidator:     8_000,
    DeregisterValidator:   6_000,
    StakeValidator:        2_000,
@@ -152,7 +150,6 @@
    GetValidator:          1_000,
    ListValidators:        2_000,
    IsValidator:           800,
->>>>>>> 6add584d
 
    // ----------------------------------------------------------------------
    // Contracts (WASM / EVM‐compat)
@@ -812,7 +809,6 @@
 	// ----------------------------------------------------------------------
 	// Consensus Core
 	// ----------------------------------------------------------------------
-<<<<<<< HEAD
 	"Pick":                        2_000,
 	"Broadcast":                   5_000,
 	"Subscribe":                   1_500,
@@ -835,7 +831,6 @@
 	"ComputeDemand":               2_000,
 	"ComputeStakeConcentration":   2_000,
 	"AdjustConsensus":             5_000,
-=======
 	"Pick":                  2_000,
 	"Broadcast":             5_000,
 	"Subscribe":             1_500,
@@ -864,7 +859,6 @@
 	"GetValidator":          1_000,
 	"ListValidators":        2_000,
 	"IsValidator":           800,
->>>>>>> 6add584d
 
 	// ----------------------------------------------------------------------
 	// Contracts (WASM / EVM‐compat)
