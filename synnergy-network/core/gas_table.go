// SPDX-License-Identifier: BUSL-1.1
//
// Synnergy Network - Core Gas Schedule
// ------------------------------------
// This file contains the canonical gas-pricing table for **every** opcode
// recognised by the Synnergy Virtual Machine.  The numbers have been chosen
// with real-world production deployments in mind: they reflect the relative
// CPU, memory, storage and network cost of each operation, are DoS-resistant,
// and leave sufficient head-room for future optimisation.
//
// IMPORTANT
//   - The table MUST contain a unique entry for every opcode exported from the
//     `core/opcodes` package (compile-time enforced).
//   - Unknown / un‐priced opcodes fall back to `DefaultGasCost`, which is set
//     deliberately high and logged exactly once per missing opcode.
//   - All reads from the table are fully concurrent-safe.
//
// NOTE
//
//	The `Opcode` type and individual opcode constants are defined elsewhere in
//	the core package-tree (see `core/opcodes/*.go`).  This file purposefully
//	contains **no** duplicate keys; if a symbol appears in multiple subsystems
//	it is listed **once** and its gas cost applies network-wide.
package core

import "log"

// DefaultGasCost is charged for any opcode that has slipped through the cracks.
// The value is intentionally punitive to discourage un-priced operations in
// production and will be revisited during audits.
const DefaultGasCost uint64 = 100_000

// gasTable maps every Opcode to its base gas cost.
// Gas is charged **before** execution; refunds (e.g. for SELFDESTRUCT) are
// handled by the VM’s gas-meter at commit-time.
var gasTable map[Opcode]uint64

// var gasTable = map[Opcode]uint64{
/*
   // ----------------------------------------------------------------------
   // AI
   // ----------------------------------------------------------------------
   InitAI:         50_000,
   AI:             40_000,
   PredictAnomaly: 35_000,
   OptimizeFees:   25_000,
   PublishModel:   45_000,
   FetchModel:     15_000,
   ListModel:      8_000,
   ValidateKYC:    1_000,
   BuyModel:       30_000,
   RentModel:      20_000,
   ReleaseEscrow:  12_000,
   PredictVolume:  15_000,
   InferModel:     30_000,
   AnalyseTransactions: 35_000,

   // ----------------------------------------------------------------------
   // Automated-Market-Maker
   // ----------------------------------------------------------------------
   SwapExactIn:       4_500,
   AddLiquidity:      5_000,
   RemoveLiquidity:   5_000,
   Quote:             2_500,
   AllPairs:          2_000,
   InitPoolsFromFile: 6_000,

   // ----------------------------------------------------------------------
   // Authority / Validator-Set
   // ---------------------------------------------------------------------

   NewAuthoritySet:     20_000,
   RecordVote:          3_000,
   RegisterCandidate:   8_000,
   RandomElectorate:    4_000,
   IsAuthority:         800,
   GetAuthority:        1_000,
   ListAuthorities:     2_000,
   DeregisterAuthority: 6_000,
   NewAuthorityApplier: 20_000,
   SubmitApplication:   4_000,
   VoteApplication:     3_000,
   FinalizeApplication: 5_000,
   GetApplication:      1_000,
   ListApplications:    2_000,

   // ----------------------------------------------------------------------
   // Charity Pool
   // ----------------------------------------------------------------------
   NewCharityPool:  10_000,
   Deposit:         2_100,
   Register:        2_500,
   Vote:            3_000,
   Tick:            1_000,
   GetRegistration: 800,
   Winners:         800,

   // ----------------------------------------------------------------------
   // Coin
   // ----------------------------------------------------------------------
   NewCoin:     12_000,
   Mint:        2_100, // shared with ledger & tokens
   TotalSupply: 800,
   BalanceOf:   400,

   // ----------------------------------------------------------------------
   // Compliance
   // ----------------------------------------------------------------------

   InitCompliance:        8_000,
   EraseData:             5_000,
   RecordFraudSignal:     7_000,
   Compliance_LogAudit:   2_000,
   Compliance_AuditTrail: 3_000,
   Compliance_MonitorTx:  5_000,
   Compliance_VerifyZKP:  12_000,
   Audit_Init:           5_000,
   Audit_Log:            2_000,
   Audit_Events:         3_000,
   Audit_Close:          1_000,
   InitComplianceManager: 10_000,
   SuspendAccount:        4_000,
   ResumeAccount:         4_000,
   IsSuspended:           500,
   WhitelistAccount:      3_000,
   RemoveWhitelist:       3_000,
   IsWhitelisted:         500,
   Compliance_ReviewTx:   2_500,
   AnalyzeAnomaly:       6_000,
   FlagAnomalyTx:        2_500,

   // ----------------------------------------------------------------------
   // Consensus Core
   // ----------------------------------------------------------------------
   Pick:                  2_000,
   Broadcast:             5_000,
   Subscribe:             1_500,
   Sign:                  3_000, // shared with Security & Tx
   Verify:                3_500, // shared with Security & Tx
   ValidatorPubKey:       800,
   StakeOf:               1_000,
   LoanPoolAddress:       800,
   Hash:                  600, // shared with Replication
   SerializeWithoutNonce: 1_200,
   NewConsensus:          25_000,
   Start:                 5_000,
   ProposeSubBlock:       15_000,
   ValidatePoH:           20_000,
   SealMainBlockPOW:      60_000,
   DistributeRewards:     10_000,
   CalculateWeights:      8_000,
   ComputeThreshold:      6_000,
   Status:                1_000,
   SetDifficulty:         2_000,
   NewConsensusAdaptiveManager: 10_000,
   ComputeDemand:               2_000,
   ComputeStakeConcentration:   2_000,
   AdjustConsensus:             5_000,
   RegisterValidator:     8_000,
   DeregisterValidator:   6_000,
   StakeValidator:        2_000,
   UnstakeValidator:      2_000,
   SlashValidator:        3_000,
   GetValidator:          1_000,
   ListValidators:        2_000,
   IsValidator:           800,

   // ----------------------------------------------------------------------
   // Contracts (WASM / EVM‐compat)
   // ----------------------------------------------------------------------
   InitContracts: 15_000,
   CompileWASM:   45_000,
   Invoke:        7_000,
   Deploy:        25_000,

   // ----------------------------------------------------------------------
   // Cross-Chain
   // ----------------------------------------------------------------------
   RegisterBridge: 20_000,
   AssertRelayer:  5_000,
   Iterator:       2_000,
   LockAndMint:    30_000,
   BurnAndRelease: 30_000,
   GetBridge:      1_000,

   // ----------------------------------------------------------------------
   // Data / Oracle / IPFS Integration
   // ----------------------------------------------------------------------
   RegisterNode:   10_000,
   UploadAsset:    30_000,
   Pin:            5_000, // shared with Storage
   Retrieve:       4_000, // shared with Storage
   RetrieveAsset:  4_000,
   RegisterOracle: 10_000,
   PushFeed:       3_000,
   QueryOracle:    3_000,
   ListCDNNodes:   3_000,
   ListOracles:    3_000,
   PushFeedSigned: 4_000,
   UpdateOracleSource: 4_000,
   RemoveOracle:      4_000,
   GetOracleMetrics:  2_000,
   RequestOracleData: 3_000,
   SyncOracle:        5_000,
   CreateDataFeed: 6_000,
   QueryDataFeed:  3_000,
   ManageDataFeed: 5_000,
   ImputeMissing:  4_000,
   NormalizeFeed:  4_000,
   AddProvenance:  2_000,
   SampleFeed:     3_000,
   ScaleFeed:      3_000,
   TransformFeed:  4_000,
   VerifyFeedTrust: 3_000,
   ZTDC_Open:      6_000,
   ZTDC_Send:      2_000,
   ZTDC_Close:     4_000,

   // ----------------------------------------------------------------------
   // Fault-Tolerance / Health-Checker
   // ----------------------------------------------------------------------
   NewHealthChecker: 8_000,
   AddPeer:          1_500,
   RemovePeer:       1_500,
   Snapshot:         4_000,
   Recon:            8_000,
   Ping:             300,
   SendPing:         300,
   AwaitPong:        300,
   BackupSnapshot:   10_000,
   RestoreSnapshot:  12_000,
   VerifyBackup:     6_000,
   FailoverNode:     8_000,
   PredictFailure:   1_000,
   AdjustResources:  1_500,
   HA_Register:      1_000,
   HA_Remove:        1_000,
   HA_List:          500,
   HA_Sync:          20_000,
   HA_Promote:       8_000,

   // ----------------------------------------------------------------------
   // Governance
   // ----------------------------------------------------------------------
   UpdateParam:     5_000,
   ProposeChange:   10_000,
   VoteChange:      3_000,
   EnactChange:     8_000,
   SubmitProposal:  10_000,
   BalanceOfAsset:  600,
   CastVote:        3_000,
   CastTokenVote:   4_000,
   ExecuteProposal: 15_000,
   GetProposal:     1_000,
   ListProposals:   2_000,
   DAO_Stake:       5_000,
   DAO_Unstake:     5_000,
   DAO_Staked:      500,
   DAO_TotalStaked: 500,

   // Quadratic Voting
   SubmitQuadraticVote: 3_500,
   QuadraticResults:    2_000,
   QuadraticWeight:     50,
   AddDAOMember:    1_200,
   RemoveDAOMember: 1_200,
   RoleOfMember:    500,
   ListDAOMembers:  1_000,
   RegisterGovContract: 8_000,
   GetGovContract:      1_000,
   ListGovContracts:    2_000,
   EnableGovContract:   1_000,
   DeleteGovContract:   1_000,
   DeployGovContract: 25_000,
   InvokeGovContract: 7_000,
   NewTimelock:     4_000,
   QueueProposal:   3_000,
   CancelProposal:  3_000,
   ExecuteReady:    5_000,
   ListTimelocks:   1_000,

   // ----------------------------------------------------------------------
   // Green Technology
   // ----------------------------------------------------------------------
   InitGreenTech:    8_000,
   Green:            2_000,
   RecordUsage:      3_000,
   RecordOffset:     3_000,
   Certify:          7_000,
   CertificateOf:    500,
   ShouldThrottle:   200,
   ListCertificates: 1_000,

   // ----------------------------------------------------------------------
   // Ledger / UTXO / Account-Model
   // ----------------------------------------------------------------------
   NewLedger:           50_000,
   GetPendingSubBlocks: 2_000,
   LastBlockHash:       600,
   AppendBlock:         50_000,
   MintBig:             2_200,
   EmitApproval:        1_200,
   EmitTransfer:        1_200,
   DeductGas:           2_100,
   WithinBlock:         1_000,
   IsIDTokenHolder:     400,
   TokenBalance:        400,
   AddBlock:            40_000,
   GetBlock:            2_000,
   GetUTXO:             1_500,
   AddToPool:           1_000,
   ListPool:            800,
   GetContract:         1_000,
   Snapshot:            3_000,
   MintToken:           2_000,
   LastSubBlockHeight:  500,
   LastBlockHeight:     500,
   RecordPoSVote:       3_000,
   AppendSubBlock:      8_000,
   Transfer:            2_100, // shared with VM & Tokens
   Burn:                2_100, // shared with VM & Tokens

   // ----------------------------------------------------------------------
   // Liquidity Manager (high-level AMM façade)
   // ----------------------------------------------------------------------
   InitAMM:    8_000,
   Manager:    1_000,
   CreatePool: 10_000,
   Swap:       4_500,
   // AddLiquidity & RemoveLiquidity already defined above
   Pool:  1_500,
   Pools: 2_000,

   // ----------------------------------------------------------------------
   // Loan-Pool
   // ----------------------------------------------------------------------
   NewLoanPool:   20_000,
   Submit:        3_000,
   Disburse:      8_000,
   GetProposal:   1_000,
   ListProposals: 1_500,
   Redistribute:  5_000,
   NewLoanPoolApply:   20_000,
   LoanApply_Submit:   3_000,
   LoanApply_Vote:     3_000,
   LoanApply_Process:  1_000,
   LoanApply_Disburse: 8_000,
   LoanApply_Get:      1_000,
   LoanApply_List:     1_500,
   // Vote  & Tick already priced
   // RandomElectorate / IsAuthority already priced

   // ----------------------------------------------------------------------
   // Networking
   // ----------------------------------------------------------------------
   NewNode:         18_000,
   HandlePeerFound: 1_500,
   DialSeed:        2_000,
   ListenAndServe:  8_000,
   Close:           500,
   Peers:           400,
   NewDialer:       2_000,
   Dial:            2_000,
   SetBroadcaster:  500,
   GlobalBroadcast: 1_000,
   StartDevNet:    50_000,
   StartTestNet:   60_000,
   // Broadcast & Subscribe already priced

   // ----------------------------------------------------------------------
   // Replication / Data Availability
   // ----------------------------------------------------------------------
   NewReplicator:  12_000,
   ReplicateBlock: 30_000,
   RequestMissing: 4_000,
   Synchronize:    25_000,
   Stop:           3_000,
<<<<<<< HEAD
   NewInitService:     8_000,
   BootstrapLedger:    20_000,
   ShutdownInitService: 3_000,
=======
   NewSyncManager: 12_000,
   Sync_Start:     5_000,
   Sync_Stop:      3_000,
   Sync_Status:    1_000,
   SyncOnce:       8_000,
>>>>>>> 9614b496
   // Hash & Start already priced

   // ----------------------------------------------------------------------
   // Roll-ups
   // ----------------------------------------------------------------------
   NewAggregator:     15_000,
   SubmitBatch:       10_000,
   SubmitFraudProof:  30_000,
   FinalizeBatch:     10_000,
   BatchHeader:       500,
   BatchState:        300,
   BatchTransactions: 1_000,
   ListBatches:       2_000,

   // ----------------------------------------------------------------------
   // Security / Cryptography
   // ----------------------------------------------------------------------
   AggregateBLSSigs:  7_000,
   VerifyAggregated:  8_000,
   CombineShares:     6_000,
   ComputeMerkleRoot: 1_200,
   Encrypt:           1_500,
   Decrypt:           1_500,
   NewTLSConfig:      5_000,
   DilithiumKeypair:  6_000,
   DilithiumSign:     5_000,
   DilithiumVerify:   5_000,
   PredictRisk:       2_000,
   AnomalyScore:      2_000,
   BuildMerkleTree:   1_500,
   MerkleProof:       1_200,
   VerifyMerklePath:  1_200,

   // ----------------------------------------------------------------------
   // Sharding
   // ----------------------------------------------------------------------
   NewShardCoordinator: 20_000,
   SetLeader:           1_000,
   Leader:              800,
   SubmitCrossShard:    15_000,
   Send:                2_000,
   PullReceipts:        3_000,
   Reshard:             30_000,
   GossipTx:            5_000,
   RebalanceShards:     8_000,
   VerticalPartition:   2_000,
   // Broadcast already priced

   // ----------------------------------------------------------------------
   // Side-chains
   // ----------------------------------------------------------------------
   InitSidechains:     12_000,
   Sidechains:         600,
   Register:           5_000,
   SubmitHeader:       8_000,
   VerifyWithdraw:     4_000,
   VerifyAggregateSig: 8_000,
   VerifyMerkleProof:  1_200,
   GetSidechainMeta:   1_000,
   ListSidechains:     1_200,
   GetSidechainHeader: 1_000,
   // Deposit already priced

   // ----------------------------------------------------------------------
   // State-Channels
   // ----------------------------------------------------------------------
   InitStateChannels:    8_000,
   Channels:             600,
   OpenChannel:          10_000,
   VerifyECDSASignature: 2_000,
   InitiateClose:        3_000,
   Challenge:            4_000,
   Finalize:             5_000,
   GetChannel:           800,
   ListChannels:         1_200,

   // ----------------------------------------------------------------------
   // Storage / Marketplace
   // ----------------------------------------------------------------------
   NewStorage:    12_000,
   CreateListing: 8_000,
   Exists:        400,
   OpenDeal:      5_000,
   Create:        8_000, // generic create (non-AMM/non-contract)
   CloseDeal:     5_000,
   Release:       2_000,
   GetListing:    1_000,
   ListListings:  1_000,
   GetDeal:       1_000,
   ListDeals:     1_000,
        // General Marketplace
        CreateMarketListing:  8_000,
        PurchaseItem:        6_000,
        CancelListing:       3_000,
        ReleaseFunds:        2_000,
        GetMarketListing:    1_000,
        ListMarketListings:  1_000,
        GetMarketDeal:       1_000,
        ListMarketDeals:     1_000,
   // Pin & Retrieve already priced

   // ----------------------------------------------------------------------
   // Resource Marketplace
   // ----------------------------------------------------------------------
   ListResource:        8_000,
   OpenResourceDeal:    5_000,
   CloseResourceDeal:   5_000,
   GetResourceListing:  1_000,
   ListResourceListings: 1_000,
   GetResourceDeal:     1_000,
   ListResourceDeals:   1_000,

   // ----------------------------------------------------------------------
   // Token Standards (constants – zero-cost markers)
   // ----------------------------------------------------------------------
   StdSYN10:   0,
   StdSYN20:   0,
   StdSYN70:   0,
   StdSYN130:  0,
   StdSYN131:  0,
   StdSYN200:  0,
   StdSYN223:  0,
   StdSYN300:  0,
   StdSYN500:  0,
   StdSYN600:  0,
   StdSYN700:  0,
   StdSYN721:  0,
   StdSYN722:  0,
   StdSYN800:  0,
   StdSYN845:  0,
   StdSYN900:  0,
   StdSYN1000: 0,
   StdSYN1100: 0,
   StdSYN1155: 0,
   StdSYN1200: 0,
   StdSYN1300: 0,
   StdSYN1401: 0,
   StdSYN1500: 0,
   StdSYN1600: 0,
   StdSYN1700: 0,
   StdSYN1800: 0,
   StdSYN1900: 0,
   StdSYN1967: 0,
   StdSYN2100: 0,
   StdSYN2200: 0,
   StdSYN2369: 0,
   StdSYN2400: 0,
   StdSYN2500: 0,
   StdSYN2600: 0,
   StdSYN2700: 0,
   StdSYN2800: 0,
   StdSYN2900: 0,
   StdSYN3000: 0,
   StdSYN3100: 0,
   StdSYN3200: 0,
   StdSYN3300: 0,
   StdSYN3400: 0,
   StdSYN3500: 0,
   StdSYN3600: 0,
   StdSYN3700: 0,
   StdSYN3800: 0,
   StdSYN3900: 0,
   StdSYN4200: 0,
   StdSYN4300: 0,
   StdSYN4700: 0,
   StdSYN4900: 0,
   StdSYN5000: 0,

   // ----------------------------------------------------------------------
   // Token Utilities
   // ----------------------------------------------------------------------
   ID:                400,
   Meta:              400,
   Allowance:         400,
   Approve:           800,
   Add:               600,
   Sub:               600,
   Get:               400,
   transfer:          2_100, // lower-case ERC20 compatibility
   Calculate:         800,
   RegisterToken:     8_000,
   NewBalanceTable:   5_000,
   Set:               600,
   RefundGas:         100,
   PopUint32:         300,
   PopAddress:        300,
   PopUint64:         300,
   PushBool:          300,
   Push:              300,
   Len:               200,
   InitTokens:        8_000,
   GetRegistryTokens: 400,
   TokenManager_Create: 8_000,
   TokenManager_Transfer: 2_100,
   TokenManager_Mint: 2_100,
   TokenManager_Burn: 2_100,
   TokenManager_Approve: 800,
   TokenManager_BalanceOf: 400,

   // ----------------------------------------------------------------------
   // Transactions
   // ----------------------------------------------------------------------
   VerifySig:      3_500,
   ValidateTx:     5_000,
   NewTxPool:      12_000,
   AddTx:          6_000,
   PickTxs:        1_500,
   TxPoolSnapshot: 800,
   ReverseTransaction: 10_000,
   NewTxDistributor: 8_000,
   DistributeFees:   1_500,
   // Sign already priced

   // ----------------------------------------------------------------------
   // Low-level Math / Bitwise / Crypto opcodes
   // (values based on research into Geth & OpenEthereum plus Synnergy-specific
   //  micro-benchmarks – keep in mind that **all** word-size-dependent
   //  corrections are applied at run-time by the VM).
   // ----------------------------------------------------------------------
   Short:            5,
   BytesToAddress:   5,
   Pop:              2,
   opADD:            3,
   opMUL:            5,
   opSUB:            3,
   OpDIV:            5,
   opSDIV:           5,
   opMOD:            5,
   opSMOD:           5,
   opADDMOD:         8,
   opMULMOD:         8,
   opEXP:            10,
   opSIGNEXTEND:     5,
   opLT:             3,
   opGT:             3,
   opSLT:            3,
   opSGT:            3,
   opEQ:             3,
   opISZERO:         3,
   opAND:            3,
   opOR:             3,
   opXOR:            3,
   opNOT:            3,
   opBYTE:           3,
   opSHL:            3,
   opSHR:            3,
   opSAR:            3,
   opECRECOVER:      700,
   opEXTCODESIZE:    700,
   opEXTCODECOPY:    700,
   opEXTCODEHASH:    700,
   opRETURNDATASIZE: 3,
   opRETURNDATACOPY: 700,
   opMLOAD:          3,
   opMSTORE:         3,
   opMSTORE8:        3,
   opCALLDATALOAD:   3,
   opCALLDATASIZE:   3,
   opCALLDATACOPY:   700,
   opCODESIZE:       3,
   opCODECOPY:       700,
   opJUMP:           8,
   opJUMPI:          10,
   opPC:             2,
   opMSIZE:          2,
   opGAS:            2,
   opJUMPDEST:       1,
   opSHA256:         60,
   opKECCAK256:      30,
   opRIPEMD160:      600,
   opBLAKE2B256:     60,
   opADDRESS:        2,
   opCALLER:         2,
   opORIGIN:         2,
   opCALLVALUE:      2,
   opGASPRICE:       2,
   opNUMBER:         2,
   opTIMESTAMP:      2,
   opDIFFICULTY:     2,
   opGASLIMIT:       2,
   opCHAINID:        2,
   opBLOCKHASH:      20,
   opBALANCE:        400,
   opSELFBALANCE:    5,
   opLOG0:           375,
   opLOG1:           750,
   opLOG2:           1_125,
   opLOG3:           1_500,
   opLOG4:           1_875,
   logN:             2_000,
   opCREATE:         32_000,
   opCALL:           700,
   opCALLCODE:       700,
   opDELEGATECALL:   700,
   opSTATICCALL:     700,
   opRETURN:         0,
   opREVERT:         0,
   opSTOP:           0,
   opSELFDESTRUCT:   5_000,

   // Shared accounting ops
   TransferVM: 2_100, // explicit VM variant (if separate constant exists)

   // ----------------------------------------------------------------------
   // Virtual Machine Internals
   // ----------------------------------------------------------------------
   BurnVM:            2_100,
   BurnLP:            2_100,
   MintLP:            2_100,
   NewInMemory:       500,
   CallCode:          700,
   CallContract:      700,
   StaticCallVM:      700,
   GetBalance:        400,
   GetTokenBalance:   400,
   SetTokenBalance:   500,
   GetTokenSupply:    500,
   SetBalance:        500,
   DelegateCall:      700,
   GetToken:          400,
   NewMemory:         500,
   Read:              3,
   Write:             3,
   LenVM:             3, // distinguish from token.Len if separate const
   Call:              700,
   SelectVM:          1_000,
   CreateContract:    32_000,
   AddLog:            375,
   GetCode:           200,
   GetCodeHash:       200,
   MintTokenVM:       2_000,
   PrefixIterator:    500,
   NonceOf:           400,
   GetState:          400,
   SetState:          500,
   HasState:          400,
   DeleteState:       500,
   NewGasMeter:       500,
   SelfDestructVM:    5_000,
   Remaining:         2,
   Consume:           3,
   ExecuteVM:         2_000,
   NewSuperLightVM:   500,
   NewLightVM:        800,
   NewHeavyVM:        1_200,
   ExecuteSuperLight: 1_000,
   ExecuteLight:      1_500,
   ExecuteHeavy:      2_000,

   // ----------------------------------------------------------------------
   // Wallet / Key-Management
   // ----------------------------------------------------------------------
   NewRandomWallet:     10_000,
   WalletFromMnemonic:  5_000,
   NewHDWalletFromSeed: 6_000,
   PrivateKey:          400,
   NewAddress:          500,
   SignTx:              3_000,

   // ----------------------------------------------------------------------
   // Finalization Management
   // ----------------------------------------------------------------------
   NewFinalizationManager: 8_000,
   FinalizeBlock:         4_000,
   FinalizeBatchManaged:  3_500,
   FinalizeChannelManaged: 3_500,
   // System Health & Logging
   // ----------------------------------------------------------------------
   NewHealthLogger: 8_000,
   MetricsSnapshot: 1_000,
   LogEvent:        500,
   RotateLogs:      4_000,
   RegisterIDWallet:    8_000,
   IsIDWalletRegistered: 500,

   // ----------------------------------------------------------------------
   // Event Management
   // ----------------------------------------------------------------------
   InitEvents: 5_000,
   EmitEvent: 400,
   GetEvent:  800,
   ListEvents: 1_000,
   CreateWallet:        10_000,
   ImportWallet:        5_000,
   WalletBalance:       400,
   WalletTransfer:      2_100,

   // ----------------------------------------------------------------------
   // Immutability Enforcement
   // ----------------------------------------------------------------------
   InitImmutability: 8_000,
   VerifyChain:     4_000,
   RestoreChain:    6_000,
*/

// gasNames holds the gas cost associated with each opcode name. During init()
// these names are resolved to their Opcode values using the catalogue defined
// in opcode_dispatcher.go.
var gasNames = map[string]uint64{
	// ----------------------------------------------------------------------
	// AI
	// ----------------------------------------------------------------------
	"InitAI":           50_000,
	"AI":               40_000,
	"PredictAnomaly":   35_000,
	"OptimizeFees":     25_000,
	"PublishModel":     45_000,
	"FetchModel":       15_000,
	"ListModel":        8_000,
	"ValidateKYC":      1_000,
	"BuyModel":         30_000,
	"RentModel":        20_000,
	"ReleaseEscrow":    12_000,
	"PredictVolume":    15_000,
	"StartTraining":    50_000,
	"TrainingStatus":   5_000,
	"ListTrainingJobs": 8_000,
	"CancelTraining":   10_000,
	"InitAI":             50_000,
	"AI":                 40_000,
	"PredictAnomaly":     35_000,
	"OptimizeFees":       25_000,
	"PublishModel":       45_000,
	"FetchModel":         15_000,
	"ListModel":          8_000,
	"ValidateKYC":        1_000,
	"BuyModel":           30_000,
	"RentModel":          20_000,
	"ReleaseEscrow":      12_000,
	"PredictVolume":      15_000,
	"GetModelListing":    1_000,
	"ListModelListings":  2_000,
	"UpdateListingPrice": 2_000,
	"RemoveListing":      2_000,
	"InitAI":              50_000,
	"AI":                  40_000,
	"PredictAnomaly":      35_000,
	"OptimizeFees":        25_000,
	"PublishModel":        45_000,
	"FetchModel":          15_000,
	"ListModel":           8_000,
	"ValidateKYC":         1_000,
	"BuyModel":            30_000,
	"RentModel":           20_000,
	"ReleaseEscrow":       12_000,
	"PredictVolume":       15_000,
	"InferModel":          30_000,
	"AnalyseTransactions": 35_000,

	// ----------------------------------------------------------------------
	// Automated-Market-Maker
	// ----------------------------------------------------------------------
	"SwapExactIn":       4_500,
	"AddLiquidity":      5_000,
	"RemoveLiquidity":   5_000,
	"Quote":             2_500,
	"AllPairs":          2_000,
	"InitPoolsFromFile": 6_000,

	// ----------------------------------------------------------------------
	// Authority / Validator-Set
	// ---------------------------------------------------------------------

	"NewAuthoritySet":     20_000,
	"RecordVote":          3_000,
	"RegisterCandidate":   8_000,
	"RandomElectorate":    4_000,
	"IsAuthority":         800,
	"GetAuthority":        1_000,
	"ListAuthorities":     2_000,
	"DeregisterAuthority": 6_000,
	"NewAuthorityApplier": 20_000,
	"SubmitApplication":   4_000,
	"VoteApplication":     3_000,
	"FinalizeApplication": 5_000,
	"GetApplication":      1_000,
	"ListApplications":    2_000,

	// ----------------------------------------------------------------------
	// Charity Pool
	// ----------------------------------------------------------------------
	"NewCharityPool":   10_000,
	"Deposit":          2_100,
	"Charity_Register": 2_500,
	"Vote":             3_000,
	"Tick":             1_000,
	"GetRegistration":  800,
	"Winners":          800,

	// ----------------------------------------------------------------------
	// Coin
	// ----------------------------------------------------------------------
	"NewCoin":     12_000,
	"Mint":        2_100, // shared with ledger & tokens
	"TotalSupply": 800,
	"BalanceOf":   400,

	// ----------------------------------------------------------------------
	// Compliance
	// ----------------------------------------------------------------------

	"InitCompliance":        8_000,
	"EraseData":             5_000,
	"RecordFraudSignal":     7_000,
	"Compliance_LogAudit":   2_000,
	"Compliance_AuditTrail": 3_000,
	"Compliance_MonitorTx":  5_000,
	"Compliance_VerifyZKP":  12_000,
	"Audit_Init":            5_000,
	"Audit_Log":             2_000,
	"Audit_Events":          3_000,
	"Audit_Close":           1_000,
	"InitComplianceManager": 10_000,
	"SuspendAccount":        4_000,
	"ResumeAccount":         4_000,
	"IsSuspended":           500,
	"WhitelistAccount":      3_000,
	"RemoveWhitelist":       3_000,
	"IsWhitelisted":         500,
	"Compliance_ReviewTx":   2_500,
	"AnalyzeAnomaly":        6_000,
	"FlagAnomalyTx":         2_500,

	// ----------------------------------------------------------------------
	// Consensus Core
	// ----------------------------------------------------------------------
	"Pick":                        2_000,
	"Broadcast":                   5_000,
	"Subscribe":                   1_500,
	"Sign":                        3_000, // shared with Security & Tx
	"Verify":                      3_500, // shared with Security & Tx
	"ValidatorPubKey":             800,
	"StakeOf":                     1_000,
	"LoanPoolAddress":             800,
	"Hash":                        600, // shared with Replication
	"SerializeWithoutNonce":       1_200,
	"NewConsensus":                25_000,
	"Start":                       5_000,
	"ProposeSubBlock":             15_000,
	"ValidatePoH":                 20_000,
	"SealMainBlockPOW":            60_000,
	"DistributeRewards":           10_000,
	"CalculateWeights":            8_000,
	"ComputeThreshold":            6_000,
	"NewConsensusAdaptiveManager": 10_000,
	"ComputeDemand":               2_000,
	"ComputeStakeConcentration":   2_000,
	"AdjustConsensus":             5_000,
	"Pick":                  2_000,
	"Broadcast":             5_000,
	"Subscribe":             1_500,
	"Sign":                  3_000, // shared with Security & Tx
	"Verify":                3_500, // shared with Security & Tx
	"ValidatorPubKey":       800,
	"StakeOf":               1_000,
	"LoanPoolAddress":       800,
	"Hash":                  600, // shared with Replication
	"SerializeWithoutNonce": 1_200,
	"NewConsensus":          25_000,
	"Start":                 5_000,
	"ProposeSubBlock":       15_000,
	"ValidatePoH":           20_000,
	"SealMainBlockPOW":      60_000,
	"DistributeRewards":     10_000,
	"CalculateWeights":      8_000,
	"ComputeThreshold":      6_000,
	"Status":                1_000,
	"SetDifficulty":         2_000,
	"AdjustStake":           3_000,
	"PenalizeValidator":     4_000,
	"RegisterValidator":     8_000,
	"DeregisterValidator":   6_000,
	"StakeValidator":        2_000,
	"UnstakeValidator":      2_000,
	"SlashValidator":        3_000,
	"GetValidator":          1_000,
	"ListValidators":        2_000,
	"IsValidator":           800,

	// ----------------------------------------------------------------------
	// Contracts (WASM / EVM‐compat)
	// ----------------------------------------------------------------------
	"InitContracts": 15_000,
	"CompileWASM":   45_000,
	"Invoke":        7_000,
	"Deploy":        25_000,

	// ----------------------------------------------------------------------
	// Cross-Chain
	// ----------------------------------------------------------------------
	"RegisterBridge": 20_000,
	"AssertRelayer":  5_000,
	"Iterator":       2_000,
	"LockAndMint":    30_000,
	"BurnAndRelease": 30_000,
	"GetBridge":      1_000,

	// ----------------------------------------------------------------------
	// Data / Oracle / IPFS Integration
	// ----------------------------------------------------------------------
	"RegisterNode":       10_000,
	"UploadAsset":        30_000,
	"Pin":                5_000, // shared with Storage
	"Retrieve":           4_000, // shared with Storage
	"RetrieveAsset":      4_000,
	"RegisterOracle":     10_000,
	"PushFeed":           3_000,
	"QueryOracle":        3_000,
	"ListCDNNodes":       3_000,
	"ListOracles":        3_000,
	"PushFeedSigned":     4_000,
	"UpdateOracleSource": 4_000,
	"RemoveOracle":       4_000,
	"GetOracleMetrics":   2_000,
	"RequestOracleData":  3_000,
	"SyncOracle":         5_000,
	"RegisterNode":    10_000,
	"UploadAsset":     30_000,
	"Pin":             5_000, // shared with Storage
	"Retrieve":        4_000, // shared with Storage
	"RetrieveAsset":   4_000,
	"RegisterOracle":  10_000,
	"PushFeed":        3_000,
	"QueryOracle":     3_000,
	"ListCDNNodes":    3_000,
	"ListOracles":     3_000,
	"PushFeedSigned":  4_000,
	"CreateDataFeed":  6_000,
	"QueryDataFeed":   3_000,
	"ManageDataFeed":  5_000,
	"ImputeMissing":   4_000,
	"NormalizeFeed":   4_000,
	"AddProvenance":   2_000,
	"SampleFeed":      3_000,
	"ScaleFeed":       3_000,
	"TransformFeed":   4_000,
	"VerifyFeedTrust": 3_000,
	"RegisterNode":   10_000,
	"UploadAsset":    30_000,
	"Pin":            5_000, // shared with Storage
	"Retrieve":       4_000, // shared with Storage
	"RetrieveAsset":  4_000,
	"RegisterOracle": 10_000,
	"PushFeed":       3_000,
	"QueryOracle":    3_000,
	"ListCDNNodes":   3_000,
	"ListOracles":    3_000,
	"PushFeedSigned": 4_000,
	"ZTDC_Open":      6_000,
	"ZTDC_Send":      2_000,
	"ZTDC_Close":     4_000,
	"RegisterNode":      10_000,
	"UploadAsset":       30_000,
	"Pin":               5_000, // shared with Storage
	"Retrieve":          4_000, // shared with Storage
	"RetrieveAsset":     4_000,
	"RegisterOracle":    10_000,
	"PushFeed":          3_000,
	"QueryOracle":       3_000,
	"ListCDNNodes":      3_000,
	"ListOracles":       3_000,
	"PushFeedSigned":    4_000,
	"StoreManagedData":  8_000,
	"LoadManagedData":   3_000,
	"DeleteManagedData": 2_000,

	// ---------------------------------------------------------------------
	// External Sensors
	// ---------------------------------------------------------------------
	"RegisterSensor":    10_000,
	"GetSensor":         1_000,
	"ListSensors":       2_000,
	"UpdateSensorValue": 1_500,
	"PollSensor":        5_000,
	"TriggerWebhook":    5_000,

	// ----------------------------------------------------------------------
	// Fault-Tolerance / Health-Checker
	// ----------------------------------------------------------------------
	"NewHealthChecker": 8_000,
	"AddPeer":          1_500,
	"RemovePeer":       1_500,
	"FT_Snapshot":      4_000,
	"Recon":            8_000,
	"Ping":             300,
	"SendPing":         300,
	"AwaitPong":        300,
	"BackupSnapshot":   10_000,
	"RestoreSnapshot":  12_000,
	"VerifyBackup":     6_000,
	"FailoverNode":     8_000,
	"PredictFailure":   1_000,
	"AdjustResources":  1_500,
	"HA_Register":      1_000,
	"HA_Remove":        1_000,
	"HA_List":          500,
	"HA_Sync":          20_000,
	"HA_Promote":       8_000,

	// ----------------------------------------------------------------------
	// Governance
	// ----------------------------------------------------------------------

	"UpdateParam":      5_000,
	"ProposeChange":    10_000,
	"VoteChange":       3_000,
	"EnactChange":      8_000,
	"SubmitProposal":   10_000,
	"BalanceOfAsset":   600,
	"CastVote":         3_000,
	"ExecuteProposal":  15_000,
	"GetProposal":      1_000,
	"ListProposals":    2_000,
	"NewQuorumTracker": 1_000,
	"Quorum_AddVote":   500,
	"Quorum_HasQuorum": 300,
	"Quorum_Reset":     200,
	"UpdateParam":         5_000,
	"ProposeChange":       10_000,
	"VoteChange":          3_000,
	"EnactChange":         8_000,
	"SubmitProposal":      10_000,
	"BalanceOfAsset":      600,
	"CastVote":            3_000,
	"ExecuteProposal":     15_000,
	"GetProposal":         1_000,
	"ListProposals":       2_000,
	"SubmitQuadraticVote": 3_500,
	"QuadraticResults":    2_000,
	"QuadraticWeight":     50,
	"RegisterGovContract": 8_000,
	"GetGovContract":      1_000,
	"ListGovContracts":    2_000,
	"EnableGovContract":   1_000,
	"DeleteGovContract":   1_000,
	"UpdateParam":       5_000,
	"ProposeChange":     10_000,
	"VoteChange":        3_000,
	"EnactChange":       8_000,
	"SubmitProposal":    10_000,
	"BalanceOfAsset":    600,
	"CastVote":          3_000,
	"ExecuteProposal":   15_000,
	"GetProposal":       1_000,
	"ListProposals":     2_000,
	"DeployGovContract": 25_000,
	"InvokeGovContract": 7_000,
	"UpdateParam":           5_000,
	"ProposeChange":         10_000,
	"VoteChange":            3_000,
	"EnactChange":           8_000,
	"SubmitProposal":        10_000,
	"BalanceOfAsset":        600,
	"CastVote":              3_000,
	"ExecuteProposal":       15_000,
	"GetProposal":           1_000,
	"ListProposals":         2_000,
	"AddReputation":         2_000,
	"SubtractReputation":    2_000,
	"ReputationOf":          500,
	"SubmitRepGovProposal":  10_000,
	"CastRepGovVote":        3_000,
	"ExecuteRepGovProposal": 15_000,
	"GetRepGovProposal":     1_000,
	"ListRepGovProposals":   2_000,
	"UpdateParam":     5_000,
	"ProposeChange":   10_000,
	"VoteChange":      3_000,
	"EnactChange":     8_000,
	"SubmitProposal":  10_000,
	"BalanceOfAsset":  600,
	"CastVote":        3_000,
	"CastTokenVote":   4_000,
	"ExecuteProposal": 15_000,
	"GetProposal":     1_000,
	"ListProposals":   2_000,
	"DAO_Stake":       5_000,
	"DAO_Unstake":     5_000,
	"DAO_Staked":      500,
	"DAO_TotalStaked": 500,
	"AddDAOMember":    1_200,
	"RemoveDAOMember": 1_200,
	"RoleOfMember":    500,
	"ListDAOMembers":  1_000,
	"NewTimelock":     4_000,
	"QueueProposal":   3_000,
	"CancelProposal":  3_000,
	"ExecuteReady":    5_000,
	"ListTimelocks":   1_000,
	"CreateDAO":       10_000,
	"JoinDAO":         3_000,
	"LeaveDAO":        2_000,
	"DAOInfo":         1_000,
	"ListDAOs":        2_000,

	// ----------------------------------------------------------------------
	// Green Technology
	// ----------------------------------------------------------------------
	"InitGreenTech":    8_000,
	"Green":            2_000,
	"RecordUsage":      3_000,
	"RecordOffset":     3_000,
	"Certify":          7_000,
	"CertificateOf":    500,
	"ShouldThrottle":   200,
	"ListCertificates": 1_000,

	// ----------------------------------------------------------------------
	// Ledger / UTXO / Account-Model
	// ----------------------------------------------------------------------
	"NewLedger":           50_000,
	"GetPendingSubBlocks": 2_000,
	"LastBlockHash":       600,
	"AppendBlock":         50_000,
	"MintBig":             2_200,
	"EmitApproval":        1_200,
	"EmitTransfer":        1_200,
	"DeductGas":           2_100,
	"WithinBlock":         1_000,
	"IsIDTokenHolder":     400,
	"TokenBalance":        400,
	"AddBlock":            40_000,
	"GetBlock":            2_000,
	"GetUTXO":             1_500,
	"AddToPool":           1_000,
	"ListPool":            800,
	"GetContract":         1_000,
	"Snapshot":            3_000,
	"MintToken":           2_000,
	"LastSubBlockHeight":  500,
	"LastBlockHeight":     500,
	"RecordPoSVote":       3_000,
	"AppendSubBlock":      8_000,
	"Transfer":            2_100, // shared with VM & Tokens
	"Burn":                2_100, // shared with VM & Tokens
	"Account_Create":      500,
	"Account_Delete":      400,
	"Account_Balance":     200,
	"Account_Transfer":    2_100,

	// ----------------------------------------------------------------------
	// Liquidity Manager (high-level AMM façade)
	// ----------------------------------------------------------------------
	"InitAMM":    8_000,
	"Manager":    1_000,
	"CreatePool": 10_000,
	"Swap":       4_500,
	// AddLiquidity & RemoveLiquidity already defined above
	"Pool":  1_500,
	"Pools": 2_000,

	// ----------------------------------------------------------------------
	// Loan-Pool
	// ----------------------------------------------------------------------
	"NewLoanPool":            20_000,
	"Submit":                 3_000,
	"Disburse":               8_000,
	"Loanpool_GetProposal":   1_000,
	"Loanpool_ListProposals": 1_500,
	"Redistribute":           5_000,
	"NewLoanPoolApply":       20_000,
	"LoanApply_Submit":       3_000,
	"LoanApply_Vote":         3_000,
	"LoanApply_Process":      1_000,
	"LoanApply_Disburse":     8_000,
	"LoanApply_Get":          1_000,
	"LoanApply_List":         1_500,
	// Vote  & Tick already priced
	// RandomElectorate / IsAuthority already priced

	// ----------------------------------------------------------------------
	// Networking
	// ----------------------------------------------------------------------
	"NewNode":         18_000,
	"HandlePeerFound": 1_500,
	"DialSeed":        2_000,
	"ListenAndServe":  8_000,
	"Close":           500,
	"Peers":           400,
	"NewDialer":       2_000,
	"Dial":            2_000,
	"SetBroadcaster":  500,
	"GlobalBroadcast": 1_000,
	"StartDevNet":     50_000,
	"StartTestNet":    60_000,
	// Broadcast & Subscribe already priced

	// ----------------------------------------------------------------------
	// Replication / Data Availability
	// ----------------------------------------------------------------------
<<<<<<< HEAD
	"NewReplicator":       12_000,
	"ReplicateBlock":      30_000,
	"RequestMissing":      4_000,
	"Synchronize":         25_000,
	"Stop":                3_000,
	"NewInitService":      8_000,
	"BootstrapLedger":     20_000,
	"ShutdownInitService": 3_000,
=======
	"NewReplicator":  12_000,
	"ReplicateBlock": 30_000,
	"RequestMissing": 4_000,
	"Synchronize":    25_000,
	"Stop":           3_000,
	"NewSyncManager": 12_000,
	"Sync_Start":     5_000,
	"Sync_Stop":      3_000,
	"Sync_Status":    1_000,
	"SyncOnce":       8_000,
>>>>>>> 9614b496
	// Hash & Start already priced

	// ----------------------------------------------------------------------
	// Roll-ups
	// ----------------------------------------------------------------------
	"NewAggregator":     15_000,
	"SubmitBatch":       10_000,
	"SubmitFraudProof":  30_000,
	"FinalizeBatch":     10_000,
	"BatchHeader":       500,
	"BatchState":        300,
	"BatchTransactions": 1_000,
	"ListBatches":       2_000,

	// ----------------------------------------------------------------------
	// Security / Cryptography
	// ----------------------------------------------------------------------
	"AggregateBLSSigs":  7_000,
	"VerifyAggregated":  8_000,
	"CombineShares":     6_000,
	"ComputeMerkleRoot": 1_200,
	"Encrypt":           1_500,
	"Decrypt":           1_500,
	"NewTLSConfig":      5_000,
	"DilithiumKeypair":  6_000,
	"DilithiumSign":     5_000,
	"DilithiumVerify":   5_000,
	"PredictRisk":       2_000,
	"AnomalyScore":      2_000,
	"BuildMerkleTree":   1_500,
	"MerkleProof":       1_200,
	"VerifyMerklePath":  1_200,

	// ----------------------------------------------------------------------
	// Sharding
	// ----------------------------------------------------------------------
	"NewShardCoordinator": 20_000,
	"SetLeader":           1_000,
	"Leader":              800,
	"SubmitCrossShard":    15_000,
	"Send":                2_000,
	"PullReceipts":        3_000,
	"Reshard":             30_000,
	"GossipTx":            5_000,
	"RebalanceShards":     8_000,
	"VerticalPartition":   2_000,
	// Broadcast already priced

	// ----------------------------------------------------------------------
	// Side-chains
	// ----------------------------------------------------------------------
	"InitSidechains":     12_000,
	"Sidechains":         600,
	"Sidechain_Register": 5_000,
	"SubmitHeader":       8_000,
	"VerifyWithdraw":     4_000,
	"VerifyAggregateSig": 8_000,
	"VerifyMerkleProof":  1_200,
	"GetSidechainMeta":   1_000,
	"ListSidechains":     1_200,
	"GetSidechainHeader": 1_000,
	// Deposit already priced

	// ----------------------------------------------------------------------
	// State-Channels
	// ----------------------------------------------------------------------
	"InitStateChannels":    8_000,
	"Channels":             600,
	"OpenChannel":          10_000,
	"VerifyECDSASignature": 2_000,
	"InitiateClose":        3_000,
	"Challenge":            4_000,
	"Finalize":             5_000,
	"GetChannel":           800,
	"ListChannels":         1_200,

	// ----------------------------------------------------------------------
	// Storage / Marketplace
	// ----------------------------------------------------------------------
	"NewStorage":    12_000,
	"CreateListing": 8_000,
	"Exists":        400,
	"OpenDeal":      5_000,
	"Create":        8_000, // generic create (non-AMM/non-contract)
	"CloseDeal":     5_000,
	"Release":       2_000,
	"GetListing":    1_000,
	"ListListings":  1_000,
	"GetDeal":       1_000,
	"ListDeals":     1_000,

  // General Marketplace
	"CreateMarketListing": 8_000,
	"PurchaseItem":        6_000,
	"CancelListing":       3_000,
	"ReleaseFunds":        2_000,
	"GetMarketListing":    1_000,
	"ListMarketListings":  1_000,
	"GetMarketDeal":       1_000,
	"ListMarketDeals":     1_000,

  // Tangible assets
	"Assets_Register": 5_000,
	"Assets_Transfer": 4_000,
	"Assets_Get":      1_000,
	"Assets_List":     1_000,
	// Pin & Retrieve already priced

	// ----------------------------------------------------------------------
	// Resource Marketplace
	// ----------------------------------------------------------------------
	"ListResource":         8_000,
	"OpenResourceDeal":     5_000,
	"CloseResourceDeal":    5_000,
	"GetResourceListing":   1_000,
	"ListResourceListings": 1_000,
	"GetResourceDeal":      1_000,
	"ListResourceDeals":    1_000,

	// ----------------------------------------------------------------------
	// Token Standards (constants – zero-cost markers)
	// ----------------------------------------------------------------------
	"StdSYN10":   0,
	"StdSYN20":   0,
	"StdSYN70":   0,
	"StdSYN130":  0,
	"StdSYN131":  0,
	"StdSYN200":  0,
	"StdSYN223":  0,
	"StdSYN300":  0,
	"StdSYN500":  0,
	"StdSYN600":  0,
	"StdSYN700":  0,
	"StdSYN721":  0,
	"StdSYN722":  0,
	"StdSYN800":  0,
	"StdSYN845":  0,
	"StdSYN900":  0,
	"StdSYN1000": 0,
	"StdSYN1100": 0,
	"StdSYN1155": 0,
	"StdSYN1200": 0,
	"StdSYN1300": 0,
	"StdSYN1401": 0,
	"StdSYN1500": 0,
	"StdSYN1600": 0,
	"StdSYN1700": 0,
	"StdSYN1800": 0,
	"StdSYN1900": 0,
	"StdSYN1967": 0,
	"StdSYN2100": 0,
	"StdSYN2200": 0,
	"StdSYN2369": 0,
	"StdSYN2400": 0,
	"StdSYN2500": 0,
	"StdSYN2600": 0,
	"StdSYN2700": 0,
	"StdSYN2800": 0,
	"StdSYN2900": 0,
	"StdSYN3000": 0,
	"StdSYN3100": 0,
	"StdSYN3200": 0,
	"StdSYN3300": 0,
	"StdSYN3400": 0,
	"StdSYN3500": 0,
	"StdSYN3600": 0,
	"StdSYN3700": 0,
	"StdSYN3800": 0,
	"StdSYN3900": 0,
	"StdSYN4200": 0,
	"StdSYN4300": 0,
	"StdSYN4700": 0,
	"StdSYN4900": 0,
	"StdSYN5000": 0,

	// ----------------------------------------------------------------------
	// Token Utilities
	// ----------------------------------------------------------------------
	"ID":                     400,
	"Meta":                   400,
	"Allowance":              400,
	"Approve":                800,
	"Add":                    600,
	"Sub":                    600,
	"Get":                    400,
	"transfer":               2_100, // lower-case ERC20 compatibility
	"Calculate":              800,
	"RegisterToken":          8_000,
	"NewBalanceTable":        5_000,
	"Set":                    600,
	"RefundGas":              100,
	"PopUint32":              300,
	"PopAddress":             300,
	"PopUint64":              300,
	"PushBool":               300,
	"Push":                   300,
	"Len":                    200,
	"InitTokens":             8_000,
	"GetRegistryTokens":      400,
	"TokenManager_Create":    8000,
	"TokenManager_Transfer":  2100,
	"TokenManager_Mint":      2100,
	"TokenManager_Burn":      2100,
	"TokenManager_Approve":   800,
	"TokenManager_BalanceOf": 400,

	// ----------------------------------------------------------------------
	// Transactions
	// ----------------------------------------------------------------------
	"VerifySig":      3_500,
	"ValidateTx":     5_000,
	"NewTxPool":      12_000,
	"AddTx":          6_000,
	"PickTxs":        1_500,
	"TxPoolSnapshot": 800,
	"Exec_Begin":     1_000,
	"Exec_RunTx":     2_000,
	"Exec_Finalize":  5_000,
	"VerifySig":          3_500,
	"ValidateTx":         5_000,
	"NewTxPool":          12_000,
	"AddTx":              6_000,
	"PickTxs":            1_500,
	"TxPoolSnapshot":     800,
	"ReverseTransaction": 10_000,
	"VerifySig":        3_500,
	"ValidateTx":       5_000,
	"NewTxPool":        12_000,
	"AddTx":            6_000,
	"PickTxs":          1_500,
	"TxPoolSnapshot":   800,
	"NewTxDistributor": 8_000,
	"DistributeFees":   1_500,
	// Sign already priced

	// ----------------------------------------------------------------------
	// Low-level Math / Bitwise / Crypto opcodes
	// (values based on research into Geth & OpenEthereum plus Synnergy-specific
	//  micro-benchmarks – keep in mind that **all** word-size-dependent
	//  corrections are applied at run-time by the VM).
	// ----------------------------------------------------------------------
	"Short":            5,
	"BytesToAddress":   5,
	"Pop":              2,
	"opADD":            3,
	"opMUL":            5,
	"opSUB":            3,
	"OpDIV":            5,
	"opSDIV":           5,
	"opMOD":            5,
	"opSMOD":           5,
	"opADDMOD":         8,
	"opMULMOD":         8,
	"opEXP":            10,
	"opSIGNEXTEND":     5,
	"opLT":             3,
	"opGT":             3,
	"opSLT":            3,
	"opSGT":            3,
	"opEQ":             3,
	"opISZERO":         3,
	"opAND":            3,
	"opOR":             3,
	"opXOR":            3,
	"opNOT":            3,
	"opBYTE":           3,
	"opSHL":            3,
	"opSHR":            3,
	"opSAR":            3,
	"opECRECOVER":      700,
	"opEXTCODESIZE":    700,
	"opEXTCODECOPY":    700,
	"opEXTCODEHASH":    700,
	"opRETURNDATASIZE": 3,
	"opRETURNDATACOPY": 700,
	"opMLOAD":          3,
	"opMSTORE":         3,
	"opMSTORE8":        3,
	"opCALLDATALOAD":   3,
	"opCALLDATASIZE":   3,
	"opCALLDATACOPY":   700,
	"opCODESIZE":       3,
	"opCODECOPY":       700,
	"opJUMP":           8,
	"opJUMPI":          10,
	"opPC":             2,
	"opMSIZE":          2,
	"opGAS":            2,
	"opJUMPDEST":       1,
	"opSHA256":         60,
	"opKECCAK256":      30,
	"opRIPEMD160":      600,
	"opBLAKE2B256":     60,
	"opADDRESS":        2,
	"opCALLER":         2,
	"opORIGIN":         2,
	"opCALLVALUE":      2,
	"opGASPRICE":       2,
	"opNUMBER":         2,
	"opTIMESTAMP":      2,
	"opDIFFICULTY":     2,
	"opGASLIMIT":       2,
	"opCHAINID":        2,
	"opBLOCKHASH":      20,
	"opBALANCE":        400,
	"opSELFBALANCE":    5,
	"opLOG0":           375,
	"opLOG1":           750,
	"opLOG2":           1_125,
	"opLOG3":           1_500,
	"opLOG4":           1_875,
	"logN":             2_000,
	"opCREATE":         32_000,
	"opCALL":           700,
	"opCALLCODE":       700,
	"opDELEGATECALL":   700,
	"opSTATICCALL":     700,
	"opRETURN":         0,
	"opREVERT":         0,
	"opSTOP":           0,
	"opSELFDESTRUCT":   5_000,

	// Shared accounting ops
	"TransferVM": 2_100, // explicit VM variant (if separate constant exists)

	// ----------------------------------------------------------------------
	// Virtual Machine Internals
	// ----------------------------------------------------------------------
	"BurnVM":            2_100,
	"BurnLP":            2_100,
	"MintLP":            2_100,
	"NewInMemory":       500,
	"CallCode":          700,
	"CallContract":      700,
	"StaticCallVM":      700,
	"GetBalance":        400,
	"GetTokenBalance":   400,
	"SetTokenBalance":   500,
	"GetTokenSupply":    500,
	"SetBalance":        500,
	"DelegateCall":      700,
	"GetToken":          400,
	"NewMemory":         500,
	"Read":              3,
	"Write":             3,
	"LenVM":             3, // distinguish from token.Len if separate const
	"Call":              700,
	"SelectVM":          1_000,
	"CreateContract":    32_000,
	"AddLog":            375,
	"GetCode":           200,
	"GetCodeHash":       200,
	"MintTokenVM":       2_000,
	"PrefixIterator":    500,
	"NonceOf":           400,
	"GetState":          400,
	"SetState":          500,
	"HasState":          400,
	"DeleteState":       500,
	"NewGasMeter":       500,
	"SelfDestructVM":    5_000,
	"Remaining":         2,
	"Consume":           3,
	"ExecuteVM":         2_000,
	"NewSuperLightVM":   500,
	"NewLightVM":        800,
	"NewHeavyVM":        1_200,
	"ExecuteSuperLight": 1_000,
	"ExecuteLight":      1_500,
	"ExecuteHeavy":      2_000,

	// ----------------------------------------------------------------------
	// Plasma
	// ----------------------------------------------------------------------
	"InitPlasma":      8_000,
	"Plasma_Deposit":  4_000,
	"Plasma_Withdraw": 4_000,

  // Gaming
	// ----------------------------------------------------------------------
	"CreateGame": 8_000,
	"JoinGame":   4_000,
	"FinishGame": 6_000,
	"GetGame":    1_000,
	"ListGames":  2_000,

	// ----------------------------------------------------------------------
	// Wallet / Key-Management
	// ----------------------------------------------------------------------
	"NewRandomWallet":      10_000,
	"WalletFromMnemonic":   5_000,
	"NewHDWalletFromSeed":  6_000,
	"PrivateKey":           400,
	"NewAddress":           500,
	"SignTx":               3_000,
	"RegisterIDWallet":     8_000,
	"IsIDWalletRegistered": 500,
	"NewRandomWallet":            10_000,
	"WalletFromMnemonic":         5_000,
	"NewHDWalletFromSeed":        6_000,
	"PrivateKey":                 400,
	"NewAddress":                 500,
	"SignTx":                     3_000,
	"NewOffChainWallet":          8_000,
	"OffChainWalletFromMnemonic": 5_000,
	"SignOffline":                2_500,
	"StoreSignedTx":              300,
	"LoadSignedTx":               300,
	"BroadcastSignedTx":          1_000,
	"NewRandomWallet":     10_000,
	"WalletFromMnemonic":  5_000,
	"NewHDWalletFromSeed": 6_000,
	"PrivateKey":          400,
	"NewAddress":          500,
	"SignTx":              3_000,

	// ----------------------------------------------------------------------
	// Finalization Management
	// ----------------------------------------------------------------------
	"NewFinalizationManager": 8_000,
	"FinalizeBlock":          4_000,
	"FinalizeBatchManaged":   3_500,
	"FinalizeChannelManaged": 3_500,
   "SignTx":              3_000,
	"RegisterRecovery":    5_000,
	"RecoverAccount":      8_000,

	// ---------------------------------------------------------------------
	// DeFi
	// ---------------------------------------------------------------------
	"DeFi_CreateInsurance":   8_000,
	"DeFi_ClaimInsurance":    5_000,
	"DeFi_PlaceBet":          3_000,
	"DeFi_SettleBet":         3_000,
	"DeFi_StartCrowdfund":    6_000,
	"DeFi_Contribute":        2_000,
	"DeFi_FinalizeCrowdfund": 4_000,
	"DeFi_CreatePrediction":  6_000,
	"DeFi_VotePrediction":    2_500,
	"DeFi_ResolvePrediction": 4_000,
	"DeFi_RequestLoan":       5_000,
	"DeFi_RepayLoan":         3_000,
	"DeFi_StartYieldFarm":    6_000,
	"DeFi_Stake":             2_500,
	"DeFi_Unstake":           2_500,
	"DeFi_CreateSynthetic":   6_000,
	"DeFi_MintSynthetic":     3_000,
	"DeFi_BurnSynthetic":     3_000,
 "SignTx":              3_000,
	"RegisterRecovery":    5_000,
	"RecoverAccount":      8_000,
	// ----------------------------------------------------------------------
	// Binary Tree Operations
	// ----------------------------------------------------------------------
	"BinaryTreeNew":     5_000,
	"BinaryTreeInsert":  6_000,
	"BinaryTreeSearch":  4_000,
	"BinaryTreeDelete":  6_000,
	"BinaryTreeInOrder": 3_000,

	// ---------------------------------------------------------------------
	// Regulatory Management
	// ---------------------------------------------------------------------
	"InitRegulatory":    4_000,
	"RegisterRegulator": 6_000,
	"GetRegulator":      2_000,
	"ListRegulators":    2_000,
	"EvaluateRuleSet":   5_000,

	// ----------------------------------------------------------------------
	// Polls Management
	// ----------------------------------------------------------------------
	"CreatePoll": 8_000,
	"VotePoll":   3_000,
	"ClosePoll":  2_000,
	"GetPoll":    500,
	"ListPolls":  1_000,

	// ---------------------------------------------------------------------
	// Feedback System
	// ---------------------------------------------------------------------
	"InitFeedback":    8_000,
	"Feedback_Submit": 2_000,
	"Feedback_Get":    1_000,
	"Feedback_List":   1_500,
	"Feedback_Reward": 2_500,
  

	// ---------------------------------------------------------------------
	// Forum
	// ---------------------------------------------------------------------
	"Forum_CreateThread": 5_000,
	"Forum_GetThread":    500,
	"Forum_ListThreads":  1_000,
	"Forum_AddComment":   2_000,
	"Forum_ListComments": 1_000,
  

	// ------------------------------------------------------------------
	// Blockchain Compression
	// ------------------------------------------------------------------
	"CompressLedger":         6_000,
	"DecompressLedger":       6_000,
	"SaveCompressedSnapshot": 8_000,
	"LoadCompressedSnapshot": 8_000,
  

	// ----------------------------------------------------------------------
	// Biometrics Authentication
	// ----------------------------------------------------------------------
	"Bio_Enroll": 1_000,
	"Bio_Verify": 800,
	"Bio_Delete": 600,

	// ---------------------------------------------------------------------
	// System Health & Logging
	// ---------------------------------------------------------------------
	"NewHealthLogger": 8_000,
	"MetricsSnapshot": 1_000,
	"LogEvent":        500,
	"RotateLogs":      4_000,
 
  
  
  // ----------------------------------------------------------------------
	// Workflow / Key-Management
	// ----------------------------------------------------------------------
	"NewWorkflow":         15_000,
	"AddWorkflowAction":   2_000,
	"SetWorkflowTrigger":  1_000,
	"SetWebhook":          1_000,
	"ExecuteWorkflow":     5_000,
	"ListWorkflows":       500,
	

	// ------------------------------------------------------------------
	// Swarm
	// ------------------------------------------------------------------
	"NewSwarm":          10_000,
	"Swarm_AddNode":     3_000,
	"Swarm_RemoveNode":  2_000,
	"Swarm_BroadcastTx": 5_000,
	"Swarm_Start":       8_000,
	"Swarm_Stop":        5_000,
	"Swarm_Peers":       300,
  	// ----------------------------------------------------------------------
	// Real Estate
	// ----------------------------------------------------------------------
  
  "RegisterProperty":    4_000,
	"TransferProperty":    3_500,
	"GetProperty":         1_000,
	"ListProperties":      1_500,

	// ----------------------------------------------------------------------
	// Event Management
	// ----------------------------------------------------------------------
	"InitEvents": 5_000,
	"EmitEvent":  400,
	"GetEvent":   800,
	"ListEvents": 1_000,
	"CreateWallet":        10_000,
	"ImportWallet":        5_000,
	"WalletBalance":       400,
	"WalletTransfer":      2_100,

	// ----------------------------------------------------------------------
	// Employment Contracts
	// ----------------------------------------------------------------------
	"InitEmployment": 10_000,
	"CreateJob":      8_000,
	"SignJob":        3_000,
	"RecordWork":     1_000,
	"PaySalary":      8_000,
	"GetJob":         1_000,
	// ------------------------------------------------------------------
	// Escrow Management
	// ------------------------------------------------------------------
	"Escrow_Create":  8_000,
	"Escrow_Deposit": 4_000,
	"Escrow_Release": 12_000,
	"Escrow_Cancel":  6_000,
	"Escrow_Get":     1_000,
	"Escrow_List":    2_000,
	// ---------------------------------------------------------------------
	// Faucet
	// ---------------------------------------------------------------------
	"NewFaucet":          5_000,
	"Faucet_Request":     1_000,
	"Faucet_Balance":     200,
	"Faucet_SetAmount":   500,
	"Faucet_SetCooldown": 500,
  // ----------------------------------------------------------------------
	// Supply Chain
	// ----------------------------------------------------------------------
	"GetItem":             1_000,
	"RegisterItem":        10_000,
	"UpdateLocation":      5_000,
	"MarkStatus":          5_000,

	// ----------------------------------------------------------------------
	// Healthcare Records
	// ----------------------------------------------------------------------
	"InitHealthcare":    8_000,
	"RegisterPatient":   3_000,
	"AddHealthRecord":   4_000,
	"GrantAccess":       1_500,
	"RevokeAccess":      1_000,
	"ListHealthRecords": 2_000,

	// ----------------------------------------------------------------------
	// Warehouse Records
	// ----------------------------------------------------------------------

	"Warehouse_New":        10_000,
	"Warehouse_AddItem":    2_000,
	"Warehouse_RemoveItem": 2_000,
	"Warehouse_MoveItem":   2_000,
	"Warehouse_ListItems":  1_000,
	"Warehouse_GetItem":    1_000,

	// ---------------------------------------------------------------------
	// Immutability Enforcement
	// ---------------------------------------------------------------------
	"InitImmutability": 8_000,
	"VerifyChain":      4_000,
	"RestoreChain":     6_000,
}

func init() {
	gasTable = make(map[Opcode]uint64, len(gasNames))
	for name, cost := range gasNames {
		if op, ok := nameToOp[name]; ok {
			gasTable[op] = cost
		}
	}
}

// GasCost returns the **base** gas cost for a single opcode.  Dynamic portions
// (e.g. per-word fees, storage-touch refunds, call-stipends) are handled by the
// VM’s gas-meter layer.
//
// The function is lock-free and safe for concurrent use by every worker-thread
// in the execution engine.
func GasCost(op Opcode) uint64 {
	if cost, ok := gasTable[op]; ok {
		return cost
	}
	// Log only the first occurrence of an unknown opcode to avoid log spam.
	log.Printf("gas_table: missing cost for opcode %d – charging default", op)
	return DefaultGasCost
}<|MERGE_RESOLUTION|>--- conflicted
+++ resolved
@@ -375,17 +375,14 @@
    RequestMissing: 4_000,
    Synchronize:    25_000,
    Stop:           3_000,
-<<<<<<< HEAD
    NewInitService:     8_000,
    BootstrapLedger:    20_000,
    ShutdownInitService: 3_000,
-=======
    NewSyncManager: 12_000,
    Sync_Start:     5_000,
    Sync_Stop:      3_000,
    Sync_Status:    1_000,
    SyncOnce:       8_000,
->>>>>>> 9614b496
    // Hash & Start already priced
 
    // ----------------------------------------------------------------------
@@ -1276,7 +1273,6 @@
 	// ----------------------------------------------------------------------
 	// Replication / Data Availability
 	// ----------------------------------------------------------------------
-<<<<<<< HEAD
 	"NewReplicator":       12_000,
 	"ReplicateBlock":      30_000,
 	"RequestMissing":      4_000,
@@ -1285,7 +1281,6 @@
 	"NewInitService":      8_000,
 	"BootstrapLedger":     20_000,
 	"ShutdownInitService": 3_000,
-=======
 	"NewReplicator":  12_000,
 	"ReplicateBlock": 30_000,
 	"RequestMissing": 4_000,
@@ -1296,7 +1291,6 @@
 	"Sync_Stop":      3_000,
 	"Sync_Status":    1_000,
 	"SyncOnce":       8_000,
->>>>>>> 9614b496
 	// Hash & Start already priced
 
 	// ----------------------------------------------------------------------
