--- conflicted
+++ resolved
@@ -1798,14 +1798,12 @@
 	"SignTx":              3_000,
 
 	// ---------------------------------------------------------------------
-<<<<<<< HEAD
 	// Distribution
 	// ---------------------------------------------------------------------
 	"NewDistributor": 1_000,
 	"BatchTransfer":  4_000,
 	"Airdrop":        3_000,
 	"DistributeEven": 2_000,
-=======
 	// Carbon Credit System
 	// ---------------------------------------------------------------------
 	"InitCarbonEngine": 8_000,
@@ -2026,7 +2024,6 @@
 	"InitImmutability": 8_000,
 	"VerifyChain":      4_000,
 	"RestoreChain":     6_000,
->>>>>>> afb2b259
 }
 
 func init() {
