--- conflicted
+++ resolved
@@ -1405,7 +1405,9 @@
 	"PrivateKey":          400,
 	"NewAddress":          500,
 	"SignTx":              3_000,
-<<<<<<< HEAD
+   "SignTx":              3_000,
+	"RegisterRecovery":    5_000,
+	"RecoverAccount":      8_000,
 
 	// ----------------------------------------------------------------------
 	// Biometrics Authentication
@@ -1413,10 +1415,7 @@
 	"Bio_Enroll": 1_000,
 	"Bio_Verify": 800,
 	"Bio_Delete": 600,
-=======
- "SignTx":              3_000,
-	"RegisterRecovery":    5_000,
-	"RecoverAccount":      8_000,
+
 	// ---------------------------------------------------------------------
 	// System Health & Logging
 	// ---------------------------------------------------------------------
@@ -1530,7 +1529,6 @@
 	"InitImmutability": 8_000,
 	"VerifyChain":      4_000,
 	"RestoreChain":     6_000,
->>>>>>> ff6d2aa0
 }
 
 func init() {
