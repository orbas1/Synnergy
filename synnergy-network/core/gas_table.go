// SPDX-License-Identifier: BUSL-1.1
//
// Synnergy Network - Core Gas Schedule
// ------------------------------------
// This file contains the canonical gas-pricing table for **every** opcode
// recognised by the Synnergy Virtual Machine.  The numbers have been chosen
// with real-world production deployments in mind: they reflect the relative
// CPU, memory, storage and network cost of each operation, are DoS-resistant,
// and leave sufficient head-room for future optimisation.
//
// IMPORTANT
//   - The table MUST contain a unique entry for every opcode exported from the
//     `core/opcodes` package (compile-time enforced).
//   - Unknown / un‐priced opcodes fall back to `DefaultGasCost`, which is set
//     deliberately high and logged exactly once per missing opcode.
//   - All reads from the table are fully concurrent-safe.
//
// NOTE
//
//	The `Opcode` type and individual opcode constants are defined elsewhere in
//	the core package-tree (see `core/opcodes/*.go`).  This file purposefully
//	contains **no** duplicate keys; if a symbol appears in multiple subsystems
//	it is listed **once** and its gas cost applies network-wide.
package core

import "log"

// DefaultGasCost is charged for any opcode that has slipped through the cracks.
// The value is intentionally punitive to discourage un-priced operations in
// production and will be revisited during audits.
const DefaultGasCost uint64 = 100_000

// gasTable maps every Opcode to its base gas cost.
// Gas is charged **before** execution; refunds (e.g. for SELFDESTRUCT) are
// handled by the VM’s gas-meter at commit-time.
var gasTable map[Opcode]uint64

// var gasTable = map[Opcode]uint64{
/*
   // ----------------------------------------------------------------------
   // AI
   // ----------------------------------------------------------------------
   InitAI:         50_000,
   AI:             40_000,
   PredictAnomaly: 35_000,
   OptimizeFees:   25_000,
   PublishModel:   45_000,
   FetchModel:     15_000,
   ListModel:      8_000,
   ValidateKYC:    1_000,
   BuyModel:       30_000,
   RentModel:      20_000,
   ReleaseEscrow:  12_000,
   PredictVolume:  15_000,
   DeployAIContract: 50_000,
   InvokeAIContract: 7_500,
   UpdateAIModel:    20_000,
   GetAIModel:       2_000,
   InferModel:     30_000,
   AnalyseTransactions: 35_000,

   // ----------------------------------------------------------------------
   // Automated-Market-Maker
   // ----------------------------------------------------------------------
   SwapExactIn:       4_500,
   AddLiquidity:      5_000,
   RemoveLiquidity:   5_000,
   Quote:             2_500,
   AllPairs:          2_000,
   InitPoolsFromFile: 6_000,

   // ----------------------------------------------------------------------
   // Authority / Validator-Set
   // ---------------------------------------------------------------------

   NewAuthoritySet:     20_000,
   RecordVote:          3_000,
   RegisterCandidate:   8_000,
   RandomElectorate:    4_000,
   IsAuthority:         800,
   GetAuthority:        1_000,
   ListAuthorities:     2_000,
   DeregisterAuthority: 6_000,
   NewAuthorityApplier: 20_000,
   SubmitApplication:   4_000,
   VoteApplication:     3_000,
   FinalizeApplication: 5_000,
   GetApplication:      1_000,
   ListApplications:    2_000,

   // ----------------------------------------------------------------------
   // Charity Pool
   // ----------------------------------------------------------------------
   NewCharityPool:  10_000,
   Deposit:         2_100,
   Register:        2_500,
   Vote:            3_000,
   Tick:            1_000,
   GetRegistration: 800,
   Winners:         800,

   // ----------------------------------------------------------------------
   // Coin
   // ----------------------------------------------------------------------
   NewCoin:     12_000,
   Mint:        2_100, // shared with ledger & tokens
   TotalSupply: 800,
   BalanceOf:   400,

   // ----------------------------------------------------------------------
   // Compliance
   // ----------------------------------------------------------------------

   InitCompliance:        8_000,
   EraseData:             5_000,
   RecordFraudSignal:     7_000,
   Compliance_LogAudit:   2_000,
   Compliance_AuditTrail: 3_000,
   Compliance_MonitorTx:  5_000,
   Compliance_VerifyZKP:  12_000,
   Audit_Init:           5_000,
   Audit_Log:            2_000,
   Audit_Events:         3_000,
   Audit_Close:          1_000,
   InitComplianceManager: 10_000,
   SuspendAccount:        4_000,
   ResumeAccount:         4_000,
   IsSuspended:           500,
   WhitelistAccount:      3_000,
   RemoveWhitelist:       3_000,
   IsWhitelisted:         500,
   Compliance_ReviewTx:   2_500,
   AnalyzeAnomaly:       6_000,
   FlagAnomalyTx:        2_500,

   // ----------------------------------------------------------------------
   // Consensus Core
   // ----------------------------------------------------------------------
   Pick:                  2_000,
   Broadcast:             5_000,
   Subscribe:             1_500,
   Sign:                  3_000, // shared with Security & Tx
   Verify:                3_500, // shared with Security & Tx
   ValidatorPubKey:       800,
   StakeOf:               1_000,
   LoanPoolAddress:       800,
   Hash:                  600, // shared with Replication
   SerializeWithoutNonce: 1_200,
   NewConsensus:          25_000,
   Start:                 5_000,
   ProposeSubBlock:       15_000,
   ValidatePoH:           20_000,
   SealMainBlockPOW:      60_000,
   DistributeRewards:     10_000,
   CalculateWeights:      8_000,
   ComputeThreshold:      6_000,
   Status:                1_000,
   SetDifficulty:         2_000,
   NewConsensusAdaptiveManager: 10_000,
   ComputeDemand:               2_000,
   ComputeStakeConcentration:   2_000,
   AdjustConsensus:             5_000,
   RegisterValidator:     8_000,
   DeregisterValidator:   6_000,
   StakeValidator:        2_000,
   UnstakeValidator:      2_000,
   SlashValidator:        3_000,
   GetValidator:          1_000,
   ListValidators:        2_000,
   IsValidator:           800,

   // ----------------------------------------------------------------------
   // Contracts (WASM / EVM‐compat)
   // ----------------------------------------------------------------------
   InitContracts: 15_000,
   CompileWASM:   45_000,
   Invoke:        7_000,
   Deploy:        25_000,
   TransferOwnership: 5_000,
   PauseContract:     3_000,
   ResumeContract:    3_000,
   UpgradeContract:   20_000,
   ContractInfo:      1_000,

   // ----------------------------------------------------------------------
   // Cross-Chain
   // ----------------------------------------------------------------------
   RegisterBridge: 20_000,
   AssertRelayer:  5_000,
   Iterator:       2_000,
   LockAndMint:    30_000,
   BurnAndRelease: 30_000,
   GetBridge:      1_000,

   // ----------------------------------------------------------------------
   // Data / Oracle / IPFS Integration
   // ----------------------------------------------------------------------
   RegisterNode:   10_000,
   UploadAsset:    30_000,
   Pin:            5_000, // shared with Storage
   Retrieve:       4_000, // shared with Storage
   RetrieveAsset:  4_000,
   RegisterOracle: 10_000,
   PushFeed:       3_000,
   QueryOracle:    3_000,
   ListCDNNodes:   3_000,
   ListOracles:    3_000,
   PushFeedSigned: 4_000,
   UpdateOracleSource: 4_000,
   RemoveOracle:      4_000,
   GetOracleMetrics:  2_000,
   RequestOracleData: 3_000,
   SyncOracle:        5_000,
   CreateDataFeed: 6_000,
   QueryDataFeed:  3_000,
   ManageDataFeed: 5_000,
   ImputeMissing:  4_000,
   NormalizeFeed:  4_000,
   AddProvenance:  2_000,
   SampleFeed:     3_000,
   ScaleFeed:      3_000,
   TransformFeed:  4_000,
   VerifyFeedTrust: 3_000,
   ZTDC_Open:      6_000,
   ZTDC_Send:      2_000,
   ZTDC_Close:     4_000,

   // ----------------------------------------------------------------------
   // Fault-Tolerance / Health-Checker
   // ----------------------------------------------------------------------
   NewHealthChecker: 8_000,
   AddPeer:          1_500,
   RemovePeer:       1_500,
   Snapshot:         4_000,
   Recon:            8_000,
   Ping:             300,
   SendPing:         300,
   AwaitPong:        300,
   BackupSnapshot:   10_000,
   RestoreSnapshot:  12_000,
   VerifyBackup:     6_000,
   FailoverNode:     8_000,
   PredictFailure:   1_000,
   AdjustResources:  1_500,
   HA_Register:      1_000,
   HA_Remove:        1_000,
   HA_List:          500,
   HA_Sync:          20_000,
   HA_Promote:       8_000,

   // ----------------------------------------------------------------------
   // Governance
   // ----------------------------------------------------------------------
   UpdateParam:     5_000,
   ProposeChange:   10_000,
   VoteChange:      3_000,
   EnactChange:     8_000,
   SubmitProposal:  10_000,
   BalanceOfAsset:  600,
   CastVote:        3_000,
   CastTokenVote:   4_000,
   ExecuteProposal: 15_000,
   GetProposal:     1_000,
   ListProposals:   2_000,
   DAO_Stake:       5_000,
   DAO_Unstake:     5_000,
   DAO_Staked:      500,
   DAO_TotalStaked: 500,

   // Quadratic Voting
   SubmitQuadraticVote: 3_500,
   QuadraticResults:    2_000,
   QuadraticWeight:     50,
   AddDAOMember:    1_200,
   RemoveDAOMember: 1_200,
   RoleOfMember:    500,
   ListDAOMembers:  1_000,
   RegisterGovContract: 8_000,
   GetGovContract:      1_000,
   ListGovContracts:    2_000,
   EnableGovContract:   1_000,
   DeleteGovContract:   1_000,
   DeployGovContract: 25_000,
   InvokeGovContract: 7_000,
   NewTimelock:     4_000,
   QueueProposal:   3_000,
   CancelProposal:  3_000,
   ExecuteReady:    5_000,
   ListTimelocks:   1_000,

   // ----------------------------------------------------------------------
   // Green Technology
   // ----------------------------------------------------------------------
   InitGreenTech:    8_000,
   Green:            2_000,
   RecordUsage:      3_000,
   RecordOffset:     3_000,
   Certify:          7_000,
   CertificateOf:    500,
   ShouldThrottle:   200,
   ListCertificates: 1_000,

   // ----------------------------------------------------------------------
   // Ledger / UTXO / Account-Model
   // ----------------------------------------------------------------------
   NewLedger:           50_000,
   GetPendingSubBlocks: 2_000,
   LastBlockHash:       600,
   AppendBlock:         50_000,
   MintBig:             2_200,
   EmitApproval:        1_200,
   EmitTransfer:        1_200,
   DeductGas:           2_100,
   WithinBlock:         1_000,
   IsIDTokenHolder:     400,
   TokenBalance:        400,
   AddBlock:            40_000,
   GetBlock:            2_000,
   GetUTXO:             1_500,
   AddToPool:           1_000,
   ListPool:            800,
   GetContract:         1_000,
   Snapshot:            3_000,
   MintToken:           2_000,
   LastSubBlockHeight:  500,
   LastBlockHeight:     500,
   RecordPoSVote:       3_000,
   AppendSubBlock:      8_000,
   Transfer:            2_100, // shared with VM & Tokens
   Burn:                2_100, // shared with VM & Tokens

   // ----------------------------------------------------------------------
   // Liquidity Manager (high-level AMM façade)
   // ----------------------------------------------------------------------
   InitAMM:    8_000,
   Manager:    1_000,
   CreatePool: 10_000,
   Swap:       4_500,
   // AddLiquidity & RemoveLiquidity already defined above
   Pool:  1_500,
   Pools: 2_000,

   // ----------------------------------------------------------------------
   // Loan-Pool
   // ----------------------------------------------------------------------
   NewLoanPool:   20_000,
   Submit:        3_000,
   Disburse:      8_000,
   GetProposal:   1_000,
   ListProposals: 1_500,
   Redistribute:  5_000,
   NewLoanPoolApply:   20_000,
   LoanApply_Submit:   3_000,
   LoanApply_Vote:     3_000,
   LoanApply_Process:  1_000,
   LoanApply_Disburse: 8_000,
   LoanApply_Get:      1_000,
   LoanApply_List:     1_500,
   // Vote  & Tick already priced
   // RandomElectorate / IsAuthority already priced

   // ----------------------------------------------------------------------
   // Networking
   // ----------------------------------------------------------------------
   NewNode:         18_000,
   HandlePeerFound: 1_500,
   DialSeed:        2_000,
   ListenAndServe:  8_000,
   Close:           500,
   Peers:           400,
   NewDialer:       2_000,
   Dial:            2_000,
   SetBroadcaster:  500,
   GlobalBroadcast: 1_000,
   DiscoverPeers:  1_000,
   Connect:        1_500,
   Disconnect:     1_000,
   AdvertiseSelf:  800,
   StartDevNet:    50_000,
   StartTestNet:   60_000,
   // Broadcast & Subscribe already priced

   // ----------------------------------------------------------------------
   // Replication / Data Availability
   // ----------------------------------------------------------------------
   NewReplicator:  12_000,
   ReplicateBlock: 30_000,
   RequestMissing: 4_000,
   Synchronize:    25_000,
   Stop:           3_000,
   NewInitService:     8_000,
   BootstrapLedger:    20_000,
   ShutdownInitService: 3_000,
   NewSyncManager: 12_000,
   Sync_Start:     5_000,
   Sync_Stop:      3_000,
   Sync_Status:    1_000,
   SyncOnce:       8_000,
   // Hash & Start already priced

   // ----------------------------------------------------------------------
   // Roll-ups
   // ----------------------------------------------------------------------
   NewAggregator:     15_000,
   SubmitBatch:       10_000,
   SubmitFraudProof:  30_000,
   FinalizeBatch:     10_000,
   BatchHeader:       500,
   BatchState:        300,
   BatchTransactions: 1_000,
   ListBatches:       2_000,
   PauseAggregator:   500,
   ResumeAggregator:  500,
   AggregatorStatus:  200,

   // ----------------------------------------------------------------------
   // Security / Cryptography
   // ----------------------------------------------------------------------
   AggregateBLSSigs:  7_000,
   VerifyAggregated:  8_000,
   CombineShares:     6_000,
   ComputeMerkleRoot: 1_200,
   Encrypt:           1_500,
   Decrypt:           1_500,
   NewTLSConfig:      5_000,
   DilithiumKeypair:  6_000,
   DilithiumSign:     5_000,
   DilithiumVerify:   5_000,
   PredictRisk:       2_000,
   AnomalyScore:      2_000,
   BuildMerkleTree:   1_500,
   MerkleProof:       1_200,
   VerifyMerklePath:  1_200,

   // ----------------------------------------------------------------------
   // Sharding
   // ----------------------------------------------------------------------
   NewShardCoordinator: 20_000,
   SetLeader:           1_000,
   Leader:              800,
   SubmitCrossShard:    15_000,
   Send:                2_000,
   PullReceipts:        3_000,
   Reshard:             30_000,
   GossipTx:            5_000,
   RebalanceShards:     8_000,
   VerticalPartition:   2_000,
   HorizontalPartition: 2_000,
   CompressData:        4_000,
   DecompressData:      4_000,
   // Broadcast already priced

   // ----------------------------------------------------------------------
   // Side-chains
   // ----------------------------------------------------------------------
   InitSidechains:     12_000,
   Sidechains:         600,
   Register:           5_000,
   SubmitHeader:       8_000,
   VerifyWithdraw:     4_000,
   VerifyAggregateSig: 8_000,
   VerifyMerkleProof:  1_200,
   GetSidechainMeta:   1_000,
   ListSidechains:     1_200,
   GetSidechainHeader: 1_000,
   PauseSidechain:            3_000,
   ResumeSidechain:           3_000,
   UpdateSidechainValidators: 5_000,
   RemoveSidechain:           6_000,
   // Deposit already priced

   // ----------------------------------------------------------------------
   // State-Channels
   // ----------------------------------------------------------------------
   InitStateChannels:    8_000,
   Channels:             600,
   OpenChannel:          10_000,
   VerifyECDSASignature: 2_000,
   InitiateClose:        3_000,
   Challenge:            4_000,
   Finalize:             5_000,
   GetChannel:           800,
   ListChannels:         1_200,
   PauseChannel:         1_500,
   ResumeChannel:        1_500,
   CancelClose:          3_000,
   ForceClose:           6_000,

   // ----------------------------------------------------------------------
   // Storage / Marketplace
   // ----------------------------------------------------------------------
   NewStorage:    12_000,
   CreateListing: 8_000,
   Exists:        400,
   OpenDeal:      5_000,
   Create:        8_000, // generic create (non-AMM/non-contract)
   CloseDeal:     5_000,
   Release:       2_000,
   GetListing:    1_000,
   ListListings:  1_000,
   GetDeal:       1_000,
   ListDeals:     1_000,
   IPFS_Add:     5_000,
   IPFS_Get:     4_000,
   IPFS_Unpin:   3_000,
        // General Marketplace
        CreateMarketListing:  8_000,
        PurchaseItem:        6_000,
        CancelListing:       3_000,
        ReleaseFunds:        2_000,
        GetMarketListing:    1_000,
        ListMarketListings:  1_000,
        GetMarketDeal:       1_000,
        ListMarketDeals:     1_000,
   // Pin & Retrieve already priced

   // ----------------------------------------------------------------------
   // Resource Marketplace
   // ----------------------------------------------------------------------
   ListResource:        8_000,
   OpenResourceDeal:    5_000,
   CloseResourceDeal:   5_000,
   GetResourceListing:  1_000,
   ListResourceListings: 1_000,
   GetResourceDeal:     1_000,
   ListResourceDeals:   1_000,

   // ----------------------------------------------------------------------
   // Token Standards (constants – zero-cost markers)
   // ----------------------------------------------------------------------
   StdSYN10:   0,
   StdSYN20:   0,
   StdSYN70:   0,
   StdSYN130:  0,
   StdSYN131:  0,
   StdSYN200:  0,
   StdSYN223:  0,
   StdSYN300:  0,
   StdSYN500:  0,
   StdSYN600:  0,
   StdSYN700:  0,
   StdSYN721:  0,
   StdSYN722:  0,
   StdSYN800:  0,
   StdSYN845:  0,
   StdSYN900:  0,
   StdSYN1000: 0,
   StdSYN1100: 0,
   StdSYN1155: 0,
   StdSYN1200: 0,
   StdSYN1300: 0,
   StdSYN1401: 0,
   StdSYN1500: 0,
   StdSYN1600: 0,
   StdSYN1700: 0,
   StdSYN1800: 0,
   StdSYN1900: 0,
   StdSYN1967: 0,
   StdSYN2100: 0,
   StdSYN2200: 0,
   StdSYN2369: 0,
   StdSYN2400: 0,
   StdSYN2500: 0,
   StdSYN2600: 0,
   StdSYN2700: 0,
   StdSYN2800: 0,
   StdSYN2900: 0,
   StdSYN3000: 0,
   StdSYN3100: 0,
   StdSYN3200: 0,
   StdSYN3300: 0,
   StdSYN3400: 0,
   StdSYN3500: 0,
   StdSYN3600: 0,
   StdSYN3700: 0,
   StdSYN3800: 0,
   StdSYN3900: 0,
   StdSYN4200: 0,
   StdSYN4300: 0,
   StdSYN4700: 0,
   StdSYN4900: 0,
   StdSYN5000: 0,

   // ----------------------------------------------------------------------
   // Token Utilities
   // ----------------------------------------------------------------------
   ID:                400,
   Meta:              400,
   Allowance:         400,
   Approve:           800,
   Add:               600,
   Sub:               600,
   Get:               400,
   transfer:          2_100, // lower-case ERC20 compatibility
   Calculate:         800,
   RegisterToken:     8_000,
   NewBalanceTable:   5_000,
   Set:               600,
   RefundGas:         100,
   PopUint32:         300,
   PopAddress:        300,
   PopUint64:         300,
   PushBool:          300,
   Push:              300,
   Len:               200,
   InitTokens:        8_000,
   GetRegistryTokens: 400,
   TokenManager_Create: 8_000,
   TokenManager_Transfer: 2_100,
   TokenManager_Mint: 2_100,
   TokenManager_Burn: 2_100,
   TokenManager_Approve: 800,
   TokenManager_BalanceOf: 400,

   // ----------------------------------------------------------------------
   // Transactions
   // ----------------------------------------------------------------------
   VerifySig:      3_500,
   ValidateTx:     5_000,
   NewTxPool:      12_000,
   AddTx:          6_000,
   PickTxs:        1_500,
   TxPoolSnapshot: 800,
   EncryptTxPayload: 3_500,
   DecryptTxPayload: 3_000,
   SubmitPrivateTx:  6_500,
   EncodeEncryptedHex: 300,
   ReverseTransaction: 10_000,
   NewTxDistributor: 8_000,
   DistributeFees:   1_500,
   // Sign already priced

   // ----------------------------------------------------------------------
   // Low-level Math / Bitwise / Crypto opcodes
   // (values based on research into Geth & OpenEthereum plus Synnergy-specific
   //  micro-benchmarks – keep in mind that **all** word-size-dependent
   //  corrections are applied at run-time by the VM).
   // ----------------------------------------------------------------------
   Short:            5,
   BytesToAddress:   5,
   Pop:              2,
   opADD:            3,
   opMUL:            5,
   opSUB:            3,
   OpDIV:            5,
   opSDIV:           5,
   opMOD:            5,
   opSMOD:           5,
   opADDMOD:         8,
   opMULMOD:         8,
   opEXP:            10,
   opSIGNEXTEND:     5,
   opLT:             3,
   opGT:             3,
   opSLT:            3,
   opSGT:            3,
   opEQ:             3,
   opISZERO:         3,
   opAND:            3,
   opOR:             3,
   opXOR:            3,
   opNOT:            3,
   opBYTE:           3,
   opSHL:            3,
   opSHR:            3,
   opSAR:            3,
   opECRECOVER:      700,
   opEXTCODESIZE:    700,
   opEXTCODECOPY:    700,
   opEXTCODEHASH:    700,
   opRETURNDATASIZE: 3,
   opRETURNDATACOPY: 700,
   opMLOAD:          3,
   opMSTORE:         3,
   opMSTORE8:        3,
   opCALLDATALOAD:   3,
   opCALLDATASIZE:   3,
   opCALLDATACOPY:   700,
   opCODESIZE:       3,
   opCODECOPY:       700,
   opJUMP:           8,
   opJUMPI:          10,
   opPC:             2,
   opMSIZE:          2,
   opGAS:            2,
   opJUMPDEST:       1,
   opSHA256:         60,
   opKECCAK256:      30,
   opRIPEMD160:      600,
   opBLAKE2B256:     60,
   opADDRESS:        2,
   opCALLER:         2,
   opORIGIN:         2,
   opCALLVALUE:      2,
   opGASPRICE:       2,
   opNUMBER:         2,
   opTIMESTAMP:      2,
   opDIFFICULTY:     2,
   opGASLIMIT:       2,
   opCHAINID:        2,
   opBLOCKHASH:      20,
   opBALANCE:        400,
   opSELFBALANCE:    5,
   opLOG0:           375,
   opLOG1:           750,
   opLOG2:           1_125,
   opLOG3:           1_500,
   opLOG4:           1_875,
   logN:             2_000,
   opCREATE:         32_000,
   opCALL:           700,
   opCALLCODE:       700,
   opDELEGATECALL:   700,
   opSTATICCALL:     700,
   opRETURN:         0,
   opREVERT:         0,
   opSTOP:           0,
   opSELFDESTRUCT:   5_000,

   // Shared accounting ops
   TransferVM: 2_100, // explicit VM variant (if separate constant exists)

   // ----------------------------------------------------------------------
   // Virtual Machine Internals
   // ----------------------------------------------------------------------
   BurnVM:            2_100,
   BurnLP:            2_100,
   MintLP:            2_100,
   NewInMemory:       500,
   CallCode:          700,
   CallContract:      700,
   StaticCallVM:      700,
   GetBalance:        400,
   GetTokenBalance:   400,
   SetTokenBalance:   500,
   GetTokenSupply:    500,
   SetBalance:        500,
   DelegateCall:      700,
   GetToken:          400,
   NewMemory:         500,
   Read:              3,
   Write:             3,
   LenVM:             3, // distinguish from token.Len if separate const
   Call:              700,
   SelectVM:          1_000,
   CreateContract:    32_000,
   AddLog:            375,
   GetCode:           200,
   GetCodeHash:       200,
   MintTokenVM:       2_000,
   PrefixIterator:    500,
   NonceOf:           400,
   GetState:          400,
   SetState:          500,
   HasState:          400,
   DeleteState:       500,
   NewGasMeter:       500,
   SelfDestructVM:    5_000,
   Remaining:         2,
   Consume:           3,
   ExecuteVM:         2_000,
   NewSuperLightVM:   500,
   NewLightVM:        800,
   NewHeavyVM:        1_200,
   ExecuteSuperLight: 1_000,
   ExecuteLight:      1_500,
   ExecuteHeavy:      2_000,

   // ----------------------------------------------------------------------
   // Wallet / Key-Management
   // ----------------------------------------------------------------------
   NewRandomWallet:     10_000,
   WalletFromMnemonic:  5_000,
   NewHDWalletFromSeed: 6_000,
   PrivateKey:          400,
   NewAddress:          500,
   SignTx:              3_000,

   // ----------------------------------------------------------------------
   // Plasma Management
   // ----------------------------------------------------------------------
   InitPlasma:        8_000,
   Plasma_Deposit:    5_000,
   Plasma_Withdraw:   5_000,
   Plasma_SubmitBlock: 10_000,
   Plasma_GetBlock:    1_000,
   // Resource Management
   // ----------------------------------------------------------------------
   SetQuota:         1_000,
   GetQuota:         500,
   ChargeResources:  2_000,
   ReleaseResources: 1_000,
   // Finalization Management
   // ----------------------------------------------------------------------
   NewFinalizationManager: 8_000,
   FinalizeBlock:         4_000,
   FinalizeBatchManaged:  3_500,
   FinalizeChannelManaged: 3_500,
   // System Health & Logging
   // ----------------------------------------------------------------------
   NewHealthLogger: 8_000,
   MetricsSnapshot: 1_000,
   LogEvent:        500,
   RotateLogs:      4_000,
   RegisterIDWallet:    8_000,
   IsIDWalletRegistered: 500,

   // ----------------------------------------------------------------------
   // Event Management
   // ----------------------------------------------------------------------
   InitEvents: 5_000,
   EmitEvent: 400,
   GetEvent:  800,
   ListEvents: 1_000,
   CreateWallet:        10_000,
   ImportWallet:        5_000,
   WalletBalance:       400,
   WalletTransfer:      2_100,

   // ----------------------------------------------------------------------
   // Immutability Enforcement
   // ----------------------------------------------------------------------
   InitImmutability: 8_000,
   VerifyChain:     4_000,
   RestoreChain:    6_000,
*/

// gasNames holds the gas cost associated with each opcode name. During init()
// these names are resolved to their Opcode values using the catalogue defined
// in opcode_dispatcher.go.
var gasNames = map[string]uint64{
	// ----------------------------------------------------------------------
	// AI
	// ----------------------------------------------------------------------
	"InitAI":         50_000,
	"AI":             40_000,
	"PredictAnomaly": 35_000,
	"OptimizeFees":   25_000,
	"PublishModel":   45_000,
	"FetchModel":     15_000,
	"ListModel":      8_000,
	"ValidateKYC":    1_000,
	"BuyModel":       30_000,
	"RentModel":      20_000,
	"ReleaseEscrow":  12_000,
        "PredictVolume":  15_000,
       "DeployAIContract": 50_000,
       "InvokeAIContract": 7_500,
       "UpdateAIModel":    20_000,
       "GetAIModel":       2_000,
	"InitAI":           50_000,
	"AI":               40_000,
	"PredictAnomaly":   35_000,
	"OptimizeFees":     25_000,
	"PublishModel":     45_000,
	"FetchModel":       15_000,
	"ListModel":        8_000,
	"ValidateKYC":      1_000,
	"BuyModel":         30_000,
	"RentModel":        20_000,
	"ReleaseEscrow":    12_000,
	"PredictVolume":    15_000,
	"StartTraining":    50_000,
	"TrainingStatus":   5_000,
	"ListTrainingJobs": 8_000,
	"CancelTraining":   10_000,
	"InitAI":             50_000,
	"AI":                 40_000,
	"PredictAnomaly":     35_000,
	"OptimizeFees":       25_000,
	"PublishModel":       45_000,
	"FetchModel":         15_000,
	"ListModel":          8_000,
	"ValidateKYC":        1_000,
	"BuyModel":           30_000,
	"RentModel":          20_000,
	"ReleaseEscrow":      12_000,
	"PredictVolume":      15_000,
	"GetModelListing":    1_000,
	"ListModelListings":  2_000,
	"UpdateListingPrice": 2_000,
	"RemoveListing":      2_000,
	"InitAI":              50_000,
	"AI":                  40_000,
	"PredictAnomaly":      35_000,
	"OptimizeFees":        25_000,
	"PublishModel":        45_000,
	"FetchModel":          15_000,
	"ListModel":           8_000,
	"ValidateKYC":         1_000,
	"BuyModel":            30_000,
	"RentModel":           20_000,
	"ReleaseEscrow":       12_000,
	"PredictVolume":       15_000,
	"InferModel":          30_000,
	"AnalyseTransactions": 35_000,

	// ----------------------------------------------------------------------
	// Automated-Market-Maker
	// ----------------------------------------------------------------------
	"SwapExactIn":       4_500,
	"AddLiquidity":      5_000,
	"RemoveLiquidity":   5_000,
	"Quote":             2_500,
	"AllPairs":          2_000,
	"InitPoolsFromFile": 6_000,

	// ----------------------------------------------------------------------
	// Authority / Validator-Set
	// ---------------------------------------------------------------------

	"NewAuthoritySet":     20_000,
	"RecordVote":          3_000,
	"RegisterCandidate":   8_000,
	"RandomElectorate":    4_000,
	"IsAuthority":         800,
	"GetAuthority":        1_000,
	"ListAuthorities":     2_000,
	"DeregisterAuthority": 6_000,
	"NewAuthorityApplier": 20_000,
	"SubmitApplication":   4_000,
	"VoteApplication":     3_000,
	"FinalizeApplication": 5_000,
	"GetApplication":      1_000,
	"ListApplications":    2_000,

	// ----------------------------------------------------------------------
	// Charity Pool
	// ----------------------------------------------------------------------
	"NewCharityPool":   10_000,
	"Deposit":          2_100,
	"Charity_Register": 2_500,
	"Vote":             3_000,
	"Tick":             1_000,
	"GetRegistration":  800,
	"Winners":          800,

	// ----------------------------------------------------------------------
	// Coin
	// ----------------------------------------------------------------------
	"NewCoin":     12_000,
	"Mint":        2_100, // shared with ledger & tokens
	"TotalSupply": 800,
	"BalanceOf":   400,

	// ----------------------------------------------------------------------
	// Compliance
	// ----------------------------------------------------------------------

	"InitCompliance":        8_000,
	"EraseData":             5_000,
	"RecordFraudSignal":     7_000,
	"Compliance_LogAudit":   2_000,
	"Compliance_AuditTrail": 3_000,
	"Compliance_MonitorTx":  5_000,
	"Compliance_VerifyZKP":  12_000,
	"Audit_Init":            5_000,
	"Audit_Log":             2_000,
	"Audit_Events":          3_000,
	"Audit_Close":           1_000,
	"InitComplianceManager": 10_000,
	"SuspendAccount":        4_000,
	"ResumeAccount":         4_000,
	"IsSuspended":           500,
	"WhitelistAccount":      3_000,
	"RemoveWhitelist":       3_000,
	"IsWhitelisted":         500,
	"Compliance_ReviewTx":   2_500,
	"AnalyzeAnomaly":        6_000,
	"FlagAnomalyTx":         2_500,

	// ----------------------------------------------------------------------
	// Consensus Core
	// ----------------------------------------------------------------------
	"Pick":                        2_000,
	"Broadcast":                   5_000,
	"Subscribe":                   1_500,
	"Sign":                        3_000, // shared with Security & Tx
	"Verify":                      3_500, // shared with Security & Tx
	"ValidatorPubKey":             800,
	"StakeOf":                     1_000,
	"LoanPoolAddress":             800,
	"Hash":                        600, // shared with Replication
	"SerializeWithoutNonce":       1_200,
	"NewConsensus":                25_000,
	"Start":                       5_000,
	"ProposeSubBlock":             15_000,
	"ValidatePoH":                 20_000,
	"SealMainBlockPOW":            60_000,
	"DistributeRewards":           10_000,
	"CalculateWeights":            8_000,
	"ComputeThreshold":            6_000,
	"NewConsensusAdaptiveManager": 10_000,
	"ComputeDemand":               2_000,
	"ComputeStakeConcentration":   2_000,
	"AdjustConsensus":             5_000,
	"Pick":                  2_000,
	"Broadcast":             5_000,
	"Subscribe":             1_500,
	"Sign":                  3_000, // shared with Security & Tx
	"Verify":                3_500, // shared with Security & Tx
	"ValidatorPubKey":       800,
	"StakeOf":               1_000,
	"LoanPoolAddress":       800,
	"Hash":                  600, // shared with Replication
	"SerializeWithoutNonce": 1_200,
	"NewConsensus":          25_000,
	"Start":                 5_000,
	"ProposeSubBlock":       15_000,
	"ValidatePoH":           20_000,
	"SealMainBlockPOW":      60_000,
	"DistributeRewards":     10_000,
	"CalculateWeights":      8_000,
	"ComputeThreshold":      6_000,
	"Status":                1_000,
	"SetDifficulty":         2_000,
	"AdjustStake":           3_000,
	"PenalizeValidator":     4_000,
	"RegisterValidator":     8_000,
	"DeregisterValidator":   6_000,
	"StakeValidator":        2_000,
	"UnstakeValidator":      2_000,
	"SlashValidator":        3_000,
	"GetValidator":          1_000,
	"ListValidators":        2_000,
	"IsValidator":           800,

	// ----------------------------------------------------------------------
	// Contracts (WASM / EVM‐compat)
	// ----------------------------------------------------------------------
	"InitContracts":     15_000,
	"CompileWASM":       45_000,
	"Invoke":            7_000,
	"Deploy":            25_000,
	"TransferOwnership": 5_000,
	"PauseContract":     3_000,
	"ResumeContract":    3_000,
	"UpgradeContract":   20_000,
	"ContractInfo":      1_000,

	// ----------------------------------------------------------------------
	// Cross-Chain
	// ----------------------------------------------------------------------
	"RegisterBridge": 20_000,
	"AssertRelayer":  5_000,
	"Iterator":       2_000,
	"LockAndMint":    30_000,
	"BurnAndRelease": 30_000,
	"GetBridge":      1_000,

	// ----------------------------------------------------------------------
	// Data / Oracle / IPFS Integration
	// ----------------------------------------------------------------------

	"RegisterNode":       10_000,
	"UploadAsset":        30_000,
	"Pin":                5_000, // shared with Storage
	"Retrieve":           4_000, // shared with Storage
	"RetrieveAsset":      4_000,
	"RegisterOracle":     10_000,
	"PushFeed":           3_000,
	"QueryOracle":        3_000,
	"ListCDNNodes":       3_000,
	"ListOracles":        3_000,
	"PushFeedSigned":     4_000,
	"UpdateOracleSource": 4_000,
	"RemoveOracle":       4_000,
	"GetOracleMetrics":   2_000,
	"RequestOracleData":  3_000,
	"SyncOracle":         5_000,
	"RegisterNode":    10_000,
	"UploadAsset":     30_000,
	"Pin":             5_000, // shared with Storage
	"Retrieve":        4_000, // shared with Storage
	"RetrieveAsset":   4_000,
	"RegisterOracle":  10_000,
	"PushFeed":        3_000,
	"QueryOracle":     3_000,
	"ListCDNNodes":    3_000,
	"ListOracles":     3_000,
	"PushFeedSigned":  4_000,
	"CreateDataSet":   8_000,
	"PurchaseDataSet": 5_000,
	"GetDataSet":      1_000,
	"ListDataSets":    2_000,
	"HasAccess":       1_000,
	"CreateDataFeed":  6_000,
	"QueryDataFeed":   3_000,
	"ManageDataFeed":  5_000,
	"ImputeMissing":   4_000,
	"NormalizeFeed":   4_000,
	"AddProvenance":   2_000,
	"SampleFeed":      3_000,
	"ScaleFeed":       3_000,
	"TransformFeed":   4_000,
	"VerifyFeedTrust": 3_000,
	"RegisterNode":   10_000,
	"UploadAsset":    30_000,
	"Pin":            5_000, // shared with Storage
	"Retrieve":       4_000, // shared with Storage
	"RetrieveAsset":  4_000,
	"RegisterOracle": 10_000,
	"PushFeed":       3_000,
	"QueryOracle":    3_000,
	"ListCDNNodes":   3_000,
	"ListOracles":    3_000,
	"PushFeedSigned": 4_000,
	"ZTDC_Open":      6_000,
	"ZTDC_Send":      2_000,
	"ZTDC_Close":     4_000,
	"RegisterNode":      10_000,
	"UploadAsset":       30_000,
	"Pin":               5_000, // shared with Storage
	"Retrieve":          4_000, // shared with Storage
	"RetrieveAsset":     4_000,
	"RegisterOracle":    10_000,
	"PushFeed":          3_000,
	"QueryOracle":       3_000,
	"ListCDNNodes":      3_000,
	"ListOracles":       3_000,
	"PushFeedSigned":    4_000,
	"StoreManagedData":  8_000,
	"LoadManagedData":   3_000,
	"DeleteManagedData": 2_000,

	// ---------------------------------------------------------------------
	// External Sensors
	// ---------------------------------------------------------------------
	"RegisterSensor":    10_000,
	"GetSensor":         1_000,
	"ListSensors":       2_000,
	"UpdateSensorValue": 1_500,
	"PollSensor":        5_000,
	"TriggerWebhook":    5_000,

	// ----------------------------------------------------------------------
	// Fault-Tolerance / Health-Checker
	// ----------------------------------------------------------------------
	"NewHealthChecker":    8_000,
	"AddPeer":             1_500,
	"RemovePeer":          1_500,
	"FT_Snapshot":         4_000,
	"Recon":               8_000,
	"Ping":                300,
	"SendPing":            300,
	"AwaitPong":           300,
	"BackupSnapshot":      10_000,
	"RestoreSnapshot":     12_000,
	"VerifyBackup":        6_000,
	"FailoverNode":        8_000,
	"PredictFailure":      1_000,
	"AdjustResources":     1_500,
	"InitResourceManager": 5_000,
	"SetLimit":            1_000,
	"GetLimit":            500,
	"ConsumeLimit":        800,
	"TransferLimit":       1_200,
	"ListLimits":          700,
	"NewHealthChecker": 8_000,
	"AddPeer":          1_500,
	"RemovePeer":       1_500,
	"FT_Snapshot":      4_000,
	"Recon":            8_000,
	"Ping":             300,
	"SendPing":         300,
	"AwaitPong":        300,
	"BackupSnapshot":   10_000,
	"RestoreSnapshot":  12_000,
	"VerifyBackup":     6_000,
	"FailoverNode":     8_000,
	"PredictFailure":   1_000,
	"AdjustResources":  1_500,
	"HA_Register":      1_000,
	"HA_Remove":        1_000,
	"HA_List":          500,
	"HA_Sync":          20_000,
	"HA_Promote":       8_000,

	// ----------------------------------------------------------------------
	// Governance
	// ----------------------------------------------------------------------

	"UpdateParam":      5_000,
	"ProposeChange":    10_000,
	"VoteChange":       3_000,
	"EnactChange":      8_000,
	"SubmitProposal":   10_000,
	"BalanceOfAsset":   600,
	"CastVote":         3_000,
	"ExecuteProposal":  15_000,
	"GetProposal":      1_000,
	"ListProposals":    2_000,
	"NewQuorumTracker": 1_000,
	"Quorum_AddVote":   500,
	"Quorum_HasQuorum": 300,
	"Quorum_Reset":     200,
	"UpdateParam":         5_000,
	"ProposeChange":       10_000,
	"VoteChange":          3_000,
	"EnactChange":         8_000,
	"SubmitProposal":      10_000,
	"BalanceOfAsset":      600,
	"CastVote":            3_000,
	"ExecuteProposal":     15_000,
	"GetProposal":         1_000,
	"ListProposals":       2_000,
	"SubmitQuadraticVote": 3_500,
	"QuadraticResults":    2_000,
	"QuadraticWeight":     50,
	"RegisterGovContract": 8_000,
	"GetGovContract":      1_000,
	"ListGovContracts":    2_000,
	"EnableGovContract":   1_000,
	"DeleteGovContract":   1_000,
	"UpdateParam":       5_000,
	"ProposeChange":     10_000,
	"VoteChange":        3_000,
	"EnactChange":       8_000,
	"SubmitProposal":    10_000,
	"BalanceOfAsset":    600,
	"CastVote":          3_000,
	"ExecuteProposal":   15_000,
	"GetProposal":       1_000,
	"ListProposals":     2_000,
	"DeployGovContract": 25_000,
	"InvokeGovContract": 7_000,
	"UpdateParam":           5_000,
	"ProposeChange":         10_000,
	"VoteChange":            3_000,
	"EnactChange":           8_000,
	"SubmitProposal":        10_000,
	"BalanceOfAsset":        600,
	"CastVote":              3_000,
	"ExecuteProposal":       15_000,
	"GetProposal":           1_000,
	"ListProposals":         2_000,
	"AddReputation":         2_000,
	"SubtractReputation":    2_000,
	"ReputationOf":          500,
	"SubmitRepGovProposal":  10_000,
	"CastRepGovVote":        3_000,
	"ExecuteRepGovProposal": 15_000,
	"GetRepGovProposal":     1_000,
	"ListRepGovProposals":   2_000,
	"UpdateParam":     5_000,
	"ProposeChange":   10_000,
	"VoteChange":      3_000,
	"EnactChange":     8_000,
	"SubmitProposal":  10_000,
	"BalanceOfAsset":  600,
	"CastVote":        3_000,
	"CastTokenVote":   4_000,
	"ExecuteProposal": 15_000,
	"GetProposal":     1_000,
	"ListProposals":   2_000,
	"DAO_Stake":       5_000,
	"DAO_Unstake":     5_000,
	"DAO_Staked":      500,
	"DAO_TotalStaked": 500,
	"AddDAOMember":    1_200,
	"RemoveDAOMember": 1_200,
	"RoleOfMember":    500,
	"ListDAOMembers":  1_000,
	"NewTimelock":     4_000,
	"QueueProposal":   3_000,
	"CancelProposal":  3_000,
	"ExecuteReady":    5_000,
	"ListTimelocks":   1_000,
	"CreateDAO":       10_000,
	"JoinDAO":         3_000,
	"LeaveDAO":        2_000,
	"DAOInfo":         1_000,
	"ListDAOs":        2_000,

	// ----------------------------------------------------------------------
	// Green Technology
	// ----------------------------------------------------------------------
	"InitGreenTech":    8_000,
	"Green":            2_000,
	"RecordUsage":      3_000,
	"RecordOffset":     3_000,
	"Certify":          7_000,
	"CertificateOf":    500,
	"ShouldThrottle":   200,
	"ListCertificates": 1_000,

	// ----------------------------------------------------------------------
	// Energy Efficiency
	// ----------------------------------------------------------------------
	"InitEnergyEfficiency": 8_000,
	"EnergyEff":            2_000,
	"RecordStats":          3_000,
	"EfficiencyOf":         500,
	"NetworkAverage":       1_000,
	"ListEfficiency":       1_000,

	// ----------------------------------------------------------------------
	// Ledger / UTXO / Account-Model
	// ----------------------------------------------------------------------
	"NewLedger":           50_000,
	"GetPendingSubBlocks": 2_000,
	"LastBlockHash":       600,
	"AppendBlock":         50_000,
	"MintBig":             2_200,
	"EmitApproval":        1_200,
	"EmitTransfer":        1_200,
	"DeductGas":           2_100,
	"WithinBlock":         1_000,
	"IsIDTokenHolder":     400,
	"TokenBalance":        400,
	"AddBlock":            40_000,
	"GetBlock":            2_000,
	"GetUTXO":             1_500,
	"AddToPool":           1_000,
	"ListPool":            800,
	"GetContract":         1_000,
	"Snapshot":            3_000,
	"MintToken":           2_000,
	"LastSubBlockHeight":  500,
	"LastBlockHeight":     500,
	"RecordPoSVote":       3_000,
	"AppendSubBlock":      8_000,
	"Transfer":            2_100, // shared with VM & Tokens
	"Burn":                2_100, // shared with VM & Tokens
	"Account_Create":      500,
	"Account_Delete":      400,
	"Account_Balance":     200,
	"Account_Transfer":    2_100,

	// ----------------------------------------------------------------------
	// Liquidity Manager (high-level AMM façade)
	// ----------------------------------------------------------------------
	"InitAMM":    8_000,
	"Manager":    1_000,
	"CreatePool": 10_000,
	"Swap":       4_500,
	// AddLiquidity & RemoveLiquidity already defined above
	"Pool":  1_500,
	"Pools": 2_000,

	// ----------------------------------------------------------------------
	// Loan-Pool
	// ----------------------------------------------------------------------
	"NewLoanPool":            20_000,
	"Submit":                 3_000,
	"Disburse":               8_000,
	"Loanpool_GetProposal":   1_000,
	"Loanpool_ListProposals": 1_500,
	"Redistribute":           5_000,
	"NewLoanPoolApply":       20_000,
	"LoanApply_Submit":       3_000,
	"LoanApply_Vote":         3_000,
	"LoanApply_Process":      1_000,
	"LoanApply_Disburse":     8_000,
	"LoanApply_Get":          1_000,
	"LoanApply_List":         1_500,
	// Vote  & Tick already priced
	// RandomElectorate / IsAuthority already priced

	// ----------------------------------------------------------------------
	// Networking
	// ----------------------------------------------------------------------
	"NewNode":         18_000,
	"HandlePeerFound": 1_500,
	"DialSeed":        2_000,
	"ListenAndServe":  8_000,
	"Close":           500,
	"Peers":           400,
	"NewDialer":       2_000,
	"Dial":            2_000,
	"SetBroadcaster":  500,
	"GlobalBroadcast": 1_000,
	"NewNATManager":   5_000,
	"NAT_Map":         1_000,
	"NAT_Unmap":       1_000,
	"NAT_ExternalIP":  500,
	"DiscoverPeers":   1_000,
	"Connect":         1_500,
	"Disconnect":      1_000,
	"AdvertiseSelf":   800,
	"StartDevNet":     50_000,
	"StartTestNet":    60_000,
	// Broadcast & Subscribe already priced

	// ----------------------------------------------------------------------
	// Replication / Data Availability
	// ----------------------------------------------------------------------
	"NewReplicator":       12_000,
	"ReplicateBlock":      30_000,
	"RequestMissing":      4_000,
	"Synchronize":         25_000,
	"Stop":                3_000,
	"NewInitService":      8_000,
	"BootstrapLedger":     20_000,
	"ShutdownInitService": 3_000,
	"NewReplicator":  12_000,
	"ReplicateBlock": 30_000,
	"RequestMissing": 4_000,
	"Synchronize":    25_000,
	"Stop":           3_000,
	"NewSyncManager": 12_000,
	"Sync_Start":     5_000,
	"Sync_Stop":      3_000,
	"Sync_Status":    1_000,
	"SyncOnce":       8_000,
	// Hash & Start already priced

	// ----------------------------------------------------------------------
	// Roll-ups
	// ----------------------------------------------------------------------
	"NewAggregator":     15_000,
	"SubmitBatch":       10_000,
	"SubmitFraudProof":  30_000,
	"FinalizeBatch":     10_000,
	"BatchHeader":       500,
	"BatchState":        300,
	"BatchTransactions": 1_000,
	"ListBatches":       2_000,
	"PauseAggregator":   500,
	"ResumeAggregator":  500,
	"AggregatorStatus":  200,

	// ----------------------------------------------------------------------
	// Security / Cryptography
	// ----------------------------------------------------------------------
	"AggregateBLSSigs":  7_000,
	"VerifyAggregated":  8_000,
	"CombineShares":     6_000,
	"ComputeMerkleRoot": 1_200,
	"Encrypt":           1_500,
	"Decrypt":           1_500,
	"NewTLSConfig":      5_000,
	"DilithiumKeypair":  6_000,
	"DilithiumSign":     5_000,
	"DilithiumVerify":   5_000,
	"PredictRisk":       2_000,
	"AnomalyScore":      2_000,
	"BuildMerkleTree":   1_500,
	"MerkleProof":       1_200,
	"VerifyMerklePath":  1_200,

	// ----------------------------------------------------------------------
	// Sharding
	// ----------------------------------------------------------------------
	"NewShardCoordinator": 20_000,
	"SetLeader":           1_000,
	"Leader":              800,
	"SubmitCrossShard":    15_000,
	"Send":                2_000,
	"PullReceipts":        3_000,
	"Reshard":             30_000,
	"GossipTx":            5_000,
	"RebalanceShards":     8_000,
	"VerticalPartition":   2_000,
	"HorizontalPartition": 2_000,
	"CompressData":        4_000,
	"DecompressData":      4_000,
	// Broadcast already priced

	// ----------------------------------------------------------------------
	// Side-chains
	// ----------------------------------------------------------------------
	"InitSidechains":            12_000,
	"Sidechains":                600,
	"Sidechain_Register":        5_000,
	"SubmitHeader":              8_000,
	"VerifyWithdraw":            4_000,
	"VerifyAggregateSig":        8_000,
	"VerifyMerkleProof":         1_200,
	"GetSidechainMeta":          1_000,
	"ListSidechains":            1_200,
	"GetSidechainHeader":        1_000,
	"PauseSidechain":            3_000,
	"ResumeSidechain":           3_000,
	"UpdateSidechainValidators": 5_000,
	"RemoveSidechain":           6_000,
	// Deposit already priced

	// ----------------------------------------------------------------------
	// State-Channels
	// ----------------------------------------------------------------------
	"InitStateChannels":    8_000,
	"Channels":             600,
	"OpenChannel":          10_000,
	"VerifyECDSASignature": 2_000,
	"InitiateClose":        3_000,
	"Challenge":            4_000,
	"Finalize":             5_000,
	"GetChannel":           800,
	"ListChannels":         1_200,
	"PauseChannel":         1_500,
	"ResumeChannel":        1_500,
	"CancelClose":          3_000,
	"ForceClose":           6_000,

	// ----------------------------------------------------------------------
	// Storage / Marketplace
	// ----------------------------------------------------------------------
	"NewStorage":    12_000,
	"CreateListing": 8_000,
	"Exists":        400,
	"OpenDeal":      5_000,
	"Create":        8_000, // generic create (non-AMM/non-contract)
	"CloseDeal":     5_000,
	"Release":       2_000,
	"GetListing":    1_000,
	"ListListings":  1_000,
	"GetDeal":       1_000,
	"ListDeals":     1_000,
	"IPFS_Add":      5_000,
	"IPFS_Get":      4_000,
	"IPFS_Unpin":    3_000,

  // General Marketplace
	"CreateMarketListing": 8_000,
	"PurchaseItem":        6_000,
	"CancelListing":       3_000,
	"ReleaseFunds":        2_000,
	"GetMarketListing":    1_000,
	"ListMarketListings":  1_000,
	"GetMarketDeal":       1_000,
	"ListMarketDeals":     1_000,

  // Tangible assets
	"Assets_Register": 5_000,
	"Assets_Transfer": 4_000,
	"Assets_Get":      1_000,
	"Assets_List":     1_000,
	// Pin & Retrieve already priced

	// ----------------------------------------------------------------------
	// Resource Marketplace
	// ----------------------------------------------------------------------
	"ListResource":         8_000,
	"OpenResourceDeal":     5_000,
	"CloseResourceDeal":    5_000,
	"GetResourceListing":   1_000,
	"ListResourceListings": 1_000,
	"GetResourceDeal":      1_000,
	"ListResourceDeals":    1_000,

	// ----------------------------------------------------------------------
	// Token Standards (constants – zero-cost markers)
	// ----------------------------------------------------------------------
	"StdSYN10":   0,
	"StdSYN20":   0,
	"StdSYN70":   0,
	"StdSYN130":  0,
	"StdSYN131":  0,
	"StdSYN200":  0,
	"StdSYN223":  0,
	"StdSYN300":  0,
	"StdSYN500":  0,
	"StdSYN600":  0,
	"StdSYN700":  0,
	"StdSYN721":  0,
	"StdSYN722":  0,
	"StdSYN800":  0,
	"StdSYN845":  0,
	"StdSYN900":  0,
	"StdSYN1000": 0,
	"StdSYN1100": 0,
	"StdSYN1155": 0,
	"StdSYN1200": 0,
	"StdSYN1300": 0,
	"StdSYN1401": 0,
	"StdSYN1500": 0,
	"StdSYN1600": 0,
	"StdSYN1700": 0,
	"StdSYN1800": 0,
	"StdSYN1900": 0,
	"StdSYN1967": 0,
	"StdSYN2100": 0,
	"StdSYN2200": 0,
	"StdSYN2369": 0,
	"StdSYN2400": 0,
	"StdSYN2500": 0,
	"StdSYN2600": 0,
	"StdSYN2700": 0,
	"StdSYN2800": 0,
	"StdSYN2900": 0,
	"StdSYN3000": 0,
	"StdSYN3100": 0,
	"StdSYN3200": 0,
	"StdSYN3300": 0,
	"StdSYN3400": 0,
	"StdSYN3500": 0,
	"StdSYN3600": 0,
	"StdSYN3700": 0,
	"StdSYN3800": 0,
	"StdSYN3900": 0,
	"StdSYN4200": 0,
	"StdSYN4300": 0,
	"StdSYN4700": 0,
	"StdSYN4900": 0,
	"StdSYN5000": 0,

	// ----------------------------------------------------------------------
	// Token Utilities
	// ----------------------------------------------------------------------
	"ID":                     400,
	"Meta":                   400,
	"Allowance":              400,
	"Approve":                800,
	"Add":                    600,
	"Sub":                    600,
	"Get":                    400,
	"transfer":               2_100, // lower-case ERC20 compatibility
	"Calculate":              800,
	"RegisterToken":          8_000,
	"NewBalanceTable":        5_000,
	"Set":                    600,
	"RefundGas":              100,
	"PopUint32":              300,
	"PopAddress":             300,
	"PopUint64":              300,
	"PushBool":               300,
	"Push":                   300,
	"Len":                    200,
	"InitTokens":             8_000,
	"GetRegistryTokens":      400,
	"TokenManager_Create":    8000,
	"TokenManager_Transfer":  2100,
	"TokenManager_Mint":      2100,
	"TokenManager_Burn":      2100,
	"TokenManager_Approve":   800,
	"TokenManager_BalanceOf": 400,

	// ----------------------------------------------------------------------
	// Transactions
	// ----------------------------------------------------------------------
	"VerifySig":      3_500,
	"ValidateTx":     5_000,
	"NewTxPool":      12_000,
	"AddTx":          6_000,
	"PickTxs":        1_500,
	"TxPoolSnapshot": 800,
	"Exec_Begin":     1_000,
	"Exec_RunTx":     2_000,
	"Exec_Finalize":  5_000,
	"VerifySig":          3_500,
	"ValidateTx":         5_000,
	"NewTxPool":          12_000,
	"AddTx":              6_000,
	"PickTxs":            1_500,
	"TxPoolSnapshot":     800,
	"EncryptTxPayload":   3_500,
	"DecryptTxPayload":   3_000,
	"SubmitPrivateTx":    6_500,
	"EncodeEncryptedHex": 300,
	"ReverseTransaction": 10_000,
	"VerifySig":        3_500,
	"ValidateTx":       5_000,
	"NewTxPool":        12_000,
	"AddTx":            6_000,
	"PickTxs":          1_500,
	"TxPoolSnapshot":   800,
	"NewTxDistributor": 8_000,
	"DistributeFees":   1_500,
	// Sign already priced

	// ----------------------------------------------------------------------
	// Low-level Math / Bitwise / Crypto opcodes
	// (values based on research into Geth & OpenEthereum plus Synnergy-specific
	//  micro-benchmarks – keep in mind that **all** word-size-dependent
	//  corrections are applied at run-time by the VM).
	// ----------------------------------------------------------------------
	"Short":            5,
	"BytesToAddress":   5,
	"Pop":              2,
	"opADD":            3,
	"opMUL":            5,
	"opSUB":            3,
	"OpDIV":            5,
	"opSDIV":           5,
	"opMOD":            5,
	"opSMOD":           5,
	"opADDMOD":         8,
	"opMULMOD":         8,
	"opEXP":            10,
	"opSIGNEXTEND":     5,
	"opLT":             3,
	"opGT":             3,
	"opSLT":            3,
	"opSGT":            3,
	"opEQ":             3,
	"opISZERO":         3,
	"opAND":            3,
	"opOR":             3,
	"opXOR":            3,
	"opNOT":            3,
	"opBYTE":           3,
	"opSHL":            3,
	"opSHR":            3,
	"opSAR":            3,
	"opECRECOVER":      700,
	"opEXTCODESIZE":    700,
	"opEXTCODECOPY":    700,
	"opEXTCODEHASH":    700,
	"opRETURNDATASIZE": 3,
	"opRETURNDATACOPY": 700,
	"opMLOAD":          3,
	"opMSTORE":         3,
	"opMSTORE8":        3,
	"opCALLDATALOAD":   3,
	"opCALLDATASIZE":   3,
	"opCALLDATACOPY":   700,
	"opCODESIZE":       3,
	"opCODECOPY":       700,
	"opJUMP":           8,
	"opJUMPI":          10,
	"opPC":             2,
	"opMSIZE":          2,
	"opGAS":            2,
	"opJUMPDEST":       1,
	"opSHA256":         60,
	"opKECCAK256":      30,
	"opRIPEMD160":      600,
	"opBLAKE2B256":     60,
	"opADDRESS":        2,
	"opCALLER":         2,
	"opORIGIN":         2,
	"opCALLVALUE":      2,
	"opGASPRICE":       2,
	"opNUMBER":         2,
	"opTIMESTAMP":      2,
	"opDIFFICULTY":     2,
	"opGASLIMIT":       2,
	"opCHAINID":        2,
	"opBLOCKHASH":      20,
	"opBALANCE":        400,
	"opSELFBALANCE":    5,
	"opLOG0":           375,
	"opLOG1":           750,
	"opLOG2":           1_125,
	"opLOG3":           1_500,
	"opLOG4":           1_875,
	"logN":             2_000,
	"opCREATE":         32_000,
	"opCALL":           700,
	"opCALLCODE":       700,
	"opDELEGATECALL":   700,
	"opSTATICCALL":     700,
	"opRETURN":         0,
	"opREVERT":         0,
	"opSTOP":           0,
	"opSELFDESTRUCT":   5_000,

	// Shared accounting ops
	"TransferVM": 2_100, // explicit VM variant (if separate constant exists)

	// ----------------------------------------------------------------------
	// Virtual Machine Internals
	// ----------------------------------------------------------------------
	"BurnVM":            2_100,
	"BurnLP":            2_100,
	"MintLP":            2_100,
	"NewInMemory":       500,
	"CallCode":          700,
	"CallContract":      700,
	"StaticCallVM":      700,
	"GetBalance":        400,
	"GetTokenBalance":   400,
	"SetTokenBalance":   500,
	"GetTokenSupply":    500,
	"SetBalance":        500,
	"DelegateCall":      700,
	"GetToken":          400,
	"NewMemory":         500,
	"Read":              3,
	"Write":             3,
	"LenVM":             3, // distinguish from token.Len if separate const
	"Call":              700,
	"SelectVM":          1_000,
	"CreateContract":    32_000,
	"AddLog":            375,
	"GetCode":           200,
	"GetCodeHash":       200,
	"MintTokenVM":       2_000,
	"PrefixIterator":    500,
	"NonceOf":           400,
	"GetState":          400,
	"SetState":          500,
	"HasState":          400,
	"DeleteState":       500,
	"NewGasMeter":       500,
	"SelfDestructVM":    5_000,
	"Remaining":         2,
	"Consume":           3,
	"ExecuteVM":         2_000,
	"NewSuperLightVM":   500,
	"NewLightVM":        800,
	"NewHeavyVM":        1_200,
	"ExecuteSuperLight": 1_000,
	"ExecuteLight":      1_500,
	"ExecuteHeavy":      2_000,

	// Sandbox management
	"VM_SandboxStart":  500,
	"VM_SandboxStop":   300,
	"VM_SandboxReset":  400,
	"VM_SandboxStatus": 200,
	"VM_SandboxList":   200,

	// ----------------------------------------------------------------------
	// Smart Legal Contracts
	// ----------------------------------------------------------------------
	"Legal_Register": 12_000,
	"Legal_Sign":     5_000,
	"Legal_Revoke":   5_000,
	"Legal_Info":     1_000,
	"Legal_List":     2_000,
	// Plasma
	// ----------------------------------------------------------------------
	"InitPlasma":      8_000,
	"Plasma_Deposit":  4_000,
	"Plasma_Withdraw": 4_000,

  // Gaming
	// ----------------------------------------------------------------------
	"CreateGame": 8_000,
	"JoinGame":   4_000,
	"FinishGame": 6_000,
	"GetGame":    1_000,
	"ListGames":  2_000,

	// ----------------------------------------------------------------------
	// Messaging / Queue Management
	// ----------------------------------------------------------------------
	"NewMessageQueue":      5_000,
	"EnqueueMessage":       500,
	"DequeueMessage":       500,
	"BroadcastNextMessage": 1_000,
	"ProcessNextMessage":   2_000,
	"QueueLength":          100,
	"ClearQueue":           200,

	// ----------------------------------------------------------------------
	// Wallet / Key-Management
	// ----------------------------------------------------------------------
	"NewRandomWallet":      10_000,
	"WalletFromMnemonic":   5_000,
	"NewHDWalletFromSeed":  6_000,
	"PrivateKey":           400,
	"NewAddress":           500,
	"SignTx":               3_000,
	"RegisterIDWallet":     8_000,
	"IsIDWalletRegistered": 500,
	"NewRandomWallet":            10_000,
	"WalletFromMnemonic":         5_000,
	"NewHDWalletFromSeed":        6_000,
	"PrivateKey":                 400,
	"NewAddress":                 500,
	"SignTx":                     3_000,
	"NewOffChainWallet":          8_000,
	"OffChainWalletFromMnemonic": 5_000,
	"SignOffline":                2_500,
	"StoreSignedTx":              300,
	"LoadSignedTx":               300,
	"BroadcastSignedTx":          1_000,
	"NewRandomWallet":     10_000,
	"WalletFromMnemonic":  5_000,
	"NewHDWalletFromSeed": 6_000,
	"PrivateKey":          400,
	"NewAddress":          500,
	"SignTx":              3_000,

	// ----------------------------------------------------------------------
<<<<<<< HEAD
	// Firewall
	// ----------------------------------------------------------------------
	"NewFirewall":               4_000,
	"Firewall_BlockAddress":     1_000,
	"Firewall_UnblockAddress":   1_000,
	"Firewall_IsAddressBlocked": 500,
	"Firewall_BlockToken":       1_000,
	"Firewall_UnblockToken":     1_000,
	"Firewall_IsTokenBlocked":   500,
	"Firewall_BlockIP":          1_000,
	"Firewall_UnblockIP":        1_000,
	"Firewall_IsIPBlocked":      500,
	"Firewall_ListRules":        1_000,
	"Firewall_CheckTx":          2_000,
=======
	// RPC / WebRTC
	// ----------------------------------------------------------------------
	"NewRPCWebRTC":    10_000,
	"RPC_Serve":       5_000,
	"RPC_Close":       1_000,
	"RPC_ConnectPeer": 3_000,
	"RPC_Broadcast":   1_500,
	// Plasma
	// ----------------------------------------------------------------------
	"InitPlasma":          12_000,
	"Plasma_Deposit":      2_100,
	"Plasma_StartExit":    5_000,
	"Plasma_FinalizeExit": 5_000,
	"Plasma_GetExit":      1_000,
	"Plasma_ListExits":    1_200,
	// ---------------------------------------------------------------------
	// Plasma Management
	// ---------------------------------------------------------------------
	"InitPlasma":         8_000,
	"Plasma_Deposit":     5_000,
	"Plasma_Withdraw":    5_000,
	"Plasma_SubmitBlock": 10_000,
	"Plasma_GetBlock":    1_000,
	// Resource Management
	// ---------------------------------------------------------------------
	"SetQuota":         1_000,
	"GetQuota":         500,
	"ChargeResources":  2_000,
	"ReleaseResources": 1_000,

	// Distribution
	// ---------------------------------------------------------------------
	"NewDistributor": 1_000,
	"BatchTransfer":  4_000,
	"Airdrop":        3_000,
	"DistributeEven": 2_000,
	// Carbon Credit System
	// ---------------------------------------------------------------------
	"InitCarbonEngine": 8_000,
	"Carbon":           2_000,
	"RegisterProject":  5_000,
	"IssueCredits":     5_000,
	"RetireCredits":    3_000,
	"ProjectInfo":      1_000,
	"ListProjects":     1_000,
	// ----------------------------------------------------------------------
	// Finalization Management
	// ----------------------------------------------------------------------
	"NewFinalizationManager": 8_000,
	"FinalizeBlock":          4_000,
	"FinalizeBatchManaged":   3_500,
	"FinalizeChannelManaged": 3_500,
   "SignTx":              3_000,
	"RegisterRecovery":    5_000,
	"RecoverAccount":      8_000,

	// ---------------------------------------------------------------------
	// DeFi
	// ---------------------------------------------------------------------
	"DeFi_CreateInsurance":   8_000,
	"DeFi_ClaimInsurance":    5_000,
	"DeFi_PlaceBet":          3_000,
	"DeFi_SettleBet":         3_000,
	"DeFi_StartCrowdfund":    6_000,
	"DeFi_Contribute":        2_000,
	"DeFi_FinalizeCrowdfund": 4_000,
	"DeFi_CreatePrediction":  6_000,
	"DeFi_VotePrediction":    2_500,
	"DeFi_ResolvePrediction": 4_000,
	"DeFi_RequestLoan":       5_000,
	"DeFi_RepayLoan":         3_000,
	"DeFi_StartYieldFarm":    6_000,
	"DeFi_Stake":             2_500,
	"DeFi_Unstake":           2_500,
	"DeFi_CreateSynthetic":   6_000,
	"DeFi_MintSynthetic":     3_000,
	"DeFi_BurnSynthetic":     3_000,
 "SignTx":              3_000,
	"RegisterRecovery":    5_000,
	"RecoverAccount":      8_000,
	// ----------------------------------------------------------------------
	// Binary Tree Operations
	// ----------------------------------------------------------------------
	"BinaryTreeNew":     5_000,
	"BinaryTreeInsert":  6_000,
	"BinaryTreeSearch":  4_000,
	"BinaryTreeDelete":  6_000,
	"BinaryTreeInOrder": 3_000,

	// ---------------------------------------------------------------------
	// Regulatory Management
	// ---------------------------------------------------------------------
	"InitRegulatory":    4_000,
	"RegisterRegulator": 6_000,
	"GetRegulator":      2_000,
	"ListRegulators":    2_000,
	"EvaluateRuleSet":   5_000,

	// ----------------------------------------------------------------------
	// Polls Management
	// ----------------------------------------------------------------------
	"CreatePoll": 8_000,
	"VotePoll":   3_000,
	"ClosePoll":  2_000,
	"GetPoll":    500,
	"ListPolls":  1_000,

	// ---------------------------------------------------------------------
	// Feedback System
	// ---------------------------------------------------------------------
	"InitFeedback":    8_000,
	"Feedback_Submit": 2_000,
	"Feedback_Get":    1_000,
	"Feedback_List":   1_500,
	"Feedback_Reward": 2_500,
  

	// ---------------------------------------------------------------------
	// Forum
	// ---------------------------------------------------------------------
	"Forum_CreateThread": 5_000,
	"Forum_GetThread":    500,
	"Forum_ListThreads":  1_000,
	"Forum_AddComment":   2_000,
	"Forum_ListComments": 1_000,
  

	// ------------------------------------------------------------------
	// Blockchain Compression
	// ------------------------------------------------------------------
	"CompressLedger":         6_000,
	"DecompressLedger":       6_000,
	"SaveCompressedSnapshot": 8_000,
	"LoadCompressedSnapshot": 8_000,
  

	// ----------------------------------------------------------------------
	// Biometrics Authentication
	// ----------------------------------------------------------------------
	"Bio_Enroll": 1_000,
	"Bio_Verify": 800,
	"Bio_Delete": 600,

	// ---------------------------------------------------------------------
	// System Health & Logging
	// ---------------------------------------------------------------------
	"NewHealthLogger": 8_000,
	"MetricsSnapshot": 1_000,
	"LogEvent":        500,
	"RotateLogs":      4_000,
 
  
  
  // ----------------------------------------------------------------------
	// Workflow / Key-Management
	// ----------------------------------------------------------------------
	"NewWorkflow":         15_000,
	"AddWorkflowAction":   2_000,
	"SetWorkflowTrigger":  1_000,
	"SetWebhook":          1_000,
	"ExecuteWorkflow":     5_000,
	"ListWorkflows":       500,
	

	// ------------------------------------------------------------------
	// Swarm
	// ------------------------------------------------------------------
	"NewSwarm":          10_000,
	"Swarm_AddNode":     3_000,
	"Swarm_RemoveNode":  2_000,
	"Swarm_BroadcastTx": 5_000,
	"Swarm_Start":       8_000,
	"Swarm_Stop":        5_000,
	"Swarm_Peers":       300,
  	// ----------------------------------------------------------------------
	// Real Estate
	// ----------------------------------------------------------------------
  
  "RegisterProperty":    4_000,
	"TransferProperty":    3_500,
	"GetProperty":         1_000,
	"ListProperties":      1_500,

	// ----------------------------------------------------------------------
	// Event Management
	// ----------------------------------------------------------------------
	"InitEvents": 5_000,
	"EmitEvent":  400,
	"GetEvent":   800,
	"ListEvents": 1_000,
	"CreateWallet":        10_000,
	"ImportWallet":        5_000,
	"WalletBalance":       400,
	"WalletTransfer":      2_100,

	// ----------------------------------------------------------------------
	// Employment Contracts
	// ----------------------------------------------------------------------
	"InitEmployment": 10_000,
	"CreateJob":      8_000,
	"SignJob":        3_000,
	"RecordWork":     1_000,
	"PaySalary":      8_000,
	"GetJob":         1_000,
	// ------------------------------------------------------------------
	// Escrow Management
	// ------------------------------------------------------------------
	"Escrow_Create":  8_000,
	"Escrow_Deposit": 4_000,
	"Escrow_Release": 12_000,
	"Escrow_Cancel":  6_000,
	"Escrow_Get":     1_000,
	"Escrow_List":    2_000,
	// ---------------------------------------------------------------------
	// Faucet
	// ---------------------------------------------------------------------
	"NewFaucet":          5_000,
	"Faucet_Request":     1_000,
	"Faucet_Balance":     200,
	"Faucet_SetAmount":   500,
	"Faucet_SetCooldown": 500,
  // ----------------------------------------------------------------------
	// Supply Chain
	// ----------------------------------------------------------------------
	"GetItem":             1_000,
	"RegisterItem":        10_000,
	"UpdateLocation":      5_000,
	"MarkStatus":          5_000,

	// ----------------------------------------------------------------------
	// Healthcare Records
	// ----------------------------------------------------------------------
	"InitHealthcare":    8_000,
	"RegisterPatient":   3_000,
	"AddHealthRecord":   4_000,
	"GrantAccess":       1_500,
	"RevokeAccess":      1_000,
	"ListHealthRecords": 2_000,

	// ----------------------------------------------------------------------
	// Warehouse Records
	// ----------------------------------------------------------------------

	"Warehouse_New":        10_000,
	"Warehouse_AddItem":    2_000,
	"Warehouse_RemoveItem": 2_000,
	"Warehouse_MoveItem":   2_000,
	"Warehouse_ListItems":  1_000,
	"Warehouse_GetItem":    1_000,

	// ---------------------------------------------------------------------
	// Immutability Enforcement
	// ---------------------------------------------------------------------
	"InitImmutability": 8_000,
	"VerifyChain":      4_000,
	"RestoreChain":     6_000,
>>>>>>> f7f1c644
}

func init() {
	gasTable = make(map[Opcode]uint64, len(gasNames))
	for name, cost := range gasNames {
		if op, ok := nameToOp[name]; ok {
			gasTable[op] = cost
		}
	}
}

// GasCost returns the **base** gas cost for a single opcode.  Dynamic portions
// (e.g. per-word fees, storage-touch refunds, call-stipends) are handled by the
// VM’s gas-meter layer.
//
// The function is lock-free and safe for concurrent use by every worker-thread
// in the execution engine.
func GasCost(op Opcode) uint64 {
	if cost, ok := gasTable[op]; ok {
		return cost
	}
	// Log only the first occurrence of an unknown opcode to avoid log spam.
	log.Printf("gas_table: missing cost for opcode %d – charging default", op)
	return DefaultGasCost
}<|MERGE_RESOLUTION|>--- conflicted
+++ resolved
@@ -1866,7 +1866,6 @@
 	"SignTx":              3_000,
 
 	// ----------------------------------------------------------------------
-<<<<<<< HEAD
 	// Firewall
 	// ----------------------------------------------------------------------
 	"NewFirewall":               4_000,
@@ -1881,7 +1880,6 @@
 	"Firewall_IsIPBlocked":      500,
 	"Firewall_ListRules":        1_000,
 	"Firewall_CheckTx":          2_000,
-=======
 	// RPC / WebRTC
 	// ----------------------------------------------------------------------
 	"NewRPCWebRTC":    10_000,
@@ -2138,7 +2136,6 @@
 	"InitImmutability": 8_000,
 	"VerifyChain":      4_000,
 	"RestoreChain":     6_000,
->>>>>>> f7f1c644
 }
 
 func init() {
