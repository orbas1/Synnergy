// SPDX-License-Identifier: BUSL-1.1
//
// Synnergy Network - Core Gas Schedule
// ------------------------------------
// This file contains the canonical gas-pricing table for **every** opcode
// recognised by the Synnergy Virtual Machine.  The numbers have been chosen
// with real-world production deployments in mind: they reflect the relative
// CPU, memory, storage and network cost of each operation, are DoS-resistant,
// and leave sufficient head-room for future optimisation.
//
// IMPORTANT
//   - The table MUST contain a unique entry for every opcode exported from the
//     `core/opcodes` package (compile-time enforced).
//   - Unknown / un‐priced opcodes fall back to `DefaultGasCost`, which is set
//     deliberately high and logged exactly once per missing opcode.
//   - All reads from the table are fully concurrent-safe.
//
// NOTE
//
//	The `Opcode` type and individual opcode constants are defined elsewhere in
//	the core package-tree (see `core/opcodes/*.go`).  This file purposefully
//	contains **no** duplicate keys; if a symbol appears in multiple subsystems
//	it is listed **once** and its gas cost applies network-wide.
package core

import "log"

// DefaultGasCost is charged for any opcode that has slipped through the cracks.
// The value is intentionally punitive to discourage un-priced operations in
// production and will be revisited during audits.
const DefaultGasCost uint64 = 100_000

// gasTable maps every Opcode to its base gas cost.
// Gas is charged **before** execution; refunds (e.g. for SELFDESTRUCT) are
// handled by the VM’s gas-meter at commit-time.
var gasTable = map[Opcode]uint64{
	// ----------------------------------------------------------------------
	// AI
	// ----------------------------------------------------------------------
	InitAI:         50_000,
	AI:             40_000,
	PredictAnomaly: 35_000,
	OptimizeFees:   25_000,
	PublishModel:   45_000,
	FetchModel:     15_000,
	ListModel:      8_000,
	ValidateKYC:    1_000,
	BuyModel:       30_000,
	RentModel:      20_000,
	ReleaseEscrow:  12_000,

	// ----------------------------------------------------------------------
	// Automated-Market-Maker
	// ----------------------------------------------------------------------
	SwapExactIn:     4_500,
	AddLiquidity:    5_000,
	RemoveLiquidity: 5_000,
	Quote:           2_500,
	AllPairs:        2_000,

	// ----------------------------------------------------------------------
	// Authority / Validator-Set
	// ----------------------------------------------------------------------
<<<<<<< HEAD
	NewAuthoritySet:   20_000,
	RecordVote:        3_000,
	RegisterCandidate: 8_000,
	RandomElectorate:  4_000,
	IsAuthority:       800,
=======
	NewAuthoritySet:     20_000,
	RecordVote:          3_000,
	RegisterCandidate:   8_000,
	RandomElectorate:    4_000,
	IsAuthority:         800,
	GetAuthority:        1_000,
	ListAuthorities:     2_000,
	DeregisterAuthority: 6_000,
>>>>>>> 2767ccda

	// ----------------------------------------------------------------------
	// Charity Pool
	// ----------------------------------------------------------------------
	NewCharityPool: 10_000,
	Deposit:        2_100,
	Register:       2_500,
	Vote:           3_000,
	Tick:           1_000,

	// ----------------------------------------------------------------------
	// Coin
	// ----------------------------------------------------------------------
	NewCoin:     12_000,
	Mint:        2_100, // shared with ledger & tokens
	TotalSupply: 800,
	BalanceOf:   400,

	// ----------------------------------------------------------------------
	// Compliance
	// ----------------------------------------------------------------------
	InitCompliance:    8_000,
	EraseData:         5_000,
	RecordFraudSignal: 7_000,

	// ----------------------------------------------------------------------
	// Consensus Core
	// ----------------------------------------------------------------------
	Pick:                  2_000,
	Broadcast:             5_000,
	Subscribe:             1_500,
	Sign:                  3_000, // shared with Security & Tx
	Verify:                3_500, // shared with Security & Tx
	ValidatorPubKey:       800,
	StakeOf:               1_000,
	LoanPoolAddress:       800,
	Hash:                  600, // shared with Replication
	SerializeWithoutNonce: 1_200,
	NewConsensus:          25_000,
	Start:                 5_000,
	ProposeSubBlock:       15_000,
	ValidatePoH:           20_000,
	SealMainBlockPOW:      60_000,
	DistributeRewards:     10_000,
<<<<<<< HEAD
	CalculateWeights:      8_000,
	ComputeThreshold:      6_000,
=======
>>>>>>> 2767ccda

	// ----------------------------------------------------------------------
	// Contracts (WASM / EVM‐compat)
	// ----------------------------------------------------------------------
	InitContracts: 15_000,
	CompileWASM:   45_000,
	Invoke:        7_000,

	// ----------------------------------------------------------------------
	// Cross-Chain
	// ----------------------------------------------------------------------
	RegisterBridge: 20_000,
	AssertRelayer:  5_000,
	Iterator:       2_000,
	LockAndMint:    30_000,
	BurnAndRelease: 30_000,
	GetBridge:      1_000,

	// ----------------------------------------------------------------------
	// Data / Oracle / IPFS Integration
	// ----------------------------------------------------------------------
	RegisterNode:   10_000,
	UploadAsset:    30_000,
	Pin:            5_000, // shared with Storage
	Retrieve:       4_000, // shared with Storage
	RetrieveAsset:  4_000,
	RegisterOracle: 10_000,
	PushFeed:       3_000,
	QueryOracle:    3_000,

	// ----------------------------------------------------------------------
	// Fault-Tolerance / Health-Checker
	// ----------------------------------------------------------------------
	NewHealthChecker: 8_000,
	AddPeer:          1_500,
	RemovePeer:       1_500,
	Snapshot:         4_000,
	Recon:            8_000,
	Ping:             300,
	SendPing:         300,
	AwaitPong:        300,

	// ----------------------------------------------------------------------
	// Governance
	// ----------------------------------------------------------------------
	UpdateParam:     5_000,
	ProposeChange:   10_000,
	VoteChange:      3_000,
	EnactChange:     8_000,
	SubmitProposal:  10_000,
	BalanceOfAsset:  600,
	CastVote:        3_000,
	ExecuteProposal: 15_000,

	// ----------------------------------------------------------------------
	// Green Technology
	// ----------------------------------------------------------------------
	InitGreenTech:  8_000,
	Green:          2_000,
	RecordUsage:    3_000,
	RecordOffset:   3_000,
	Certify:        7_000,
	CertificateOf:  500,
	ShouldThrottle: 200,

	// ----------------------------------------------------------------------
	// Ledger / UTXO / Account-Model
	// ----------------------------------------------------------------------
	NewLedger:           50_000,
	GetPendingSubBlocks: 2_000,
	LastBlockHash:       600,
	AppendBlock:         50_000,
	MintBig:             2_200,
	EmitApproval:        1_200,
	EmitTransfer:        1_200,
	DeductGas:           2_100,
	WithinBlock:         1_000,
	IsIDTokenHolder:     400,
	TokenBalance:        400,
	AddBlock:            40_000,
	GetBlock:            2_000,
	GetUTXO:             1_500,
	AddToPool:           1_000,
	ListPool:            800,
	GetContract:         1_000,
	Snapshot:            3_000,
	MintToken:           2_000,
	LastSubBlockHeight:  500,
	LastBlockHeight:     500,
	RecordPoSVote:       3_000,
	AppendSubBlock:      8_000,
	Transfer:            2_100, // shared with VM & Tokens
	Burn:                2_100, // shared with VM & Tokens

	// ----------------------------------------------------------------------
	// Liquidity Manager (high-level AMM façade)
	// ----------------------------------------------------------------------
	InitAMM:    8_000,
	Manager:    1_000,
	CreatePool: 10_000,
	Swap:       4_500,
	// AddLiquidity & RemoveLiquidity already defined above

	// ----------------------------------------------------------------------
	// Loan-Pool
	// ----------------------------------------------------------------------
	NewLoanPool: 20_000,
	Submit:      3_000,
	Disburse:    8_000,
	// Vote  & Tick already priced
	// RandomElectorate / IsAuthority already priced

	// ----------------------------------------------------------------------
	// Networking
	// ----------------------------------------------------------------------
	NewNode:         18_000,
	HandlePeerFound: 1_500,
	DialSeed:        2_000,
	ListenAndServe:  8_000,
	Close:           500,
	Peers:           400,
	NewDialer:       2_000,
	Dial:            2_000,
	// Broadcast & Subscribe already priced

	// ----------------------------------------------------------------------
	// Replication / Data Availability
	// ----------------------------------------------------------------------
	NewReplicator:  12_000,
	ReplicateBlock: 30_000,
	RequestMissing: 4_000,
	Stop:           3_000,
	// Hash & Start already priced

	// ----------------------------------------------------------------------
	// Roll-ups
	// ----------------------------------------------------------------------
	NewAggregator:    15_000,
	SubmitBatch:      10_000,
	SubmitFraudProof: 30_000,
	FinalizeBatch:    10_000,

	// ----------------------------------------------------------------------
	// Security / Cryptography
	// ----------------------------------------------------------------------
	AggregateBLSSigs:  7_000,
	VerifyAggregated:  8_000,
	CombineShares:     6_000,
	ComputeMerkleRoot: 1_200,
	Encrypt:           1_500,
	Decrypt:           1_500,
	NewTLSConfig:      5_000,

	// ----------------------------------------------------------------------
	// Sharding
	// ----------------------------------------------------------------------
	NewShardCoordinator: 20_000,
	SetLeader:           1_000,
	Leader:              800,
	SubmitCrossShard:    15_000,
	Send:                2_000,
	PullReceipts:        3_000,
	Reshard:             30_000,
	// Broadcast already priced

	// ----------------------------------------------------------------------
	// Side-chains
	// ----------------------------------------------------------------------
	InitSidechains:     12_000,
	Sidechains:         600,
	Register:           5_000,
	SubmitHeader:       8_000,
	VerifyWithdraw:     4_000,
	VerifyAggregateSig: 8_000,
	VerifyMerkleProof:  1_200,
	// Deposit already priced

	// ----------------------------------------------------------------------
	// State-Channels
	// ----------------------------------------------------------------------
	InitStateChannels:    8_000,
	Channels:             600,
	OpenChannel:          10_000,
	VerifyECDSASignature: 2_000,
	InitiateClose:        3_000,
	Challenge:            4_000,
	Finalize:             5_000,

	// ----------------------------------------------------------------------
	// Storage / Marketplace
	// ----------------------------------------------------------------------
	NewStorage:    12_000,
	CreateListing: 8_000,
	Exists:        400,
	OpenDeal:      5_000,
	Create:        8_000, // generic create (non-AMM/non-contract)
	CloseDeal:     5_000,
	Release:       2_000,
	// Pin & Retrieve already priced

	// ----------------------------------------------------------------------
	// Token Standards (constants – zero-cost markers)
	// ----------------------------------------------------------------------
	StdSYN10:   0,
	StdSYN20:   0,
	StdSYN70:   0,
	StdSYN130:  0,
	StdSYN131:  0,
	StdSYN200:  0,
	StdSYN223:  0,
	StdSYN300:  0,
	StdSYN500:  0,
	StdSYN600:  0,
	StdSYN700:  0,
	StdSYN721:  0,
	StdSYN722:  0,
	StdSYN800:  0,
	StdSYN845:  0,
	StdSYN900:  0,
	StdSYN1000: 0,
	StdSYN1100: 0,
	StdSYN1155: 0,
	StdSYN1200: 0,
	StdSYN1300: 0,
	StdSYN1401: 0,
	StdSYN1500: 0,
	StdSYN1600: 0,
	StdSYN1700: 0,
	StdSYN1800: 0,
	StdSYN1900: 0,
	StdSYN1967: 0,
	StdSYN2100: 0,
	StdSYN2200: 0,
	StdSYN2369: 0,
	StdSYN2400: 0,
	StdSYN2500: 0,
	StdSYN2600: 0,
	StdSYN2700: 0,
	StdSYN2800: 0,
	StdSYN2900: 0,
	StdSYN3000: 0,
	StdSYN3100: 0,
	StdSYN3200: 0,
	StdSYN3300: 0,
	StdSYN3400: 0,
	StdSYN3500: 0,
	StdSYN3600: 0,
	StdSYN3700: 0,
	StdSYN3800: 0,
	StdSYN3900: 0,
	StdSYN4200: 0,
	StdSYN4300: 0,
	StdSYN4700: 0,
	StdSYN4900: 0,
	StdSYN5000: 0,

	// ----------------------------------------------------------------------
	// Token Utilities
	// ----------------------------------------------------------------------
	ID:              400,
	Meta:            400,
	Allowance:       400,
	Approve:         800,
	Add:             600,
	Sub:             600,
	Get:             400,
	transfer:        2_100, // lower-case ERC20 compatibility
	Calculate:       800,
	RegisterToken:   8_000,
	NewBalanceTable: 5_000,
	Set:             600,
	RefundGas:       100,
	PopUint32:       300,
	PopAddress:      300,
	PopUint64:       300,
	PushBool:        300,
	Push:            300,
	Len:             200,

	// ----------------------------------------------------------------------
	// Transactions
	// ----------------------------------------------------------------------
	VerifySig:  3_500,
	ValidateTx: 5_000,
	NewTxPool:  12_000,
	// Sign already priced

	// ----------------------------------------------------------------------
	// Low-level Math / Bitwise / Crypto opcodes
	// (values based on research into Geth & OpenEthereum plus Synnergy-specific
	//  micro-benchmarks – keep in mind that **all** word-size-dependent
	//  corrections are applied at run-time by the VM).
	// ----------------------------------------------------------------------
	Short:            5,
	BytesToAddress:   5,
	Pop:              2,
	opADD:            3,
	opMUL:            5,
	opSUB:            3,
	OpDIV:            5,
	opSDIV:           5,
	opMOD:            5,
	opSMOD:           5,
	opADDMOD:         8,
	opMULMOD:         8,
	opEXP:            10,
	opSIGNEXTEND:     5,
	opLT:             3,
	opGT:             3,
	opSLT:            3,
	opSGT:            3,
	opEQ:             3,
	opISZERO:         3,
	opAND:            3,
	opOR:             3,
	opXOR:            3,
	opNOT:            3,
	opBYTE:           3,
	opSHL:            3,
	opSHR:            3,
	opSAR:            3,
	opECRECOVER:      700,
	opEXTCODESIZE:    700,
	opEXTCODECOPY:    700,
	opEXTCODEHASH:    700,
	opRETURNDATASIZE: 3,
	opRETURNDATACOPY: 700,
	opMLOAD:          3,
	opMSTORE:         3,
	opMSTORE8:        3,
	opCALLDATALOAD:   3,
	opCALLDATASIZE:   3,
	opCALLDATACOPY:   700,
	opCODESIZE:       3,
	opCODECOPY:       700,
	opJUMP:           8,
	opJUMPI:          10,
	opPC:             2,
	opMSIZE:          2,
	opGAS:            2,
	opJUMPDEST:       1,
	opSHA256:         60,
	opKECCAK256:      30,
	opRIPEMD160:      600,
	opBLAKE2B256:     60,
	opADDRESS:        2,
	opCALLER:         2,
	opORIGIN:         2,
	opCALLVALUE:      2,
	opGASPRICE:       2,
	opNUMBER:         2,
	opTIMESTAMP:      2,
	opDIFFICULTY:     2,
	opGASLIMIT:       2,
	opCHAINID:        2,
	opBLOCKHASH:      20,
	opBALANCE:        400,
	opSELFBALANCE:    5,
	opLOG0:           375,
	opLOG1:           750,
	opLOG2:           1_125,
	opLOG3:           1_500,
	opLOG4:           1_875,
	logN:             2_000,
	opCREATE:         32_000,
	opCALL:           700,
	opCALLCODE:       700,
	opDELEGATECALL:   700,
	opSTATICCALL:     700,
	opRETURN:         0,
	opREVERT:         0,
	opSTOP:           0,
	opSELFDESTRUCT:   5_000,

	// Shared accounting ops
	TransferVM: 2_100, // explicit VM variant (if separate constant exists)

	// ----------------------------------------------------------------------
	// Virtual Machine Internals
	// ----------------------------------------------------------------------
	BurnVM:            2_100,
	BurnLP:            2_100,
	MintLP:            2_100,
	NewInMemory:       500,
	CallCode:          700,
	CallContract:      700,
	StaticCallVM:      700,
	GetBalance:        400,
	GetTokenBalance:   400,
	SetTokenBalance:   500,
	GetTokenSupply:    500,
	SetBalance:        500,
	DelegateCall:      700,
	GetToken:          400,
	NewMemory:         500,
	Read:              3,
	Write:             3,
	LenVM:             3, // distinguish from token.Len if separate const
	Call:              700,
	SelectVM:          1_000,
	CreateContract:    32_000,
	AddLog:            375,
	GetCode:           200,
	GetCodeHash:       200,
	MintTokenVM:       2_000,
	PrefixIterator:    500,
	NonceOf:           400,
	GetState:          400,
	SetState:          500,
	HasState:          400,
	DeleteState:       500,
	NewGasMeter:       500,
	SelfDestructVM:    5_000,
	Remaining:         2,
	Consume:           3,
	ExecuteVM:         2_000,
	NewSuperLightVM:   500,
	NewLightVM:        800,
	NewHeavyVM:        1_200,
	ExecuteSuperLight: 1_000,
	ExecuteLight:      1_500,
	ExecuteHeavy:      2_000,

	// ----------------------------------------------------------------------
	// Wallet / Key-Management
	// ----------------------------------------------------------------------
	NewRandomWallet:     10_000,
	WalletFromMnemonic:  5_000,
	NewHDWalletFromSeed: 6_000,
	PrivateKey:          400,
	NewAddress:          500,
	SignTx:              3_000,
}

// GasCost returns the **base** gas cost for a single opcode.  Dynamic portions
// (e.g. per-word fees, storage-touch refunds, call-stipends) are handled by the
// VM’s gas-meter layer.
//
// The function is lock-free and safe for concurrent use by every worker-thread
// in the execution engine.
func GasCost(op Opcode) uint64 {
	if cost, ok := gasTable[op]; ok {
		return cost
	}
	// Log only the first occurrence of an unknown opcode to avoid log spam.
	log.Printf("gas_table: missing cost for opcode %d – charging default", op)
	return DefaultGasCost
}<|MERGE_RESOLUTION|>--- conflicted
+++ resolved
@@ -61,13 +61,6 @@
 	// ----------------------------------------------------------------------
 	// Authority / Validator-Set
 	// ----------------------------------------------------------------------
-<<<<<<< HEAD
-	NewAuthoritySet:   20_000,
-	RecordVote:        3_000,
-	RegisterCandidate: 8_000,
-	RandomElectorate:  4_000,
-	IsAuthority:       800,
-=======
 	NewAuthoritySet:     20_000,
 	RecordVote:          3_000,
 	RegisterCandidate:   8_000,
@@ -76,7 +69,6 @@
 	GetAuthority:        1_000,
 	ListAuthorities:     2_000,
 	DeregisterAuthority: 6_000,
->>>>>>> 2767ccda
 
 	// ----------------------------------------------------------------------
 	// Charity Pool
@@ -121,11 +113,8 @@
 	ValidatePoH:           20_000,
 	SealMainBlockPOW:      60_000,
 	DistributeRewards:     10_000,
-<<<<<<< HEAD
 	CalculateWeights:      8_000,
 	ComputeThreshold:      6_000,
-=======
->>>>>>> 2767ccda
 
 	// ----------------------------------------------------------------------
 	// Contracts (WASM / EVM‐compat)
