--- conflicted
+++ resolved
@@ -33,12 +33,7 @@
 // gasTable maps every Opcode to its base gas cost.
 // Gas is charged **before** execution; refunds (e.g. for SELFDESTRUCT) are
 // handled by the VM’s gas-meter at commit-time.
-<<<<<<< HEAD
-=======
-var gasTable = map[Opcode]uint64{}
-
-
->>>>>>> 3a110891
+
 
 // gasNames holds the gas cost associated with each opcode name. During init()
 // these names are resolved to their Opcode values using the catalogue defined
