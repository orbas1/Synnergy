--- conflicted
+++ resolved
@@ -1193,22 +1193,9 @@
 	// ----------------------------------------------------------------------
 	// Wallet / Key-Management
 	// ----------------------------------------------------------------------
-<<<<<<< HEAD
-	"NewRandomWallet":     10_000,
-	"WalletFromMnemonic":  5_000,
-	"NewHDWalletFromSeed": 6_000,
-	"PrivateKey":          400,
-	"NewAddress":          500,
-	"SignTx":              3_000,
-
-	// ---------------------------------------------------------------------
-	// Immutability Enforcement
-	// ---------------------------------------------------------------------
-	"InitImmutability": 8_000,
-	"VerifyChain":      4_000,
-	"RestoreChain":     6_000,
-=======
-	"NewRandomWallet":      10_000,
+
+
+"NewRandomWallet":      10_000,
 	"WalletFromMnemonic":   5_000,
 	"NewHDWalletFromSeed":  6_000,
 	"PrivateKey":           400,
@@ -1220,7 +1207,13 @@
 	"Warehouse_MoveItem":   2_000,
 	"Warehouse_ListItems":  1_000,
 	"Warehouse_GetItem":    1_000,
->>>>>>> 2e0ce903
+
+	// ---------------------------------------------------------------------
+	// Immutability Enforcement
+	// ---------------------------------------------------------------------
+	"InitImmutability": 8_000,
+	"VerifyChain":      4_000,
+	"RestoreChain":     6_000,
 }
 
 func init() {
