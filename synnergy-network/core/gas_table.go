// SPDX-License-Identifier: BUSL-1.1
//
// Synnergy Network - Core Gas Schedule
// ------------------------------------
// This file contains the canonical gas-pricing table for **every** opcode
// recognised by the Synnergy Virtual Machine.  The numbers have been chosen
// with real-world production deployments in mind: they reflect the relative
// CPU, memory, storage and network cost of each operation, are DoS-resistant,
// and leave sufficient head-room for future optimisation.
//
// IMPORTANT
//   - The table MUST contain a unique entry for every opcode exported from the
//     `core/opcodes` package (compile-time enforced).
//   - Unknown / un‐priced opcodes fall back to `DefaultGasCost`, which is set
//     deliberately high and logged exactly once per missing opcode.
//   - All reads from the table are fully concurrent-safe.
//
// NOTE
//
//	The `Opcode` type and individual opcode constants are defined elsewhere in
//	the core package-tree (see `core/opcodes/*.go`).  This file purposefully
//	contains **no** duplicate keys; if a symbol appears in multiple subsystems
//	it is listed **once** and its gas cost applies network-wide.
package core

import "log"

// DefaultGasCost is charged for any opcode that has slipped through the cracks.
// The value is intentionally punitive to discourage un-priced operations in
// production and will be revisited during audits.
const DefaultGasCost uint64 = 100_000

// gasTable maps every Opcode to its base gas cost.
// Gas is charged **before** execution; refunds (e.g. for SELFDESTRUCT) are
// handled by the VM’s gas-meter at commit-time.
var gasTable map[Opcode]uint64

// var gasTable = map[Opcode]uint64{
/*
   // ----------------------------------------------------------------------
   // AI
   // ----------------------------------------------------------------------
   InitAI:         50_000,
   AI:             40_000,
   PredictAnomaly: 35_000,
   OptimizeFees:   25_000,
   PublishModel:   45_000,
   FetchModel:     15_000,
   ListModel:      8_000,
   ValidateKYC:    1_000,
   BuyModel:       30_000,
   RentModel:      20_000,
   ReleaseEscrow:  12_000,
   PredictVolume:  15_000,
   DeployAIContract: 50_000,
   InvokeAIContract: 7_500,
   UpdateAIModel:    20_000,
   GetAIModel:       2_000,
   InferModel:     30_000,
   AnalyseTransactions: 35_000,

   // ----------------------------------------------------------------------
   // Automated-Market-Maker
   // ----------------------------------------------------------------------
   SwapExactIn:       4_500,
   AddLiquidity:      5_000,
   RemoveLiquidity:   5_000,
   Quote:             2_500,
   AllPairs:          2_000,
   InitPoolsFromFile: 6_000,

   // ----------------------------------------------------------------------
   // Authority / Validator-Set
   // ---------------------------------------------------------------------

   NewAuthoritySet:     20_000,
   RecordVote:          3_000,
   RegisterCandidate:   8_000,
   RandomElectorate:    4_000,
   IsAuthority:         800,
   GetAuthority:        1_000,
   ListAuthorities:     2_000,
   DeregisterAuthority: 6_000,
   NewAuthorityApplier: 20_000,
   SubmitApplication:   4_000,
   VoteApplication:     3_000,
   FinalizeApplication: 5_000,
   GetApplication:      1_000,
   ListApplications:    2_000,

   // ----------------------------------------------------------------------
   // Charity Pool
   // ----------------------------------------------------------------------
   NewCharityPool:  10_000,
   Deposit:         2_100,
   Register:        2_500,
   Vote:            3_000,
   Tick:            1_000,
   GetRegistration: 800,
   Winners:         800,

   // ----------------------------------------------------------------------
   // Coin
   // ----------------------------------------------------------------------
   NewCoin:     12_000,
   Mint:        2_100, // shared with ledger & tokens
   TotalSupply: 800,
   BalanceOf:   400,

   // ----------------------------------------------------------------------
   // Compliance
   // ----------------------------------------------------------------------

   InitCompliance:        8_000,
   EraseData:             5_000,
   RecordFraudSignal:     7_000,
   Compliance_LogAudit:   2_000,
   Compliance_AuditTrail: 3_000,
   Compliance_MonitorTx:  5_000,
   Compliance_VerifyZKP:  12_000,
   Audit_Init:           5_000,
   Audit_Log:            2_000,
   Audit_Events:         3_000,
   Audit_Close:          1_000,
   InitComplianceManager: 10_000,
   SuspendAccount:        4_000,
   ResumeAccount:         4_000,
   IsSuspended:           500,
   WhitelistAccount:      3_000,
   RemoveWhitelist:       3_000,
   IsWhitelisted:         500,
   Compliance_ReviewTx:   2_500,
   AnalyzeAnomaly:       6_000,
   FlagAnomalyTx:        2_500,

   // ----------------------------------------------------------------------
   // Consensus Core
   // ----------------------------------------------------------------------
   Pick:                  2_000,
   Broadcast:             5_000,
   Subscribe:             1_500,
   Sign:                  3_000, // shared with Security & Tx
   Verify:                3_500, // shared with Security & Tx
   ValidatorPubKey:       800,
   StakeOf:               1_000,
   LoanPoolAddress:       800,
   Hash:                  600, // shared with Replication
   SerializeWithoutNonce: 1_200,
   NewConsensus:          25_000,
   Start:                 5_000,
   ProposeSubBlock:       15_000,
   ValidatePoH:           20_000,
   SealMainBlockPOW:      60_000,
   DistributeRewards:     10_000,
   CalculateWeights:      8_000,
   ComputeThreshold:      6_000,
   HopConsensus:         4_000,
   CurrentConsensus:     500,
   Status:                1_000,
   SetDifficulty:         2_000,
   NewConsensusAdaptiveManager: 10_000,
   ComputeDemand:               2_000,
   ComputeStakeConcentration:   2_000,
   AdjustConsensus:             5_000,
   RegisterValidator:     8_000,
   DeregisterValidator:   6_000,
   StakeValidator:        2_000,
   UnstakeValidator:      2_000,
   SlashValidator:        3_000,
   GetValidator:          1_000,
   ListValidators:        2_000,
   IsValidator:           800,

   // ----------------------------------------------------------------------
   // Contracts (WASM / EVM‐compat)
   // ----------------------------------------------------------------------
   InitContracts: 15_000,
   CompileWASM:   45_000,
   Invoke:        7_000,
   Deploy:        25_000,
   TransferOwnership: 5_000,
   PauseContract:     3_000,
   ResumeContract:    3_000,
   UpgradeContract:   20_000,
   ContractInfo:      1_000,

   // ----------------------------------------------------------------------
   // Cross-Chain
   // ----------------------------------------------------------------------
   RegisterBridge: 20_000,
   AssertRelayer:  5_000,
   Iterator:       2_000,
   LockAndMint:    30_000,
   BurnAndRelease: 30_000,
   GetBridge:      1_000,
   RegisterXContract: 22_000,
   GetXContract:      1_000,
   ListXContracts:    1_200,
   RemoveXContract:   5_000,
   RecordCrossChainTx: 25_000,
   GetCrossChainTx:    2_000,
   ListCrossChainTx:   3_000,
   OpenChainConnection:  10_000,
   CloseChainConnection: 5_000,
   GetChainConnection:   1_000,
   ListChainConnections: 2_000,
   RegisterProtocol:   20_000,
   ListProtocols:      2_000,
   GetProtocol:        1_000,
   ProtocolDeposit:    30_000,
   ProtocolWithdraw:   30_000,
   StartBridgeTransfer:    25_000,
   CompleteBridgeTransfer: 25_000,
   GetBridgeTransfer:      1_000,
   ListBridgeTransfers:    2_000,

   // ----------------------------------------------------------------------
   // Data / Oracle / IPFS Integration
   // ----------------------------------------------------------------------
   RegisterNode:   10_000,
   UploadAsset:    30_000,
   Pin:            5_000, // shared with Storage
   Retrieve:       4_000, // shared with Storage
   RetrieveAsset:  4_000,
   RegisterOracle: 10_000,
   PushFeed:       3_000,
   QueryOracle:    3_000,
   ListCDNNodes:   3_000,
   RegisterContentNode: 10_000,
   UploadContent:      30_000,
   RetrieveContent:    4_000,
   ListContentNodes:   3_000,
   ListOracles:    3_000,
   PushFeedSigned: 4_000,
   UpdateOracleSource: 4_000,
   RemoveOracle:      4_000,
   GetOracleMetrics:  2_000,
   RequestOracleData: 3_000,
   SyncOracle:        5_000,
   CreateDataFeed: 6_000,
   QueryDataFeed:  3_000,
   ManageDataFeed: 5_000,
   ImputeMissing:  4_000,
   NormalizeFeed:  4_000,
   AddProvenance:  2_000,
   SampleFeed:     3_000,
   ScaleFeed:      3_000,
   TransformFeed:  4_000,
   VerifyFeedTrust: 3_000,
   ZTDC_Open:      6_000,
   ZTDC_Send:      2_000,
   ZTDC_Close:     4_000,

   // ----------------------------------------------------------------------
   // Fault-Tolerance / Health-Checker
   // ----------------------------------------------------------------------
   NewHealthChecker: 8_000,
   AddPeer:          1_500,
   RemovePeer:       1_500,
   Snapshot:         4_000,
   Recon:            8_000,
   Ping:             300,
   SendPing:         300,
   AwaitPong:        300,
   BackupSnapshot:   10_000,
   RestoreSnapshot:  12_000,
   VerifyBackup:     6_000,
   FailoverNode:     8_000,
   PredictFailure:   1_000,
   AdjustResources:  1_500,
   HA_Register:      1_000,
   HA_Remove:        1_000,
   HA_List:          500,
   HA_Sync:          20_000,
   HA_Promote:       8_000,

   // ----------------------------------------------------------------------
   // Governance
   // ----------------------------------------------------------------------
   UpdateParam:     5_000,
   ProposeChange:   10_000,
   VoteChange:      3_000,
   EnactChange:     8_000,
   SubmitProposal:  10_000,
   BalanceOfAsset:  600,
   CastVote:        3_000,
   CastTokenVote:   4_000,
   ExecuteProposal: 15_000,
   GetProposal:     1_000,
   ListProposals:   2_000,
   DAO_Stake:       5_000,
   DAO_Unstake:     5_000,
   DAO_Staked:      500,
   DAO_TotalStaked: 500,

   // Quadratic Voting
   SubmitQuadraticVote: 3_500,
   QuadraticResults:    2_000,
   QuadraticWeight:     50,
   AddDAOMember:    1_200,
   RemoveDAOMember: 1_200,
   RoleOfMember:    500,
   ListDAOMembers:  1_000,
   AddSYN2500Member:    1_200,
   RemoveSYN2500Member: 1_200,
   DelegateSYN2500Vote: 800,
   SYN2500VotingPower:  500,
   CastSYN2500Vote:     1_500,
   SYN2500MemberInfo:   500,
   ListSYN2500Members:  1_000,
   RegisterGovContract: 8_000,
   GetGovContract:      1_000,
   ListGovContracts:    2_000,
   EnableGovContract:   1_000,
   DeleteGovContract:   1_000,
   DeployGovContract: 25_000,
   InvokeGovContract: 7_000,
   NewTimelock:     4_000,
   QueueProposal:   3_000,
   CancelProposal:  3_000,
   ExecuteReady:    5_000,
   ListTimelocks:   1_000,
   SYN300_Delegate:        400,
   SYN300_RevokeDelegate:  400,
   SYN300_VotingPower:     300,
   SYN300_CreateProposal:  1_000,
   SYN300_Vote:            800,
   SYN300_ExecuteProposal: 1_500,
   SYN300_ProposalStatus:  300,
   SYN300_ListProposals:   500,

   // ----------------------------------------------------------------------
   // Green Technology
   // ----------------------------------------------------------------------
   InitGreenTech:    8_000,
   Green:            2_000,
   RecordUsage:      3_000,
   RecordOffset:     3_000,
   Certify:          7_000,
   CertificateOf:    500,
   ShouldThrottle:   200,
   ListCertificates: 1_000,

   // ----------------------------------------------------------------------
   // Ledger / UTXO / Account-Model
   // ----------------------------------------------------------------------
   NewLedger:           50_000,
   GetPendingSubBlocks: 2_000,
   LastBlockHash:       600,
   AppendBlock:         50_000,
   MintBig:             2_200,
   EmitApproval:        1_200,
   EmitTransfer:        1_200,
   DeductGas:           2_100,
   WithinBlock:         1_000,
   IsIDTokenHolder:     400,
   TokenBalance:        400,
   AddBlock:            40_000,
   GetBlock:            2_000,
   GetUTXO:             1_500,
   AddToPool:           1_000,
   ListPool:            800,
   GetContract:         1_000,
   Snapshot:            3_000,
   MintToken:           2_000,
   LastSubBlockHeight:  500,
   LastBlockHeight:     500,
   RecordPoSVote:       3_000,
   AppendSubBlock:      8_000,
   Transfer:            2_100, // shared with VM & Tokens
   Burn:                2_100, // shared with VM & Tokens
   InitForkManager:     5_000,
   AddForkBlock:        7_000,
   ResolveForks:        12_000,
   ListForks:           2_000,

   // ----------------------------------------------------------------------
   // Liquidity Manager (high-level AMM façade)
   // ----------------------------------------------------------------------
   InitAMM:    8_000,
   Manager:    1_000,
   CreatePool: 10_000,
   Swap:       4_500,
   // AddLiquidity & RemoveLiquidity already defined above
   Pool:  1_500,
   Pools: 2_000,

   // ----------------------------------------------------------------------
   // Loan-Pool
   // ----------------------------------------------------------------------
   NewLoanPool:   20_000,
   Submit:        3_000,
   Disburse:      8_000,
   GetProposal:   1_000,
   ListProposals: 1_500,
   Redistribute:  5_000,
   CreateGrant:   3_000,
   ReleaseGrant:  8_000,
   GetGrant:      1_000,
   CancelProposal: 2_000,
   ExtendProposal: 1_500,
   NewLoanPoolManager: 10_000,
   Loanpool_Pause: 1_000,
   Loanpool_Resume: 1_000,
   Loanpool_IsPaused: 500,
   Loanpool_Stats: 2_000,
   RequestApproval: 3_000,
   ApproveRequest:  4_000,
   RejectRequest:   4_000,
   NewLoanPoolApply:   20_000,
   LoanApply_Submit:   3_000,
   LoanApply_Vote:     3_000,
   LoanApply_Process:  1_000,
   LoanApply_Disburse: 8_000,
   LoanApply_Get:      1_000,
   LoanApply_List:     1_500,
   // Vote  & Tick already priced
   // RandomElectorate / IsAuthority already priced

   // ----------------------------------------------------------------------
   // Networking
   // ----------------------------------------------------------------------
   NewNode:         18_000,
   HandlePeerFound: 1_500,
   DialSeed:        2_000,
   ListenAndServe:  8_000,
   Close:           500,
   Peers:           400,
   NewDialer:       2_000,
   Dial:            2_000,
   SetBroadcaster:  500,
   GlobalBroadcast: 1_000,
   NewBootstrapNode: 20_000,
   Bootstrap_Start: 8_000,
   Bootstrap_Stop: 4_000,
   Bootstrap_Peers: 500,
   Bootstrap_DialSeed: 2_000,
   NewAuditNode:    15_000,
   AuditNode_Start: 4_000,
   AuditNode_Stop:  2_000,
   AuditNode_Log:   2_000,
   AuditNode_Events: 3_000,
   NewAutonomousAgentNode: 25_000,
   Autonomous_Start:      6_000,
   Autonomous_Stop:       3_000,
   Autonomous_AddRule:    2_000,
   Autonomous_RemoveRule: 2_000,
   NewCentralBankingNode: 25_000,
   CentralBank_Start: 10_000,
   CentralBank_Stop: 5_000,
   SetInterestRate: 2_000,
   InterestRate: 500,
   SetReserveRequirement: 2_000,
   ReserveRequirement: 500,
   IssueDigitalCurrency: 10_000,
   RecordSettlement: 5_000,
   NewConnPool:     8_000,
   AcquireConn:     500,
   ReleaseConn:     200,
   ClosePool:       400,
   PoolStats:       100,
   DiscoverPeers:  1_000,
   Connect:        1_500,
   Disconnect:     1_000,
  AdvertiseSelf:  800,
  StartDevNet:    50_000,
  StartTestNet:   60_000,
  Molecular_AtomicTx:    20_000,
  Molecular_EncodeData:  15_000,
  Molecular_Monitor:     10_000,
  Molecular_Control:     15_000,
  // Broadcast & Subscribe already priced
   AdvertiseSelf:  800,
   StartDevNet:    50_000,
   StartTestNet:   60_000,
   // Mobile node operations
   NewMobileNode:  15_000,
   Mobile_Start:   4_000,
   Mobile_Stop:    2_000,
   Mobile_QueueTx: 200,
   Mobile_FlushTxs: 500,
   Mobile_SetOffline: 100,
   Mobile_SyncLedger: 2_000,
   NewZKPNode:     20_000,
   ZKP_Start:      8_000,
   ZKP_Stop:       4_000,
   ZKP_GenerateProof: 5_000,
   ZKP_VerifyProof:   5_000,
   ZKP_StoreProof:    400,
   ZKP_GetProof:      400,
   ZKP_SubmitTx:      6_000,
   NewHoloNode:    22_000,
   Holo_Start:     8_000,
   Holo_Stop:      500,
   Holo_EncodeStore: 5_000,
   Holo_Retrieve:  1_500,
   Holo_Sync:      3_000,
   Holo_ProcessTx: 4_000,
   Holo_ExecuteContract: 6_000,
   NewTimeLockedNode: 20_000,
   TL_Queue:       2_000,
   TL_Cancel:      1_000,
   TL_ExecuteDue:  5_000,
   TL_List:        500,
   MobileMiner_Start: 30_000,
   MobileMiner_Stop: 5_000,
   MobileMiner_Status: 1_000,
   MobileMiner_SetIntensity: 500,
   // Broadcast & Subscribe already priced

   // ----------------------------------------------------------------------
   // Replication / Data Availability
   // ----------------------------------------------------------------------
   NewReplicator:  12_000,
   ReplicateBlock: 30_000,
   RequestMissing: 4_000,
   Synchronize:    25_000,
   Stop:           3_000,
   NewInitService:     8_000,
   BootstrapLedger:    20_000,
   ShutdownInitService: 3_000,
   NewSyncManager: 12_000,
   Sync_Start:     5_000,
   Sync_Stop:      3_000,
   Sync_Status:    1_000,
   SyncOnce:       8_000,
   // Hash & Start already priced

   // ----------------------------------------------------------------------
   // Distributed Coordination
   // ----------------------------------------------------------------------
   NewCoordinator:         10_000,
   StartCoordinator:        5_000,
   StopCoordinator:         5_000,
   BroadcastLedgerHeight:   3_000,
   DistributeToken:         5_000,

   // ----------------------------------------------------------------------
   // Roll-ups
   // ----------------------------------------------------------------------
   NewAggregator:     15_000,
   SubmitBatch:       10_000,
   SubmitFraudProof:  30_000,
   FinalizeBatch:     10_000,
   BatchHeader:       500,
   BatchState:        300,
   BatchTransactions: 1_000,
   ListBatches:       2_000,
   PauseAggregator:   500,
   ResumeAggregator:  500,
   AggregatorStatus:  200,

   // ----------------------------------------------------------------------
   // Security / Cryptography
   // ----------------------------------------------------------------------
   AggregateBLSSigs:  7_000,
   VerifyAggregated:  8_000,
   CombineShares:     6_000,
   ComputeMerkleRoot: 1_200,
   Encrypt:           1_500,
   Decrypt:           1_500,
   NewTLSConfig:      5_000,
   DilithiumKeypair:  6_000,
   DilithiumSign:     5_000,
   DilithiumVerify:   5_000,
   PredictRisk:       2_000,
   AnomalyScore:      2_000,
   BuildMerkleTree:   1_500,
   MerkleProof:       1_200,
   VerifyMerklePath:  1_200,

   // ----------------------------------------------------------------------
   // Sharding
   // ----------------------------------------------------------------------
   NewShardCoordinator: 20_000,
   SetLeader:           1_000,
   Leader:              800,
   SubmitCrossShard:    15_000,
   Send:                2_000,
   PullReceipts:        3_000,
   Reshard:             30_000,
   GossipTx:            5_000,
   RebalanceShards:     8_000,
   VerticalPartition:   2_000,
   HorizontalPartition: 2_000,
   CompressData:        4_000,
   DecompressData:      4_000,
   // Broadcast already priced

   // ----------------------------------------------------------------------
   // Side-chains
   // ----------------------------------------------------------------------
   InitSidechains:     12_000,
   Sidechains:         600,
   Register:           5_000,
   SubmitHeader:       8_000,
   VerifyWithdraw:     4_000,
   VerifyAggregateSig: 8_000,
   VerifyMerkleProof:  1_200,
   GetSidechainMeta:   1_000,
   ListSidechains:     1_200,
   GetSidechainHeader: 1_000,
   PauseSidechain:            3_000,
   ResumeSidechain:           3_000,
   UpdateSidechainValidators: 5_000,
   RemoveSidechain:           6_000,
   // Deposit already priced

   // ----------------------------------------------------------------------
   // State-Channels
   // ----------------------------------------------------------------------
   InitStateChannels:    8_000,
   Channels:             600,
   OpenChannel:          10_000,
   VerifyECDSASignature: 2_000,
   InitiateClose:        3_000,
   Challenge:            4_000,
   Finalize:             5_000,
   GetChannel:           800,
   ListChannels:         1_200,
   PauseChannel:         1_500,
   ResumeChannel:        1_500,
   CancelClose:          3_000,
   ForceClose:           6_000,

   // ----------------------------------------------------------------------
   // Storage / Marketplace
   // ----------------------------------------------------------------------
   NewStorage:    12_000,
   CreateListing: 8_000,
   Exists:        400,
   OpenDeal:      5_000,
   Create:        8_000, // generic create (non-AMM/non-contract)
   CloseDeal:     5_000,
   Release:       2_000,
   GetListing:    1_000,
   ListListings:  1_000,
   GetDeal:       1_000,
   ListDeals:     1_000,
   IPFS_Add:     5_000,
   IPFS_Get:     4_000,
   IPFS_Unpin:   3_000,
        // General Marketplace
        CreateMarketListing:  8_000,
        PurchaseItem:        6_000,
        CancelListing:       3_000,
        ReleaseFunds:        2_000,
        GetMarketListing:    1_000,
        ListMarketListings:  1_000,
        GetMarketDeal:       1_000,
        ListMarketDeals:     1_000,
   // Pin & Retrieve already priced
   // ----------------------------------------------------------------------
   // Identity Verification
   // ----------------------------------------------------------------------
   RegisterIdentity: 5_000,
   VerifyIdentity:   1_000,
   RemoveIdentity:   2_000,
   ListIdentities:   2_000,


   // ----------------------------------------------------------------------
   // Resource Marketplace
   // ----------------------------------------------------------------------
   ListResource:        8_000,
   OpenResourceDeal:    5_000,
   CloseResourceDeal:   5_000,
   GetResourceListing:  1_000,
   ListResourceListings: 1_000,
   GetResourceDeal:     1_000,
   ListResourceDeals:   1_000,

   // ----------------------------------------------------------------------
   // Token Standards (constants – zero-cost markers)
   // ----------------------------------------------------------------------
   StdSYN10:   0,
   StdSYN20:   0,
   StdSYN70:   0,
   StdSYN130:  0,
   StdSYN131:  0,
   StdSYN200:  0,
   StdSYN223:  0,
   StdSYN300:  0,
   StdSYN500:  0,
   StdSYN600:  0,
   StdSYN700:  0,
   StdSYN721:  0,
   StdSYN722:  0,
   StdSYN800:  0,
   StdSYN845:  0,
   StdSYN900:  0,
   StdSYN1000: 0,
   StdSYN1100: 0,
   StdSYN1155: 0,
   StdSYN1200: 0,
   StdSYN1300: 0,
   StdSYN1401: 0,
   StdSYN1500: 0,
   StdSYN1600: 0,
   StdSYN1700: 0,
   StdSYN1800: 0,
   StdSYN1900: 0,
   StdSYN1967: 0,
   StdSYN2100: 0,
   StdSYN2200: 0,
   StdSYN2369: 0,
   StdSYN2400: 0,
   StdSYN2500: 0,
   StdSYN2600: 0,
   StdSYN2700: 0,
   StdSYN2800: 0,
   StdSYN2900: 0,
   StdSYN3000: 0,
   StdSYN3100: 0,
   StdSYN3200: 0,
   StdSYN3300: 0,
   StdSYN3400: 0,
   StdSYN3500: 0,
   StdSYN3600: 0,
   StdSYN3700: 0,
   StdSYN3800: 0,
   StdSYN3900: 0,
   StdSYN4200: 0,
   StdSYN4300: 0,
   StdSYN4700: 0,
   StdSYN4900: 0,
   StdSYN5000: 0,

   // ----------------------------------------------------------------------
   // Token Utilities
   // ----------------------------------------------------------------------
   ID:                400,
   Meta:              400,
   Allowance:         400,
   Approve:           800,
   Add:               600,
   Sub:               600,
   Get:               400,
   transfer:          2_100, // lower-case ERC20 compatibility
   Calculate:         800,
   RegisterToken:     8_000,
   NewBalanceTable:   5_000,
   Set:               600,
   RefundGas:         100,
   PopUint32:         300,
   PopAddress:        300,
   PopUint64:         300,
   PushBool:          300,
   Push:              300,
   Len:               200,
   InitTokens:        8_000,
   GetRegistryTokens: 400,
   TokenManager_Create: 8_000,
   TokenManager_Transfer: 2_100,
   TokenManager_Mint: 2_100,
   TokenManager_Burn: 2_100,
   TokenManager_Approve: 800,
  TokenManager_BalanceOf: 400,
  SYN500_GrantAccess:   1_000,
  SYN500_UpdateAccess:  1_000,
  SYN500_RevokeAccess:  800,
  SYN500_RecordUsage:   500,
  SYN500_RedeemReward:  500,
  SYN500_RewardBalance: 400,
  SYN500_Usage:         400,
  SYN500_AccessInfo:    400,
   TokenManager_BalanceOf: 400,
   // SYN70 Token Standard operations
   SYN70_RegisterAsset:   1_000,
   SYN70_TransferAsset:   800,
   SYN70_UpdateAttributes: 500,
   SYN70_RecordAchievement: 300,
   SYN70_GetAsset:        200,
   SYN70_ListAssets:      200,
   SYN600_Stake:           2_000,
   SYN600_Unstake:        2_000,
   SYN600_AddEngagement:  500,
   SYN600_EngagementOf:   400,
   SYN600_DistributeRewards: 5_000,
   SYN800_RegisterAsset: 100,
   SYN800_UpdateValuation: 100,
   SYN800_GetAsset: 50,

   IDToken_Register:    800,
   IDToken_Verify:      400,
   IDToken_Get:         200,
   IDToken_Logs:        200,
   SYN1200_AddBridge: 800,
   SYN1200_AtomicSwap: 2_500,
   SYN1200_CompleteSwap: 400,
   SYN1200_GetSwap: 400,
   SYN1100_AddRecord:      500,
   SYN1100_GrantAccess:    300,
   SYN1100_RevokeAccess:   200,
   SYN1100_GetRecord:      400,
   SYN1100_TransferOwnership: 500,
   // Supply chain token utilities
   SupplyChain_RegisterAsset: 5_000,
   SupplyChain_UpdateLocation: 800,
   SupplyChain_UpdateStatus: 800,
   SupplyChain_TransferAsset: 2_100,
   MusicRoyalty_AddRevenue: 800,
   MusicRoyalty_Distribute: 1_000,
   MusicRoyalty_UpdateInfo: 500,
   // SYN1700 Event Ticket operations
   Event_Create:       1_000,
   Event_IssueTicket:  1_500,
   Event_Transfer:     2_100,
   Event_Verify:       500,
   Event_Use:          400,
   Tokens_RecordEmission: 1_000,
   Tokens_RecordOffset: 1_000,
   Tokens_NetBalance: 400,
   Tokens_ListRecords: 800,
   Edu_RegisterCourse: 5_000,
   Edu_IssueCredit:    2_100,
   Edu_VerifyCredit:   800,
   Edu_RevokeCredit:   800,
   Edu_GetCredit:      400,
   Edu_ListCredits:    400,
   // SYN2100 token standard
   SYN2100_RegisterDocument: 800,
   SYN2100_FinanceDocument:  800,
   SYN2100_GetDocument:      200,
   SYN2100_ListDocuments:    400,
   SYN2100_AddLiquidity:     500,
   SYN2100_RemoveLiquidity:  500,
   SYN2100_LiquidityOf:      200,
   Tokens_CreateSYN2200: 8_000,
   Tokens_SendPayment: 2_100,
   Tokens_GetPayment: 400,
   DataToken_UpdateMeta: 500,
   DataToken_SetPrice: 400,
   DataToken_GrantAccess: 400,
   DataToken_RevokeAccess: 300,

   // ----------------------------------------------------------------------
   // Transactions
   // ----------------------------------------------------------------------
   VerifySig:      3_500,
   ValidateTx:     5_000,
   NewTxPool:      12_000,
   AddTx:          6_000,
   PickTxs:        1_500,
   TxPoolSnapshot: 800,
   EncryptTxPayload: 3_500,
   DecryptTxPayload: 3_000,
   SubmitPrivateTx:  6_500,
   EncodeEncryptedHex: 300,
   ReverseTransaction: 10_000,
   NewTxDistributor: 8_000,
   DistributeFees:   1_500,
   // Sign already priced

   // ----------------------------------------------------------------------
   // Low-level Math / Bitwise / Crypto opcodes
   // (values based on research into Geth & OpenEthereum plus Synnergy-specific
   //  micro-benchmarks – keep in mind that **all** word-size-dependent
   //  corrections are applied at run-time by the VM).
   // ----------------------------------------------------------------------
   Short:            5,
   BytesToAddress:   5,
   Pop:              2,
   opADD:            3,
   opMUL:            5,
   opSUB:            3,
   OpDIV:            5,
   opSDIV:           5,
   opMOD:            5,
   opSMOD:           5,
   opADDMOD:         8,
   opMULMOD:         8,
   opEXP:            10,
   opSIGNEXTEND:     5,
   opLT:             3,
   opGT:             3,
   opSLT:            3,
   opSGT:            3,
   opEQ:             3,
   opISZERO:         3,
   opAND:            3,
   opOR:             3,
   opXOR:            3,
   opNOT:            3,
   opBYTE:           3,
   opSHL:            3,
   opSHR:            3,
   opSAR:            3,
   opECRECOVER:      700,
   opEXTCODESIZE:    700,
   opEXTCODECOPY:    700,
   opEXTCODEHASH:    700,
   opRETURNDATASIZE: 3,
   opRETURNDATACOPY: 700,
   opMLOAD:          3,
   opMSTORE:         3,
   opMSTORE8:        3,
   opCALLDATALOAD:   3,
   opCALLDATASIZE:   3,
   opCALLDATACOPY:   700,
   opCODESIZE:       3,
   opCODECOPY:       700,
   opJUMP:           8,
   opJUMPI:          10,
   opPC:             2,
   opMSIZE:          2,
   opGAS:            2,
   opJUMPDEST:       1,
   opSHA256:         60,
   opKECCAK256:      30,
   opRIPEMD160:      600,
   opBLAKE2B256:     60,
   opADDRESS:        2,
   opCALLER:         2,
   opORIGIN:         2,
   opCALLVALUE:      2,
   opGASPRICE:       2,
   opNUMBER:         2,
   opTIMESTAMP:      2,
   opDIFFICULTY:     2,
   opGASLIMIT:       2,
   opCHAINID:        2,
   opBLOCKHASH:      20,
   opBALANCE:        400,
   opSELFBALANCE:    5,
   opLOG0:           375,
   opLOG1:           750,
   opLOG2:           1_125,
   opLOG3:           1_500,
   opLOG4:           1_875,
   logN:             2_000,
   opCREATE:         32_000,
   opCALL:           700,
   opCALLCODE:       700,
   opDELEGATECALL:   700,
   opSTATICCALL:     700,
   opRETURN:         0,
   opREVERT:         0,
   opSTOP:           0,
   opSELFDESTRUCT:   5_000,

   // Shared accounting ops
   TransferVM: 2_100, // explicit VM variant (if separate constant exists)

   // ----------------------------------------------------------------------
   // Virtual Machine Internals
   // ----------------------------------------------------------------------
   BurnVM:            2_100,
   BurnLP:            2_100,
   MintLP:            2_100,
   NewInMemory:       500,
   CallCode:          700,
   CallContract:      700,
   StaticCallVM:      700,
   GetBalance:        400,
   GetTokenBalance:   400,
   SetTokenBalance:   500,
   GetTokenSupply:    500,
   SetBalance:        500,
   DelegateCall:      700,
   GetToken:          400,
   NewMemory:         500,
   Read:              3,
   Write:             3,
   LenVM:             3, // distinguish from token.Len if separate const
   Call:              700,
   SelectVM:          1_000,
   CreateContract:    32_000,
   AddLog:            375,
   GetCode:           200,
   GetCodeHash:       200,
   MintTokenVM:       2_000,
   PrefixIterator:    500,
   NonceOf:           400,
   GetState:          400,
   SetState:          500,
   HasState:          400,
   DeleteState:       500,
   NewGasMeter:       500,
   SelfDestructVM:    5_000,
   Remaining:         2,
   Consume:           3,
   ExecuteVM:         2_000,
   NewSuperLightVM:   500,
   NewLightVM:        800,
   NewHeavyVM:        1_200,
   ExecuteSuperLight: 1_000,
   ExecuteLight:      1_500,
   ExecuteHeavy:      2_000,

   // ----------------------------------------------------------------------
   // Wallet / Key-Management
   // ----------------------------------------------------------------------
   NewRandomWallet:     10_000,
   WalletFromMnemonic:  5_000,
   NewHDWalletFromSeed: 6_000,
   PrivateKey:          400,
   NewAddress:          500,
   SignTx:              3_000,

   // ----------------------------------------------------------------------
   // Access Control
   // ----------------------------------------------------------------------
   GrantRole:  1_000,
   RevokeRole: 1_000,
   HasRole:    300,
   ListRoles:  500,
   // Plasma Management
   // ----------------------------------------------------------------------
   InitPlasma:        8_000,
   Plasma_Deposit:    5_000,
   Plasma_Withdraw:   5_000,
   Plasma_SubmitBlock: 10_000,
   Plasma_GetBlock:    1_000,
   // Resource Management
   // ----------------------------------------------------------------------
   SetQuota:         1_000,
   GetQuota:         500,
   ChargeResources:  2_000,
   ReleaseResources: 1_000,
   // Finalization Management
   // ----------------------------------------------------------------------
   NewFinalizationManager: 8_000,
   FinalizeBlock:         4_000,
   FinalizeBatchManaged:  3_500,
   FinalizeChannelManaged: 3_500,
   // System Health & Logging
   // ----------------------------------------------------------------------
   NewHealthLogger: 8_000,
   MetricsSnapshot: 1_000,
   LogEvent:        500,
   RotateLogs:      4_000,
   RegisterIDWallet:    8_000,
   IsIDWalletRegistered: 500,

   // ----------------------------------------------------------------------
   // Event Management
   // ----------------------------------------------------------------------
   InitEvents: 5_000,
   EmitEvent: 400,
   GetEvent:  800,
   ListEvents: 1_000,
   CreateWallet:        10_000,
   ImportWallet:        5_000,
   WalletBalance:       400,
   WalletTransfer:      2_100,

   // ----------------------------------------------------------------------
   // Immutability Enforcement
   // ----------------------------------------------------------------------
   InitImmutability: 8_000,
   VerifyChain:     4_000,
   RestoreChain:    6_000,
*/

// gasNames holds the gas cost associated with each opcode name. During init()
// these names are resolved to their Opcode values using the catalogue defined
// in opcode_dispatcher.go.
var gasNames = map[string]uint64{
	// ----------------------------------------------------------------------
	// AI
	// ----------------------------------------------------------------------
	"InitAI":              5000,
	"AI":                  4000,
	"PredictAnomaly":      3500,
	"OptimizeFees":        2500,
	"PublishModel":        4500,
	"FetchModel":          1500,
	"ListModel":           800,
	"ValidateKYC":         100,
	"BuyModel":            3000,
	"RentModel":           2000,
	"ReleaseEscrow":       1200,
	"PredictVolume":       1500,
	"DeployAIContract":    5000,
	"InvokeAIContract":    750,
	"UpdateAIModel":       2000,
	"GetAIModel":          200,
	"StartTraining":       5000,
	"TrainingStatus":      500,
	"ListTrainingJobs":    800,
	"CancelTraining":      1000,
	"GetModelListing":     100,
	"ListModelListings":   200,
	"UpdateListingPrice":  200,
	"RemoveListing":       200,
	"InferModel":          3000,
	"AnalyseTransactions": 3500,

	// ----------------------------------------------------------------------
	// Automated-Market-Maker
	// ----------------------------------------------------------------------
	"SwapExactIn":       450,
	"AddLiquidity":      500,
	"RemoveLiquidity":   500,
	"Quote":             250,
	"AllPairs":          200,
	"InitPoolsFromFile": 600,

	// ----------------------------------------------------------------------
	// Authority / Validator-Set
	// ---------------------------------------------------------------------

	"NewAuthoritySet":     2000,
	"RecordVote":          300,
	"RegisterCandidate":   800,
	"RandomElectorate":    400,
	"IsAuthority":         80,
	"GetAuthority":        100,
	"ListAuthorities":     200,
	"DeregisterAuthority": 600,
	"NewAuthorityApplier": 2000,
	"SubmitApplication":   400,
	"VoteApplication":     300,
	"FinalizeApplication": 500,
	"GetApplication":      100,
	"ListApplications":    200,

	// ----------------------------------------------------------------------
	// Charity Pool
	// ----------------------------------------------------------------------
	"NewCharityPool":           1000,
	"Deposit":                  210,
	"Charity_Register":         0,
	"Vote":                     300,
	"Tick":                     100,
	"GetRegistration":          80,
	"Winners":                  80,
	"Charity_Donate":           0,
	"Charity_WithdrawInternal": 0,
	"Charity_Balances":         0,

	// ----------------------------------------------------------------------
	// Coin
	// ----------------------------------------------------------------------
	"NewCoin":     1200,
	"Mint":        210,
	"TotalSupply": 80,
	"BalanceOf":   40,

	// ----------------------------------------------------------------------
	// Compliance
	// ----------------------------------------------------------------------

	"InitCompliance":        800,
	"EraseData":             500,
	"RecordFraudSignal":     700,
	"Compliance_LogAudit":   0,
	"Compliance_AuditTrail": 0,
	"Compliance_MonitorTx":  0,
	"Compliance_VerifyZKP":  0,
	"Audit_Init":            0,
	"Audit_Log":             0,
	"Audit_Events":          0,
	"Audit_Close":           0,
	"InitComplianceManager": 1000,
	"SuspendAccount":        400,
	"ResumeAccount":         400,
	"IsSuspended":           50,
	"WhitelistAccount":      300,
	"RemoveWhitelist":       300,
	"IsWhitelisted":         50,
	"Compliance_ReviewTx":   0,
	"AnalyzeAnomaly":        600,
	"FlagAnomalyTx":         250,

	// ----------------------------------------------------------------------
	// Consensus Core
	// ----------------------------------------------------------------------
	"Pick":                        200,
	"Broadcast":                   500,
	"Subscribe":                   150,
	"Sign":                        300,
	"Verify":                      350,
	"ValidatorPubKey":             80,
	"StakeOf":                     100,
	"LoanPoolAddress":             80,
	"Hash":                        60,
	"SerializeWithoutNonce":       120,
	"NewConsensus":                2500,
	"Start":                       500,
	"ProposeSubBlock":             1500,
	"ValidatePoH":                 2000,
	"SealMainBlockPOW":            6000,
	"DistributeRewards":           1000,
	"CalculateWeights":            800,
	"ComputeThreshold":            600,
	"NewConsensusAdaptiveManager": 1000,
	"ComputeDemand":               200,
	"ComputeStakeConcentration":   200,
	"AdjustConsensus":             500,
	"HopConsensus":                400,
	"CurrentConsensus":            50,
	"Status":                      100,
	"SetDifficulty":               200,
	"AdjustStake":                 300,
	"PenalizeValidator":           400,
	"RegisterValidator":           800,
	"DeregisterValidator":         600,
	"StakeValidator":              200,
	"UnstakeValidator":            200,
	"SlashValidator":              300,
	"GetValidator":                100,
	"ListValidators":              200,
	"IsValidator":                 80,

	// ----------------------------------------------------------------------
	// Contracts (WASM / EVM‐compat)
	// ----------------------------------------------------------------------
	"InitContracts":     1500,
	"CompileWASM":       4500,
	"Invoke":            700,
	"Deploy":            2500,
	"TransferOwnership": 500,
	"PauseContract":     300,
	"ResumeContract":    300,
	"UpgradeContract":   2000,
	"ContractInfo":      100,

	// ----------------------------------------------------------------------
	// Cross-Chain
	// ----------------------------------------------------------------------
	"RegisterBridge":         2000,
	"AssertRelayer":          500,
	"Iterator":               200,
	"LockAndMint":            3000,
	"BurnAndRelease":         3000,
	"GetBridge":              100,
	"RegisterXContract":      2200,
	"GetXContract":           100,
	"ListXContracts":         120,
	"RemoveXContract":        500,
	"RecordCrossChainTx":     2500,
	"GetCrossChainTx":        200,
	"ListCrossChainTx":       300,
	"OpenChainConnection":    1000,
	"CloseChainConnection":   500,
	"GetChainConnection":     100,
	"ListChainConnections":   200,
	"RegisterProtocol":       2000,
	"ListProtocols":          200,
	"GetProtocol":            100,
	"ProtocolDeposit":        3000,
	"ProtocolWithdraw":       3000,
	"StartBridgeTransfer":    2500,
	"CompleteBridgeTransfer": 2500,
	"GetBridgeTransfer":      100,
	"ListBridgeTransfers":    200,

	// ----------------------------------------------------------------------
	// Cross-Consensus Scaling Networks
	// ----------------------------------------------------------------------
	"RegisterCCSNetwork": 2000,
	"ListCCSNetworks":    500,
	"GetCCSNetwork":      100,
	"CCSLockAndTransfer": 3000,
	"CCSBurnAndRelease":  3000,

	// ----------------------------------------------------------------------
	// Data / Oracle / IPFS Integration
	// ----------------------------------------------------------------------

	"RegisterNode":        1000,
	"UploadAsset":         3000,
	"Pin":                 500,
	"Retrieve":            400,
	"RetrieveAsset":       400,
	"RegisterOracle":      1000,
	"PushFeed":            300,
	"QueryOracle":         300,
	"ListCDNNodes":        300,
	"RegisterContentNode": 1000,
	"UploadContent":       3000,
	"RetrieveContent":     400,
	"ListContentNodes":    300,
	"ListOracles":         300,
	"PushFeedSigned":      400,
	"UpdateOracleSource":  400,
	"RemoveOracle":        400,
	"GetOracleMetrics":    200,
	"RequestOracleData":   300,
	"SyncOracle":          500,
	"CreateDataSet":       800,
	"PurchaseDataSet":     500,
	"GetDataSet":          100,
	"ListDataSets":        200,
	"HasAccess":           100,
	"CreateDataFeed":      600,
	"QueryDataFeed":       300,
	"ManageDataFeed":      500,
	"ImputeMissing":       400,
	"NormalizeFeed":       400,
	"AddProvenance":       200,
	"SampleFeed":          300,
	"ScaleFeed":           300,
	"TransformFeed":       400,
	"VerifyFeedTrust":     300,
	"ZTDC_Open":           0,
	"ZTDC_Send":           0,
	"ZTDC_Close":          0,
	"StoreManagedData":    800,
	"LoadManagedData":     300,
	"DeleteManagedData":   200,

	// ---------------------------------------------------------------------
	// External Sensors
	// ---------------------------------------------------------------------
	"RegisterSensor":    1000,
	"GetSensor":         100,
	"ListSensors":       200,
	"UpdateSensorValue": 150,
	"PollSensor":        500,
	"TriggerWebhook":    500,
	// ---------------------------------------------------------------------
	// Environmental Monitoring Node
	// ---------------------------------------------------------------------
	"NewEnvironmentalNode":  2000,
	"EnvNode_AddTrigger":    500,
	"EnvNode_RemoveTrigger": 300,
	"EnvNode_Start":         300,
	"EnvNode_Stop":          300,
	"EnvNode_ListSensors":   100,

	// ----------------------------------------------------------------------
	// Fault-Tolerance / Health-Checker
	// ----------------------------------------------------------------------
	"NewHealthChecker":    800,
	"AddPeer":             150,
	"RemovePeer":          150,
	"FT_Snapshot":         0,
	"Recon":               800,
	"Ping":                30,
	"SendPing":            30,
	"AwaitPong":           30,
	"BackupSnapshot":      1000,
	"RestoreSnapshot":     1200,
	"VerifyBackup":        600,
	"FailoverNode":        800,
	"PredictFailure":      100,
	"AdjustResources":     150,
	"InitResourceManager": 500,
	"SetLimit":            100,
	"GetLimit":            50,
	"ConsumeLimit":        80,
	"TransferLimit":       120,
	"ListLimits":          70,
	"HA_Register":         0,
	"HA_Remove":           0,
	"HA_List":             0,
	"HA_Sync":             0,
	"HA_Promote":          0,

	// ----------------------------------------------------------------------
	// Governance
	// ----------------------------------------------------------------------

	"UpdateParam":            500,
	"ProposeChange":          1000,
	"VoteChange":             300,
	"EnactChange":            800,
	"SubmitProposal":         1000,
	"BalanceOfAsset":         60,
	"CastVote":               300,
	"ExecuteProposal":        1500,
	"GetProposal":            100,
	"ListProposals":          200,
	"NewQuorumTracker":       100,
	"Quorum_AddVote":         0,
	"Quorum_HasQuorum":       0,
	"Quorum_Reset":           0,
	"SubmitQuadraticVote":    350,
	"QuadraticResults":       200,
	"QuadraticWeight":        5,
	"RegisterGovContract":    800,
	"GetGovContract":         100,
	"ListGovContracts":       200,
	"EnableGovContract":      100,
	"DeleteGovContract":      100,
	"DeployGovContract":      2500,
	"InvokeGovContract":      700,
	"AddReputation":          200,
	"SubtractReputation":     200,
	"ReputationOf":           50,
	"SubmitRepGovProposal":   1000,
	"CastRepGovVote":         300,
	"ExecuteRepGovProposal":  1500,
	"GetRepGovProposal":      100,
	"ListRepGovProposals":    200,
	"CastTokenVote":          400,
	"DAO_Stake":              0,
	"DAO_Unstake":            0,
	"DAO_Staked":             0,
	"DAO_TotalStaked":        0,
	"AddDAOMember":           120,
	"RemoveDAOMember":        120,
	"RoleOfMember":           50,
	"ListDAOMembers":         100,
	"NewTimelock":            400,
	"QueueProposal":          300,
	"CancelProposal":         300,
	"ExecuteReady":           500,
	"ListTimelocks":          100,
	"SYN300_Delegate":        40,
	"SYN300_RevokeDelegate":  40,
	"SYN300_VotingPower":     30,
	"SYN300_CreateProposal":  100,
	"SYN300_Vote":            80,
	"SYN300_ExecuteProposal": 150,
	"SYN300_ProposalStatus":  30,
	"SYN300_ListProposals":   50,
	"CreateDAO":              1000,
	"JoinDAO":                300,
	"LeaveDAO":               200,
	"DAOInfo":                100,
	"ListDAOs":               200,
	"UpdateParam":            500,
	"ProposeChange":          1000,
	"VoteChange":             300,
	"EnactChange":            800,
	"SubmitProposal":         1000,
	"BalanceOfAsset":         60,
	"CastVote":               300,
	"ExecuteProposal":        1500,
	"GetProposal":            100,
	"ListProposals":          200,
	"NewQuorumTracker":       100,
	"Quorum_AddVote":         0,
	"Quorum_HasQuorum":       0,
	"Quorum_Reset":           0,
	"SubmitQuadraticVote":    350,
	"QuadraticResults":       200,
	"QuadraticWeight":        5,
	"RegisterGovContract":    800,
	"GetGovContract":         100,
	"ListGovContracts":       200,
	"EnableGovContract":      100,
	"DeleteGovContract":      100,
	"DeployGovContract":      2500,
	"InvokeGovContract":      700,
	"AddReputation":          200,
	"SubtractReputation":     200,
	"ReputationOf":           50,
	"SubmitRepGovProposal":   1000,
	"CastRepGovVote":         300,
	"ExecuteRepGovProposal":  1500,
	"GetRepGovProposal":      100,
	"ListRepGovProposals":    200,
	"Rep_AddActivity":        200,
	"Rep_Endorse":            200,
	"Rep_Penalize":           200,
	"Rep_Score":              50,
	"Rep_Level":              50,
	"Rep_History":            100,
	"CastTokenVote":          400,
	"DAO_Stake":              0,
	"DAO_Unstake":            0,
	"DAO_Staked":             0,
	"DAO_TotalStaked":        0,
	"AddDAOMember":           120,
	"RemoveDAOMember":        120,
	"RoleOfMember":           50,
	"ListDAOMembers":         100,
	"AddSYN2500Member":       120,
	"RemoveSYN2500Member":    120,
	"DelegateSYN2500Vote":    80,
	"SYN2500VotingPower":     50,
	"CastSYN2500Vote":        150,
	"SYN2500MemberInfo":      50,
	"ListSYN2500Members":     100,
	"NewTimelock":            400,
	"QueueProposal":          300,
	"CancelProposal":         300,
	"ExecuteReady":           500,
	"ListTimelocks":          100,
	"CreateDAO":              1000,
	"JoinDAO":                300,
	"LeaveDAO":               200,
	"DAOInfo":                100,
	"ListDAOs":               200,

	// ----------------------------------------------------------------------
	// Green Technology
	// ----------------------------------------------------------------------
	"InitGreenTech":    800,
	"Green":            200,
	"RecordUsage":      300,
	"RecordOffset":     300,
	"Certify":          700,
	"CertificateOf":    50,
	"ShouldThrottle":   20,
	"ListCertificates": 100,

	// ----------------------------------------------------------------------
	// Energy Efficiency
	// ----------------------------------------------------------------------
	"InitEnergyEfficiency": 800,
	"EnergyEff":            200,
	"RecordStats":          300,
	"EfficiencyOf":         50,
	"NetworkAverage":       100,
	"ListEfficiency":       100,

	// ----------------------------------------------------------------------
	// Ledger / UTXO / Account-Model
	// ----------------------------------------------------------------------
	"NewLedger":           5000,
	"GetPendingSubBlocks": 200,
	"LastBlockHash":       60,
	"AppendBlock":         5000,
	"MintBig":             220,
	"EmitApproval":        120,
	"EmitTransfer":        120,
	"DeductGas":           210,
	"WithinBlock":         100,
	"IsIDTokenHolder":     40,
	"TokenBalance":        40,
	"AddBlock":            4000,
	"GetBlock":            200,
	"GetUTXO":             150,
	"AddToPool":           100,
	"ListPool":            80,
	"GetContract":         100,
	"Snapshot":            300,
	"MintToken":           200,
	"LastSubBlockHeight":  50,
	"LastBlockHeight":     50,
	"RecordPoSVote":       300,
	"AppendSubBlock":      800,
	"Transfer":            210,
	"Burn":                210,
	"InitForkManager":     500,
	"AddForkBlock":        700,
	"ResolveForks":        1200,
	"ListForks":           200,
	"Account_Create":      0,
	"Account_Delete":      0,
	"Account_Balance":     0,
	"Account_Transfer":    0,

	// ----------------------------------------------------------------------
	// Liquidity Manager (high-level AMM façade)
	// ----------------------------------------------------------------------
	"InitAMM":    800,
	"Manager":    100,
	"CreatePool": 1000,
	"Swap":       450,
	// AddLiquidity & RemoveLiquidity already defined above
	"Pool":  150,
	"Pools": 200,

	// ----------------------------------------------------------------------
	// Loan-Pool
	// ----------------------------------------------------------------------
	"NewLoanPool":              2000,
	"Submit":                   300,
	"Disburse":                 800,
	"Loanpool_GetProposal":     0,
	"Loanpool_ListProposals":   0,
	"Redistribute":             500,
	"Loanpool_CancelProposal":  0,
	"Loanpool_ExtendProposal":  0,
	"Loanpool_RequestApproval": 0,
	"Loanpool_ApproveRequest":  0,
	"Loanpool_RejectRequest":   0,
	"Loanpool_CreateGrant":     0,
	"Loanpool_ReleaseGrant":    0,
	"Loanpool_GetGrant":        0,
	"NewLoanPoolManager":       1000,
	"Loanpool_Pause":           0,
	"Loanpool_Resume":          0,
	"Loanpool_IsPaused":        0,
	"Loanpool_Stats":           0,
	"NewLoanPoolApply":         2000,
	"LoanApply_Submit":         0,
	"LoanApply_Vote":           0,
	"LoanApply_Process":        0,
	"LoanApply_Disburse":       0,
	"LoanApply_Get":            0,
	"LoanApply_List":           0,
	// Vote  & Tick already priced
	// RandomElectorate / IsAuthority already priced

	// ----------------------------------------------------------------------
	// Networking
	// ----------------------------------------------------------------------
	"NewNode":                1800,
	"HandlePeerFound":        150,
	"DialSeed":               200,
	"ListenAndServe":         800,
	"Close":                  50,
	"Peers":                  40,
	"NewDialer":              200,
	"Dial":                   200,
	"SetBroadcaster":         50,
	"GlobalBroadcast":        100,
	"NewBootstrapNode":       2000,
	"Bootstrap_Start":        0,
	"Bootstrap_Stop":         0,
	"Bootstrap_Peers":        0,
	"Bootstrap_DialSeed":     0,
	"NewAutonomousAgentNode": 2500,
	"Autonomous_Start":       0,
	"Autonomous_Stop":        0,
	"Autonomous_AddRule":     0,
	"Autonomous_RemoveRule":  0,
	"NewConnPool":            800,
	"AcquireConn":            50,
	"ReleaseConn":            20,
	"ClosePool":              40,
	"PoolStats":              10,
	"NewNATManager":          500,
	"NAT_Map":                0,
	"NAT_Unmap":              0,
	"NAT_ExternalIP":         0,
	"DiscoverPeers":          100,
	"Connect":                150,
	"Disconnect":             100,
	"AdvertiseSelf":          80,
	"StartDevNet":            5000,
	"StartTestNet":           6000,
	"NewNode":            1800,
	"HandlePeerFound":    150,
	"DialSeed":           200,
	"ListenAndServe":     800,
	"Close":              50,
	"Peers":              40,
	"NewDialer":          200,
	"Dial":               200,
	"SetBroadcaster":     50,
	"GlobalBroadcast":    100,
	"NewBootstrapNode":   2000,
	"Bootstrap_Start":    0,
	"Bootstrap_Stop":     0,
	"Bootstrap_Peers":    0,
	"Bootstrap_DialSeed": 0,
	"NewAuditNode":       0,
	"AuditNode_Start":    0,
	"AuditNode_Stop":     0,
	"AuditNode_Log":      0,
	"AuditNode_Events":   0,
	"NewConnPool":        800,
	"AcquireConn":        50,
	"ReleaseConn":        20,
	"ClosePool":          40,
	"PoolStats":          10,
	"NewNATManager":      500,
	"NAT_Map":            0,
	"NAT_Unmap":          0,
	"NAT_ExternalIP":     0,
	"DiscoverPeers":      100,
	"Connect":            150,
	"Disconnect":         100,
	"AdvertiseSelf":      80,
	"StartDevNet":        5000,
	"StartTestNet":       6000,
	"NewMobileNode":      1500,
	"Mobile_Start":       400,
	"Mobile_Stop":        200,
	"Mobile_QueueTx":     20,
	"Mobile_FlushTxs":    50,
	"Mobile_SetOffline":  10,
	"Mobile_SyncLedger":  200,
	"NewZKPNode":         2000,
	"ZKP_Start":          800,
	"ZKP_Stop":           400,
	"ZKP_GenerateProof":  500,
	"ZKP_VerifyProof":    500,
	"ZKP_StoreProof":     40,
	"ZKP_GetProof":       40,
	"ZKP_SubmitTx":       600,
	"NewTimeLockedNode":  2000,
	"TL_Queue":           200,
	"TL_Cancel":          100,
	"TL_ExecuteDue":      500,
	"TL_List":            50,
	"NewNode":              1800,
	"HandlePeerFound":      150,
	"DialSeed":             200,
	"ListenAndServe":       800,
	"Close":                50,
	"Peers":                40,
	"NewDialer":            200,
	"Dial":                 200,
	"SetBroadcaster":       50,
	"GlobalBroadcast":      100,
	"NewBootstrapNode":     2000,
	"Bootstrap_Start":      0,
	"Bootstrap_Stop":       0,
	"Bootstrap_Peers":      0,
	"Bootstrap_DialSeed":   0,
	"NewConnPool":          800,
	"AcquireConn":          50,
	"ReleaseConn":          20,
	"ClosePool":            40,
	"PoolStats":            10,
	"NewNATManager":        500,
	"NAT_Map":              0,
	"NAT_Unmap":            0,
	"NAT_ExternalIP":       0,
	"DiscoverPeers":        100,
	"Connect":              150,
	"Disconnect":           100,
	"AdvertiseSelf":        80,
	"StartDevNet":          5000,
	"StartTestNet":         6000,
	"NewHoloNode":          2200,
	"Holo_Start":           800,
	"Holo_Stop":            50,
	"Holo_EncodeStore":     500,
	"Holo_Retrieve":        150,
	"Holo_Sync":            300,
	"Holo_ProcessTx":       400,
	"Holo_ExecuteContract": 600,
	"Molecular_AtomicTx":   2000,
	"Molecular_EncodeData": 1500,
	"Molecular_Monitor":    1000,
	"Molecular_Control":    1500,
	"NewNode":                  1800,
	"HandlePeerFound":          150,
	"DialSeed":                 200,
	"ListenAndServe":           800,
	"Close":                    50,
	"Peers":                    40,
	"NewDialer":                200,
	"Dial":                     200,
	"SetBroadcaster":           50,
	"GlobalBroadcast":          100,
	"NewBootstrapNode":         2000,
	"Bootstrap_Start":          0,
	"Bootstrap_Stop":           0,
	"Bootstrap_Peers":          0,
	"Bootstrap_DialSeed":       0,
	"NewConnPool":              800,
	"AcquireConn":              50,
	"ReleaseConn":              20,
	"ClosePool":                40,
	"PoolStats":                10,
	"NewNATManager":            500,
	"NAT_Map":                  0,
	"NAT_Unmap":                0,
	"NAT_ExternalIP":           0,
	"DiscoverPeers":            100,
	"Connect":                  150,
	"Disconnect":               100,
	"AdvertiseSelf":            80,
	"StartDevNet":              5000,
	"StartTestNet":             6000,
	"MobileMiner_Start":        3000,
	"MobileMiner_Stop":         500,
	"MobileMiner_Status":       100,
	"MobileMiner_SetIntensity": 50,
	// Broadcast & Subscribe already priced

	// ----------------------------------------------------------------------
	// Replication / Data Availability
	// ----------------------------------------------------------------------
	"NewReplicator":       1200,
	"ReplicateBlock":      3000,
	"RequestMissing":      400,
	"Synchronize":         2500,
	"Stop":                300,
	"NewInitService":      800,
	"BootstrapLedger":     2000,
	"ShutdownInitService": 300,
	// ----------------------------------------------------------------------
	// Distributed Coordination
	// ----------------------------------------------------------------------
	"NewCoordinator":        1000,
	"StartCoordinator":      500,
	"StopCoordinator":       500,
	"BroadcastLedgerHeight": 300,
	"DistributeToken":       500,

	"NewSyncManager": 1200,
	"Sync_Start":     0,
	"Sync_Stop":      0,
	"Sync_Status":    0,
	"SyncOnce":       800,
	// Hash & Start already priced

	// ----------------------------------------------------------------------
	// Roll-ups
	// ----------------------------------------------------------------------
	"NewAggregator":     1500,
	"SubmitBatch":       1000,
	"SubmitFraudProof":  3000,
	"FinalizeBatch":     1000,
	"BatchHeader":       50,
	"BatchState":        30,
	"BatchTransactions": 100,
	"ListBatches":       200,
	"PauseAggregator":   50,
	"ResumeAggregator":  50,
	"AggregatorStatus":  20,

	// ----------------------------------------------------------------------
	// Security / Cryptography
	// ----------------------------------------------------------------------
	"AggregateBLSSigs":  700,
	"VerifyAggregated":  800,
	"CombineShares":     600,
	"ComputeMerkleRoot": 120,
	"Encrypt":           150,
	"Decrypt":           150,
	"NewTLSConfig":      500,
	"DilithiumKeypair":  600,
	"DilithiumSign":     500,
	"DilithiumVerify":   500,
	"PredictRisk":       200,
	"AnomalyScore":      200,
	"BuildMerkleTree":   150,
	"MerkleProof":       120,
	"VerifyMerklePath":  120,

	// ----------------------------------------------------------------------
	// Sharding
	// ----------------------------------------------------------------------
	"NewShardCoordinator": 2000,
	"SetLeader":           100,
	"Leader":              80,
	"SubmitCrossShard":    1500,
	"Send":                200,
	"PullReceipts":        300,
	"Reshard":             3000,
	"GossipTx":            500,
	"RebalanceShards":     800,
	"VerticalPartition":   200,
	"HorizontalPartition": 200,
	"CompressData":        400,
	"DecompressData":      400,
	// Broadcast already priced

	// ----------------------------------------------------------------------
	// Side-chains
	// ----------------------------------------------------------------------
	"InitSidechains":            1200,
	"Sidechains":                60,
	"Sidechain_Register":        0,
	"SubmitHeader":              800,
	"VerifyWithdraw":            400,
	"VerifyAggregateSig":        800,
	"VerifyMerkleProof":         120,
	"GetSidechainMeta":          100,
	"ListSidechains":            120,
	"GetSidechainHeader":        100,
	"PauseSidechain":            300,
	"ResumeSidechain":           300,
	"UpdateSidechainValidators": 500,
	"RemoveSidechain":           600,
	// Deposit already priced

	// ----------------------------------------------------------------------
	// State-Channels
	// ----------------------------------------------------------------------
	"InitStateChannels":    800,
	"Channels":             60,
	"OpenChannel":          1000,
	"VerifyECDSASignature": 200,
	"InitiateClose":        300,
	"Challenge":            400,
	"Finalize":             500,
	"GetChannel":           80,
	"ListChannels":         120,
	"PauseChannel":         150,
	"ResumeChannel":        150,
	"CancelClose":          300,
	"ForceClose":           600,

	// ----------------------------------------------------------------------
	// Storage / Marketplace
	// ----------------------------------------------------------------------
	"NewStorage":    1200,
	"CreateListing": 800,
	"Exists":        40,
	"OpenDeal":      500,
	"Create":        800,
	"CloseDeal":     500,
	"Release":       200,
	"GetListing":    100,
	"ListListings":  100,
	"GetDeal":       100,
	"ListDeals":     100,
	"IPFS_Add":      0,
	"IPFS_Get":      0,
	"IPFS_Unpin":    0,

	// General Marketplace
	"CreateMarketListing": 800,
	"PurchaseItem":        600,
	"CancelListing":       300,
	"ReleaseFunds":        200,
	"GetMarketListing":    100,
	"ListMarketListings":  100,
	"GetMarketDeal":       100,
	"ListMarketDeals":     100,

	// Tangible assets
	"Assets_Register": 0,
	"Assets_Transfer": 0,
	"Assets_Get":      0,
	"Assets_List":     0,
	// Pin & Retrieve already priced
	// ----------------------------------------------------------------------
	// Identity Verification
	// ----------------------------------------------------------------------
	"RegisterIdentity": 500,
	"VerifyIdentity":   100,
	"RemoveIdentity":   200,
	"ListIdentities":   200,

	// ----------------------------------------------------------------------
	// Resource Marketplace
	// ----------------------------------------------------------------------
	"ListResource":         800,
	"OpenResourceDeal":     500,
	"CloseResourceDeal":    500,
	"GetResourceListing":   100,
	"ListResourceListings": 100,
	"GetResourceDeal":      100,
	"ListResourceDeals":    100,

	// ----------------------------------------------------------------------
	// Token Standards (constants – zero-cost markers)
	// ----------------------------------------------------------------------
	"StdSYN10":   1,
	"StdSYN20":   2,
	"StdSYN70":   7,
	"StdSYN130":  13,
	"StdSYN131":  13,
	"StdSYN200":  20,
	"StdSYN223":  22,
	"StdSYN300":  30,
	"StdSYN500":  50,
	"StdSYN600":  60,
	"StdSYN700":  70,
	"StdSYN721":  72,
	"StdSYN722":  72,
	"StdSYN800":  80,
	"StdSYN845":  84,
	"StdSYN900":  90,
	"StdSYN1000": 100,
	"StdSYN1100": 110,
	"StdSYN1155": 115,
	"StdSYN1200": 120,
	"StdSYN1300": 130,
	"StdSYN1401": 140,
	"StdSYN1500": 150,
	"StdSYN1600": 160,
	"StdSYN1700": 170,
	"StdSYN1800": 180,
	"StdSYN1900": 190,
	"StdSYN1967": 196,
	"StdSYN2100": 210,
	"StdSYN2200": 220,
	"StdSYN2369": 236,
	"StdSYN2400": 240,
	"StdSYN2500": 250,
	"StdSYN2600": 260,
	"StdSYN2700": 270,
	"StdSYN2800": 280,
	"StdSYN2900": 290,
	"StdSYN3000": 300,
	"StdSYN3100": 310,
	"StdSYN3200": 320,
	"StdSYN3300": 330,
	"StdSYN3400": 340,
	"StdSYN3500": 350,
	"StdSYN3600": 360,
	"StdSYN3700": 370,
	"StdSYN3800": 380,
	"StdSYN3900": 390,
	"StdSYN4200": 420,
	"StdSYN4300": 430,
	"StdSYN4700": 470,
	"StdSYN4900": 490,
	"StdSYN5000": 500,

	// ----------------------------------------------------------------------
	// Token Utilities
	// ----------------------------------------------------------------------
	"ID":                         40,
	"Meta":                       40,
	"Allowance":                  40,
	"Approve":                    80,
	"Add":                        60,
	"Sub":                        60,
	"Get":                        40,
	"transfer":                   210,
	"Calculate":                  80,
	"RegisterToken":              800,
	"NewBalanceTable":            500,
	"Set":                        60,
	"RefundGas":                  10,
	"PopUint32":                  3,
	"PopAddress":                 30,
	"PopUint64":                  6,
	"PushBool":                   30,
	"Push":                       30,
	"Len":                        20,
	"InitTokens":                 800,
	"GetRegistryTokens":          40,
	"TokenManager_Create":        0,
	"TokenManager_Transfer":      0,
	"TokenManager_Mint":          0,
	"TokenManager_Burn":          0,
	"TokenManager_Approve":       0,
	"TokenManager_BalanceOf":     0,
	"SYN1100_AddRecord":          50,
	"SYN1100_GrantAccess":        30,
	"SYN1100_RevokeAccess":       20,
	"SYN1100_GetRecord":          40,
	"SYN1100_TransferOwnership":  50,
	"ID":                         40,
	"Meta":                       40,
	"Allowance":                  40,
	"Approve":                    80,
	"Add":                        60,
	"Sub":                        60,
	"Get":                        40,
	"transfer":                   210,
	"Calculate":                  80,
	"RegisterToken":              800,
	"NewBalanceTable":            500,
	"Set":                        60,
	"RefundGas":                  10,
	"PopUint32":                  3,
	"PopAddress":                 30,
	"PopUint64":                  6,
	"PushBool":                   30,
	"Push":                       30,
	"Len":                        20,
	"InitTokens":                 800,
	"GetRegistryTokens":          40,
	"TokenManager_Create":        0,
	"TokenManager_Transfer":      0,
	"TokenManager_Mint":          0,
	"TokenManager_Burn":          0,
	"TokenManager_Approve":       0,
	"TokenManager_BalanceOf":     0,
	"SupplyChain_RegisterAsset":  0,
	"SupplyChain_UpdateLocation": 0,
	"SupplyChain_UpdateStatus":   0,
	"SupplyChain_TransferAsset":  0,
	"ID":                         40,
	"Meta":                       40,
	"Allowance":                  40,
	"Approve":                    80,
	"Add":                        60,
	"Sub":                        60,
	"Get":                        40,
	"transfer":                   210,
	"Calculate":                  80,
	"RegisterToken":              800,
	"NewBalanceTable":            500,
	"Set":                        60,
	"RefundGas":                  10,
	"PopUint32":                  3,
	"PopAddress":                 30,
	"PopUint64":                  6,
	"PushBool":                   30,
	"Push":                       30,
	"Len":                        20,
	"InitTokens":                 800,
	"GetRegistryTokens":          40,
	"TokenManager_Create":        0,
	"TokenManager_Transfer":      0,
	"TokenManager_Mint":          0,
	"TokenManager_Burn":          0,
	"TokenManager_Approve":       0,
	"TokenManager_BalanceOf":     0,
	"SYN70_RegisterAsset":        0,
	"SYN70_TransferAsset":        0,
	"SYN70_UpdateAttributes":     0,
	"SYN70_RecordAchievement":    0,
	"SYN70_GetAsset":             0,
	"SYN70_ListAssets":           0,
	"MusicRoyalty_AddRevenue":    80,
	"MusicRoyalty_Distribute":    100,
	"MusicRoyalty_UpdateInfo":    50,
	"ID":                         40,
	"Meta":                       40,
	"Allowance":                  40,
	"Approve":                    80,
	"Add":                        60,
	"Sub":                        60,
	"Get":                        40,
	"transfer":                   210,
	"Calculate":                  80,
	"RegisterToken":              800,
	"NewBalanceTable":            500,
	"Set":                        60,
	"RefundGas":                  10,
	"PopUint32":                  3,
	"PopAddress":                 30,
	"PopUint64":                  6,
	"PushBool":                   30,
	"Push":                       30,
	"Len":                        20,
	"InitTokens":                 800,
	"GetRegistryTokens":          40,
	"TokenManager_Create":        0,
	"TokenManager_Transfer":      0,
	"TokenManager_Mint":          0,
	"TokenManager_Burn":          0,
	"TokenManager_Approve":       0,
	"TokenManager_BalanceOf":     0,
	"SYN600_Stake":               200,
	"SYN600_Unstake":             200,
	"SYN600_AddEngagement":       50,
	"SYN600_EngagementOf":        40,
	"SYN600_DistributeRewards":   500,
	"SYN2100_RegisterDocument":   0,
	"SYN2100_FinanceDocument":    0,
	"SYN2100_GetDocument":        0,
	"SYN2100_ListDocuments":      0,
	"SYN2100_AddLiquidity":       0,
	"SYN2100_RemoveLiquidity":    0,
	"SYN2100_LiquidityOf":        0,
	"ID":                         40,
	"Meta":                       40,
	"Allowance":                  40,
	"Approve":                    80,
	"Add":                        60,
	"Sub":                        60,
	"Get":                        40,
	"transfer":                   210,
	"Calculate":                  80,
	"RegisterToken":              800,
	"NewBalanceTable":            500,
	"Set":                        60,
	"RefundGas":                  10,
	"PopUint32":                  3,
	"PopAddress":                 30,
	"PopUint64":                  6,
	"PushBool":                   30,
	"Push":                       30,
	"Len":                        20,
	"InitTokens":                 800,
	"GetRegistryTokens":          40,
	"TokenManager_Create":        0,
	"TokenManager_Transfer":      0,
	"TokenManager_Mint":          0,
	"TokenManager_Burn":          0,
	"TokenManager_Approve":       0,
	"TokenManager_BalanceOf":     0,
	"SYN500_GrantAccess":         0,
	"SYN500_UpdateAccess":        0,
	"SYN500_RevokeAccess":        0,
	"SYN500_RecordUsage":         0,
	"SYN500_RedeemReward":        0,
	"SYN500_RewardBalance":       0,
	"SYN500_Usage":               0,
	"SYN500_AccessInfo":          0,
	"SYN800_RegisterAsset":       10,
	"SYN800_UpdateValuation":     10,
	"SYN800_GetAsset":            5,
	"IDToken_Register":           0,
	"IDToken_Verify":             0,
	"IDToken_Get":                0,
	"IDToken_Logs":               0,
	"SYN1200_AddBridge":          0,
	"SYN1200_AtomicSwap":         0,
	"SYN1200_CompleteSwap":       0,
	"SYN1200_GetSwap":            0,
	"RegisterIPAsset":            800,
	"TransferIPOwnership":        300,
	"CreateLicense":              400,
	"RevokeLicense":              200,
	"RecordRoyalty":              100,
	"Event_Create":               100,
	"Event_IssueTicket":          150,
	"Event_Transfer":             210,
	"Event_Verify":               50,
	"Event_Use":                  40,
	"Tokens_RecordEmission":      0,
	"Tokens_RecordOffset":        0,
	"Tokens_NetBalance":          0,
	"Tokens_ListRecords":         0,
	"Edu_RegisterCourse":         0,
	"Edu_IssueCredit":            0,
	"Edu_VerifyCredit":           0,
	"Edu_RevokeCredit":           0,
	"Edu_GetCredit":              0,
	"Edu_ListCredits":            0,
	"Tokens_CreateSYN2200":       0,
	"Tokens_SendPayment":         0,
	"Tokens_GetPayment":          0,
	"DataToken_UpdateMeta":       0,
	"DataToken_SetPrice":         0,
	"DataToken_GrantAccess":      0,
	"DataToken_RevokeAccess":     0,

	// ----------------------------------------------------------------------
	// Transactions
	// ----------------------------------------------------------------------
	"VerifySig":          350,
	"ValidateTx":         500,
	"NewTxPool":          1200,
	"AddTx":              600,
	"PickTxs":            150,
	"TxPoolSnapshot":     80,
	"Exec_Begin":         0,
	"Exec_RunTx":         0,
	"Exec_Finalize":      0,
	"EncryptTxPayload":   350,
	"DecryptTxPayload":   300,
	"SubmitPrivateTx":    650,
	"EncodeEncryptedHex": 30,
	"ReverseTransaction": 1000,
	"NewTxDistributor":   800,
	"DistributeFees":     150,
	// Sign already priced

	// ----------------------------------------------------------------------
	// Low-level Math / Bitwise / Crypto opcodes
	// (values based on research into Geth & OpenEthereum plus Synnergy-specific
	//  micro-benchmarks – keep in mind that **all** word-size-dependent
	//  corrections are applied at run-time by the VM).
	// ----------------------------------------------------------------------
	"Short":            0,
	"BytesToAddress":   0,
	"Pop":              0,
	"opADD":            0,
	"opMUL":            0,
	"opSUB":            0,
	"OpDIV":            0,
	"opSDIV":           0,
	"opMOD":            0,
	"opSMOD":           0,
	"opADDMOD":         0,
	"opMULMOD":         0,
	"opEXP":            1,
	"opSIGNEXTEND":     0,
	"opLT":             0,
	"opGT":             0,
	"opSLT":            0,
	"opSGT":            0,
	"opEQ":             0,
	"opISZERO":         0,
	"opAND":            0,
	"opOR":             0,
	"opXOR":            0,
	"opNOT":            0,
	"opBYTE":           0,
	"opSHL":            0,
	"opSHR":            0,
	"opSAR":            0,
	"opECRECOVER":      70,
	"opEXTCODESIZE":    70,
	"opEXTCODECOPY":    70,
	"opEXTCODEHASH":    70,
	"opRETURNDATASIZE": 0,
	"opRETURNDATACOPY": 70,
	"opMLOAD":          0,
	"opMSTORE":         0,
	"opMSTORE8":        0,
	"opCALLDATALOAD":   0,
	"opCALLDATASIZE":   0,
	"opCALLDATACOPY":   70,
	"opCODESIZE":       0,
	"opCODECOPY":       70,
	"opJUMP":           0,
	"opJUMPI":          1,
	"opPC":             0,
	"opMSIZE":          0,
	"opGAS":            0,
	"opJUMPDEST":       0,
	"opSHA256":         25,
	"opKECCAK256":      25,
	"opRIPEMD160":      16,
	"opBLAKE2B256":     0,
	"opADDRESS":        0,
	"opCALLER":         0,
	"opORIGIN":         0,
	"opCALLVALUE":      0,
	"opGASPRICE":       0,
	"opNUMBER":         0,
	"opTIMESTAMP":      0,
	"opDIFFICULTY":     0,
	"opGASLIMIT":       0,
	"opCHAINID":        0,
	"opBLOCKHASH":      2,
	"opBALANCE":        40,
	"opSELFBALANCE":    0,
	"opLOG0":           0,
	"opLOG1":           0,
	"opLOG2":           0,
	"opLOG3":           0,
	"opLOG4":           0,
	"logN":             200,
	"opCREATE":         3200,
	"opCALL":           70,
	"opCALLCODE":       70,
	"opDELEGATECALL":   70,
	"opSTATICCALL":     70,
	"opRETURN":         0,
	"opREVERT":         0,
	"opSTOP":           0,
	"opSELFDESTRUCT":   500,

	// Shared accounting ops
	"TransferVM": 210,

	// ----------------------------------------------------------------------
	// Virtual Machine Internals
	// ----------------------------------------------------------------------
	"BurnVM":            210,
	"BurnLP":            210,
	"MintLP":            210,
	"NewInMemory":       50,
	"CallCode":          70,
	"CallContract":      70,
	"StaticCallVM":      70,
	"GetBalance":        40,
	"GetTokenBalance":   40,
	"SetTokenBalance":   50,
	"GetTokenSupply":    50,
	"SetBalance":        50,
	"DelegateCall":      70,
	"GetToken":          40,
	"NewMemory":         50,
	"Read":              0,
	"Write":             0,
	"LenVM":             0,
	"Call":              70,
	"SelectVM":          100,
	"CreateContract":    3200,
	"AddLog":            37,
	"GetCode":           20,
	"GetCodeHash":       20,
	"MintTokenVM":       200,
	"PrefixIterator":    50,
	"NonceOf":           40,
	"GetState":          40,
	"SetState":          50,
	"HasState":          40,
	"DeleteState":       50,
	"NewGasMeter":       50,
	"SelfDestructVM":    500,
	"Remaining":         0,
	"Consume":           0,
	"ExecuteVM":         200,
	"NewSuperLightVM":   50,
	"NewLightVM":        80,
	"NewHeavyVM":        120,
	"ExecuteSuperLight": 100,
	"ExecuteLight":      150,
	"ExecuteHeavy":      200,

	// Sandbox management
	"VM_SandboxStart":  0,
	"VM_SandboxStop":   0,
	"VM_SandboxReset":  0,
	"VM_SandboxStatus": 0,
	"VM_SandboxList":   0,

	// ----------------------------------------------------------------------
	// Smart Legal Contracts
	// ----------------------------------------------------------------------
	"Legal_Register": 0,
	"Legal_Sign":     0,
	"Legal_Revoke":   0,
	"Legal_Info":     0,
	"Legal_List":     0,
	// Plasma
	// ----------------------------------------------------------------------
	"InitPlasma":      800,
	"Plasma_Deposit":  0,
	"Plasma_Withdraw": 0,

	// Gaming
	// ----------------------------------------------------------------------
	"CreateGame": 800,
	"JoinGame":   400,
	"FinishGame": 600,
	"GetGame":    100,
	"ListGames":  200,

	// ----------------------------------------------------------------------
	// Messaging / Queue Management
	// ----------------------------------------------------------------------
	"NewMessageQueue":      500,
	"EnqueueMessage":       50,
	"DequeueMessage":       50,
	"BroadcastNextMessage": 100,
	"ProcessNextMessage":   200,
	"QueueLength":          10,
	"ClearQueue":           20,

	// ----------------------------------------------------------------------
	// Wallet / Key-Management
	// ----------------------------------------------------------------------
	"NewRandomWallet":            1000,
	"WalletFromMnemonic":         500,
	"NewHDWalletFromSeed":        600,
	"PrivateKey":                 40,
	"NewAddress":                 50,
	"SignTx":                     300,
	"RegisterIDWallet":           800,
	"IsIDWalletRegistered":       50,
	"NewOffChainWallet":          800,
	"OffChainWalletFromMnemonic": 500,
	"SignOffline":                250,
	"StoreSignedTx":              30,
	"LoadSignedTx":               30,
	"BroadcastSignedTx":          100,

	// ----------------------------------------------------------------------
	// Access Control
	// ----------------------------------------------------------------------
	"GrantRole":  100,
	"RevokeRole": 100,
	"HasRole":    30,
	"ListRoles":  50,
	// Geolocation Network
	// ----------------------------------------------------------------------
	"RegisterLocation": 200,
	"GetLocation":      50,
	"ListLocations":    100,
	"NodesInRadius":    150,
	// Firewall
	// ----------------------------------------------------------------------
	"NewFirewall":               400,
	"Firewall_BlockAddress":     0,
	"Firewall_UnblockAddress":   0,
	"Firewall_IsAddressBlocked": 0,
	"Firewall_BlockToken":       0,
	"Firewall_UnblockToken":     0,
	"Firewall_IsTokenBlocked":   0,
	"Firewall_BlockIP":          0,
	"Firewall_UnblockIP":        0,
	"Firewall_IsIPBlocked":      0,
	"Firewall_ListRules":        0,
	"Firewall_CheckTx":          0,
	// RPC / WebRTC
	// ----------------------------------------------------------------------
	"NewRPCWebRTC":    1000,
	"RPC_Serve":       0,
	"RPC_Close":       0,
	"RPC_ConnectPeer": 0,
	"RPC_Broadcast":   0,
	// Plasma
	// ----------------------------------------------------------------------
	"Plasma_StartExit":    0,
	"Plasma_FinalizeExit": 0,
	"Plasma_GetExit":      0,
	"Plasma_ListExits":    0,
	// ---------------------------------------------------------------------
	// Plasma Management
	// ---------------------------------------------------------------------
	"Plasma_SubmitBlock": 0,
	"Plasma_GetBlock":    0,
	// Resource Management
	// ---------------------------------------------------------------------
	"SetQuota":         100,
	"GetQuota":         50,
	"ChargeResources":  200,
	"ReleaseResources": 100,

	// Distribution
	// ---------------------------------------------------------------------
	"NewDistributor": 100,
	"BatchTransfer":  400,
	"Airdrop":        300,
	"DistributeEven": 200,
	// Carbon Credit System
	// ---------------------------------------------------------------------
	"InitCarbonEngine":  800,
	"Carbon":            200,
	"RegisterProject":   500,
	"IssueCredits":      500,
	"RetireCredits":     300,
	"ProjectInfo":       100,
	"ListProjects":      100,
	"AddVerification":   200,
	"ListVerifications": 100,
	// ----------------------------------------------------------------------
	// Finalization Management
	// ----------------------------------------------------------------------
	"NewFinalizationManager": 800,
	"FinalizeBlock":          400,
	"FinalizeBatchManaged":   350,
	"FinalizeChannelManaged": 350,
	"RegisterRecovery":       500,
	"RecoverAccount":         800,

	// ---------------------------------------------------------------------
	// DeFi
	// ---------------------------------------------------------------------
	"DeFi_CreateInsurance":   0,
	"DeFi_ClaimInsurance":    0,
	"DeFi_PlaceBet":          0,
	"DeFi_SettleBet":         0,
	"DeFi_StartCrowdfund":    0,
	"DeFi_Contribute":        0,
	"DeFi_FinalizeCrowdfund": 0,
	"DeFi_CreatePrediction":  0,
	"DeFi_VotePrediction":    0,
	"DeFi_ResolvePrediction": 0,
	"DeFi_RequestLoan":       0,
	"DeFi_RepayLoan":         0,
	"DeFi_StartYieldFarm":    0,
	"DeFi_Stake":             0,
	"DeFi_Unstake":           0,
	"DeFi_CreateSynthetic":   0,
	"DeFi_MintSynthetic":     0,
	"DeFi_BurnSynthetic":     0,
	// ----------------------------------------------------------------------
	// Binary Tree Operations
	// ----------------------------------------------------------------------
	"BinaryTreeNew":     500,
	"BinaryTreeInsert":  600,
	"BinaryTreeSearch":  400,
	"BinaryTreeDelete":  600,
	"BinaryTreeInOrder": 300,

	// ---------------------------------------------------------------------
	// Regulatory Management
	// ---------------------------------------------------------------------
	"InitRegulatory":           400,
	"RegisterRegulator":        600,
	"GetRegulator":             200,
	"ListRegulators":           200,
	"EvaluateRuleSet":          500,
	"NewGovAuthorityNode":      1000,
	"Gov_CheckCompliance":      500,
	"Gov_EnforceRegulation":    700,
	"Gov_InterfaceRegulator":   400,
	"Gov_UpdateLegalFramework": 800,
	"Gov_AuditTrail":           300,

	// ----------------------------------------------------------------------
	// Polls Management
	// ----------------------------------------------------------------------
	"CreatePoll": 800,
	"VotePoll":   300,
	"ClosePoll":  200,
	"GetPoll":    50,
	"ListPolls":  100,

	// ---------------------------------------------------------------------
	// Feedback System
	// ---------------------------------------------------------------------
	"InitFeedback":    800,
	"Feedback_Submit": 0,
	"Feedback_Get":    0,
	"Feedback_List":   0,
	"Feedback_Reward": 0,

	// ---------------------------------------------------------------------
	// Forum
	// ---------------------------------------------------------------------
	"Forum_CreateThread": 0,
	"Forum_GetThread":    0,
	"Forum_ListThreads":  0,
	"Forum_AddComment":   0,
	"Forum_ListComments": 0,

	// ------------------------------------------------------------------
	// Blockchain Compression
	// ------------------------------------------------------------------
	"CompressLedger":         600,
	"DecompressLedger":       600,
	"SaveCompressedSnapshot": 800,
	"LoadCompressedSnapshot": 800,

	// ----------------------------------------------------------------------
	// Biometrics Authentication
	// ----------------------------------------------------------------------
	"Bio_Enroll": 0,
"Bio_Verify": 0,
"Bio_Delete": 0,
"BSN_Register": 500,
"BSN_VerifyTx": 400,
"BSN_Remove": 200,

        // ---------------------------------------------------------------------
        // System Health & Logging
	// ---------------------------------------------------------------------
	"NewHealthLogger": 800,
	"MetricsSnapshot": 100,
	"LogEvent":        50,
	"RotateLogs":      400,

	// ----------------------------------------------------------------------
	// Workflow / Key-Management
	// ----------------------------------------------------------------------
	"NewWorkflow":        1500,
	"AddWorkflowAction":  200,
	"SetWorkflowTrigger": 100,
	"SetWebhook":         100,
	"ExecuteWorkflow":    500,
	"ListWorkflows":      50,

	// ------------------------------------------------------------------
	// Swarm
	// ------------------------------------------------------------------
	"NewSwarm":          1000,
	"Swarm_AddNode":     0,
	"Swarm_RemoveNode":  0,
	"Swarm_BroadcastTx": 0,
	"Swarm_Start":       0,
	"Swarm_Stop":        0,
	"Swarm_Peers":       0,
	// ----------------------------------------------------------------------
	// Real Estate
	// ----------------------------------------------------------------------

	"RegisterProperty": 400,
	"TransferProperty": 350,
	"GetProperty":      100,
	"ListProperties":   150,

	// ----------------------------------------------------------------------
	// Event Management
	// ----------------------------------------------------------------------
	"InitEvents":     500,
	"EmitEvent":      40,
	"GetEvent":       80,
	"ListEvents":     100,
	"CreateWallet":   1000,
	"ImportWallet":   500,
	"WalletBalance":  40,
	"WalletTransfer": 210,

	// ----------------------------------------------------------------------
	// Employment Contracts
	// ----------------------------------------------------------------------
	"InitEmployment": 1000,
	"CreateJob":      800,
	"SignJob":        300,
	"RecordWork":     100,
	"PaySalary":      800,
	"GetJob":         100,
	// ------------------------------------------------------------------
	// Escrow Management
	// ------------------------------------------------------------------
	"Escrow_Create":  0,
	"Escrow_Deposit": 0,
	"Escrow_Release": 0,
	"Escrow_Cancel":  0,
	"Escrow_Get":     0,
	"Escrow_List":    0,
	// ---------------------------------------------------------------------
	// Faucet
	// ---------------------------------------------------------------------
	"NewFaucet":          500,
	"Faucet_Request":     0,
	"Faucet_Balance":     0,
	"Faucet_SetAmount":   0,
	"Faucet_SetCooldown": 0,
	// ----------------------------------------------------------------------
	// Supply Chain
	// ----------------------------------------------------------------------
	"GetItem":        100,
	"RegisterItem":   1000,
	"UpdateLocation": 500,
	"MarkStatus":     500,

	// ----------------------------------------------------------------------
	// Healthcare Records
	// ----------------------------------------------------------------------
	"InitHealthcare":    800,
	"RegisterPatient":   300,
	"AddHealthRecord":   400,
	"GrantAccess":       150,
	"RevokeAccess":      100,
	"ListHealthRecords": 200,

	// ----------------------------------------------------------------------
	// Warehouse Records
	// ----------------------------------------------------------------------

	"Warehouse_New":        0,
	"Warehouse_AddItem":    0,
	"Warehouse_RemoveItem": 0,
	"Warehouse_MoveItem":   0,
	"Warehouse_ListItems":  0,
	"Warehouse_GetItem":    0,

	// ----------------------------------------------------------------------
	// Bank Institutional Node
	// ----------------------------------------------------------------------
	"NewBankInstitutionalNode":  1500,
	"BankNode_Start":            300,
	"BankNode_Stop":             200,
	"BankNode_MonitorTx":        250,
	"BankNode_ComplianceReport": 400,
	"BankNode_ConnectFinNet":    300,
	"BankNode_UpdateRules":      250,
	"BankNode_SubmitTx":         300,

	// ---------------------------------------------------------------------
	// Immutability Enforcement
	// ---------------------------------------------------------------------
	"InitImmutability": 800,
	"VerifyChain":      400,
	"RestoreChain":     600,

	// ---------------------------------------------------------------------
<<<<<<< HEAD
	// Optimization Node
	// ---------------------------------------------------------------------
	"InitOptimization":     1000,
	"OptimizeTransactions": 500,
	"BalanceLoad":          400,
=======
	// Archival Witness Node
	// ---------------------------------------------------------------------
	"NewArchivalWitnessNode": 1000,
	"Witness_NotarizeTx":     300,
	"Witness_NotarizeBlock":  500,
	"Witness_GetTx":          50,
	"Witness_GetBlock":       50,
	// ----------------------------------------------------------------------
	// Warfare / Military Nodes
	// ----------------------------------------------------------------------
	"NewWarfareNode":         2000,
	"Warfare_SecureCommand":  300,
	"Warfare_TrackLogistics": 300,
	"Warfare_ShareTactical":  200,
>>>>>>> 0efc9f1f
}

func init() {
	gasTable = make(map[Opcode]uint64, len(gasNames))
	for name, cost := range gasNames {
		if op, ok := nameToOp[name]; ok {
			gasTable[op] = cost
		}
	}
}

// GasCost returns the **base** gas cost for a single opcode.  Dynamic portions
// (e.g. per-word fees, storage-touch refunds, call-stipends) are handled by the
// VM’s gas-meter layer.
//
// The function is lock-free and safe for concurrent use by every worker-thread
// in the execution engine.
func GasCost(op Opcode) uint64 {
	if cost, ok := gasTable[op]; ok {
		return cost
	}
	// Log only the first occurrence of an unknown opcode to avoid log spam.
	log.Printf("gas_table: missing cost for opcode %d – charging default", op)
	return DefaultGasCost
}<|MERGE_RESOLUTION|>--- conflicted
+++ resolved
@@ -2698,13 +2698,11 @@
 	"RestoreChain":     600,
 
 	// ---------------------------------------------------------------------
-<<<<<<< HEAD
 	// Optimization Node
 	// ---------------------------------------------------------------------
 	"InitOptimization":     1000,
 	"OptimizeTransactions": 500,
 	"BalanceLoad":          400,
-=======
 	// Archival Witness Node
 	// ---------------------------------------------------------------------
 	"NewArchivalWitnessNode": 1000,
@@ -2719,7 +2717,6 @@
 	"Warfare_SecureCommand":  300,
 	"Warfare_TrackLogistics": 300,
 	"Warfare_ShareTactical":  200,
->>>>>>> 0efc9f1f
 }
 
 func init() {
