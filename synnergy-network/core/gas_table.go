// SPDX-License-Identifier: BUSL-1.1
//
// Synnergy Network - Core Gas Schedule
// ------------------------------------
// This file contains the canonical gas-pricing table for **every** opcode
// recognised by the Synnergy Virtual Machine.  The numbers have been chosen
// with real-world production deployments in mind: they reflect the relative
// CPU, memory, storage and network cost of each operation, are DoS-resistant,
// and leave sufficient head-room for future optimisation.
//
// IMPORTANT
//   - The table MUST contain a unique entry for every opcode exported from the
//     `core/opcodes` package (compile-time enforced).
//   - Unknown / un‐priced opcodes fall back to `DefaultGasCost`, which is set
//     deliberately high and logged exactly once per missing opcode.
//   - All reads from the table are fully concurrent-safe.
//
// NOTE
//
//	The `Opcode` type and individual opcode constants are defined elsewhere in
//	the core package-tree (see `core/opcodes/*.go`).  This file purposefully
//	contains **no** duplicate keys; if a symbol appears in multiple subsystems
//	it is listed **once** and its gas cost applies network-wide.
package core

import "log"

// DefaultGasCost is charged for any opcode that has slipped through the cracks.
// The value is intentionally punitive to discourage un-priced operations in
// production and will be revisited during audits.
const DefaultGasCost uint64 = 100_000

// gasTable maps every Opcode to its base gas cost.
// Gas is charged **before** execution; refunds (e.g. for SELFDESTRUCT) are
// handled by the VM’s gas-meter at commit-time.
var gasTable map[Opcode]uint64

// var gasTable = map[Opcode]uint64{
/*
   // ----------------------------------------------------------------------
   // AI
   // ----------------------------------------------------------------------
   InitAI:         50_000,
   AI:             40_000,
   PredictAnomaly: 35_000,
   OptimizeFees:   25_000,
   PublishModel:   45_000,
   FetchModel:     15_000,
   ListModel:      8_000,
   ValidateKYC:    1_000,
   BuyModel:       30_000,
   RentModel:      20_000,
   ReleaseEscrow:  12_000,
   PredictVolume:  15_000,
   DeployAIContract: 50_000,
   InvokeAIContract: 7_500,
   UpdateAIModel:    20_000,
   GetAIModel:       2_000,
   InferModel:     30_000,
   AnalyseTransactions: 35_000,

   // ----------------------------------------------------------------------
   // Automated-Market-Maker
   // ----------------------------------------------------------------------
   SwapExactIn:       4_500,
   AddLiquidity:      5_000,
   RemoveLiquidity:   5_000,
   Quote:             2_500,
   AllPairs:          2_000,
   InitPoolsFromFile: 6_000,

   // ----------------------------------------------------------------------
   // Authority / Validator-Set
   // ---------------------------------------------------------------------

   NewAuthoritySet:     20_000,
   RecordVote:          3_000,
   RegisterCandidate:   8_000,
   RandomElectorate:    4_000,
   IsAuthority:         800,
   GetAuthority:        1_000,
   ListAuthorities:     2_000,
   DeregisterAuthority: 6_000,
   NewAuthorityApplier: 20_000,
   SubmitApplication:   4_000,
   VoteApplication:     3_000,
   FinalizeApplication: 5_000,
   GetApplication:      1_000,
   ListApplications:    2_000,

   // ----------------------------------------------------------------------
   // Charity Pool
   // ----------------------------------------------------------------------
   NewCharityPool:  10_000,
   Deposit:         2_100,
   Register:        2_500,
   Vote:            3_000,
   Tick:            1_000,
   GetRegistration: 800,
   Winners:         800,

   // ----------------------------------------------------------------------
   // Coin
   // ----------------------------------------------------------------------
   NewCoin:     12_000,
   Mint:        2_100, // shared with ledger & tokens
   TotalSupply: 800,
   BalanceOf:   400,

   // ----------------------------------------------------------------------
   // Compliance
   // ----------------------------------------------------------------------

   InitCompliance:        8_000,
   EraseData:             5_000,
   RecordFraudSignal:     7_000,
   Compliance_LogAudit:   2_000,
   Compliance_AuditTrail: 3_000,
   Compliance_MonitorTx:  5_000,
   Compliance_VerifyZKP:  12_000,
   Audit_Init:           5_000,
   Audit_Log:            2_000,
   Audit_Events:         3_000,
   Audit_Close:          1_000,
   InitComplianceManager: 10_000,
   SuspendAccount:        4_000,
   ResumeAccount:         4_000,
   IsSuspended:           500,
   WhitelistAccount:      3_000,
   RemoveWhitelist:       3_000,
   IsWhitelisted:         500,
   Compliance_ReviewTx:   2_500,
   AnalyzeAnomaly:       6_000,
   FlagAnomalyTx:        2_500,

   // ----------------------------------------------------------------------
   // Consensus Core
   // ----------------------------------------------------------------------
   Pick:                  2_000,
   Broadcast:             5_000,
   Subscribe:             1_500,
   Sign:                  3_000, // shared with Security & Tx
   Verify:                3_500, // shared with Security & Tx
   ValidatorPubKey:       800,
   StakeOf:               1_000,
   LoanPoolAddress:       800,
   Hash:                  600, // shared with Replication
   SerializeWithoutNonce: 1_200,
   NewConsensus:          25_000,
   Start:                 5_000,
   ProposeSubBlock:       15_000,
   ValidatePoH:           20_000,
   SealMainBlockPOW:      60_000,
   DistributeRewards:     10_000,
   CalculateWeights:      8_000,
   ComputeThreshold:      6_000,
   HopConsensus:         4_000,
   CurrentConsensus:     500,
   Status:                1_000,
   SetDifficulty:         2_000,
   NewConsensusAdaptiveManager: 10_000,
   ComputeDemand:               2_000,
   ComputeStakeConcentration:   2_000,
   AdjustConsensus:             5_000,
   RegisterValidator:     8_000,
   DeregisterValidator:   6_000,
   StakeValidator:        2_000,
   UnstakeValidator:      2_000,
   SlashValidator:        3_000,
   GetValidator:          1_000,
   ListValidators:        2_000,
   IsValidator:           800,

   // ----------------------------------------------------------------------
   // Contracts (WASM / EVM‐compat)
   // ----------------------------------------------------------------------
   InitContracts: 15_000,
   CompileWASM:   45_000,
   Invoke:        7_000,
   Deploy:        25_000,
   TransferOwnership: 5_000,
   PauseContract:     3_000,
   ResumeContract:    3_000,
   UpgradeContract:   20_000,
   ContractInfo:      1_000,

   // ----------------------------------------------------------------------
   // Cross-Chain
   // ----------------------------------------------------------------------
   RegisterBridge: 20_000,
   AssertRelayer:  5_000,
   Iterator:       2_000,
   LockAndMint:    30_000,
   BurnAndRelease: 30_000,
   GetBridge:      1_000,
   RegisterXContract: 22_000,
   GetXContract:      1_000,
   ListXContracts:    1_200,
   RemoveXContract:   5_000,
   RecordCrossChainTx: 25_000,
   GetCrossChainTx:    2_000,
   ListCrossChainTx:   3_000,
   OpenChainConnection:  10_000,
   CloseChainConnection: 5_000,
   GetChainConnection:   1_000,
   ListChainConnections: 2_000,
   RegisterProtocol:   20_000,
   ListProtocols:      2_000,
   GetProtocol:        1_000,
   ProtocolDeposit:    30_000,
   ProtocolWithdraw:   30_000,
   StartBridgeTransfer:    25_000,
   CompleteBridgeTransfer: 25_000,
   GetBridgeTransfer:      1_000,
   ListBridgeTransfers:    2_000,

   // ----------------------------------------------------------------------
   // Data / Oracle / IPFS Integration
   // ----------------------------------------------------------------------
   RegisterNode:   10_000,
   UploadAsset:    30_000,
   Pin:            5_000, // shared with Storage
   Retrieve:       4_000, // shared with Storage
   RetrieveAsset:  4_000,
   RegisterOracle: 10_000,
   PushFeed:       3_000,
   QueryOracle:    3_000,
   ListCDNNodes:   3_000,
   ListOracles:    3_000,
   PushFeedSigned: 4_000,
   UpdateOracleSource: 4_000,
   RemoveOracle:      4_000,
   GetOracleMetrics:  2_000,
   RequestOracleData: 3_000,
   SyncOracle:        5_000,
   CreateDataFeed: 6_000,
   QueryDataFeed:  3_000,
   ManageDataFeed: 5_000,
   ImputeMissing:  4_000,
   NormalizeFeed:  4_000,
   AddProvenance:  2_000,
   SampleFeed:     3_000,
   ScaleFeed:      3_000,
   TransformFeed:  4_000,
   VerifyFeedTrust: 3_000,
   ZTDC_Open:      6_000,
   ZTDC_Send:      2_000,
   ZTDC_Close:     4_000,

   // ----------------------------------------------------------------------
   // Fault-Tolerance / Health-Checker
   // ----------------------------------------------------------------------
   NewHealthChecker: 8_000,
   AddPeer:          1_500,
   RemovePeer:       1_500,
   Snapshot:         4_000,
   Recon:            8_000,
   Ping:             300,
   SendPing:         300,
   AwaitPong:        300,
   BackupSnapshot:   10_000,
   RestoreSnapshot:  12_000,
   VerifyBackup:     6_000,
   FailoverNode:     8_000,
   PredictFailure:   1_000,
   AdjustResources:  1_500,
   HA_Register:      1_000,
   HA_Remove:        1_000,
   HA_List:          500,
   HA_Sync:          20_000,
   HA_Promote:       8_000,

   // ----------------------------------------------------------------------
   // Governance
   // ----------------------------------------------------------------------
   UpdateParam:     5_000,
   ProposeChange:   10_000,
   VoteChange:      3_000,
   EnactChange:     8_000,
   SubmitProposal:  10_000,
   BalanceOfAsset:  600,
   CastVote:        3_000,
   CastTokenVote:   4_000,
   ExecuteProposal: 15_000,
   GetProposal:     1_000,
   ListProposals:   2_000,
   DAO_Stake:       5_000,
   DAO_Unstake:     5_000,
   DAO_Staked:      500,
   DAO_TotalStaked: 500,

   // Quadratic Voting
   SubmitQuadraticVote: 3_500,
   QuadraticResults:    2_000,
   QuadraticWeight:     50,
   AddDAOMember:    1_200,
   RemoveDAOMember: 1_200,
   RoleOfMember:    500,
   ListDAOMembers:  1_000,
   AddSYN2500Member:    1_200,
   RemoveSYN2500Member: 1_200,
   DelegateSYN2500Vote: 800,
   SYN2500VotingPower:  500,
   CastSYN2500Vote:     1_500,
   SYN2500MemberInfo:   500,
   ListSYN2500Members:  1_000,
   RegisterGovContract: 8_000,
   GetGovContract:      1_000,
   ListGovContracts:    2_000,
   EnableGovContract:   1_000,
   DeleteGovContract:   1_000,
   DeployGovContract: 25_000,
   InvokeGovContract: 7_000,
   NewTimelock:     4_000,
   QueueProposal:   3_000,
   CancelProposal:  3_000,
   ExecuteReady:    5_000,
   ListTimelocks:   1_000,

   // ----------------------------------------------------------------------
   // Green Technology
   // ----------------------------------------------------------------------
   InitGreenTech:    8_000,
   Green:            2_000,
   RecordUsage:      3_000,
   RecordOffset:     3_000,
   Certify:          7_000,
   CertificateOf:    500,
   ShouldThrottle:   200,
   ListCertificates: 1_000,

   // ----------------------------------------------------------------------
   // Ledger / UTXO / Account-Model
   // ----------------------------------------------------------------------
   NewLedger:           50_000,
   GetPendingSubBlocks: 2_000,
   LastBlockHash:       600,
   AppendBlock:         50_000,
   MintBig:             2_200,
   EmitApproval:        1_200,
   EmitTransfer:        1_200,
   DeductGas:           2_100,
   WithinBlock:         1_000,
   IsIDTokenHolder:     400,
   TokenBalance:        400,
   AddBlock:            40_000,
   GetBlock:            2_000,
   GetUTXO:             1_500,
   AddToPool:           1_000,
   ListPool:            800,
   GetContract:         1_000,
   Snapshot:            3_000,
   MintToken:           2_000,
   LastSubBlockHeight:  500,
   LastBlockHeight:     500,
   RecordPoSVote:       3_000,
   AppendSubBlock:      8_000,
   Transfer:            2_100, // shared with VM & Tokens
   Burn:                2_100, // shared with VM & Tokens
   InitForkManager:     5_000,
   AddForkBlock:        7_000,
   ResolveForks:        12_000,
   ListForks:           2_000,

   // ----------------------------------------------------------------------
   // Liquidity Manager (high-level AMM façade)
   // ----------------------------------------------------------------------
   InitAMM:    8_000,
   Manager:    1_000,
   CreatePool: 10_000,
   Swap:       4_500,
   // AddLiquidity & RemoveLiquidity already defined above
   Pool:  1_500,
   Pools: 2_000,

   // ----------------------------------------------------------------------
   // Loan-Pool
   // ----------------------------------------------------------------------
   NewLoanPool:   20_000,
   Submit:        3_000,
   Disburse:      8_000,
   GetProposal:   1_000,
   ListProposals: 1_500,
   Redistribute:  5_000,
   CreateGrant:   3_000,
   ReleaseGrant:  8_000,
   GetGrant:      1_000,
   CancelProposal: 2_000,
   ExtendProposal: 1_500,
   NewLoanPoolManager: 10_000,
   Loanpool_Pause: 1_000,
   Loanpool_Resume: 1_000,
   Loanpool_IsPaused: 500,
   Loanpool_Stats: 2_000,
   RequestApproval: 3_000,
   ApproveRequest:  4_000,
   RejectRequest:   4_000,
   NewLoanPoolApply:   20_000,
   LoanApply_Submit:   3_000,
   LoanApply_Vote:     3_000,
   LoanApply_Process:  1_000,
   LoanApply_Disburse: 8_000,
   LoanApply_Get:      1_000,
   LoanApply_List:     1_500,
   // Vote  & Tick already priced
   // RandomElectorate / IsAuthority already priced

   // ----------------------------------------------------------------------
   // Networking
   // ----------------------------------------------------------------------
   NewNode:         18_000,
   HandlePeerFound: 1_500,
   DialSeed:        2_000,
   ListenAndServe:  8_000,
   Close:           500,
   Peers:           400,
   NewDialer:       2_000,
   Dial:            2_000,
   SetBroadcaster:  500,
   GlobalBroadcast: 1_000,
   NewBootstrapNode: 20_000,
   Bootstrap_Start: 8_000,
   Bootstrap_Stop: 4_000,
   Bootstrap_Peers: 500,
   Bootstrap_DialSeed: 2_000,
   NewConnPool:     8_000,
   AcquireConn:     500,
   ReleaseConn:     200,
   ClosePool:       400,
   PoolStats:       100,
   DiscoverPeers:  1_000,
   Connect:        1_500,
   Disconnect:     1_000,
   AdvertiseSelf:  800,
   StartDevNet:    50_000,
   StartTestNet:   60_000,
   // Broadcast & Subscribe already priced

   // ----------------------------------------------------------------------
   // Replication / Data Availability
   // ----------------------------------------------------------------------
   NewReplicator:  12_000,
   ReplicateBlock: 30_000,
   RequestMissing: 4_000,
   Synchronize:    25_000,
   Stop:           3_000,
   NewInitService:     8_000,
   BootstrapLedger:    20_000,
   ShutdownInitService: 3_000,
   NewSyncManager: 12_000,
   Sync_Start:     5_000,
   Sync_Stop:      3_000,
   Sync_Status:    1_000,
   SyncOnce:       8_000,
   // Hash & Start already priced

   // ----------------------------------------------------------------------
   // Distributed Coordination
   // ----------------------------------------------------------------------
   NewCoordinator:         10_000,
   StartCoordinator:        5_000,
   StopCoordinator:         5_000,
   BroadcastLedgerHeight:   3_000,
   DistributeToken:         5_000,

   // ----------------------------------------------------------------------
   // Roll-ups
   // ----------------------------------------------------------------------
   NewAggregator:     15_000,
   SubmitBatch:       10_000,
   SubmitFraudProof:  30_000,
   FinalizeBatch:     10_000,
   BatchHeader:       500,
   BatchState:        300,
   BatchTransactions: 1_000,
   ListBatches:       2_000,
   PauseAggregator:   500,
   ResumeAggregator:  500,
   AggregatorStatus:  200,

   // ----------------------------------------------------------------------
   // Security / Cryptography
   // ----------------------------------------------------------------------
   AggregateBLSSigs:  7_000,
   VerifyAggregated:  8_000,
   CombineShares:     6_000,
   ComputeMerkleRoot: 1_200,
   Encrypt:           1_500,
   Decrypt:           1_500,
   NewTLSConfig:      5_000,
   DilithiumKeypair:  6_000,
   DilithiumSign:     5_000,
   DilithiumVerify:   5_000,
   PredictRisk:       2_000,
   AnomalyScore:      2_000,
   BuildMerkleTree:   1_500,
   MerkleProof:       1_200,
   VerifyMerklePath:  1_200,

   // ----------------------------------------------------------------------
   // Sharding
   // ----------------------------------------------------------------------
   NewShardCoordinator: 20_000,
   SetLeader:           1_000,
   Leader:              800,
   SubmitCrossShard:    15_000,
   Send:                2_000,
   PullReceipts:        3_000,
   Reshard:             30_000,
   GossipTx:            5_000,
   RebalanceShards:     8_000,
   VerticalPartition:   2_000,
   HorizontalPartition: 2_000,
   CompressData:        4_000,
   DecompressData:      4_000,
   // Broadcast already priced

   // ----------------------------------------------------------------------
   // Side-chains
   // ----------------------------------------------------------------------
   InitSidechains:     12_000,
   Sidechains:         600,
   Register:           5_000,
   SubmitHeader:       8_000,
   VerifyWithdraw:     4_000,
   VerifyAggregateSig: 8_000,
   VerifyMerkleProof:  1_200,
   GetSidechainMeta:   1_000,
   ListSidechains:     1_200,
   GetSidechainHeader: 1_000,
   PauseSidechain:            3_000,
   ResumeSidechain:           3_000,
   UpdateSidechainValidators: 5_000,
   RemoveSidechain:           6_000,
   // Deposit already priced

   // ----------------------------------------------------------------------
   // State-Channels
   // ----------------------------------------------------------------------
   InitStateChannels:    8_000,
   Channels:             600,
   OpenChannel:          10_000,
   VerifyECDSASignature: 2_000,
   InitiateClose:        3_000,
   Challenge:            4_000,
   Finalize:             5_000,
   GetChannel:           800,
   ListChannels:         1_200,
   PauseChannel:         1_500,
   ResumeChannel:        1_500,
   CancelClose:          3_000,
   ForceClose:           6_000,

   // ----------------------------------------------------------------------
   // Storage / Marketplace
   // ----------------------------------------------------------------------
   NewStorage:    12_000,
   CreateListing: 8_000,
   Exists:        400,
   OpenDeal:      5_000,
   Create:        8_000, // generic create (non-AMM/non-contract)
   CloseDeal:     5_000,
   Release:       2_000,
   GetListing:    1_000,
   ListListings:  1_000,
   GetDeal:       1_000,
   ListDeals:     1_000,
   IPFS_Add:     5_000,
   IPFS_Get:     4_000,
   IPFS_Unpin:   3_000,
        // General Marketplace
        CreateMarketListing:  8_000,
        PurchaseItem:        6_000,
        CancelListing:       3_000,
        ReleaseFunds:        2_000,
        GetMarketListing:    1_000,
        ListMarketListings:  1_000,
        GetMarketDeal:       1_000,
        ListMarketDeals:     1_000,
   // Pin & Retrieve already priced
   // ----------------------------------------------------------------------
   // Identity Verification
   // ----------------------------------------------------------------------
   RegisterIdentity: 5_000,
   VerifyIdentity:   1_000,
   RemoveIdentity:   2_000,
   ListIdentities:   2_000,


   // ----------------------------------------------------------------------
   // Resource Marketplace
   // ----------------------------------------------------------------------
   ListResource:        8_000,
   OpenResourceDeal:    5_000,
   CloseResourceDeal:   5_000,
   GetResourceListing:  1_000,
   ListResourceListings: 1_000,
   GetResourceDeal:     1_000,
   ListResourceDeals:   1_000,

   // ----------------------------------------------------------------------
   // Token Standards (constants – zero-cost markers)
   // ----------------------------------------------------------------------
   StdSYN10:   0,
   StdSYN20:   0,
   StdSYN70:   0,
   StdSYN130:  0,
   StdSYN131:  0,
   StdSYN200:  0,
   StdSYN223:  0,
   StdSYN300:  0,
   StdSYN500:  0,
   StdSYN600:  0,
   StdSYN700:  0,
   StdSYN721:  0,
   StdSYN722:  0,
   StdSYN800:  0,
   StdSYN845:  0,
   StdSYN900:  0,
   StdSYN1000: 0,
   StdSYN1100: 0,
   StdSYN1155: 0,
   StdSYN1200: 0,
   StdSYN1300: 0,
   StdSYN1401: 0,
   StdSYN1500: 0,
   StdSYN1600: 0,
   StdSYN1700: 0,
   StdSYN1800: 0,
   StdSYN1900: 0,
   StdSYN1967: 0,
   StdSYN2100: 0,
   StdSYN2200: 0,
   StdSYN2369: 0,
   StdSYN2400: 0,
   StdSYN2500: 0,
   StdSYN2600: 0,
   StdSYN2700: 0,
   StdSYN2800: 0,
   StdSYN2900: 0,
   StdSYN3000: 0,
   StdSYN3100: 0,
   StdSYN3200: 0,
   StdSYN3300: 0,
   StdSYN3400: 0,
   StdSYN3500: 0,
   StdSYN3600: 0,
   StdSYN3700: 0,
   StdSYN3800: 0,
   StdSYN3900: 0,
   StdSYN4200: 0,
   StdSYN4300: 0,
   StdSYN4700: 0,
   StdSYN4900: 0,
   StdSYN5000: 0,

   // ----------------------------------------------------------------------
   // Token Utilities
   // ----------------------------------------------------------------------
   ID:                400,
   Meta:              400,
   Allowance:         400,
   Approve:           800,
   Add:               600,
   Sub:               600,
   Get:               400,
   transfer:          2_100, // lower-case ERC20 compatibility
   Calculate:         800,
   RegisterToken:     8_000,
   NewBalanceTable:   5_000,
   Set:               600,
   RefundGas:         100,
   PopUint32:         300,
   PopAddress:        300,
   PopUint64:         300,
   PushBool:          300,
   Push:              300,
   Len:               200,
   InitTokens:        8_000,
   GetRegistryTokens: 400,
   TokenManager_Create: 8_000,
   TokenManager_Transfer: 2_100,
   TokenManager_Mint: 2_100,
   TokenManager_Burn: 2_100,
   TokenManager_Approve: 800,
   TokenManager_BalanceOf: 400,
<<<<<<< HEAD
   SYN600_Stake:           2_000,
   SYN600_Unstake:        2_000,
   SYN600_AddEngagement:  500,
   SYN600_EngagementOf:   400,
   SYN600_DistributeRewards: 5_000,
=======
   SYN800_RegisterAsset: 100,
   SYN800_UpdateValuation: 100,
   SYN800_GetAsset: 50,

   IDToken_Register:    800,
   IDToken_Verify:      400,
   IDToken_Get:         200,
   IDToken_Logs:        200,
   SYN1200_AddBridge: 800,
   SYN1200_AtomicSwap: 2_500,
   SYN1200_CompleteSwap: 400,
   SYN1200_GetSwap: 400,
   SYN1100_AddRecord:      500,
   SYN1100_GrantAccess:    300,
   SYN1100_RevokeAccess:   200,
   SYN1100_GetRecord:      400,
   SYN1100_TransferOwnership: 500,
   // Supply chain token utilities
   SupplyChain_RegisterAsset: 5_000,
   SupplyChain_UpdateLocation: 800,
   SupplyChain_UpdateStatus: 800,
   SupplyChain_TransferAsset: 2_100,
   MusicRoyalty_AddRevenue: 800,
   MusicRoyalty_Distribute: 1_000,
   MusicRoyalty_UpdateInfo: 500,
   // SYN1700 Event Ticket operations
   Event_Create:       1_000,
   Event_IssueTicket:  1_500,
   Event_Transfer:     2_100,
   Event_Verify:       500,
   Event_Use:          400,
   Tokens_RecordEmission: 1_000,
   Tokens_RecordOffset: 1_000,
   Tokens_NetBalance: 400,
   Tokens_ListRecords: 800,
   Edu_RegisterCourse: 5_000,
   Edu_IssueCredit:    2_100,
   Edu_VerifyCredit:   800,
   Edu_RevokeCredit:   800,
   Edu_GetCredit:      400,
   Edu_ListCredits:    400,
   // SYN2100 token standard
   SYN2100_RegisterDocument: 800,
   SYN2100_FinanceDocument:  800,
   SYN2100_GetDocument:      200,
   SYN2100_ListDocuments:    400,
   SYN2100_AddLiquidity:     500,
   SYN2100_RemoveLiquidity:  500,
   SYN2100_LiquidityOf:      200,
   Tokens_CreateSYN2200: 8_000,
   Tokens_SendPayment: 2_100,
   Tokens_GetPayment: 400,
   DataToken_UpdateMeta: 500,
   DataToken_SetPrice: 400,
   DataToken_GrantAccess: 400,
   DataToken_RevokeAccess: 300,
>>>>>>> 6eab5c8a

   // ----------------------------------------------------------------------
   // Transactions
   // ----------------------------------------------------------------------
   VerifySig:      3_500,
   ValidateTx:     5_000,
   NewTxPool:      12_000,
   AddTx:          6_000,
   PickTxs:        1_500,
   TxPoolSnapshot: 800,
   EncryptTxPayload: 3_500,
   DecryptTxPayload: 3_000,
   SubmitPrivateTx:  6_500,
   EncodeEncryptedHex: 300,
   ReverseTransaction: 10_000,
   NewTxDistributor: 8_000,
   DistributeFees:   1_500,
   // Sign already priced

   // ----------------------------------------------------------------------
   // Low-level Math / Bitwise / Crypto opcodes
   // (values based on research into Geth & OpenEthereum plus Synnergy-specific
   //  micro-benchmarks – keep in mind that **all** word-size-dependent
   //  corrections are applied at run-time by the VM).
   // ----------------------------------------------------------------------
   Short:            5,
   BytesToAddress:   5,
   Pop:              2,
   opADD:            3,
   opMUL:            5,
   opSUB:            3,
   OpDIV:            5,
   opSDIV:           5,
   opMOD:            5,
   opSMOD:           5,
   opADDMOD:         8,
   opMULMOD:         8,
   opEXP:            10,
   opSIGNEXTEND:     5,
   opLT:             3,
   opGT:             3,
   opSLT:            3,
   opSGT:            3,
   opEQ:             3,
   opISZERO:         3,
   opAND:            3,
   opOR:             3,
   opXOR:            3,
   opNOT:            3,
   opBYTE:           3,
   opSHL:            3,
   opSHR:            3,
   opSAR:            3,
   opECRECOVER:      700,
   opEXTCODESIZE:    700,
   opEXTCODECOPY:    700,
   opEXTCODEHASH:    700,
   opRETURNDATASIZE: 3,
   opRETURNDATACOPY: 700,
   opMLOAD:          3,
   opMSTORE:         3,
   opMSTORE8:        3,
   opCALLDATALOAD:   3,
   opCALLDATASIZE:   3,
   opCALLDATACOPY:   700,
   opCODESIZE:       3,
   opCODECOPY:       700,
   opJUMP:           8,
   opJUMPI:          10,
   opPC:             2,
   opMSIZE:          2,
   opGAS:            2,
   opJUMPDEST:       1,
   opSHA256:         60,
   opKECCAK256:      30,
   opRIPEMD160:      600,
   opBLAKE2B256:     60,
   opADDRESS:        2,
   opCALLER:         2,
   opORIGIN:         2,
   opCALLVALUE:      2,
   opGASPRICE:       2,
   opNUMBER:         2,
   opTIMESTAMP:      2,
   opDIFFICULTY:     2,
   opGASLIMIT:       2,
   opCHAINID:        2,
   opBLOCKHASH:      20,
   opBALANCE:        400,
   opSELFBALANCE:    5,
   opLOG0:           375,
   opLOG1:           750,
   opLOG2:           1_125,
   opLOG3:           1_500,
   opLOG4:           1_875,
   logN:             2_000,
   opCREATE:         32_000,
   opCALL:           700,
   opCALLCODE:       700,
   opDELEGATECALL:   700,
   opSTATICCALL:     700,
   opRETURN:         0,
   opREVERT:         0,
   opSTOP:           0,
   opSELFDESTRUCT:   5_000,

   // Shared accounting ops
   TransferVM: 2_100, // explicit VM variant (if separate constant exists)

   // ----------------------------------------------------------------------
   // Virtual Machine Internals
   // ----------------------------------------------------------------------
   BurnVM:            2_100,
   BurnLP:            2_100,
   MintLP:            2_100,
   NewInMemory:       500,
   CallCode:          700,
   CallContract:      700,
   StaticCallVM:      700,
   GetBalance:        400,
   GetTokenBalance:   400,
   SetTokenBalance:   500,
   GetTokenSupply:    500,
   SetBalance:        500,
   DelegateCall:      700,
   GetToken:          400,
   NewMemory:         500,
   Read:              3,
   Write:             3,
   LenVM:             3, // distinguish from token.Len if separate const
   Call:              700,
   SelectVM:          1_000,
   CreateContract:    32_000,
   AddLog:            375,
   GetCode:           200,
   GetCodeHash:       200,
   MintTokenVM:       2_000,
   PrefixIterator:    500,
   NonceOf:           400,
   GetState:          400,
   SetState:          500,
   HasState:          400,
   DeleteState:       500,
   NewGasMeter:       500,
   SelfDestructVM:    5_000,
   Remaining:         2,
   Consume:           3,
   ExecuteVM:         2_000,
   NewSuperLightVM:   500,
   NewLightVM:        800,
   NewHeavyVM:        1_200,
   ExecuteSuperLight: 1_000,
   ExecuteLight:      1_500,
   ExecuteHeavy:      2_000,

   // ----------------------------------------------------------------------
   // Wallet / Key-Management
   // ----------------------------------------------------------------------
   NewRandomWallet:     10_000,
   WalletFromMnemonic:  5_000,
   NewHDWalletFromSeed: 6_000,
   PrivateKey:          400,
   NewAddress:          500,
   SignTx:              3_000,

   // ----------------------------------------------------------------------
   // Access Control
   // ----------------------------------------------------------------------
   GrantRole:  1_000,
   RevokeRole: 1_000,
   HasRole:    300,
   ListRoles:  500,
   // Plasma Management
   // ----------------------------------------------------------------------
   InitPlasma:        8_000,
   Plasma_Deposit:    5_000,
   Plasma_Withdraw:   5_000,
   Plasma_SubmitBlock: 10_000,
   Plasma_GetBlock:    1_000,
   // Resource Management
   // ----------------------------------------------------------------------
   SetQuota:         1_000,
   GetQuota:         500,
   ChargeResources:  2_000,
   ReleaseResources: 1_000,
   // Finalization Management
   // ----------------------------------------------------------------------
   NewFinalizationManager: 8_000,
   FinalizeBlock:         4_000,
   FinalizeBatchManaged:  3_500,
   FinalizeChannelManaged: 3_500,
   // System Health & Logging
   // ----------------------------------------------------------------------
   NewHealthLogger: 8_000,
   MetricsSnapshot: 1_000,
   LogEvent:        500,
   RotateLogs:      4_000,
   RegisterIDWallet:    8_000,
   IsIDWalletRegistered: 500,

   // ----------------------------------------------------------------------
   // Event Management
   // ----------------------------------------------------------------------
   InitEvents: 5_000,
   EmitEvent: 400,
   GetEvent:  800,
   ListEvents: 1_000,
   CreateWallet:        10_000,
   ImportWallet:        5_000,
   WalletBalance:       400,
   WalletTransfer:      2_100,

   // ----------------------------------------------------------------------
   // Immutability Enforcement
   // ----------------------------------------------------------------------
   InitImmutability: 8_000,
   VerifyChain:     4_000,
   RestoreChain:    6_000,
*/

// gasNames holds the gas cost associated with each opcode name. During init()
// these names are resolved to their Opcode values using the catalogue defined
// in opcode_dispatcher.go.
var gasNames = map[string]uint64{
	// ----------------------------------------------------------------------
	// AI
	// ----------------------------------------------------------------------
	"InitAI":              5000,
	"AI":                  4000,
	"PredictAnomaly":      3500,
	"OptimizeFees":        2500,
	"PublishModel":        4500,
	"FetchModel":          1500,
	"ListModel":           800,
	"ValidateKYC":         100,
	"BuyModel":            3000,
	"RentModel":           2000,
	"ReleaseEscrow":       1200,
	"PredictVolume":       1500,
	"DeployAIContract":    5000,
	"InvokeAIContract":    750,
	"UpdateAIModel":       2000,
	"GetAIModel":          200,
	"StartTraining":       5000,
	"TrainingStatus":      500,
	"ListTrainingJobs":    800,
	"CancelTraining":      1000,
	"GetModelListing":     100,
	"ListModelListings":   200,
	"UpdateListingPrice":  200,
	"RemoveListing":       200,
	"InferModel":          3000,
	"AnalyseTransactions": 3500,

	// ----------------------------------------------------------------------
	// Automated-Market-Maker
	// ----------------------------------------------------------------------
	"SwapExactIn":       450,
	"AddLiquidity":      500,
	"RemoveLiquidity":   500,
	"Quote":             250,
	"AllPairs":          200,
	"InitPoolsFromFile": 600,

	// ----------------------------------------------------------------------
	// Authority / Validator-Set
	// ---------------------------------------------------------------------

	"NewAuthoritySet":     2000,
	"RecordVote":          300,
	"RegisterCandidate":   800,
	"RandomElectorate":    400,
	"IsAuthority":         80,
	"GetAuthority":        100,
	"ListAuthorities":     200,
	"DeregisterAuthority": 600,
	"NewAuthorityApplier": 2000,
	"SubmitApplication":   400,
	"VoteApplication":     300,
	"FinalizeApplication": 500,
	"GetApplication":      100,
	"ListApplications":    200,

	// ----------------------------------------------------------------------
	// Charity Pool
	// ----------------------------------------------------------------------
	"NewCharityPool":           1000,
	"Deposit":                  210,
	"Charity_Register":         0,
	"Vote":                     300,
	"Tick":                     100,
	"GetRegistration":          80,
	"Winners":                  80,
	"Charity_Donate":           0,
	"Charity_WithdrawInternal": 0,
	"Charity_Balances":         0,

	// ----------------------------------------------------------------------
	// Coin
	// ----------------------------------------------------------------------
	"NewCoin":     1200,
	"Mint":        210,
	"TotalSupply": 80,
	"BalanceOf":   40,

	// ----------------------------------------------------------------------
	// Compliance
	// ----------------------------------------------------------------------

	"InitCompliance":        800,
	"EraseData":             500,
	"RecordFraudSignal":     700,
	"Compliance_LogAudit":   0,
	"Compliance_AuditTrail": 0,
	"Compliance_MonitorTx":  0,
	"Compliance_VerifyZKP":  0,
	"Audit_Init":            0,
	"Audit_Log":             0,
	"Audit_Events":          0,
	"Audit_Close":           0,
	"InitComplianceManager": 1000,
	"SuspendAccount":        400,
	"ResumeAccount":         400,
	"IsSuspended":           50,
	"WhitelistAccount":      300,
	"RemoveWhitelist":       300,
	"IsWhitelisted":         50,
	"Compliance_ReviewTx":   0,
	"AnalyzeAnomaly":        600,
	"FlagAnomalyTx":         250,

	// ----------------------------------------------------------------------
	// Consensus Core
	// ----------------------------------------------------------------------
	"Pick":                        200,
	"Broadcast":                   500,
	"Subscribe":                   150,
	"Sign":                        300,
	"Verify":                      350,
	"ValidatorPubKey":             80,
	"StakeOf":                     100,
	"LoanPoolAddress":             80,
	"Hash":                        60,
	"SerializeWithoutNonce":       120,
	"NewConsensus":                2500,
	"Start":                       500,
	"ProposeSubBlock":             1500,
	"ValidatePoH":                 2000,
	"SealMainBlockPOW":            6000,
	"DistributeRewards":           1000,
	"CalculateWeights":            800,
	"ComputeThreshold":            600,
	"NewConsensusAdaptiveManager": 1000,
	"ComputeDemand":               200,
	"ComputeStakeConcentration":   200,
	"AdjustConsensus":             500,
	"HopConsensus":                400,
	"CurrentConsensus":            50,
	"Status":                      100,
	"SetDifficulty":               200,
	"AdjustStake":                 300,
	"PenalizeValidator":           400,
	"RegisterValidator":           800,
	"DeregisterValidator":         600,
	"StakeValidator":              200,
	"UnstakeValidator":            200,
	"SlashValidator":              300,
	"GetValidator":                100,
	"ListValidators":              200,
	"IsValidator":                 80,

	// ----------------------------------------------------------------------
	// Contracts (WASM / EVM‐compat)
	// ----------------------------------------------------------------------
	"InitContracts":     1500,
	"CompileWASM":       4500,
	"Invoke":            700,
	"Deploy":            2500,
	"TransferOwnership": 500,
	"PauseContract":     300,
	"ResumeContract":    300,
	"UpgradeContract":   2000,
	"ContractInfo":      100,

	// ----------------------------------------------------------------------
	// Cross-Chain
	// ----------------------------------------------------------------------
	"RegisterBridge":         2000,
	"AssertRelayer":          500,
	"Iterator":               200,
	"LockAndMint":            3000,
	"BurnAndRelease":         3000,
	"GetBridge":              100,
	"RegisterXContract":      2200,
	"GetXContract":           100,
	"ListXContracts":         120,
	"RemoveXContract":        500,
	"RecordCrossChainTx":     2500,
	"GetCrossChainTx":        200,
	"ListCrossChainTx":       300,
	"OpenChainConnection":    1000,
	"CloseChainConnection":   500,
	"GetChainConnection":     100,
	"ListChainConnections":   200,
	"RegisterProtocol":       2000,
	"ListProtocols":          200,
	"GetProtocol":            100,
	"ProtocolDeposit":        3000,
	"ProtocolWithdraw":       3000,
	"StartBridgeTransfer":    2500,
	"CompleteBridgeTransfer": 2500,
	"GetBridgeTransfer":      100,
	"ListBridgeTransfers":    200,

	// ----------------------------------------------------------------------
	// Cross-Consensus Scaling Networks
	// ----------------------------------------------------------------------
	"RegisterCCSNetwork": 2000,
	"ListCCSNetworks":    500,
	"GetCCSNetwork":      100,
	"CCSLockAndTransfer": 3000,
	"CCSBurnAndRelease":  3000,

	// ----------------------------------------------------------------------
	// Data / Oracle / IPFS Integration
	// ----------------------------------------------------------------------

	"RegisterNode":       1000,
	"UploadAsset":        3000,
	"Pin":                500,
	"Retrieve":           400,
	"RetrieveAsset":      400,
	"RegisterOracle":     1000,
	"PushFeed":           300,
	"QueryOracle":        300,
	"ListCDNNodes":       300,
	"ListOracles":        300,
	"PushFeedSigned":     400,
	"UpdateOracleSource": 400,
	"RemoveOracle":       400,
	"GetOracleMetrics":   200,
	"RequestOracleData":  300,
	"SyncOracle":         500,
	"CreateDataSet":      800,
	"PurchaseDataSet":    500,
	"GetDataSet":         100,
	"ListDataSets":       200,
	"HasAccess":          100,
	"CreateDataFeed":     600,
	"QueryDataFeed":      300,
	"ManageDataFeed":     500,
	"ImputeMissing":      400,
	"NormalizeFeed":      400,
	"AddProvenance":      200,
	"SampleFeed":         300,
	"ScaleFeed":          300,
	"TransformFeed":      400,
	"VerifyFeedTrust":    300,
	"ZTDC_Open":          0,
	"ZTDC_Send":          0,
	"ZTDC_Close":         0,
	"StoreManagedData":   800,
	"LoadManagedData":    300,
	"DeleteManagedData":  200,

	// ---------------------------------------------------------------------
	// External Sensors
	// ---------------------------------------------------------------------
	"RegisterSensor":    1000,
	"GetSensor":         100,
	"ListSensors":       200,
	"UpdateSensorValue": 150,
	"PollSensor":        500,
	"TriggerWebhook":    500,

	// ----------------------------------------------------------------------
	// Fault-Tolerance / Health-Checker
	// ----------------------------------------------------------------------
	"NewHealthChecker":    800,
	"AddPeer":             150,
	"RemovePeer":          150,
	"FT_Snapshot":         0,
	"Recon":               800,
	"Ping":                30,
	"SendPing":            30,
	"AwaitPong":           30,
	"BackupSnapshot":      1000,
	"RestoreSnapshot":     1200,
	"VerifyBackup":        600,
	"FailoverNode":        800,
	"PredictFailure":      100,
	"AdjustResources":     150,
	"InitResourceManager": 500,
	"SetLimit":            100,
	"GetLimit":            50,
	"ConsumeLimit":        80,
	"TransferLimit":       120,
	"ListLimits":          70,
	"HA_Register":         0,
	"HA_Remove":           0,
	"HA_List":             0,
	"HA_Sync":             0,
	"HA_Promote":          0,

	// ----------------------------------------------------------------------
	// Governance
	// ----------------------------------------------------------------------

	"UpdateParam":           500,
	"ProposeChange":         1000,
	"VoteChange":            300,
	"EnactChange":           800,
	"SubmitProposal":        1000,
	"BalanceOfAsset":        60,
	"CastVote":              300,
	"ExecuteProposal":       1500,
	"GetProposal":           100,
	"ListProposals":         200,
	"NewQuorumTracker":      100,
	"Quorum_AddVote":        0,
	"Quorum_HasQuorum":      0,
	"Quorum_Reset":          0,
	"SubmitQuadraticVote":   350,
	"QuadraticResults":      200,
	"QuadraticWeight":       5,
	"RegisterGovContract":   800,
	"GetGovContract":        100,
	"ListGovContracts":      200,
	"EnableGovContract":     100,
	"DeleteGovContract":     100,
	"DeployGovContract":     2500,
	"InvokeGovContract":     700,
	"AddReputation":         200,
	"SubtractReputation":    200,
	"ReputationOf":          50,
	"SubmitRepGovProposal":  1000,
	"CastRepGovVote":        300,
	"ExecuteRepGovProposal": 1500,
	"GetRepGovProposal":     100,
	"ListRepGovProposals":   200,
	"Rep_AddActivity":       200,
	"Rep_Endorse":           200,
	"Rep_Penalize":          200,
	"Rep_Score":             50,
	"Rep_Level":             50,
	"Rep_History":           100,
	"CastTokenVote":         400,
	"DAO_Stake":             0,
	"DAO_Unstake":           0,
	"DAO_Staked":            0,
	"DAO_TotalStaked":       0,
	"AddDAOMember":          120,
	"RemoveDAOMember":       120,
	"RoleOfMember":          50,
	"ListDAOMembers":        100,
	"AddSYN2500Member":      120,
	"RemoveSYN2500Member":   120,
	"DelegateSYN2500Vote":   80,
	"SYN2500VotingPower":    50,
	"CastSYN2500Vote":       150,
	"SYN2500MemberInfo":     50,
	"ListSYN2500Members":    100,
	"NewTimelock":           400,
	"QueueProposal":         300,
	"CancelProposal":        300,
	"ExecuteReady":          500,
	"ListTimelocks":         100,
	"CreateDAO":             1000,
	"JoinDAO":               300,
	"LeaveDAO":              200,
	"DAOInfo":               100,
	"ListDAOs":              200,

	// ----------------------------------------------------------------------
	// Green Technology
	// ----------------------------------------------------------------------
	"InitGreenTech":    800,
	"Green":            200,
	"RecordUsage":      300,
	"RecordOffset":     300,
	"Certify":          700,
	"CertificateOf":    50,
	"ShouldThrottle":   20,
	"ListCertificates": 100,

	// ----------------------------------------------------------------------
	// Energy Efficiency
	// ----------------------------------------------------------------------
	"InitEnergyEfficiency": 800,
	"EnergyEff":            200,
	"RecordStats":          300,
	"EfficiencyOf":         50,
	"NetworkAverage":       100,
	"ListEfficiency":       100,

	// ----------------------------------------------------------------------
	// Ledger / UTXO / Account-Model
	// ----------------------------------------------------------------------
	"NewLedger":           5000,
	"GetPendingSubBlocks": 200,
	"LastBlockHash":       60,
	"AppendBlock":         5000,
	"MintBig":             220,
	"EmitApproval":        120,
	"EmitTransfer":        120,
	"DeductGas":           210,
	"WithinBlock":         100,
	"IsIDTokenHolder":     40,
	"TokenBalance":        40,
	"AddBlock":            4000,
	"GetBlock":            200,
	"GetUTXO":             150,
	"AddToPool":           100,
	"ListPool":            80,
	"GetContract":         100,
	"Snapshot":            300,
	"MintToken":           200,
	"LastSubBlockHeight":  50,
	"LastBlockHeight":     50,
	"RecordPoSVote":       300,
	"AppendSubBlock":      800,
	"Transfer":            210,
	"Burn":                210,
	"InitForkManager":     500,
	"AddForkBlock":        700,
	"ResolveForks":        1200,
	"ListForks":           200,
	"Account_Create":      0,
	"Account_Delete":      0,
	"Account_Balance":     0,
	"Account_Transfer":    0,

	// ----------------------------------------------------------------------
	// Liquidity Manager (high-level AMM façade)
	// ----------------------------------------------------------------------
	"InitAMM":    800,
	"Manager":    100,
	"CreatePool": 1000,
	"Swap":       450,
	// AddLiquidity & RemoveLiquidity already defined above
	"Pool":  150,
	"Pools": 200,

	// ----------------------------------------------------------------------
	// Loan-Pool
	// ----------------------------------------------------------------------
	"NewLoanPool":              2000,
	"Submit":                   300,
	"Disburse":                 800,
	"Loanpool_GetProposal":     0,
	"Loanpool_ListProposals":   0,
	"Redistribute":             500,
	"Loanpool_CancelProposal":  0,
	"Loanpool_ExtendProposal":  0,
	"Loanpool_RequestApproval": 0,
	"Loanpool_ApproveRequest":  0,
	"Loanpool_RejectRequest":   0,
	"Loanpool_CreateGrant":     0,
	"Loanpool_ReleaseGrant":    0,
	"Loanpool_GetGrant":        0,
	"NewLoanPoolManager":       1000,
	"Loanpool_Pause":           0,
	"Loanpool_Resume":          0,
	"Loanpool_IsPaused":        0,
	"Loanpool_Stats":           0,
	"NewLoanPoolApply":         2000,
	"LoanApply_Submit":         0,
	"LoanApply_Vote":           0,
	"LoanApply_Process":        0,
	"LoanApply_Disburse":       0,
	"LoanApply_Get":            0,
	"LoanApply_List":           0,
	// Vote  & Tick already priced
	// RandomElectorate / IsAuthority already priced

	// ----------------------------------------------------------------------
	// Networking
	// ----------------------------------------------------------------------
	"NewNode":            1800,
	"HandlePeerFound":    150,
	"DialSeed":           200,
	"ListenAndServe":     800,
	"Close":              50,
	"Peers":              40,
	"NewDialer":          200,
	"Dial":               200,
	"SetBroadcaster":     50,
	"GlobalBroadcast":    100,
	"NewBootstrapNode":   2000,
	"Bootstrap_Start":    0,
	"Bootstrap_Stop":     0,
	"Bootstrap_Peers":    0,
	"Bootstrap_DialSeed": 0,
	"NewConnPool":        800,
	"AcquireConn":        50,
	"ReleaseConn":        20,
	"ClosePool":          40,
	"PoolStats":          10,
	"NewNATManager":      500,
	"NAT_Map":            0,
	"NAT_Unmap":          0,
	"NAT_ExternalIP":     0,
	"DiscoverPeers":      100,
	"Connect":            150,
	"Disconnect":         100,
	"AdvertiseSelf":      80,
	"StartDevNet":        5000,
	"StartTestNet":       6000,
	// Broadcast & Subscribe already priced

	// ----------------------------------------------------------------------
	// Replication / Data Availability
	// ----------------------------------------------------------------------
	"NewReplicator":       1200,
	"ReplicateBlock":      3000,
	"RequestMissing":      400,
	"Synchronize":         2500,
	"Stop":                300,
	"NewInitService":      800,
	"BootstrapLedger":     2000,
	"ShutdownInitService": 300,
	// ----------------------------------------------------------------------
	// Distributed Coordination
	// ----------------------------------------------------------------------
	"NewCoordinator":        1000,
	"StartCoordinator":      500,
	"StopCoordinator":       500,
	"BroadcastLedgerHeight": 300,
	"DistributeToken":       500,

	"NewSyncManager": 1200,
	"Sync_Start":     0,
	"Sync_Stop":      0,
	"Sync_Status":    0,
	"SyncOnce":       800,
	// Hash & Start already priced

	// ----------------------------------------------------------------------
	// Roll-ups
	// ----------------------------------------------------------------------
	"NewAggregator":     1500,
	"SubmitBatch":       1000,
	"SubmitFraudProof":  3000,
	"FinalizeBatch":     1000,
	"BatchHeader":       50,
	"BatchState":        30,
	"BatchTransactions": 100,
	"ListBatches":       200,
	"PauseAggregator":   50,
	"ResumeAggregator":  50,
	"AggregatorStatus":  20,

	// ----------------------------------------------------------------------
	// Security / Cryptography
	// ----------------------------------------------------------------------
	"AggregateBLSSigs":  700,
	"VerifyAggregated":  800,
	"CombineShares":     600,
	"ComputeMerkleRoot": 120,
	"Encrypt":           150,
	"Decrypt":           150,
	"NewTLSConfig":      500,
	"DilithiumKeypair":  600,
	"DilithiumSign":     500,
	"DilithiumVerify":   500,
	"PredictRisk":       200,
	"AnomalyScore":      200,
	"BuildMerkleTree":   150,
	"MerkleProof":       120,
	"VerifyMerklePath":  120,

	// ----------------------------------------------------------------------
	// Sharding
	// ----------------------------------------------------------------------
	"NewShardCoordinator": 2000,
	"SetLeader":           100,
	"Leader":              80,
	"SubmitCrossShard":    1500,
	"Send":                200,
	"PullReceipts":        300,
	"Reshard":             3000,
	"GossipTx":            500,
	"RebalanceShards":     800,
	"VerticalPartition":   200,
	"HorizontalPartition": 200,
	"CompressData":        400,
	"DecompressData":      400,
	// Broadcast already priced

	// ----------------------------------------------------------------------
	// Side-chains
	// ----------------------------------------------------------------------
	"InitSidechains":            1200,
	"Sidechains":                60,
	"Sidechain_Register":        0,
	"SubmitHeader":              800,
	"VerifyWithdraw":            400,
	"VerifyAggregateSig":        800,
	"VerifyMerkleProof":         120,
	"GetSidechainMeta":          100,
	"ListSidechains":            120,
	"GetSidechainHeader":        100,
	"PauseSidechain":            300,
	"ResumeSidechain":           300,
	"UpdateSidechainValidators": 500,
	"RemoveSidechain":           600,
	// Deposit already priced

	// ----------------------------------------------------------------------
	// State-Channels
	// ----------------------------------------------------------------------
	"InitStateChannels":    800,
	"Channels":             60,
	"OpenChannel":          1000,
	"VerifyECDSASignature": 200,
	"InitiateClose":        300,
	"Challenge":            400,
	"Finalize":             500,
	"GetChannel":           80,
	"ListChannels":         120,
	"PauseChannel":         150,
	"ResumeChannel":        150,
	"CancelClose":          300,
	"ForceClose":           600,

	// ----------------------------------------------------------------------
	// Storage / Marketplace
	// ----------------------------------------------------------------------
	"NewStorage":    1200,
	"CreateListing": 800,
	"Exists":        40,
	"OpenDeal":      500,
	"Create":        800,
	"CloseDeal":     500,
	"Release":       200,
	"GetListing":    100,
	"ListListings":  100,
	"GetDeal":       100,
	"ListDeals":     100,
	"IPFS_Add":      0,
	"IPFS_Get":      0,
	"IPFS_Unpin":    0,

	// General Marketplace
	"CreateMarketListing": 800,
	"PurchaseItem":        600,
	"CancelListing":       300,
	"ReleaseFunds":        200,
	"GetMarketListing":    100,
	"ListMarketListings":  100,
	"GetMarketDeal":       100,
	"ListMarketDeals":     100,

	// Tangible assets
	"Assets_Register": 0,
	"Assets_Transfer": 0,
	"Assets_Get":      0,
	"Assets_List":     0,
	// Pin & Retrieve already priced
	// ----------------------------------------------------------------------
	// Identity Verification
	// ----------------------------------------------------------------------
	"RegisterIdentity": 500,
	"VerifyIdentity":   100,
	"RemoveIdentity":   200,
	"ListIdentities":   200,

	// ----------------------------------------------------------------------
	// Resource Marketplace
	// ----------------------------------------------------------------------
	"ListResource":         800,
	"OpenResourceDeal":     500,
	"CloseResourceDeal":    500,
	"GetResourceListing":   100,
	"ListResourceListings": 100,
	"GetResourceDeal":      100,
	"ListResourceDeals":    100,

	// ----------------------------------------------------------------------
	// Token Standards (constants – zero-cost markers)
	// ----------------------------------------------------------------------
	"StdSYN10":   1,
	"StdSYN20":   2,
	"StdSYN70":   7,
	"StdSYN130":  13,
	"StdSYN131":  13,
	"StdSYN200":  20,
	"StdSYN223":  22,
	"StdSYN300":  30,
	"StdSYN500":  50,
	"StdSYN600":  60,
	"StdSYN700":  70,
	"StdSYN721":  72,
	"StdSYN722":  72,
	"StdSYN800":  80,
	"StdSYN845":  84,
	"StdSYN900":  90,
	"StdSYN1000": 100,
	"StdSYN1100": 110,
	"StdSYN1155": 115,
	"StdSYN1200": 120,
	"StdSYN1300": 130,
	"StdSYN1401": 140,
	"StdSYN1500": 150,
	"StdSYN1600": 160,
	"StdSYN1700": 170,
	"StdSYN1800": 180,
	"StdSYN1900": 190,
	"StdSYN1967": 196,
	"StdSYN2100": 210,
	"StdSYN2200": 220,
	"StdSYN2369": 236,
	"StdSYN2400": 240,
	"StdSYN2500": 250,
	"StdSYN2600": 260,
	"StdSYN2700": 270,
	"StdSYN2800": 280,
	"StdSYN2900": 290,
	"StdSYN3000": 300,
	"StdSYN3100": 310,
	"StdSYN3200": 320,
	"StdSYN3300": 330,
	"StdSYN3400": 340,
	"StdSYN3500": 350,
	"StdSYN3600": 360,
	"StdSYN3700": 370,
	"StdSYN3800": 380,
	"StdSYN3900": 390,
	"StdSYN4200": 420,
	"StdSYN4300": 430,
	"StdSYN4700": 470,
	"StdSYN4900": 490,
	"StdSYN5000": 500,

	// ----------------------------------------------------------------------
	// Token Utilities
	// ----------------------------------------------------------------------
<<<<<<< HEAD
=======
	"ID":                        40,
	"Meta":                      40,
	"Allowance":                 40,
	"Approve":                   80,
	"Add":                       60,
	"Sub":                       60,
	"Get":                       40,
	"transfer":                  210,
	"Calculate":                 80,
	"RegisterToken":             800,
	"NewBalanceTable":           500,
	"Set":                       60,
	"RefundGas":                 10,
	"PopUint32":                 3,
	"PopAddress":                30,
	"PopUint64":                 6,
	"PushBool":                  30,
	"Push":                      30,
	"Len":                       20,
	"InitTokens":                800,
	"GetRegistryTokens":         40,
	"TokenManager_Create":       0,
	"TokenManager_Transfer":     0,
	"TokenManager_Mint":         0,
	"TokenManager_Burn":         0,
	"TokenManager_Approve":      0,
	"TokenManager_BalanceOf":    0,
	"SYN1100_AddRecord":         50,
	"SYN1100_GrantAccess":       30,
	"SYN1100_RevokeAccess":      20,
	"SYN1100_GetRecord":         40,
	"SYN1100_TransferOwnership": 50,
	"ID":                         40,
	"Meta":                       40,
	"Allowance":                  40,
	"Approve":                    80,
	"Add":                        60,
	"Sub":                        60,
	"Get":                        40,
	"transfer":                   210,
	"Calculate":                  80,
	"RegisterToken":              800,
	"NewBalanceTable":            500,
	"Set":                        60,
	"RefundGas":                  10,
	"PopUint32":                  3,
	"PopAddress":                 30,
	"PopUint64":                  6,
	"PushBool":                   30,
	"Push":                       30,
	"Len":                        20,
	"InitTokens":                 800,
	"GetRegistryTokens":          40,
	"TokenManager_Create":        0,
	"TokenManager_Transfer":      0,
	"TokenManager_Mint":          0,
	"TokenManager_Burn":          0,
	"TokenManager_Approve":       0,
	"TokenManager_BalanceOf":     0,
	"SupplyChain_RegisterAsset":  0,
	"SupplyChain_UpdateLocation": 0,
	"SupplyChain_UpdateStatus":   0,
	"SupplyChain_TransferAsset":  0,
	"ID":                      40,
	"Meta":                    40,
	"Allowance":               40,
	"Approve":                 80,
	"Add":                     60,
	"Sub":                     60,
	"Get":                     40,
	"transfer":                210,
	"Calculate":               80,
	"RegisterToken":           800,
	"NewBalanceTable":         500,
	"Set":                     60,
	"RefundGas":               10,
	"PopUint32":               3,
	"PopAddress":              30,
	"PopUint64":               6,
	"PushBool":                30,
	"Push":                    30,
	"Len":                     20,
	"InitTokens":              800,
	"GetRegistryTokens":       40,
	"TokenManager_Create":     0,
	"TokenManager_Transfer":   0,
	"TokenManager_Mint":       0,
	"TokenManager_Burn":       0,
	"TokenManager_Approve":    0,
	"TokenManager_BalanceOf":  0,
	"MusicRoyalty_AddRevenue": 80,
	"MusicRoyalty_Distribute": 100,
	"MusicRoyalty_UpdateInfo": 50,
>>>>>>> 6eab5c8a
	"ID":                       40,
	"Meta":                     40,
	"Allowance":                40,
	"Approve":                  80,
	"Add":                      60,
	"Sub":                      60,
	"Get":                      40,
	"transfer":                 210,
	"Calculate":                80,
	"RegisterToken":            800,
	"NewBalanceTable":          500,
	"Set":                      60,
	"RefundGas":                10,
	"PopUint32":                3,
	"PopAddress":               30,
	"PopUint64":                6,
	"PushBool":                 30,
	"Push":                     30,
	"Len":                      20,
	"InitTokens":               800,
	"GetRegistryTokens":        40,
	"TokenManager_Create":      0,
	"TokenManager_Transfer":    0,
	"TokenManager_Mint":        0,
	"TokenManager_Burn":        0,
	"TokenManager_Approve":     0,
	"TokenManager_BalanceOf":   0,
<<<<<<< HEAD
	"SYN600_Stake":             200,
	"SYN600_Unstake":           200,
	"SYN600_AddEngagement":     50,
	"SYN600_EngagementOf":      40,
	"SYN600_DistributeRewards": 500,
=======
	"SYN2100_RegisterDocument": 0,
	"SYN2100_FinanceDocument":  0,
	"SYN2100_GetDocument":      0,
	"SYN2100_ListDocuments":    0,
	"SYN2100_AddLiquidity":     0,
	"SYN2100_RemoveLiquidity":  0,
	"SYN2100_LiquidityOf":      0,
	"ID":                     40,
	"Meta":                   40,
	"Allowance":              40,
	"Approve":                80,
	"Add":                    60,
	"Sub":                    60,
	"Get":                    40,
	"transfer":               210,
	"Calculate":              80,
	"RegisterToken":          800,
	"NewBalanceTable":        500,
	"Set":                    60,
	"RefundGas":              10,
	"PopUint32":              3,
	"PopAddress":             30,
	"PopUint64":              6,
	"PushBool":               30,
	"Push":                   30,
	"Len":                    20,
	"InitTokens":             800,
	"GetRegistryTokens":      40,
	"TokenManager_Create":    0,
	"TokenManager_Transfer":  0,
	"TokenManager_Mint":      0,
	"TokenManager_Burn":      0,
	"TokenManager_Approve":   0,
	"TokenManager_BalanceOf": 0,
	"SYN800_RegisterAsset":   10,
	"SYN800_UpdateValuation": 10,
	"SYN800_GetAsset":        5,
	"IDToken_Register":       0,
	"IDToken_Verify":         0,
	"IDToken_Get":            0,
	"IDToken_Logs":           0,
	"SYN1200_AddBridge":      0,
	"SYN1200_AtomicSwap":     0,
	"SYN1200_CompleteSwap":   0,
	"SYN1200_GetSwap":        0,
	"RegisterIPAsset":        800,
	"TransferIPOwnership":    300,
	"CreateLicense":          400,
	"RevokeLicense":          200,
	"RecordRoyalty":          100,
	"Event_Create":           100,
	"Event_IssueTicket":      150,
	"Event_Transfer":         210,
	"Event_Verify":           50,
	"Event_Use":              40,
	"Tokens_RecordEmission":  0,
	"Tokens_RecordOffset":    0,
	"Tokens_NetBalance":      0,
	"Tokens_ListRecords":     0,
	"Edu_RegisterCourse":     0,
	"Edu_IssueCredit":        0,
	"Edu_VerifyCredit":       0,
	"Edu_RevokeCredit":       0,
	"Edu_GetCredit":          0,
	"Edu_ListCredits":        0,
	"Tokens_CreateSYN2200":   0,
	"Tokens_SendPayment":     0,
	"Tokens_GetPayment":      0,
	"DataToken_UpdateMeta":   0,
	"DataToken_SetPrice":     0,
	"DataToken_GrantAccess":  0,
	"DataToken_RevokeAccess": 0,
>>>>>>> 6eab5c8a

	// ----------------------------------------------------------------------
	// Transactions
	// ----------------------------------------------------------------------
	"VerifySig":          350,
	"ValidateTx":         500,
	"NewTxPool":          1200,
	"AddTx":              600,
	"PickTxs":            150,
	"TxPoolSnapshot":     80,
	"Exec_Begin":         0,
	"Exec_RunTx":         0,
	"Exec_Finalize":      0,
	"EncryptTxPayload":   350,
	"DecryptTxPayload":   300,
	"SubmitPrivateTx":    650,
	"EncodeEncryptedHex": 30,
	"ReverseTransaction": 1000,
	"NewTxDistributor":   800,
	"DistributeFees":     150,
	// Sign already priced

	// ----------------------------------------------------------------------
	// Low-level Math / Bitwise / Crypto opcodes
	// (values based on research into Geth & OpenEthereum plus Synnergy-specific
	//  micro-benchmarks – keep in mind that **all** word-size-dependent
	//  corrections are applied at run-time by the VM).
	// ----------------------------------------------------------------------
	"Short":            0,
	"BytesToAddress":   0,
	"Pop":              0,
	"opADD":            0,
	"opMUL":            0,
	"opSUB":            0,
	"OpDIV":            0,
	"opSDIV":           0,
	"opMOD":            0,
	"opSMOD":           0,
	"opADDMOD":         0,
	"opMULMOD":         0,
	"opEXP":            1,
	"opSIGNEXTEND":     0,
	"opLT":             0,
	"opGT":             0,
	"opSLT":            0,
	"opSGT":            0,
	"opEQ":             0,
	"opISZERO":         0,
	"opAND":            0,
	"opOR":             0,
	"opXOR":            0,
	"opNOT":            0,
	"opBYTE":           0,
	"opSHL":            0,
	"opSHR":            0,
	"opSAR":            0,
	"opECRECOVER":      70,
	"opEXTCODESIZE":    70,
	"opEXTCODECOPY":    70,
	"opEXTCODEHASH":    70,
	"opRETURNDATASIZE": 0,
	"opRETURNDATACOPY": 70,
	"opMLOAD":          0,
	"opMSTORE":         0,
	"opMSTORE8":        0,
	"opCALLDATALOAD":   0,
	"opCALLDATASIZE":   0,
	"opCALLDATACOPY":   70,
	"opCODESIZE":       0,
	"opCODECOPY":       70,
	"opJUMP":           0,
	"opJUMPI":          1,
	"opPC":             0,
	"opMSIZE":          0,
	"opGAS":            0,
	"opJUMPDEST":       0,
	"opSHA256":         25,
	"opKECCAK256":      25,
	"opRIPEMD160":      16,
	"opBLAKE2B256":     0,
	"opADDRESS":        0,
	"opCALLER":         0,
	"opORIGIN":         0,
	"opCALLVALUE":      0,
	"opGASPRICE":       0,
	"opNUMBER":         0,
	"opTIMESTAMP":      0,
	"opDIFFICULTY":     0,
	"opGASLIMIT":       0,
	"opCHAINID":        0,
	"opBLOCKHASH":      2,
	"opBALANCE":        40,
	"opSELFBALANCE":    0,
	"opLOG0":           0,
	"opLOG1":           0,
	"opLOG2":           0,
	"opLOG3":           0,
	"opLOG4":           0,
	"logN":             200,
	"opCREATE":         3200,
	"opCALL":           70,
	"opCALLCODE":       70,
	"opDELEGATECALL":   70,
	"opSTATICCALL":     70,
	"opRETURN":         0,
	"opREVERT":         0,
	"opSTOP":           0,
	"opSELFDESTRUCT":   500,

	// Shared accounting ops
	"TransferVM": 210,

	// ----------------------------------------------------------------------
	// Virtual Machine Internals
	// ----------------------------------------------------------------------
	"BurnVM":            210,
	"BurnLP":            210,
	"MintLP":            210,
	"NewInMemory":       50,
	"CallCode":          70,
	"CallContract":      70,
	"StaticCallVM":      70,
	"GetBalance":        40,
	"GetTokenBalance":   40,
	"SetTokenBalance":   50,
	"GetTokenSupply":    50,
	"SetBalance":        50,
	"DelegateCall":      70,
	"GetToken":          40,
	"NewMemory":         50,
	"Read":              0,
	"Write":             0,
	"LenVM":             0,
	"Call":              70,
	"SelectVM":          100,
	"CreateContract":    3200,
	"AddLog":            37,
	"GetCode":           20,
	"GetCodeHash":       20,
	"MintTokenVM":       200,
	"PrefixIterator":    50,
	"NonceOf":           40,
	"GetState":          40,
	"SetState":          50,
	"HasState":          40,
	"DeleteState":       50,
	"NewGasMeter":       50,
	"SelfDestructVM":    500,
	"Remaining":         0,
	"Consume":           0,
	"ExecuteVM":         200,
	"NewSuperLightVM":   50,
	"NewLightVM":        80,
	"NewHeavyVM":        120,
	"ExecuteSuperLight": 100,
	"ExecuteLight":      150,
	"ExecuteHeavy":      200,

	// Sandbox management
	"VM_SandboxStart":  0,
	"VM_SandboxStop":   0,
	"VM_SandboxReset":  0,
	"VM_SandboxStatus": 0,
	"VM_SandboxList":   0,

	// ----------------------------------------------------------------------
	// Smart Legal Contracts
	// ----------------------------------------------------------------------
	"Legal_Register": 0,
	"Legal_Sign":     0,
	"Legal_Revoke":   0,
	"Legal_Info":     0,
	"Legal_List":     0,
	// Plasma
	// ----------------------------------------------------------------------
	"InitPlasma":      800,
	"Plasma_Deposit":  0,
	"Plasma_Withdraw": 0,

	// Gaming
	// ----------------------------------------------------------------------
	"CreateGame": 800,
	"JoinGame":   400,
	"FinishGame": 600,
	"GetGame":    100,
	"ListGames":  200,

	// ----------------------------------------------------------------------
	// Messaging / Queue Management
	// ----------------------------------------------------------------------
	"NewMessageQueue":      500,
	"EnqueueMessage":       50,
	"DequeueMessage":       50,
	"BroadcastNextMessage": 100,
	"ProcessNextMessage":   200,
	"QueueLength":          10,
	"ClearQueue":           20,

	// ----------------------------------------------------------------------
	// Wallet / Key-Management
	// ----------------------------------------------------------------------
	"NewRandomWallet":            1000,
	"WalletFromMnemonic":         500,
	"NewHDWalletFromSeed":        600,
	"PrivateKey":                 40,
	"NewAddress":                 50,
	"SignTx":                     300,
	"RegisterIDWallet":           800,
	"IsIDWalletRegistered":       50,
	"NewOffChainWallet":          800,
	"OffChainWalletFromMnemonic": 500,
	"SignOffline":                250,
	"StoreSignedTx":              30,
	"LoadSignedTx":               30,
	"BroadcastSignedTx":          100,

	// ----------------------------------------------------------------------
	// Access Control
	// ----------------------------------------------------------------------
	"GrantRole":  100,
	"RevokeRole": 100,
	"HasRole":    30,
	"ListRoles":  50,
	// Geolocation Network
	// ----------------------------------------------------------------------
	"RegisterLocation": 200,
	"GetLocation":      50,
	"ListLocations":    100,
	"NodesInRadius":    150,
	// Firewall
	// ----------------------------------------------------------------------
	"NewFirewall":               400,
	"Firewall_BlockAddress":     0,
	"Firewall_UnblockAddress":   0,
	"Firewall_IsAddressBlocked": 0,
	"Firewall_BlockToken":       0,
	"Firewall_UnblockToken":     0,
	"Firewall_IsTokenBlocked":   0,
	"Firewall_BlockIP":          0,
	"Firewall_UnblockIP":        0,
	"Firewall_IsIPBlocked":      0,
	"Firewall_ListRules":        0,
	"Firewall_CheckTx":          0,
	// RPC / WebRTC
	// ----------------------------------------------------------------------
	"NewRPCWebRTC":    1000,
	"RPC_Serve":       0,
	"RPC_Close":       0,
	"RPC_ConnectPeer": 0,
	"RPC_Broadcast":   0,
	// Plasma
	// ----------------------------------------------------------------------
	"Plasma_StartExit":    0,
	"Plasma_FinalizeExit": 0,
	"Plasma_GetExit":      0,
	"Plasma_ListExits":    0,
	// ---------------------------------------------------------------------
	// Plasma Management
	// ---------------------------------------------------------------------
	"Plasma_SubmitBlock": 0,
	"Plasma_GetBlock":    0,
	// Resource Management
	// ---------------------------------------------------------------------
	"SetQuota":         100,
	"GetQuota":         50,
	"ChargeResources":  200,
	"ReleaseResources": 100,

	// Distribution
	// ---------------------------------------------------------------------
	"NewDistributor": 100,
	"BatchTransfer":  400,
	"Airdrop":        300,
	"DistributeEven": 200,
	// Carbon Credit System
	// ---------------------------------------------------------------------
	"InitCarbonEngine":  800,
	"Carbon":            200,
	"RegisterProject":   500,
	"IssueCredits":      500,
	"RetireCredits":     300,
	"ProjectInfo":       100,
	"ListProjects":      100,
	"AddVerification":   200,
	"ListVerifications": 100,
	// ----------------------------------------------------------------------
	// Finalization Management
	// ----------------------------------------------------------------------
	"NewFinalizationManager": 800,
	"FinalizeBlock":          400,
	"FinalizeBatchManaged":   350,
	"FinalizeChannelManaged": 350,
	"RegisterRecovery":       500,
	"RecoverAccount":         800,

	// ---------------------------------------------------------------------
	// DeFi
	// ---------------------------------------------------------------------
	"DeFi_CreateInsurance":   0,
	"DeFi_ClaimInsurance":    0,
	"DeFi_PlaceBet":          0,
	"DeFi_SettleBet":         0,
	"DeFi_StartCrowdfund":    0,
	"DeFi_Contribute":        0,
	"DeFi_FinalizeCrowdfund": 0,
	"DeFi_CreatePrediction":  0,
	"DeFi_VotePrediction":    0,
	"DeFi_ResolvePrediction": 0,
	"DeFi_RequestLoan":       0,
	"DeFi_RepayLoan":         0,
	"DeFi_StartYieldFarm":    0,
	"DeFi_Stake":             0,
	"DeFi_Unstake":           0,
	"DeFi_CreateSynthetic":   0,
	"DeFi_MintSynthetic":     0,
	"DeFi_BurnSynthetic":     0,
	// ----------------------------------------------------------------------
	// Binary Tree Operations
	// ----------------------------------------------------------------------
	"BinaryTreeNew":     500,
	"BinaryTreeInsert":  600,
	"BinaryTreeSearch":  400,
	"BinaryTreeDelete":  600,
	"BinaryTreeInOrder": 300,

	// ---------------------------------------------------------------------
	// Regulatory Management
	// ---------------------------------------------------------------------
	"InitRegulatory":    400,
	"RegisterRegulator": 600,
	"GetRegulator":      200,
	"ListRegulators":    200,
	"EvaluateRuleSet":   500,

	// ----------------------------------------------------------------------
	// Polls Management
	// ----------------------------------------------------------------------
	"CreatePoll": 800,
	"VotePoll":   300,
	"ClosePoll":  200,
	"GetPoll":    50,
	"ListPolls":  100,

	// ---------------------------------------------------------------------
	// Feedback System
	// ---------------------------------------------------------------------
	"InitFeedback":    800,
	"Feedback_Submit": 0,
	"Feedback_Get":    0,
	"Feedback_List":   0,
	"Feedback_Reward": 0,

	// ---------------------------------------------------------------------
	// Forum
	// ---------------------------------------------------------------------
	"Forum_CreateThread": 0,
	"Forum_GetThread":    0,
	"Forum_ListThreads":  0,
	"Forum_AddComment":   0,
	"Forum_ListComments": 0,

	// ------------------------------------------------------------------
	// Blockchain Compression
	// ------------------------------------------------------------------
	"CompressLedger":         600,
	"DecompressLedger":       600,
	"SaveCompressedSnapshot": 800,
	"LoadCompressedSnapshot": 800,

	// ----------------------------------------------------------------------
	// Biometrics Authentication
	// ----------------------------------------------------------------------
	"Bio_Enroll": 0,
	"Bio_Verify": 0,
	"Bio_Delete": 0,

	// ---------------------------------------------------------------------
	// System Health & Logging
	// ---------------------------------------------------------------------
	"NewHealthLogger": 800,
	"MetricsSnapshot": 100,
	"LogEvent":        50,
	"RotateLogs":      400,

	// ----------------------------------------------------------------------
	// Workflow / Key-Management
	// ----------------------------------------------------------------------
	"NewWorkflow":        1500,
	"AddWorkflowAction":  200,
	"SetWorkflowTrigger": 100,
	"SetWebhook":         100,
	"ExecuteWorkflow":    500,
	"ListWorkflows":      50,

	// ------------------------------------------------------------------
	// Swarm
	// ------------------------------------------------------------------
	"NewSwarm":          1000,
	"Swarm_AddNode":     0,
	"Swarm_RemoveNode":  0,
	"Swarm_BroadcastTx": 0,
	"Swarm_Start":       0,
	"Swarm_Stop":        0,
	"Swarm_Peers":       0,
	// ----------------------------------------------------------------------
	// Real Estate
	// ----------------------------------------------------------------------

	"RegisterProperty": 400,
	"TransferProperty": 350,
	"GetProperty":      100,
	"ListProperties":   150,

	// ----------------------------------------------------------------------
	// Event Management
	// ----------------------------------------------------------------------
	"InitEvents":     500,
	"EmitEvent":      40,
	"GetEvent":       80,
	"ListEvents":     100,
	"CreateWallet":   1000,
	"ImportWallet":   500,
	"WalletBalance":  40,
	"WalletTransfer": 210,

	// ----------------------------------------------------------------------
	// Employment Contracts
	// ----------------------------------------------------------------------
	"InitEmployment": 1000,
	"CreateJob":      800,
	"SignJob":        300,
	"RecordWork":     100,
	"PaySalary":      800,
	"GetJob":         100,
	// ------------------------------------------------------------------
	// Escrow Management
	// ------------------------------------------------------------------
	"Escrow_Create":  0,
	"Escrow_Deposit": 0,
	"Escrow_Release": 0,
	"Escrow_Cancel":  0,
	"Escrow_Get":     0,
	"Escrow_List":    0,
	// ---------------------------------------------------------------------
	// Faucet
	// ---------------------------------------------------------------------
	"NewFaucet":          500,
	"Faucet_Request":     0,
	"Faucet_Balance":     0,
	"Faucet_SetAmount":   0,
	"Faucet_SetCooldown": 0,
	// ----------------------------------------------------------------------
	// Supply Chain
	// ----------------------------------------------------------------------
	"GetItem":        100,
	"RegisterItem":   1000,
	"UpdateLocation": 500,
	"MarkStatus":     500,

	// ----------------------------------------------------------------------
	// Healthcare Records
	// ----------------------------------------------------------------------
	"InitHealthcare":    800,
	"RegisterPatient":   300,
	"AddHealthRecord":   400,
	"GrantAccess":       150,
	"RevokeAccess":      100,
	"ListHealthRecords": 200,

	// ----------------------------------------------------------------------
	// Warehouse Records
	// ----------------------------------------------------------------------

	"Warehouse_New":        0,
	"Warehouse_AddItem":    0,
	"Warehouse_RemoveItem": 0,
	"Warehouse_MoveItem":   0,
	"Warehouse_ListItems":  0,
	"Warehouse_GetItem":    0,

	// ---------------------------------------------------------------------
	// Immutability Enforcement
	// ---------------------------------------------------------------------
	"InitImmutability": 800,
	"VerifyChain":      400,
	"RestoreChain":     600,
}

func init() {
	gasTable = make(map[Opcode]uint64, len(gasNames))
	for name, cost := range gasNames {
		if op, ok := nameToOp[name]; ok {
			gasTable[op] = cost
		}
	}
}

// GasCost returns the **base** gas cost for a single opcode.  Dynamic portions
// (e.g. per-word fees, storage-touch refunds, call-stipends) are handled by the
// VM’s gas-meter layer.
//
// The function is lock-free and safe for concurrent use by every worker-thread
// in the execution engine.
func GasCost(op Opcode) uint64 {
	if cost, ok := gasTable[op]; ok {
		return cost
	}
	// Log only the first occurrence of an unknown opcode to avoid log spam.
	log.Printf("gas_table: missing cost for opcode %d – charging default", op)
	return DefaultGasCost
}<|MERGE_RESOLUTION|>--- conflicted
+++ resolved
@@ -684,13 +684,11 @@
    TokenManager_Burn: 2_100,
    TokenManager_Approve: 800,
    TokenManager_BalanceOf: 400,
-<<<<<<< HEAD
    SYN600_Stake:           2_000,
    SYN600_Unstake:        2_000,
    SYN600_AddEngagement:  500,
    SYN600_EngagementOf:   400,
    SYN600_DistributeRewards: 5_000,
-=======
    SYN800_RegisterAsset: 100,
    SYN800_UpdateValuation: 100,
    SYN800_GetAsset: 50,
@@ -747,7 +745,6 @@
    DataToken_SetPrice: 400,
    DataToken_GrantAccess: 400,
    DataToken_RevokeAccess: 300,
->>>>>>> 6eab5c8a
 
    // ----------------------------------------------------------------------
    // Transactions
@@ -1685,8 +1682,7 @@
 	// ----------------------------------------------------------------------
 	// Token Utilities
 	// ----------------------------------------------------------------------
-<<<<<<< HEAD
-=======
+
 	"ID":                        40,
 	"Meta":                      40,
 	"Allowance":                 40,
@@ -1780,7 +1776,6 @@
 	"MusicRoyalty_AddRevenue": 80,
 	"MusicRoyalty_Distribute": 100,
 	"MusicRoyalty_UpdateInfo": 50,
->>>>>>> 6eab5c8a
 	"ID":                       40,
 	"Meta":                     40,
 	"Allowance":                40,
@@ -1808,13 +1803,11 @@
 	"TokenManager_Burn":        0,
 	"TokenManager_Approve":     0,
 	"TokenManager_BalanceOf":   0,
-<<<<<<< HEAD
 	"SYN600_Stake":             200,
 	"SYN600_Unstake":           200,
 	"SYN600_AddEngagement":     50,
 	"SYN600_EngagementOf":      40,
 	"SYN600_DistributeRewards": 500,
-=======
 	"SYN2100_RegisterDocument": 0,
 	"SYN2100_FinanceDocument":  0,
 	"SYN2100_GetDocument":      0,
@@ -1887,7 +1880,6 @@
 	"DataToken_SetPrice":     0,
 	"DataToken_GrantAccess":  0,
 	"DataToken_RevokeAccess": 0,
->>>>>>> 6eab5c8a
 
 	// ----------------------------------------------------------------------
 	// Transactions
