// SPDX-License-Identifier: BUSL-1.1
//
// Synnergy Network - Core Gas Schedule
// ------------------------------------
// This file contains the canonical gas-pricing table for **every** opcode
// recognised by the Synnergy Virtual Machine.  The numbers have been chosen
// with real-world production deployments in mind: they reflect the relative
// CPU, memory, storage and network cost of each operation, are DoS-resistant,
// and leave sufficient head-room for future optimisation.
//
// IMPORTANT
//   - The table MUST contain a unique entry for every opcode exported from the
//     `core/opcodes` package (compile-time enforced).
//   - Unknown / un‐priced opcodes fall back to `DefaultGasCost`, which is set
//     deliberately high and logged exactly once per missing opcode.
//   - All reads from the table are fully concurrent-safe.
//
// NOTE
//
//	The `Opcode` type and individual opcode constants are defined elsewhere in
//	the core package-tree (see `core/opcodes/*.go`).  This file purposefully
//	contains **no** duplicate keys; if a symbol appears in multiple subsystems
//	it is listed **once** and its gas cost applies network-wide.
package core

import "log"

// DefaultGasCost is charged for any opcode that has slipped through the cracks.
// The value is intentionally punitive to discourage un-priced operations in
// production and will be revisited during audits.
const DefaultGasCost uint64 = 100_000

// gasTable maps every Opcode to its base gas cost.
// Gas is charged **before** execution; refunds (e.g. for SELFDESTRUCT) are
// handled by the VM’s gas-meter at commit-time.
var gasTable map[Opcode]uint64

// var gasTable = map[Opcode]uint64{
/*
   // ----------------------------------------------------------------------
   // AI
   // ----------------------------------------------------------------------
   InitAI:         50_000,
   AI:             40_000,
   PredictAnomaly: 35_000,
   OptimizeFees:   25_000,
   PublishModel:   45_000,
   FetchModel:     15_000,
   ListModel:      8_000,
   ValidateKYC:    1_000,
   BuyModel:       30_000,
   RentModel:      20_000,
   ReleaseEscrow:  12_000,
   PredictVolume:  15_000,
   DeployAIContract: 50_000,
   InvokeAIContract: 7_500,
   UpdateAIModel:    20_000,
   GetAIModel:       2_000,
   InferModel:     30_000,
   AnalyseTransactions: 35_000,

   // ----------------------------------------------------------------------
   // Automated-Market-Maker
   // ----------------------------------------------------------------------
   SwapExactIn:       4_500,
   AddLiquidity:      5_000,
   RemoveLiquidity:   5_000,
   Quote:             2_500,
   AllPairs:          2_000,
   InitPoolsFromFile: 6_000,

   // ----------------------------------------------------------------------
   // Authority / Validator-Set
   // ---------------------------------------------------------------------

   NewAuthoritySet:     20_000,
   RecordVote:          3_000,
   RegisterCandidate:   8_000,
   RandomElectorate:    4_000,
   IsAuthority:         800,
   GetAuthority:        1_000,
   ListAuthorities:     2_000,
   DeregisterAuthority: 6_000,
   NewAuthorityApplier: 20_000,
   SubmitApplication:   4_000,
   VoteApplication:     3_000,
   FinalizeApplication: 5_000,
   GetApplication:      1_000,
   ListApplications:    2_000,

   // ----------------------------------------------------------------------
   // Charity Pool
   // ----------------------------------------------------------------------
   NewCharityPool:  10_000,
   Deposit:         2_100,
   Register:        2_500,
   Vote:            3_000,
   Tick:            1_000,
   GetRegistration: 800,
   Winners:         800,

   // ----------------------------------------------------------------------
   // Coin
   // ----------------------------------------------------------------------
   NewCoin:     12_000,
   Mint:        2_100, // shared with ledger & tokens
   TotalSupply: 800,
   BalanceOf:   400,

   // ----------------------------------------------------------------------
   // Compliance
   // ----------------------------------------------------------------------

   InitCompliance:        8_000,
   EraseData:             5_000,
   RecordFraudSignal:     7_000,
   Compliance_LogAudit:   2_000,
   Compliance_AuditTrail: 3_000,
   Compliance_MonitorTx:  5_000,
   Compliance_VerifyZKP:  12_000,
   Audit_Init:           5_000,
   Audit_Log:            2_000,
   Audit_Events:         3_000,
   Audit_Close:          1_000,
   InitComplianceManager: 10_000,
   SuspendAccount:        4_000,
   ResumeAccount:         4_000,
   IsSuspended:           500,
   WhitelistAccount:      3_000,
   RemoveWhitelist:       3_000,
   IsWhitelisted:         500,
   Compliance_ReviewTx:   2_500,
   AnalyzeAnomaly:       6_000,
   FlagAnomalyTx:        2_500,

   // ----------------------------------------------------------------------
   // Consensus Core
   // ----------------------------------------------------------------------
   Pick:                  2_000,
   Broadcast:             5_000,
   Subscribe:             1_500,
   Sign:                  3_000, // shared with Security & Tx
   Verify:                3_500, // shared with Security & Tx
   ValidatorPubKey:       800,
   StakeOf:               1_000,
   LoanPoolAddress:       800,
   Hash:                  600, // shared with Replication
   SerializeWithoutNonce: 1_200,
   NewConsensus:          25_000,
   Start:                 5_000,
   ProposeSubBlock:       15_000,
   ValidatePoH:           20_000,
   SealMainBlockPOW:      60_000,
   DistributeRewards:     10_000,
   CalculateWeights:      8_000,
   ComputeThreshold:      6_000,
   Status:                1_000,
   SetDifficulty:         2_000,
   NewConsensusAdaptiveManager: 10_000,
   ComputeDemand:               2_000,
   ComputeStakeConcentration:   2_000,
   AdjustConsensus:             5_000,
   RegisterValidator:     8_000,
   DeregisterValidator:   6_000,
   StakeValidator:        2_000,
   UnstakeValidator:      2_000,
   SlashValidator:        3_000,
   GetValidator:          1_000,
   ListValidators:        2_000,
   IsValidator:           800,

   // ----------------------------------------------------------------------
   // Contracts (WASM / EVM‐compat)
   // ----------------------------------------------------------------------
   InitContracts: 15_000,
   CompileWASM:   45_000,
   Invoke:        7_000,
   Deploy:        25_000,
   TransferOwnership: 5_000,
   PauseContract:     3_000,
   ResumeContract:    3_000,
   UpgradeContract:   20_000,
   ContractInfo:      1_000,

   // ----------------------------------------------------------------------
   // Cross-Chain
   // ----------------------------------------------------------------------
   RegisterBridge: 20_000,
   AssertRelayer:  5_000,
   Iterator:       2_000,
   LockAndMint:    30_000,
   BurnAndRelease: 30_000,
   GetBridge:      1_000,

   // ----------------------------------------------------------------------
   // Data / Oracle / IPFS Integration
   // ----------------------------------------------------------------------
   RegisterNode:   10_000,
   UploadAsset:    30_000,
   Pin:            5_000, // shared with Storage
   Retrieve:       4_000, // shared with Storage
   RetrieveAsset:  4_000,
   RegisterOracle: 10_000,
   PushFeed:       3_000,
   QueryOracle:    3_000,
   ListCDNNodes:   3_000,
   ListOracles:    3_000,
   PushFeedSigned: 4_000,
   UpdateOracleSource: 4_000,
   RemoveOracle:      4_000,
   GetOracleMetrics:  2_000,
   RequestOracleData: 3_000,
   SyncOracle:        5_000,
   CreateDataFeed: 6_000,
   QueryDataFeed:  3_000,
   ManageDataFeed: 5_000,
   ImputeMissing:  4_000,
   NormalizeFeed:  4_000,
   AddProvenance:  2_000,
   SampleFeed:     3_000,
   ScaleFeed:      3_000,
   TransformFeed:  4_000,
   VerifyFeedTrust: 3_000,
   ZTDC_Open:      6_000,
   ZTDC_Send:      2_000,
   ZTDC_Close:     4_000,

   // ----------------------------------------------------------------------
   // Fault-Tolerance / Health-Checker
   // ----------------------------------------------------------------------
   NewHealthChecker: 8_000,
   AddPeer:          1_500,
   RemovePeer:       1_500,
   Snapshot:         4_000,
   Recon:            8_000,
   Ping:             300,
   SendPing:         300,
   AwaitPong:        300,
   BackupSnapshot:   10_000,
   RestoreSnapshot:  12_000,
   VerifyBackup:     6_000,
   FailoverNode:     8_000,
   PredictFailure:   1_000,
   AdjustResources:  1_500,
   HA_Register:      1_000,
   HA_Remove:        1_000,
   HA_List:          500,
   HA_Sync:          20_000,
   HA_Promote:       8_000,

   // ----------------------------------------------------------------------
   // Governance
   // ----------------------------------------------------------------------
   UpdateParam:     5_000,
   ProposeChange:   10_000,
   VoteChange:      3_000,
   EnactChange:     8_000,
   SubmitProposal:  10_000,
   BalanceOfAsset:  600,
   CastVote:        3_000,
   CastTokenVote:   4_000,
   ExecuteProposal: 15_000,
   GetProposal:     1_000,
   ListProposals:   2_000,
   DAO_Stake:       5_000,
   DAO_Unstake:     5_000,
   DAO_Staked:      500,
   DAO_TotalStaked: 500,

   // Quadratic Voting
   SubmitQuadraticVote: 3_500,
   QuadraticResults:    2_000,
   QuadraticWeight:     50,
   AddDAOMember:    1_200,
   RemoveDAOMember: 1_200,
   RoleOfMember:    500,
   ListDAOMembers:  1_000,
   RegisterGovContract: 8_000,
   GetGovContract:      1_000,
   ListGovContracts:    2_000,
   EnableGovContract:   1_000,
   DeleteGovContract:   1_000,
   DeployGovContract: 25_000,
   InvokeGovContract: 7_000,
   NewTimelock:     4_000,
   QueueProposal:   3_000,
   CancelProposal:  3_000,
   ExecuteReady:    5_000,
   ListTimelocks:   1_000,

   // ----------------------------------------------------------------------
   // Green Technology
   // ----------------------------------------------------------------------
   InitGreenTech:    8_000,
   Green:            2_000,
   RecordUsage:      3_000,
   RecordOffset:     3_000,
   Certify:          7_000,
   CertificateOf:    500,
   ShouldThrottle:   200,
   ListCertificates: 1_000,

   // ----------------------------------------------------------------------
   // Ledger / UTXO / Account-Model
   // ----------------------------------------------------------------------
   NewLedger:           50_000,
   GetPendingSubBlocks: 2_000,
   LastBlockHash:       600,
   AppendBlock:         50_000,
   MintBig:             2_200,
   EmitApproval:        1_200,
   EmitTransfer:        1_200,
   DeductGas:           2_100,
   WithinBlock:         1_000,
   IsIDTokenHolder:     400,
   TokenBalance:        400,
   AddBlock:            40_000,
   GetBlock:            2_000,
   GetUTXO:             1_500,
   AddToPool:           1_000,
   ListPool:            800,
   GetContract:         1_000,
   Snapshot:            3_000,
   MintToken:           2_000,
   LastSubBlockHeight:  500,
   LastBlockHeight:     500,
   RecordPoSVote:       3_000,
   AppendSubBlock:      8_000,
   Transfer:            2_100, // shared with VM & Tokens
   Burn:                2_100, // shared with VM & Tokens

   // ----------------------------------------------------------------------
   // Liquidity Manager (high-level AMM façade)
   // ----------------------------------------------------------------------
   InitAMM:    8_000,
   Manager:    1_000,
   CreatePool: 10_000,
   Swap:       4_500,
   // AddLiquidity & RemoveLiquidity already defined above
   Pool:  1_500,
   Pools: 2_000,

   // ----------------------------------------------------------------------
   // Loan-Pool
   // ----------------------------------------------------------------------
   NewLoanPool:   20_000,
   Submit:        3_000,
   Disburse:      8_000,
   GetProposal:   1_000,
   ListProposals: 1_500,
   Redistribute:  5_000,
   NewLoanPoolApply:   20_000,
   LoanApply_Submit:   3_000,
   LoanApply_Vote:     3_000,
   LoanApply_Process:  1_000,
   LoanApply_Disburse: 8_000,
   LoanApply_Get:      1_000,
   LoanApply_List:     1_500,
   // Vote  & Tick already priced
   // RandomElectorate / IsAuthority already priced

   // ----------------------------------------------------------------------
   // Networking
   // ----------------------------------------------------------------------
   NewNode:         18_000,
   HandlePeerFound: 1_500,
   DialSeed:        2_000,
   ListenAndServe:  8_000,
   Close:           500,
   Peers:           400,
   NewDialer:       2_000,
   Dial:            2_000,
   SetBroadcaster:  500,
   GlobalBroadcast: 1_000,
   StartDevNet:    50_000,
   StartTestNet:   60_000,
   // Broadcast & Subscribe already priced

   // ----------------------------------------------------------------------
   // Replication / Data Availability
   // ----------------------------------------------------------------------
   NewReplicator:  12_000,
   ReplicateBlock: 30_000,
   RequestMissing: 4_000,
   Synchronize:    25_000,
   Stop:           3_000,
   NewInitService:     8_000,
   BootstrapLedger:    20_000,
   ShutdownInitService: 3_000,
   NewSyncManager: 12_000,
   Sync_Start:     5_000,
   Sync_Stop:      3_000,
   Sync_Status:    1_000,
   SyncOnce:       8_000,
   // Hash & Start already priced

   // ----------------------------------------------------------------------
   // Roll-ups
   // ----------------------------------------------------------------------
   NewAggregator:     15_000,
   SubmitBatch:       10_000,
   SubmitFraudProof:  30_000,
   FinalizeBatch:     10_000,
   BatchHeader:       500,
   BatchState:        300,
   BatchTransactions: 1_000,
   ListBatches:       2_000,
   PauseAggregator:   500,
   ResumeAggregator:  500,
   AggregatorStatus:  200,

   // ----------------------------------------------------------------------
   // Security / Cryptography
   // ----------------------------------------------------------------------
   AggregateBLSSigs:  7_000,
   VerifyAggregated:  8_000,
   CombineShares:     6_000,
   ComputeMerkleRoot: 1_200,
   Encrypt:           1_500,
   Decrypt:           1_500,
   NewTLSConfig:      5_000,
   DilithiumKeypair:  6_000,
   DilithiumSign:     5_000,
   DilithiumVerify:   5_000,
   PredictRisk:       2_000,
   AnomalyScore:      2_000,
   BuildMerkleTree:   1_500,
   MerkleProof:       1_200,
   VerifyMerklePath:  1_200,

   // ----------------------------------------------------------------------
   // Sharding
   // ----------------------------------------------------------------------
   NewShardCoordinator: 20_000,
   SetLeader:           1_000,
   Leader:              800,
   SubmitCrossShard:    15_000,
   Send:                2_000,
   PullReceipts:        3_000,
   Reshard:             30_000,
   GossipTx:            5_000,
   RebalanceShards:     8_000,
   VerticalPartition:   2_000,
   HorizontalPartition: 2_000,
   CompressData:        4_000,
   DecompressData:      4_000,
   // Broadcast already priced

   // ----------------------------------------------------------------------
   // Side-chains
   // ----------------------------------------------------------------------
   InitSidechains:     12_000,
   Sidechains:         600,
   Register:           5_000,
   SubmitHeader:       8_000,
   VerifyWithdraw:     4_000,
   VerifyAggregateSig: 8_000,
   VerifyMerkleProof:  1_200,
   GetSidechainMeta:   1_000,
   ListSidechains:     1_200,
   GetSidechainHeader: 1_000,
   PauseSidechain:            3_000,
   ResumeSidechain:           3_000,
   UpdateSidechainValidators: 5_000,
   RemoveSidechain:           6_000,
   // Deposit already priced

   // ----------------------------------------------------------------------
   // State-Channels
   // ----------------------------------------------------------------------
   InitStateChannels:    8_000,
   Channels:             600,
   OpenChannel:          10_000,
   VerifyECDSASignature: 2_000,
   InitiateClose:        3_000,
   Challenge:            4_000,
   Finalize:             5_000,
   GetChannel:           800,
   ListChannels:         1_200,
   PauseChannel:         1_500,
   ResumeChannel:        1_500,
   CancelClose:          3_000,
   ForceClose:           6_000,

   // ----------------------------------------------------------------------
   // Storage / Marketplace
   // ----------------------------------------------------------------------
   NewStorage:    12_000,
   CreateListing: 8_000,
   Exists:        400,
   OpenDeal:      5_000,
   Create:        8_000, // generic create (non-AMM/non-contract)
   CloseDeal:     5_000,
   Release:       2_000,
   GetListing:    1_000,
   ListListings:  1_000,
   GetDeal:       1_000,
   ListDeals:     1_000,
   IPFS_Add:     5_000,
   IPFS_Get:     4_000,
   IPFS_Unpin:   3_000,
        // General Marketplace
        CreateMarketListing:  8_000,
        PurchaseItem:        6_000,
        CancelListing:       3_000,
        ReleaseFunds:        2_000,
        GetMarketListing:    1_000,
        ListMarketListings:  1_000,
        GetMarketDeal:       1_000,
        ListMarketDeals:     1_000,
   // Pin & Retrieve already priced

   // ----------------------------------------------------------------------
   // Resource Marketplace
   // ----------------------------------------------------------------------
   ListResource:        8_000,
   OpenResourceDeal:    5_000,
   CloseResourceDeal:   5_000,
   GetResourceListing:  1_000,
   ListResourceListings: 1_000,
   GetResourceDeal:     1_000,
   ListResourceDeals:   1_000,

   // ----------------------------------------------------------------------
   // Token Standards (constants – zero-cost markers)
   // ----------------------------------------------------------------------
   StdSYN10:   0,
   StdSYN20:   0,
   StdSYN70:   0,
   StdSYN130:  0,
   StdSYN131:  0,
   StdSYN200:  0,
   StdSYN223:  0,
   StdSYN300:  0,
   StdSYN500:  0,
   StdSYN600:  0,
   StdSYN700:  0,
   StdSYN721:  0,
   StdSYN722:  0,
   StdSYN800:  0,
   StdSYN845:  0,
   StdSYN900:  0,
   StdSYN1000: 0,
   StdSYN1100: 0,
   StdSYN1155: 0,
   StdSYN1200: 0,
   StdSYN1300: 0,
   StdSYN1401: 0,
   StdSYN1500: 0,
   StdSYN1600: 0,
   StdSYN1700: 0,
   StdSYN1800: 0,
   StdSYN1900: 0,
   StdSYN1967: 0,
   StdSYN2100: 0,
   StdSYN2200: 0,
   StdSYN2369: 0,
   StdSYN2400: 0,
   StdSYN2500: 0,
   StdSYN2600: 0,
   StdSYN2700: 0,
   StdSYN2800: 0,
   StdSYN2900: 0,
   StdSYN3000: 0,
   StdSYN3100: 0,
   StdSYN3200: 0,
   StdSYN3300: 0,
   StdSYN3400: 0,
   StdSYN3500: 0,
   StdSYN3600: 0,
   StdSYN3700: 0,
   StdSYN3800: 0,
   StdSYN3900: 0,
   StdSYN4200: 0,
   StdSYN4300: 0,
   StdSYN4700: 0,
   StdSYN4900: 0,
   StdSYN5000: 0,

   // ----------------------------------------------------------------------
   // Token Utilities
   // ----------------------------------------------------------------------
   ID:                400,
   Meta:              400,
   Allowance:         400,
   Approve:           800,
   Add:               600,
   Sub:               600,
   Get:               400,
   transfer:          2_100, // lower-case ERC20 compatibility
   Calculate:         800,
   RegisterToken:     8_000,
   NewBalanceTable:   5_000,
   Set:               600,
   RefundGas:         100,
   PopUint32:         300,
   PopAddress:        300,
   PopUint64:         300,
   PushBool:          300,
   Push:              300,
   Len:               200,
   InitTokens:        8_000,
   GetRegistryTokens: 400,
   TokenManager_Create: 8_000,
   TokenManager_Transfer: 2_100,
   TokenManager_Mint: 2_100,
   TokenManager_Burn: 2_100,
   TokenManager_Approve: 800,
   TokenManager_BalanceOf: 400,

   // ----------------------------------------------------------------------
   // Transactions
   // ----------------------------------------------------------------------
   VerifySig:      3_500,
   ValidateTx:     5_000,
   NewTxPool:      12_000,
   AddTx:          6_000,
   PickTxs:        1_500,
   TxPoolSnapshot: 800,
   EncryptTxPayload: 3_500,
   DecryptTxPayload: 3_000,
   SubmitPrivateTx:  6_500,
   EncodeEncryptedHex: 300,
   ReverseTransaction: 10_000,
   NewTxDistributor: 8_000,
   DistributeFees:   1_500,
   // Sign already priced

   // ----------------------------------------------------------------------
   // Low-level Math / Bitwise / Crypto opcodes
   // (values based on research into Geth & OpenEthereum plus Synnergy-specific
   //  micro-benchmarks – keep in mind that **all** word-size-dependent
   //  corrections are applied at run-time by the VM).
   // ----------------------------------------------------------------------
   Short:            5,
   BytesToAddress:   5,
   Pop:              2,
   opADD:            3,
   opMUL:            5,
   opSUB:            3,
   OpDIV:            5,
   opSDIV:           5,
   opMOD:            5,
   opSMOD:           5,
   opADDMOD:         8,
   opMULMOD:         8,
   opEXP:            10,
   opSIGNEXTEND:     5,
   opLT:             3,
   opGT:             3,
   opSLT:            3,
   opSGT:            3,
   opEQ:             3,
   opISZERO:         3,
   opAND:            3,
   opOR:             3,
   opXOR:            3,
   opNOT:            3,
   opBYTE:           3,
   opSHL:            3,
   opSHR:            3,
   opSAR:            3,
   opECRECOVER:      700,
   opEXTCODESIZE:    700,
   opEXTCODECOPY:    700,
   opEXTCODEHASH:    700,
   opRETURNDATASIZE: 3,
   opRETURNDATACOPY: 700,
   opMLOAD:          3,
   opMSTORE:         3,
   opMSTORE8:        3,
   opCALLDATALOAD:   3,
   opCALLDATASIZE:   3,
   opCALLDATACOPY:   700,
   opCODESIZE:       3,
   opCODECOPY:       700,
   opJUMP:           8,
   opJUMPI:          10,
   opPC:             2,
   opMSIZE:          2,
   opGAS:            2,
   opJUMPDEST:       1,
   opSHA256:         60,
   opKECCAK256:      30,
   opRIPEMD160:      600,
   opBLAKE2B256:     60,
   opADDRESS:        2,
   opCALLER:         2,
   opORIGIN:         2,
   opCALLVALUE:      2,
   opGASPRICE:       2,
   opNUMBER:         2,
   opTIMESTAMP:      2,
   opDIFFICULTY:     2,
   opGASLIMIT:       2,
   opCHAINID:        2,
   opBLOCKHASH:      20,
   opBALANCE:        400,
   opSELFBALANCE:    5,
   opLOG0:           375,
   opLOG1:           750,
   opLOG2:           1_125,
   opLOG3:           1_500,
   opLOG4:           1_875,
   logN:             2_000,
   opCREATE:         32_000,
   opCALL:           700,
   opCALLCODE:       700,
   opDELEGATECALL:   700,
   opSTATICCALL:     700,
   opRETURN:         0,
   opREVERT:         0,
   opSTOP:           0,
   opSELFDESTRUCT:   5_000,

   // Shared accounting ops
   TransferVM: 2_100, // explicit VM variant (if separate constant exists)

   // ----------------------------------------------------------------------
   // Virtual Machine Internals
   // ----------------------------------------------------------------------
   BurnVM:            2_100,
   BurnLP:            2_100,
   MintLP:            2_100,
   NewInMemory:       500,
   CallCode:          700,
   CallContract:      700,
   StaticCallVM:      700,
   GetBalance:        400,
   GetTokenBalance:   400,
   SetTokenBalance:   500,
   GetTokenSupply:    500,
   SetBalance:        500,
   DelegateCall:      700,
   GetToken:          400,
   NewMemory:         500,
   Read:              3,
   Write:             3,
   LenVM:             3, // distinguish from token.Len if separate const
   Call:              700,
   SelectVM:          1_000,
   CreateContract:    32_000,
   AddLog:            375,
   GetCode:           200,
   GetCodeHash:       200,
   MintTokenVM:       2_000,
   PrefixIterator:    500,
   NonceOf:           400,
   GetState:          400,
   SetState:          500,
   HasState:          400,
   DeleteState:       500,
   NewGasMeter:       500,
   SelfDestructVM:    5_000,
   Remaining:         2,
   Consume:           3,
   ExecuteVM:         2_000,
   NewSuperLightVM:   500,
   NewLightVM:        800,
   NewHeavyVM:        1_200,
   ExecuteSuperLight: 1_000,
   ExecuteLight:      1_500,
   ExecuteHeavy:      2_000,

   // ----------------------------------------------------------------------
   // Wallet / Key-Management
   // ----------------------------------------------------------------------
   NewRandomWallet:     10_000,
   WalletFromMnemonic:  5_000,
   NewHDWalletFromSeed: 6_000,
   PrivateKey:          400,
   NewAddress:          500,
   SignTx:              3_000,

   // ----------------------------------------------------------------------
   // Resource Management
   // ----------------------------------------------------------------------
   SetQuota:         1_000,
   GetQuota:         500,
   ChargeResources:  2_000,
   ReleaseResources: 1_000,
<<<<<<< HEAD
=======
   // Finalization Management
   // ----------------------------------------------------------------------
   NewFinalizationManager: 8_000,
   FinalizeBlock:         4_000,
   FinalizeBatchManaged:  3_500,
   FinalizeChannelManaged: 3_500,
   // System Health & Logging
   // ----------------------------------------------------------------------
   NewHealthLogger: 8_000,
   MetricsSnapshot: 1_000,
   LogEvent:        500,
   RotateLogs:      4_000,
   RegisterIDWallet:    8_000,
   IsIDWalletRegistered: 500,

   // ----------------------------------------------------------------------
   // Event Management
   // ----------------------------------------------------------------------
   InitEvents: 5_000,
   EmitEvent: 400,
   GetEvent:  800,
   ListEvents: 1_000,
   CreateWallet:        10_000,
   ImportWallet:        5_000,
   WalletBalance:       400,
   WalletTransfer:      2_100,

   // ----------------------------------------------------------------------
   // Immutability Enforcement
   // ----------------------------------------------------------------------
   InitImmutability: 8_000,
   VerifyChain:     4_000,
   RestoreChain:    6_000,
>>>>>>> 2392b24d
*/

// gasNames holds the gas cost associated with each opcode name. During init()
// these names are resolved to their Opcode values using the catalogue defined
// in opcode_dispatcher.go.
var gasNames = map[string]uint64{
	// ----------------------------------------------------------------------
	// AI
	// ----------------------------------------------------------------------
	"InitAI":         50_000,
	"AI":             40_000,
	"PredictAnomaly": 35_000,
	"OptimizeFees":   25_000,
	"PublishModel":   45_000,
	"FetchModel":     15_000,
	"ListModel":      8_000,
	"ValidateKYC":    1_000,
	"BuyModel":       30_000,
	"RentModel":      20_000,
	"ReleaseEscrow":  12_000,
        "PredictVolume":  15_000,
       "DeployAIContract": 50_000,
       "InvokeAIContract": 7_500,
       "UpdateAIModel":    20_000,
       "GetAIModel":       2_000,
	"InitAI":           50_000,
	"AI":               40_000,
	"PredictAnomaly":   35_000,
	"OptimizeFees":     25_000,
	"PublishModel":     45_000,
	"FetchModel":       15_000,
	"ListModel":        8_000,
	"ValidateKYC":      1_000,
	"BuyModel":         30_000,
	"RentModel":        20_000,
	"ReleaseEscrow":    12_000,
	"PredictVolume":    15_000,
	"StartTraining":    50_000,
	"TrainingStatus":   5_000,
	"ListTrainingJobs": 8_000,
	"CancelTraining":   10_000,
	"InitAI":             50_000,
	"AI":                 40_000,
	"PredictAnomaly":     35_000,
	"OptimizeFees":       25_000,
	"PublishModel":       45_000,
	"FetchModel":         15_000,
	"ListModel":          8_000,
	"ValidateKYC":        1_000,
	"BuyModel":           30_000,
	"RentModel":          20_000,
	"ReleaseEscrow":      12_000,
	"PredictVolume":      15_000,
	"GetModelListing":    1_000,
	"ListModelListings":  2_000,
	"UpdateListingPrice": 2_000,
	"RemoveListing":      2_000,
	"InitAI":              50_000,
	"AI":                  40_000,
	"PredictAnomaly":      35_000,
	"OptimizeFees":        25_000,
	"PublishModel":        45_000,
	"FetchModel":          15_000,
	"ListModel":           8_000,
	"ValidateKYC":         1_000,
	"BuyModel":            30_000,
	"RentModel":           20_000,
	"ReleaseEscrow":       12_000,
	"PredictVolume":       15_000,
	"InferModel":          30_000,
	"AnalyseTransactions": 35_000,

	// ----------------------------------------------------------------------
	// Automated-Market-Maker
	// ----------------------------------------------------------------------
	"SwapExactIn":       4_500,
	"AddLiquidity":      5_000,
	"RemoveLiquidity":   5_000,
	"Quote":             2_500,
	"AllPairs":          2_000,
	"InitPoolsFromFile": 6_000,

	// ----------------------------------------------------------------------
	// Authority / Validator-Set
	// ---------------------------------------------------------------------

	"NewAuthoritySet":     20_000,
	"RecordVote":          3_000,
	"RegisterCandidate":   8_000,
	"RandomElectorate":    4_000,
	"IsAuthority":         800,
	"GetAuthority":        1_000,
	"ListAuthorities":     2_000,
	"DeregisterAuthority": 6_000,
	"NewAuthorityApplier": 20_000,
	"SubmitApplication":   4_000,
	"VoteApplication":     3_000,
	"FinalizeApplication": 5_000,
	"GetApplication":      1_000,
	"ListApplications":    2_000,

	// ----------------------------------------------------------------------
	// Charity Pool
	// ----------------------------------------------------------------------
	"NewCharityPool":   10_000,
	"Deposit":          2_100,
	"Charity_Register": 2_500,
	"Vote":             3_000,
	"Tick":             1_000,
	"GetRegistration":  800,
	"Winners":          800,

	// ----------------------------------------------------------------------
	// Coin
	// ----------------------------------------------------------------------
	"NewCoin":     12_000,
	"Mint":        2_100, // shared with ledger & tokens
	"TotalSupply": 800,
	"BalanceOf":   400,

	// ----------------------------------------------------------------------
	// Compliance
	// ----------------------------------------------------------------------

	"InitCompliance":        8_000,
	"EraseData":             5_000,
	"RecordFraudSignal":     7_000,
	"Compliance_LogAudit":   2_000,
	"Compliance_AuditTrail": 3_000,
	"Compliance_MonitorTx":  5_000,
	"Compliance_VerifyZKP":  12_000,
	"Audit_Init":            5_000,
	"Audit_Log":             2_000,
	"Audit_Events":          3_000,
	"Audit_Close":           1_000,
	"InitComplianceManager": 10_000,
	"SuspendAccount":        4_000,
	"ResumeAccount":         4_000,
	"IsSuspended":           500,
	"WhitelistAccount":      3_000,
	"RemoveWhitelist":       3_000,
	"IsWhitelisted":         500,
	"Compliance_ReviewTx":   2_500,
	"AnalyzeAnomaly":        6_000,
	"FlagAnomalyTx":         2_500,

	// ----------------------------------------------------------------------
	// Consensus Core
	// ----------------------------------------------------------------------
	"Pick":                        2_000,
	"Broadcast":                   5_000,
	"Subscribe":                   1_500,
	"Sign":                        3_000, // shared with Security & Tx
	"Verify":                      3_500, // shared with Security & Tx
	"ValidatorPubKey":             800,
	"StakeOf":                     1_000,
	"LoanPoolAddress":             800,
	"Hash":                        600, // shared with Replication
	"SerializeWithoutNonce":       1_200,
	"NewConsensus":                25_000,
	"Start":                       5_000,
	"ProposeSubBlock":             15_000,
	"ValidatePoH":                 20_000,
	"SealMainBlockPOW":            60_000,
	"DistributeRewards":           10_000,
	"CalculateWeights":            8_000,
	"ComputeThreshold":            6_000,
	"NewConsensusAdaptiveManager": 10_000,
	"ComputeDemand":               2_000,
	"ComputeStakeConcentration":   2_000,
	"AdjustConsensus":             5_000,
	"Pick":                  2_000,
	"Broadcast":             5_000,
	"Subscribe":             1_500,
	"Sign":                  3_000, // shared with Security & Tx
	"Verify":                3_500, // shared with Security & Tx
	"ValidatorPubKey":       800,
	"StakeOf":               1_000,
	"LoanPoolAddress":       800,
	"Hash":                  600, // shared with Replication
	"SerializeWithoutNonce": 1_200,
	"NewConsensus":          25_000,
	"Start":                 5_000,
	"ProposeSubBlock":       15_000,
	"ValidatePoH":           20_000,
	"SealMainBlockPOW":      60_000,
	"DistributeRewards":     10_000,
	"CalculateWeights":      8_000,
	"ComputeThreshold":      6_000,
	"Status":                1_000,
	"SetDifficulty":         2_000,
	"AdjustStake":           3_000,
	"PenalizeValidator":     4_000,
	"RegisterValidator":     8_000,
	"DeregisterValidator":   6_000,
	"StakeValidator":        2_000,
	"UnstakeValidator":      2_000,
	"SlashValidator":        3_000,
	"GetValidator":          1_000,
	"ListValidators":        2_000,
	"IsValidator":           800,

	// ----------------------------------------------------------------------
	// Contracts (WASM / EVM‐compat)
	// ----------------------------------------------------------------------
	"InitContracts":     15_000,
	"CompileWASM":       45_000,
	"Invoke":            7_000,
	"Deploy":            25_000,
	"TransferOwnership": 5_000,
	"PauseContract":     3_000,
	"ResumeContract":    3_000,
	"UpgradeContract":   20_000,
	"ContractInfo":      1_000,

	// ----------------------------------------------------------------------
	// Cross-Chain
	// ----------------------------------------------------------------------
	"RegisterBridge": 20_000,
	"AssertRelayer":  5_000,
	"Iterator":       2_000,
	"LockAndMint":    30_000,
	"BurnAndRelease": 30_000,
	"GetBridge":      1_000,

	// ----------------------------------------------------------------------
	// Data / Oracle / IPFS Integration
	// ----------------------------------------------------------------------

	"RegisterNode":       10_000,
	"UploadAsset":        30_000,
	"Pin":                5_000, // shared with Storage
	"Retrieve":           4_000, // shared with Storage
	"RetrieveAsset":      4_000,
	"RegisterOracle":     10_000,
	"PushFeed":           3_000,
	"QueryOracle":        3_000,
	"ListCDNNodes":       3_000,
	"ListOracles":        3_000,
	"PushFeedSigned":     4_000,
	"UpdateOracleSource": 4_000,
	"RemoveOracle":       4_000,
	"GetOracleMetrics":   2_000,
	"RequestOracleData":  3_000,
	"SyncOracle":         5_000,
	"RegisterNode":    10_000,
	"UploadAsset":     30_000,
	"Pin":             5_000, // shared with Storage
	"Retrieve":        4_000, // shared with Storage
	"RetrieveAsset":   4_000,
	"RegisterOracle":  10_000,
	"PushFeed":        3_000,
	"QueryOracle":     3_000,
	"ListCDNNodes":    3_000,
	"ListOracles":     3_000,
	"PushFeedSigned":  4_000,
	"CreateDataSet":   8_000,
	"PurchaseDataSet": 5_000,
	"GetDataSet":      1_000,
	"ListDataSets":    2_000,
	"HasAccess":       1_000,
	"CreateDataFeed":  6_000,
	"QueryDataFeed":   3_000,
	"ManageDataFeed":  5_000,
	"ImputeMissing":   4_000,
	"NormalizeFeed":   4_000,
	"AddProvenance":   2_000,
	"SampleFeed":      3_000,
	"ScaleFeed":       3_000,
	"TransformFeed":   4_000,
	"VerifyFeedTrust": 3_000,
	"RegisterNode":   10_000,
	"UploadAsset":    30_000,
	"Pin":            5_000, // shared with Storage
	"Retrieve":       4_000, // shared with Storage
	"RetrieveAsset":  4_000,
	"RegisterOracle": 10_000,
	"PushFeed":       3_000,
	"QueryOracle":    3_000,
	"ListCDNNodes":   3_000,
	"ListOracles":    3_000,
	"PushFeedSigned": 4_000,
	"ZTDC_Open":      6_000,
	"ZTDC_Send":      2_000,
	"ZTDC_Close":     4_000,
	"RegisterNode":      10_000,
	"UploadAsset":       30_000,
	"Pin":               5_000, // shared with Storage
	"Retrieve":          4_000, // shared with Storage
	"RetrieveAsset":     4_000,
	"RegisterOracle":    10_000,
	"PushFeed":          3_000,
	"QueryOracle":       3_000,
	"ListCDNNodes":      3_000,
	"ListOracles":       3_000,
	"PushFeedSigned":    4_000,
	"StoreManagedData":  8_000,
	"LoadManagedData":   3_000,
	"DeleteManagedData": 2_000,

	// ---------------------------------------------------------------------
	// External Sensors
	// ---------------------------------------------------------------------
	"RegisterSensor":    10_000,
	"GetSensor":         1_000,
	"ListSensors":       2_000,
	"UpdateSensorValue": 1_500,
	"PollSensor":        5_000,
	"TriggerWebhook":    5_000,

	// ----------------------------------------------------------------------
	// Fault-Tolerance / Health-Checker
	// ----------------------------------------------------------------------
	"NewHealthChecker": 8_000,
	"AddPeer":          1_500,
	"RemovePeer":       1_500,
	"FT_Snapshot":      4_000,
	"Recon":            8_000,
	"Ping":             300,
	"SendPing":         300,
	"AwaitPong":        300,
	"BackupSnapshot":   10_000,
	"RestoreSnapshot":  12_000,
	"VerifyBackup":     6_000,
	"FailoverNode":     8_000,
	"PredictFailure":   1_000,
	"AdjustResources":  1_500,
	"HA_Register":      1_000,
	"HA_Remove":        1_000,
	"HA_List":          500,
	"HA_Sync":          20_000,
	"HA_Promote":       8_000,

	// ----------------------------------------------------------------------
	// Governance
	// ----------------------------------------------------------------------

	"UpdateParam":      5_000,
	"ProposeChange":    10_000,
	"VoteChange":       3_000,
	"EnactChange":      8_000,
	"SubmitProposal":   10_000,
	"BalanceOfAsset":   600,
	"CastVote":         3_000,
	"ExecuteProposal":  15_000,
	"GetProposal":      1_000,
	"ListProposals":    2_000,
	"NewQuorumTracker": 1_000,
	"Quorum_AddVote":   500,
	"Quorum_HasQuorum": 300,
	"Quorum_Reset":     200,
	"UpdateParam":         5_000,
	"ProposeChange":       10_000,
	"VoteChange":          3_000,
	"EnactChange":         8_000,
	"SubmitProposal":      10_000,
	"BalanceOfAsset":      600,
	"CastVote":            3_000,
	"ExecuteProposal":     15_000,
	"GetProposal":         1_000,
	"ListProposals":       2_000,
	"SubmitQuadraticVote": 3_500,
	"QuadraticResults":    2_000,
	"QuadraticWeight":     50,
	"RegisterGovContract": 8_000,
	"GetGovContract":      1_000,
	"ListGovContracts":    2_000,
	"EnableGovContract":   1_000,
	"DeleteGovContract":   1_000,
	"UpdateParam":       5_000,
	"ProposeChange":     10_000,
	"VoteChange":        3_000,
	"EnactChange":       8_000,
	"SubmitProposal":    10_000,
	"BalanceOfAsset":    600,
	"CastVote":          3_000,
	"ExecuteProposal":   15_000,
	"GetProposal":       1_000,
	"ListProposals":     2_000,
	"DeployGovContract": 25_000,
	"InvokeGovContract": 7_000,
	"UpdateParam":           5_000,
	"ProposeChange":         10_000,
	"VoteChange":            3_000,
	"EnactChange":           8_000,
	"SubmitProposal":        10_000,
	"BalanceOfAsset":        600,
	"CastVote":              3_000,
	"ExecuteProposal":       15_000,
	"GetProposal":           1_000,
	"ListProposals":         2_000,
	"AddReputation":         2_000,
	"SubtractReputation":    2_000,
	"ReputationOf":          500,
	"SubmitRepGovProposal":  10_000,
	"CastRepGovVote":        3_000,
	"ExecuteRepGovProposal": 15_000,
	"GetRepGovProposal":     1_000,
	"ListRepGovProposals":   2_000,
	"UpdateParam":     5_000,
	"ProposeChange":   10_000,
	"VoteChange":      3_000,
	"EnactChange":     8_000,
	"SubmitProposal":  10_000,
	"BalanceOfAsset":  600,
	"CastVote":        3_000,
	"CastTokenVote":   4_000,
	"ExecuteProposal": 15_000,
	"GetProposal":     1_000,
	"ListProposals":   2_000,
	"DAO_Stake":       5_000,
	"DAO_Unstake":     5_000,
	"DAO_Staked":      500,
	"DAO_TotalStaked": 500,
	"AddDAOMember":    1_200,
	"RemoveDAOMember": 1_200,
	"RoleOfMember":    500,
	"ListDAOMembers":  1_000,
	"NewTimelock":     4_000,
	"QueueProposal":   3_000,
	"CancelProposal":  3_000,
	"ExecuteReady":    5_000,
	"ListTimelocks":   1_000,
	"CreateDAO":       10_000,
	"JoinDAO":         3_000,
	"LeaveDAO":        2_000,
	"DAOInfo":         1_000,
	"ListDAOs":        2_000,

	// ----------------------------------------------------------------------
	// Green Technology
	// ----------------------------------------------------------------------
	"InitGreenTech":    8_000,
	"Green":            2_000,
	"RecordUsage":      3_000,
	"RecordOffset":     3_000,
	"Certify":          7_000,
	"CertificateOf":    500,
	"ShouldThrottle":   200,
	"ListCertificates": 1_000,

	// ----------------------------------------------------------------------
	// Energy Efficiency
	// ----------------------------------------------------------------------
	"InitEnergyEfficiency": 8_000,
	"EnergyEff":            2_000,
	"RecordStats":          3_000,
	"EfficiencyOf":         500,
	"NetworkAverage":       1_000,
	"ListEfficiency":       1_000,

	// ----------------------------------------------------------------------
	// Ledger / UTXO / Account-Model
	// ----------------------------------------------------------------------
	"NewLedger":           50_000,
	"GetPendingSubBlocks": 2_000,
	"LastBlockHash":       600,
	"AppendBlock":         50_000,
	"MintBig":             2_200,
	"EmitApproval":        1_200,
	"EmitTransfer":        1_200,
	"DeductGas":           2_100,
	"WithinBlock":         1_000,
	"IsIDTokenHolder":     400,
	"TokenBalance":        400,
	"AddBlock":            40_000,
	"GetBlock":            2_000,
	"GetUTXO":             1_500,
	"AddToPool":           1_000,
	"ListPool":            800,
	"GetContract":         1_000,
	"Snapshot":            3_000,
	"MintToken":           2_000,
	"LastSubBlockHeight":  500,
	"LastBlockHeight":     500,
	"RecordPoSVote":       3_000,
	"AppendSubBlock":      8_000,
	"Transfer":            2_100, // shared with VM & Tokens
	"Burn":                2_100, // shared with VM & Tokens
	"Account_Create":      500,
	"Account_Delete":      400,
	"Account_Balance":     200,
	"Account_Transfer":    2_100,

	// ----------------------------------------------------------------------
	// Liquidity Manager (high-level AMM façade)
	// ----------------------------------------------------------------------
	"InitAMM":    8_000,
	"Manager":    1_000,
	"CreatePool": 10_000,
	"Swap":       4_500,
	// AddLiquidity & RemoveLiquidity already defined above
	"Pool":  1_500,
	"Pools": 2_000,

	// ----------------------------------------------------------------------
	// Loan-Pool
	// ----------------------------------------------------------------------
	"NewLoanPool":            20_000,
	"Submit":                 3_000,
	"Disburse":               8_000,
	"Loanpool_GetProposal":   1_000,
	"Loanpool_ListProposals": 1_500,
	"Redistribute":           5_000,
	"NewLoanPoolApply":       20_000,
	"LoanApply_Submit":       3_000,
	"LoanApply_Vote":         3_000,
	"LoanApply_Process":      1_000,
	"LoanApply_Disburse":     8_000,
	"LoanApply_Get":          1_000,
	"LoanApply_List":         1_500,
	// Vote  & Tick already priced
	// RandomElectorate / IsAuthority already priced

	// ----------------------------------------------------------------------
	// Networking
	// ----------------------------------------------------------------------
	"NewNode":         18_000,
	"HandlePeerFound": 1_500,
	"DialSeed":        2_000,
	"ListenAndServe":  8_000,
	"Close":           500,
	"Peers":           400,
	"NewDialer":       2_000,
	"Dial":            2_000,
	"SetBroadcaster":  500,
	"GlobalBroadcast": 1_000,
	"StartDevNet":     50_000,
	"StartTestNet":    60_000,
	// Broadcast & Subscribe already priced

	// ----------------------------------------------------------------------
	// Replication / Data Availability
	// ----------------------------------------------------------------------
	"NewReplicator":       12_000,
	"ReplicateBlock":      30_000,
	"RequestMissing":      4_000,
	"Synchronize":         25_000,
	"Stop":                3_000,
	"NewInitService":      8_000,
	"BootstrapLedger":     20_000,
	"ShutdownInitService": 3_000,
	"NewReplicator":  12_000,
	"ReplicateBlock": 30_000,
	"RequestMissing": 4_000,
	"Synchronize":    25_000,
	"Stop":           3_000,
	"NewSyncManager": 12_000,
	"Sync_Start":     5_000,
	"Sync_Stop":      3_000,
	"Sync_Status":    1_000,
	"SyncOnce":       8_000,
	// Hash & Start already priced

	// ----------------------------------------------------------------------
	// Roll-ups
	// ----------------------------------------------------------------------
	"NewAggregator":     15_000,
	"SubmitBatch":       10_000,
	"SubmitFraudProof":  30_000,
	"FinalizeBatch":     10_000,
	"BatchHeader":       500,
	"BatchState":        300,
	"BatchTransactions": 1_000,
	"ListBatches":       2_000,
	"PauseAggregator":   500,
	"ResumeAggregator":  500,
	"AggregatorStatus":  200,

	// ----------------------------------------------------------------------
	// Security / Cryptography
	// ----------------------------------------------------------------------
	"AggregateBLSSigs":  7_000,
	"VerifyAggregated":  8_000,
	"CombineShares":     6_000,
	"ComputeMerkleRoot": 1_200,
	"Encrypt":           1_500,
	"Decrypt":           1_500,
	"NewTLSConfig":      5_000,
	"DilithiumKeypair":  6_000,
	"DilithiumSign":     5_000,
	"DilithiumVerify":   5_000,
	"PredictRisk":       2_000,
	"AnomalyScore":      2_000,
	"BuildMerkleTree":   1_500,
	"MerkleProof":       1_200,
	"VerifyMerklePath":  1_200,

	// ----------------------------------------------------------------------
	// Sharding
	// ----------------------------------------------------------------------
	"NewShardCoordinator": 20_000,
	"SetLeader":           1_000,
	"Leader":              800,
	"SubmitCrossShard":    15_000,
	"Send":                2_000,
	"PullReceipts":        3_000,
	"Reshard":             30_000,
	"GossipTx":            5_000,
	"RebalanceShards":     8_000,
	"VerticalPartition":   2_000,
	"HorizontalPartition": 2_000,
	"CompressData":        4_000,
	"DecompressData":      4_000,
	// Broadcast already priced

	// ----------------------------------------------------------------------
	// Side-chains
	// ----------------------------------------------------------------------
	"InitSidechains":            12_000,
	"Sidechains":                600,
	"Sidechain_Register":        5_000,
	"SubmitHeader":              8_000,
	"VerifyWithdraw":            4_000,
	"VerifyAggregateSig":        8_000,
	"VerifyMerkleProof":         1_200,
	"GetSidechainMeta":          1_000,
	"ListSidechains":            1_200,
	"GetSidechainHeader":        1_000,
	"PauseSidechain":            3_000,
	"ResumeSidechain":           3_000,
	"UpdateSidechainValidators": 5_000,
	"RemoveSidechain":           6_000,
	// Deposit already priced

	// ----------------------------------------------------------------------
	// State-Channels
	// ----------------------------------------------------------------------
	"InitStateChannels":    8_000,
	"Channels":             600,
	"OpenChannel":          10_000,
	"VerifyECDSASignature": 2_000,
	"InitiateClose":        3_000,
	"Challenge":            4_000,
	"Finalize":             5_000,
	"GetChannel":           800,
	"ListChannels":         1_200,
	"PauseChannel":         1_500,
	"ResumeChannel":        1_500,
	"CancelClose":          3_000,
	"ForceClose":           6_000,

	// ----------------------------------------------------------------------
	// Storage / Marketplace
	// ----------------------------------------------------------------------
	"NewStorage":    12_000,
	"CreateListing": 8_000,
	"Exists":        400,
	"OpenDeal":      5_000,
	"Create":        8_000, // generic create (non-AMM/non-contract)
	"CloseDeal":     5_000,
	"Release":       2_000,
	"GetListing":    1_000,
	"ListListings":  1_000,
	"GetDeal":       1_000,
	"ListDeals":     1_000,
	"IPFS_Add":      5_000,
	"IPFS_Get":      4_000,
	"IPFS_Unpin":    3_000,

  // General Marketplace
	"CreateMarketListing": 8_000,
	"PurchaseItem":        6_000,
	"CancelListing":       3_000,
	"ReleaseFunds":        2_000,
	"GetMarketListing":    1_000,
	"ListMarketListings":  1_000,
	"GetMarketDeal":       1_000,
	"ListMarketDeals":     1_000,

  // Tangible assets
	"Assets_Register": 5_000,
	"Assets_Transfer": 4_000,
	"Assets_Get":      1_000,
	"Assets_List":     1_000,
	// Pin & Retrieve already priced

	// ----------------------------------------------------------------------
	// Resource Marketplace
	// ----------------------------------------------------------------------
	"ListResource":         8_000,
	"OpenResourceDeal":     5_000,
	"CloseResourceDeal":    5_000,
	"GetResourceListing":   1_000,
	"ListResourceListings": 1_000,
	"GetResourceDeal":      1_000,
	"ListResourceDeals":    1_000,

	// ----------------------------------------------------------------------
	// Token Standards (constants – zero-cost markers)
	// ----------------------------------------------------------------------
	"StdSYN10":   0,
	"StdSYN20":   0,
	"StdSYN70":   0,
	"StdSYN130":  0,
	"StdSYN131":  0,
	"StdSYN200":  0,
	"StdSYN223":  0,
	"StdSYN300":  0,
	"StdSYN500":  0,
	"StdSYN600":  0,
	"StdSYN700":  0,
	"StdSYN721":  0,
	"StdSYN722":  0,
	"StdSYN800":  0,
	"StdSYN845":  0,
	"StdSYN900":  0,
	"StdSYN1000": 0,
	"StdSYN1100": 0,
	"StdSYN1155": 0,
	"StdSYN1200": 0,
	"StdSYN1300": 0,
	"StdSYN1401": 0,
	"StdSYN1500": 0,
	"StdSYN1600": 0,
	"StdSYN1700": 0,
	"StdSYN1800": 0,
	"StdSYN1900": 0,
	"StdSYN1967": 0,
	"StdSYN2100": 0,
	"StdSYN2200": 0,
	"StdSYN2369": 0,
	"StdSYN2400": 0,
	"StdSYN2500": 0,
	"StdSYN2600": 0,
	"StdSYN2700": 0,
	"StdSYN2800": 0,
	"StdSYN2900": 0,
	"StdSYN3000": 0,
	"StdSYN3100": 0,
	"StdSYN3200": 0,
	"StdSYN3300": 0,
	"StdSYN3400": 0,
	"StdSYN3500": 0,
	"StdSYN3600": 0,
	"StdSYN3700": 0,
	"StdSYN3800": 0,
	"StdSYN3900": 0,
	"StdSYN4200": 0,
	"StdSYN4300": 0,
	"StdSYN4700": 0,
	"StdSYN4900": 0,
	"StdSYN5000": 0,

	// ----------------------------------------------------------------------
	// Token Utilities
	// ----------------------------------------------------------------------
	"ID":                     400,
	"Meta":                   400,
	"Allowance":              400,
	"Approve":                800,
	"Add":                    600,
	"Sub":                    600,
	"Get":                    400,
	"transfer":               2_100, // lower-case ERC20 compatibility
	"Calculate":              800,
	"RegisterToken":          8_000,
	"NewBalanceTable":        5_000,
	"Set":                    600,
	"RefundGas":              100,
	"PopUint32":              300,
	"PopAddress":             300,
	"PopUint64":              300,
	"PushBool":               300,
	"Push":                   300,
	"Len":                    200,
	"InitTokens":             8_000,
	"GetRegistryTokens":      400,
	"TokenManager_Create":    8000,
	"TokenManager_Transfer":  2100,
	"TokenManager_Mint":      2100,
	"TokenManager_Burn":      2100,
	"TokenManager_Approve":   800,
	"TokenManager_BalanceOf": 400,

	// ----------------------------------------------------------------------
	// Transactions
	// ----------------------------------------------------------------------
	"VerifySig":      3_500,
	"ValidateTx":     5_000,
	"NewTxPool":      12_000,
	"AddTx":          6_000,
	"PickTxs":        1_500,
	"TxPoolSnapshot": 800,
	"Exec_Begin":     1_000,
	"Exec_RunTx":     2_000,
	"Exec_Finalize":  5_000,
	"VerifySig":          3_500,
	"ValidateTx":         5_000,
	"NewTxPool":          12_000,
	"AddTx":              6_000,
	"PickTxs":            1_500,
	"TxPoolSnapshot":     800,
	"EncryptTxPayload":   3_500,
	"DecryptTxPayload":   3_000,
	"SubmitPrivateTx":    6_500,
	"EncodeEncryptedHex": 300,
	"ReverseTransaction": 10_000,
	"VerifySig":        3_500,
	"ValidateTx":       5_000,
	"NewTxPool":        12_000,
	"AddTx":            6_000,
	"PickTxs":          1_500,
	"TxPoolSnapshot":   800,
	"NewTxDistributor": 8_000,
	"DistributeFees":   1_500,
	// Sign already priced

	// ----------------------------------------------------------------------
	// Low-level Math / Bitwise / Crypto opcodes
	// (values based on research into Geth & OpenEthereum plus Synnergy-specific
	//  micro-benchmarks – keep in mind that **all** word-size-dependent
	//  corrections are applied at run-time by the VM).
	// ----------------------------------------------------------------------
	"Short":            5,
	"BytesToAddress":   5,
	"Pop":              2,
	"opADD":            3,
	"opMUL":            5,
	"opSUB":            3,
	"OpDIV":            5,
	"opSDIV":           5,
	"opMOD":            5,
	"opSMOD":           5,
	"opADDMOD":         8,
	"opMULMOD":         8,
	"opEXP":            10,
	"opSIGNEXTEND":     5,
	"opLT":             3,
	"opGT":             3,
	"opSLT":            3,
	"opSGT":            3,
	"opEQ":             3,
	"opISZERO":         3,
	"opAND":            3,
	"opOR":             3,
	"opXOR":            3,
	"opNOT":            3,
	"opBYTE":           3,
	"opSHL":            3,
	"opSHR":            3,
	"opSAR":            3,
	"opECRECOVER":      700,
	"opEXTCODESIZE":    700,
	"opEXTCODECOPY":    700,
	"opEXTCODEHASH":    700,
	"opRETURNDATASIZE": 3,
	"opRETURNDATACOPY": 700,
	"opMLOAD":          3,
	"opMSTORE":         3,
	"opMSTORE8":        3,
	"opCALLDATALOAD":   3,
	"opCALLDATASIZE":   3,
	"opCALLDATACOPY":   700,
	"opCODESIZE":       3,
	"opCODECOPY":       700,
	"opJUMP":           8,
	"opJUMPI":          10,
	"opPC":             2,
	"opMSIZE":          2,
	"opGAS":            2,
	"opJUMPDEST":       1,
	"opSHA256":         60,
	"opKECCAK256":      30,
	"opRIPEMD160":      600,
	"opBLAKE2B256":     60,
	"opADDRESS":        2,
	"opCALLER":         2,
	"opORIGIN":         2,
	"opCALLVALUE":      2,
	"opGASPRICE":       2,
	"opNUMBER":         2,
	"opTIMESTAMP":      2,
	"opDIFFICULTY":     2,
	"opGASLIMIT":       2,
	"opCHAINID":        2,
	"opBLOCKHASH":      20,
	"opBALANCE":        400,
	"opSELFBALANCE":    5,
	"opLOG0":           375,
	"opLOG1":           750,
	"opLOG2":           1_125,
	"opLOG3":           1_500,
	"opLOG4":           1_875,
	"logN":             2_000,
	"opCREATE":         32_000,
	"opCALL":           700,
	"opCALLCODE":       700,
	"opDELEGATECALL":   700,
	"opSTATICCALL":     700,
	"opRETURN":         0,
	"opREVERT":         0,
	"opSTOP":           0,
	"opSELFDESTRUCT":   5_000,

	// Shared accounting ops
	"TransferVM": 2_100, // explicit VM variant (if separate constant exists)

	// ----------------------------------------------------------------------
	// Virtual Machine Internals
	// ----------------------------------------------------------------------
	"BurnVM":            2_100,
	"BurnLP":            2_100,
	"MintLP":            2_100,
	"NewInMemory":       500,
	"CallCode":          700,
	"CallContract":      700,
	"StaticCallVM":      700,
	"GetBalance":        400,
	"GetTokenBalance":   400,
	"SetTokenBalance":   500,
	"GetTokenSupply":    500,
	"SetBalance":        500,
	"DelegateCall":      700,
	"GetToken":          400,
	"NewMemory":         500,
	"Read":              3,
	"Write":             3,
	"LenVM":             3, // distinguish from token.Len if separate const
	"Call":              700,
	"SelectVM":          1_000,
	"CreateContract":    32_000,
	"AddLog":            375,
	"GetCode":           200,
	"GetCodeHash":       200,
	"MintTokenVM":       2_000,
	"PrefixIterator":    500,
	"NonceOf":           400,
	"GetState":          400,
	"SetState":          500,
	"HasState":          400,
	"DeleteState":       500,
	"NewGasMeter":       500,
	"SelfDestructVM":    5_000,
	"Remaining":         2,
	"Consume":           3,
	"ExecuteVM":         2_000,
	"NewSuperLightVM":   500,
	"NewLightVM":        800,
	"NewHeavyVM":        1_200,
	"ExecuteSuperLight": 1_000,
	"ExecuteLight":      1_500,
	"ExecuteHeavy":      2_000,

	// Sandbox management
	"VM_SandboxStart":  500,
	"VM_SandboxStop":   300,
	"VM_SandboxReset":  400,
	"VM_SandboxStatus": 200,
	"VM_SandboxList":   200,

	// ----------------------------------------------------------------------
	// Smart Legal Contracts
	// ----------------------------------------------------------------------
	"Legal_Register": 12_000,
	"Legal_Sign":     5_000,
	"Legal_Revoke":   5_000,
	"Legal_Info":     1_000,
	"Legal_List":     2_000,
	// Plasma
	// ----------------------------------------------------------------------
	"InitPlasma":      8_000,
	"Plasma_Deposit":  4_000,
	"Plasma_Withdraw": 4_000,

  // Gaming
	// ----------------------------------------------------------------------
	"CreateGame": 8_000,
	"JoinGame":   4_000,
	"FinishGame": 6_000,
	"GetGame":    1_000,
	"ListGames":  2_000,

	// ----------------------------------------------------------------------
	// Wallet / Key-Management
	// ----------------------------------------------------------------------
	"NewRandomWallet":      10_000,
	"WalletFromMnemonic":   5_000,
	"NewHDWalletFromSeed":  6_000,
	"PrivateKey":           400,
	"NewAddress":           500,
	"SignTx":               3_000,
	"RegisterIDWallet":     8_000,
	"IsIDWalletRegistered": 500,
	"NewRandomWallet":            10_000,
	"WalletFromMnemonic":         5_000,
	"NewHDWalletFromSeed":        6_000,
	"PrivateKey":                 400,
	"NewAddress":                 500,
	"SignTx":                     3_000,
	"NewOffChainWallet":          8_000,
	"OffChainWalletFromMnemonic": 5_000,
	"SignOffline":                2_500,
	"StoreSignedTx":              300,
	"LoadSignedTx":               300,
	"BroadcastSignedTx":          1_000,
	"NewRandomWallet":     10_000,
	"WalletFromMnemonic":  5_000,
	"NewHDWalletFromSeed": 6_000,
	"PrivateKey":          400,
	"NewAddress":          500,
	"SignTx":              3_000,

	// ---------------------------------------------------------------------
	// Resource Management
	// ---------------------------------------------------------------------
	"SetQuota":         1_000,
	"GetQuota":         500,
	"ChargeResources":  2_000,
	"ReleaseResources": 1_000,
<<<<<<< HEAD
=======
	// Distribution
	// ---------------------------------------------------------------------
	"NewDistributor": 1_000,
	"BatchTransfer":  4_000,
	"Airdrop":        3_000,
	"DistributeEven": 2_000,
	// Carbon Credit System
	// ---------------------------------------------------------------------
	"InitCarbonEngine": 8_000,
	"Carbon":           2_000,
	"RegisterProject":  5_000,
	"IssueCredits":     5_000,
	"RetireCredits":    3_000,
	"ProjectInfo":      1_000,
	"ListProjects":     1_000,
	// ----------------------------------------------------------------------
	// Finalization Management
	// ----------------------------------------------------------------------
	"NewFinalizationManager": 8_000,
	"FinalizeBlock":          4_000,
	"FinalizeBatchManaged":   3_500,
	"FinalizeChannelManaged": 3_500,
   "SignTx":              3_000,
	"RegisterRecovery":    5_000,
	"RecoverAccount":      8_000,

	// ---------------------------------------------------------------------
	// DeFi
	// ---------------------------------------------------------------------
	"DeFi_CreateInsurance":   8_000,
	"DeFi_ClaimInsurance":    5_000,
	"DeFi_PlaceBet":          3_000,
	"DeFi_SettleBet":         3_000,
	"DeFi_StartCrowdfund":    6_000,
	"DeFi_Contribute":        2_000,
	"DeFi_FinalizeCrowdfund": 4_000,
	"DeFi_CreatePrediction":  6_000,
	"DeFi_VotePrediction":    2_500,
	"DeFi_ResolvePrediction": 4_000,
	"DeFi_RequestLoan":       5_000,
	"DeFi_RepayLoan":         3_000,
	"DeFi_StartYieldFarm":    6_000,
	"DeFi_Stake":             2_500,
	"DeFi_Unstake":           2_500,
	"DeFi_CreateSynthetic":   6_000,
	"DeFi_MintSynthetic":     3_000,
	"DeFi_BurnSynthetic":     3_000,
 "SignTx":              3_000,
	"RegisterRecovery":    5_000,
	"RecoverAccount":      8_000,
	// ----------------------------------------------------------------------
	// Binary Tree Operations
	// ----------------------------------------------------------------------
	"BinaryTreeNew":     5_000,
	"BinaryTreeInsert":  6_000,
	"BinaryTreeSearch":  4_000,
	"BinaryTreeDelete":  6_000,
	"BinaryTreeInOrder": 3_000,

	// ---------------------------------------------------------------------
	// Regulatory Management
	// ---------------------------------------------------------------------
	"InitRegulatory":    4_000,
	"RegisterRegulator": 6_000,
	"GetRegulator":      2_000,
	"ListRegulators":    2_000,
	"EvaluateRuleSet":   5_000,

	// ----------------------------------------------------------------------
	// Polls Management
	// ----------------------------------------------------------------------
	"CreatePoll": 8_000,
	"VotePoll":   3_000,
	"ClosePoll":  2_000,
	"GetPoll":    500,
	"ListPolls":  1_000,

	// ---------------------------------------------------------------------
	// Feedback System
	// ---------------------------------------------------------------------
	"InitFeedback":    8_000,
	"Feedback_Submit": 2_000,
	"Feedback_Get":    1_000,
	"Feedback_List":   1_500,
	"Feedback_Reward": 2_500,
  

	// ---------------------------------------------------------------------
	// Forum
	// ---------------------------------------------------------------------
	"Forum_CreateThread": 5_000,
	"Forum_GetThread":    500,
	"Forum_ListThreads":  1_000,
	"Forum_AddComment":   2_000,
	"Forum_ListComments": 1_000,
  

	// ------------------------------------------------------------------
	// Blockchain Compression
	// ------------------------------------------------------------------
	"CompressLedger":         6_000,
	"DecompressLedger":       6_000,
	"SaveCompressedSnapshot": 8_000,
	"LoadCompressedSnapshot": 8_000,
  

	// ----------------------------------------------------------------------
	// Biometrics Authentication
	// ----------------------------------------------------------------------
	"Bio_Enroll": 1_000,
	"Bio_Verify": 800,
	"Bio_Delete": 600,

	// ---------------------------------------------------------------------
	// System Health & Logging
	// ---------------------------------------------------------------------
	"NewHealthLogger": 8_000,
	"MetricsSnapshot": 1_000,
	"LogEvent":        500,
	"RotateLogs":      4_000,
 
  
  
  // ----------------------------------------------------------------------
	// Workflow / Key-Management
	// ----------------------------------------------------------------------
	"NewWorkflow":         15_000,
	"AddWorkflowAction":   2_000,
	"SetWorkflowTrigger":  1_000,
	"SetWebhook":          1_000,
	"ExecuteWorkflow":     5_000,
	"ListWorkflows":       500,
	

	// ------------------------------------------------------------------
	// Swarm
	// ------------------------------------------------------------------
	"NewSwarm":          10_000,
	"Swarm_AddNode":     3_000,
	"Swarm_RemoveNode":  2_000,
	"Swarm_BroadcastTx": 5_000,
	"Swarm_Start":       8_000,
	"Swarm_Stop":        5_000,
	"Swarm_Peers":       300,
  	// ----------------------------------------------------------------------
	// Real Estate
	// ----------------------------------------------------------------------
  
  "RegisterProperty":    4_000,
	"TransferProperty":    3_500,
	"GetProperty":         1_000,
	"ListProperties":      1_500,

	// ----------------------------------------------------------------------
	// Event Management
	// ----------------------------------------------------------------------
	"InitEvents": 5_000,
	"EmitEvent":  400,
	"GetEvent":   800,
	"ListEvents": 1_000,
	"CreateWallet":        10_000,
	"ImportWallet":        5_000,
	"WalletBalance":       400,
	"WalletTransfer":      2_100,

	// ----------------------------------------------------------------------
	// Employment Contracts
	// ----------------------------------------------------------------------
	"InitEmployment": 10_000,
	"CreateJob":      8_000,
	"SignJob":        3_000,
	"RecordWork":     1_000,
	"PaySalary":      8_000,
	"GetJob":         1_000,
	// ------------------------------------------------------------------
	// Escrow Management
	// ------------------------------------------------------------------
	"Escrow_Create":  8_000,
	"Escrow_Deposit": 4_000,
	"Escrow_Release": 12_000,
	"Escrow_Cancel":  6_000,
	"Escrow_Get":     1_000,
	"Escrow_List":    2_000,
	// ---------------------------------------------------------------------
	// Faucet
	// ---------------------------------------------------------------------
	"NewFaucet":          5_000,
	"Faucet_Request":     1_000,
	"Faucet_Balance":     200,
	"Faucet_SetAmount":   500,
	"Faucet_SetCooldown": 500,
  // ----------------------------------------------------------------------
	// Supply Chain
	// ----------------------------------------------------------------------
	"GetItem":             1_000,
	"RegisterItem":        10_000,
	"UpdateLocation":      5_000,
	"MarkStatus":          5_000,

	// ----------------------------------------------------------------------
	// Healthcare Records
	// ----------------------------------------------------------------------
	"InitHealthcare":    8_000,
	"RegisterPatient":   3_000,
	"AddHealthRecord":   4_000,
	"GrantAccess":       1_500,
	"RevokeAccess":      1_000,
	"ListHealthRecords": 2_000,

	// ----------------------------------------------------------------------
	// Warehouse Records
	// ----------------------------------------------------------------------

	"Warehouse_New":        10_000,
	"Warehouse_AddItem":    2_000,
	"Warehouse_RemoveItem": 2_000,
	"Warehouse_MoveItem":   2_000,
	"Warehouse_ListItems":  1_000,
	"Warehouse_GetItem":    1_000,

	// ---------------------------------------------------------------------
	// Immutability Enforcement
	// ---------------------------------------------------------------------
	"InitImmutability": 8_000,
	"VerifyChain":      4_000,
	"RestoreChain":     6_000,
>>>>>>> 2392b24d
}

func init() {
	gasTable = make(map[Opcode]uint64, len(gasNames))
	for name, cost := range gasNames {
		if op, ok := nameToOp[name]; ok {
			gasTable[op] = cost
		}
	}
}

// GasCost returns the **base** gas cost for a single opcode.  Dynamic portions
// (e.g. per-word fees, storage-touch refunds, call-stipends) are handled by the
// VM’s gas-meter layer.
//
// The function is lock-free and safe for concurrent use by every worker-thread
// in the execution engine.
func GasCost(op Opcode) uint64 {
	if cost, ok := gasTable[op]; ok {
		return cost
	}
	// Log only the first occurrence of an unknown opcode to avoid log spam.
	log.Printf("gas_table: missing cost for opcode %d – charging default", op)
	return DefaultGasCost
}<|MERGE_RESOLUTION|>--- conflicted
+++ resolved
@@ -779,8 +779,6 @@
    GetQuota:         500,
    ChargeResources:  2_000,
    ReleaseResources: 1_000,
-<<<<<<< HEAD
-=======
    // Finalization Management
    // ----------------------------------------------------------------------
    NewFinalizationManager: 8_000,
@@ -814,7 +812,6 @@
    InitImmutability: 8_000,
    VerifyChain:     4_000,
    RestoreChain:    6_000,
->>>>>>> 2392b24d
 */
 
 // gasNames holds the gas cost associated with each opcode name. During init()
@@ -1825,8 +1822,7 @@
 	"GetQuota":         500,
 	"ChargeResources":  2_000,
 	"ReleaseResources": 1_000,
-<<<<<<< HEAD
-=======
+
 	// Distribution
 	// ---------------------------------------------------------------------
 	"NewDistributor": 1_000,
@@ -2053,7 +2049,6 @@
 	"InitImmutability": 8_000,
 	"VerifyChain":      4_000,
 	"RestoreChain":     6_000,
->>>>>>> 2392b24d
 }
 
 func init() {
