--- conflicted
+++ resolved
@@ -473,11 +473,9 @@
    ListListings:  1_000,
    GetDeal:       1_000,
    ListDeals:     1_000,
-<<<<<<< HEAD
    IPFS_Add:     5_000,
    IPFS_Get:     4_000,
    IPFS_Unpin:   3_000,
-=======
         // General Marketplace
         CreateMarketListing:  8_000,
         PurchaseItem:        6_000,
@@ -487,7 +485,6 @@
         ListMarketListings:  1_000,
         GetMarketDeal:       1_000,
         ListMarketDeals:     1_000,
->>>>>>> 81df40cd
    // Pin & Retrieve already priced
 
    // ----------------------------------------------------------------------
@@ -1407,11 +1404,9 @@
 	"ListListings":  1_000,
 	"GetDeal":       1_000,
 	"ListDeals":     1_000,
-<<<<<<< HEAD
 	"IPFS_Add":      5_000,
 	"IPFS_Get":      4_000,
 	"IPFS_Unpin":    3_000,
-=======
 
   // General Marketplace
 	"CreateMarketListing": 8_000,
@@ -1428,7 +1423,6 @@
 	"Assets_Transfer": 4_000,
 	"Assets_Get":      1_000,
 	"Assets_List":     1_000,
->>>>>>> 81df40cd
 	// Pin & Retrieve already priced
 
 	// ----------------------------------------------------------------------
