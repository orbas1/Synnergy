--- conflicted
+++ resolved
@@ -983,7 +983,6 @@
 	// ----------------------------------------------------------------------
 	// Governance
 	// ----------------------------------------------------------------------
-<<<<<<< HEAD
 	"UpdateParam":      5_000,
 	"ProposeChange":    10_000,
 	"VoteChange":       3_000,
@@ -998,7 +997,6 @@
 	"Quorum_AddVote":   500,
 	"Quorum_HasQuorum": 300,
 	"Quorum_Reset":     200,
-=======
 	"UpdateParam":         5_000,
 	"ProposeChange":       10_000,
 	"VoteChange":          3_000,
@@ -1064,7 +1062,6 @@
 	"LeaveDAO":        2_000,
 	"DAOInfo":         1_000,
 	"ListDAOs":        2_000,
->>>>>>> 4e0980db
 
 	// ----------------------------------------------------------------------
 	// Green Technology
