--- conflicted
+++ resolved
@@ -823,10 +823,8 @@
 	"DistributeRewards":     10_000,
 	"CalculateWeights":      8_000,
 	"ComputeThreshold":      6_000,
-<<<<<<< HEAD
 	"AdjustStake":           3_000,
 	"PenalizeValidator":     4_000,
-=======
 	"RegisterValidator":     8_000,
 	"DeregisterValidator":   6_000,
 	"StakeValidator":        2_000,
@@ -835,7 +833,6 @@
 	"GetValidator":          1_000,
 	"ListValidators":        2_000,
 	"IsValidator":           800,
->>>>>>> 431bd66a
 
 	// ----------------------------------------------------------------------
 	// Contracts (WASM / EVM‐compat)
