// SPDX-License-Identifier: BUSL-1.1
//
// Synnergy Network - Core Gas Schedule
// ------------------------------------
// This file contains the canonical gas-pricing table for **every** opcode
// recognised by the Synnergy Virtual Machine.  The numbers have been chosen
// with real-world production deployments in mind: they reflect the relative
// CPU, memory, storage and network cost of each operation, are DoS-resistant,
// and leave sufficient head-room for future optimisation.
//
// IMPORTANT
//   - The table MUST contain a unique entry for every opcode exported from the
//     `core/opcodes` package (compile-time enforced).
//   - Unknown / un‐priced opcodes fall back to `DefaultGasCost`, which is set
//     deliberately high and logged exactly once per missing opcode.
//   - All reads from the table are fully concurrent-safe.
//
// NOTE
//
//	The `Opcode` type and individual opcode constants are defined elsewhere in
//	the core package-tree (see `core/opcodes/*.go`).  This file purposefully
//	contains **no** duplicate keys; if a symbol appears in multiple subsystems
//	it is listed **once** and its gas cost applies network-wide.
package core

import "log"

// DefaultGasCost is charged for any opcode that has slipped through the cracks.
// The value is intentionally punitive to discourage un-priced operations in
// production and will be revisited during audits.
const DefaultGasCost uint64 = 100_000

// gasTable maps every Opcode to its base gas cost.
// Gas is charged **before** execution; refunds (e.g. for SELFDESTRUCT) are
// handled by the VM’s gas-meter at commit-time.
var gasTable map[Opcode]uint64

// var gasTable = map[Opcode]uint64{
/*
   // ----------------------------------------------------------------------
   // AI
   // ----------------------------------------------------------------------
   InitAI:         50_000,
   AI:             40_000,
   PredictAnomaly: 35_000,
   OptimizeFees:   25_000,
   PublishModel:   45_000,
   FetchModel:     15_000,
   ListModel:      8_000,
   ValidateKYC:    1_000,
   BuyModel:       30_000,
   RentModel:      20_000,
   ReleaseEscrow:  12_000,
   PredictVolume:  15_000,
   DeployAIContract: 50_000,
   InvokeAIContract: 7_500,
   UpdateAIModel:    20_000,
   GetAIModel:       2_000,
   InferModel:     30_000,
   AnalyseTransactions: 35_000,

   // ----------------------------------------------------------------------
   // Automated-Market-Maker
   // ----------------------------------------------------------------------
   SwapExactIn:       4_500,
   AddLiquidity:      5_000,
   RemoveLiquidity:   5_000,
   Quote:             2_500,
   AllPairs:          2_000,
   InitPoolsFromFile: 6_000,

   // ----------------------------------------------------------------------
   // Authority / Validator-Set
   // ---------------------------------------------------------------------

   NewAuthoritySet:     20_000,
   RecordVote:          3_000,
   RegisterCandidate:   8_000,
   RandomElectorate:    4_000,
   IsAuthority:         800,
   GetAuthority:        1_000,
   ListAuthorities:     2_000,
   DeregisterAuthority: 6_000,
   NewAuthorityApplier: 20_000,
   SubmitApplication:   4_000,
   VoteApplication:     3_000,
   FinalizeApplication: 5_000,
   GetApplication:      1_000,
   ListApplications:    2_000,

   // ----------------------------------------------------------------------
   // Charity Pool
   // ----------------------------------------------------------------------
   NewCharityPool:  10_000,
   Deposit:         2_100,
   Register:        2_500,
   Vote:            3_000,
   Tick:            1_000,
   GetRegistration: 800,
   Winners:         800,

   // ----------------------------------------------------------------------
   // Coin
   // ----------------------------------------------------------------------
   NewCoin:     12_000,
   Mint:        2_100, // shared with ledger & tokens
   TotalSupply: 800,
   BalanceOf:   400,

   // ----------------------------------------------------------------------
   // Compliance
   // ----------------------------------------------------------------------

   InitCompliance:        8_000,
   EraseData:             5_000,
   RecordFraudSignal:     7_000,
   Compliance_LogAudit:   2_000,
   Compliance_AuditTrail: 3_000,
   Compliance_MonitorTx:  5_000,
   Compliance_VerifyZKP:  12_000,
   Audit_Init:           5_000,
   Audit_Log:            2_000,
   Audit_Events:         3_000,
   Audit_Close:          1_000,
   InitComplianceManager: 10_000,
   SuspendAccount:        4_000,
   ResumeAccount:         4_000,
   IsSuspended:           500,
   WhitelistAccount:      3_000,
   RemoveWhitelist:       3_000,
   IsWhitelisted:         500,
   Compliance_ReviewTx:   2_500,
   AnalyzeAnomaly:       6_000,
   FlagAnomalyTx:        2_500,

   // ----------------------------------------------------------------------
   // Consensus Core
   // ----------------------------------------------------------------------
   Pick:                  2_000,
   Broadcast:             5_000,
   Subscribe:             1_500,
   Sign:                  3_000, // shared with Security & Tx
   Verify:                3_500, // shared with Security & Tx
   ValidatorPubKey:       800,
   StakeOf:               1_000,
   LoanPoolAddress:       800,
   Hash:                  600, // shared with Replication
   SerializeWithoutNonce: 1_200,
   NewConsensus:          25_000,
   Start:                 5_000,
   ProposeSubBlock:       15_000,
   ValidatePoH:           20_000,
   SealMainBlockPOW:      60_000,
   DistributeRewards:     10_000,
   CalculateWeights:      8_000,
   ComputeThreshold:      6_000,
   HopConsensus:         4_000,
   CurrentConsensus:     500,
   Status:                1_000,
   SetDifficulty:         2_000,
   NewConsensusAdaptiveManager: 10_000,
   ComputeDemand:               2_000,
   ComputeStakeConcentration:   2_000,
   AdjustConsensus:             5_000,
   RegisterValidator:     8_000,
   DeregisterValidator:   6_000,
   StakeValidator:        2_000,
   UnstakeValidator:      2_000,
   SlashValidator:        3_000,
   GetValidator:          1_000,
   ListValidators:        2_000,
   IsValidator:           800,

   // ----------------------------------------------------------------------
   // Contracts (WASM / EVM‐compat)
   // ----------------------------------------------------------------------
   InitContracts: 15_000,
   CompileWASM:   45_000,
   Invoke:        7_000,
   Deploy:        25_000,
   TransferOwnership: 5_000,
   PauseContract:     3_000,
   ResumeContract:    3_000,
   UpgradeContract:   20_000,
   ContractInfo:      1_000,

   // ----------------------------------------------------------------------
   // Cross-Chain
   // ----------------------------------------------------------------------
   RegisterBridge: 20_000,
   AssertRelayer:  5_000,
   Iterator:       2_000,
   LockAndMint:    30_000,
   BurnAndRelease: 30_000,
   GetBridge:      1_000,
   RegisterXContract: 22_000,
   GetXContract:      1_000,
   ListXContracts:    1_200,
   RemoveXContract:   5_000,
   RecordCrossChainTx: 25_000,
   GetCrossChainTx:    2_000,
   ListCrossChainTx:   3_000,
   OpenChainConnection:  10_000,
   CloseChainConnection: 5_000,
   GetChainConnection:   1_000,
   ListChainConnections: 2_000,
   RegisterProtocol:   20_000,
   ListProtocols:      2_000,
   GetProtocol:        1_000,
   ProtocolDeposit:    30_000,
   ProtocolWithdraw:   30_000,
   StartBridgeTransfer:    25_000,
   CompleteBridgeTransfer: 25_000,
   GetBridgeTransfer:      1_000,
   ListBridgeTransfers:    2_000,

   // ----------------------------------------------------------------------
   // Data / Oracle / IPFS Integration
   // ----------------------------------------------------------------------
   RegisterNode:   10_000,
   UploadAsset:    30_000,
   Pin:            5_000, // shared with Storage
   Retrieve:       4_000, // shared with Storage
   RetrieveAsset:  4_000,
   RegisterOracle: 10_000,
   PushFeed:       3_000,
   QueryOracle:    3_000,
   ListCDNNodes:   3_000,
   ListOracles:    3_000,
   PushFeedSigned: 4_000,
   UpdateOracleSource: 4_000,
   RemoveOracle:      4_000,
   GetOracleMetrics:  2_000,
   RequestOracleData: 3_000,
   SyncOracle:        5_000,
   CreateDataFeed: 6_000,
   QueryDataFeed:  3_000,
   ManageDataFeed: 5_000,
   ImputeMissing:  4_000,
   NormalizeFeed:  4_000,
   AddProvenance:  2_000,
   SampleFeed:     3_000,
   ScaleFeed:      3_000,
   TransformFeed:  4_000,
   VerifyFeedTrust: 3_000,
   ZTDC_Open:      6_000,
   ZTDC_Send:      2_000,
   ZTDC_Close:     4_000,

   // ----------------------------------------------------------------------
   // Fault-Tolerance / Health-Checker
   // ----------------------------------------------------------------------
   NewHealthChecker: 8_000,
   AddPeer:          1_500,
   RemovePeer:       1_500,
   Snapshot:         4_000,
   Recon:            8_000,
   Ping:             300,
   SendPing:         300,
   AwaitPong:        300,
   BackupSnapshot:   10_000,
   RestoreSnapshot:  12_000,
   VerifyBackup:     6_000,
   FailoverNode:     8_000,
   PredictFailure:   1_000,
   AdjustResources:  1_500,
   HA_Register:      1_000,
   HA_Remove:        1_000,
   HA_List:          500,
   HA_Sync:          20_000,
   HA_Promote:       8_000,

   // ----------------------------------------------------------------------
   // Governance
   // ----------------------------------------------------------------------
   UpdateParam:     5_000,
   ProposeChange:   10_000,
   VoteChange:      3_000,
   EnactChange:     8_000,
   SubmitProposal:  10_000,
   BalanceOfAsset:  600,
   CastVote:        3_000,
   CastTokenVote:   4_000,
   ExecuteProposal: 15_000,
   GetProposal:     1_000,
   ListProposals:   2_000,
   DAO_Stake:       5_000,
   DAO_Unstake:     5_000,
   DAO_Staked:      500,
   DAO_TotalStaked: 500,

   // Quadratic Voting
   SubmitQuadraticVote: 3_500,
   QuadraticResults:    2_000,
   QuadraticWeight:     50,
   AddDAOMember:    1_200,
   RemoveDAOMember: 1_200,
   RoleOfMember:    500,
   ListDAOMembers:  1_000,
   AddSYN2500Member:    1_200,
   RemoveSYN2500Member: 1_200,
   DelegateSYN2500Vote: 800,
   SYN2500VotingPower:  500,
   CastSYN2500Vote:     1_500,
   SYN2500MemberInfo:   500,
   ListSYN2500Members:  1_000,
   RegisterGovContract: 8_000,
   GetGovContract:      1_000,
   ListGovContracts:    2_000,
   EnableGovContract:   1_000,
   DeleteGovContract:   1_000,
   DeployGovContract: 25_000,
   InvokeGovContract: 7_000,
   NewTimelock:     4_000,
   QueueProposal:   3_000,
   CancelProposal:  3_000,
   ExecuteReady:    5_000,
   ListTimelocks:   1_000,

   // ----------------------------------------------------------------------
   // Green Technology
   // ----------------------------------------------------------------------
   InitGreenTech:    8_000,
   Green:            2_000,
   RecordUsage:      3_000,
   RecordOffset:     3_000,
   Certify:          7_000,
   CertificateOf:    500,
   ShouldThrottle:   200,
   ListCertificates: 1_000,

   // ----------------------------------------------------------------------
   // Ledger / UTXO / Account-Model
   // ----------------------------------------------------------------------
   NewLedger:           50_000,
   GetPendingSubBlocks: 2_000,
   LastBlockHash:       600,
   AppendBlock:         50_000,
   MintBig:             2_200,
   EmitApproval:        1_200,
   EmitTransfer:        1_200,
   DeductGas:           2_100,
   WithinBlock:         1_000,
   IsIDTokenHolder:     400,
   TokenBalance:        400,
   AddBlock:            40_000,
   GetBlock:            2_000,
   GetUTXO:             1_500,
   AddToPool:           1_000,
   ListPool:            800,
   GetContract:         1_000,
   Snapshot:            3_000,
   MintToken:           2_000,
   LastSubBlockHeight:  500,
   LastBlockHeight:     500,
   RecordPoSVote:       3_000,
   AppendSubBlock:      8_000,
   Transfer:            2_100, // shared with VM & Tokens
   Burn:                2_100, // shared with VM & Tokens
   InitForkManager:     5_000,
   AddForkBlock:        7_000,
   ResolveForks:        12_000,
   ListForks:           2_000,

   // ----------------------------------------------------------------------
   // Liquidity Manager (high-level AMM façade)
   // ----------------------------------------------------------------------
   InitAMM:    8_000,
   Manager:    1_000,
   CreatePool: 10_000,
   Swap:       4_500,
   // AddLiquidity & RemoveLiquidity already defined above
   Pool:  1_500,
   Pools: 2_000,

   // ----------------------------------------------------------------------
   // Loan-Pool
   // ----------------------------------------------------------------------
   NewLoanPool:   20_000,
   Submit:        3_000,
   Disburse:      8_000,
   GetProposal:   1_000,
   ListProposals: 1_500,
   Redistribute:  5_000,
   CreateGrant:   3_000,
   ReleaseGrant:  8_000,
   GetGrant:      1_000,
   CancelProposal: 2_000,
   ExtendProposal: 1_500,
   NewLoanPoolManager: 10_000,
   Loanpool_Pause: 1_000,
   Loanpool_Resume: 1_000,
   Loanpool_IsPaused: 500,
   Loanpool_Stats: 2_000,
   RequestApproval: 3_000,
   ApproveRequest:  4_000,
   RejectRequest:   4_000,
   NewLoanPoolApply:   20_000,
   LoanApply_Submit:   3_000,
   LoanApply_Vote:     3_000,
   LoanApply_Process:  1_000,
   LoanApply_Disburse: 8_000,
   LoanApply_Get:      1_000,
   LoanApply_List:     1_500,
   // Vote  & Tick already priced
   // RandomElectorate / IsAuthority already priced

   // ----------------------------------------------------------------------
   // Networking
   // ----------------------------------------------------------------------
   NewNode:         18_000,
   HandlePeerFound: 1_500,
   DialSeed:        2_000,
   ListenAndServe:  8_000,
   Close:           500,
   Peers:           400,
   NewDialer:       2_000,
   Dial:            2_000,
   SetBroadcaster:  500,
   GlobalBroadcast: 1_000,
   NewBootstrapNode: 20_000,
   Bootstrap_Start: 8_000,
   Bootstrap_Stop: 4_000,
   Bootstrap_Peers: 500,
   Bootstrap_DialSeed: 2_000,
   NewConnPool:     8_000,
   AcquireConn:     500,
   ReleaseConn:     200,
   ClosePool:       400,
   PoolStats:       100,
   DiscoverPeers:  1_000,
   Connect:        1_500,
   Disconnect:     1_000,
   AdvertiseSelf:  800,
   StartDevNet:    50_000,
   StartTestNet:   60_000,
   // Broadcast & Subscribe already priced

   // ----------------------------------------------------------------------
   // Replication / Data Availability
   // ----------------------------------------------------------------------
   NewReplicator:  12_000,
   ReplicateBlock: 30_000,
   RequestMissing: 4_000,
   Synchronize:    25_000,
   Stop:           3_000,
   NewInitService:     8_000,
   BootstrapLedger:    20_000,
   ShutdownInitService: 3_000,
   NewSyncManager: 12_000,
   Sync_Start:     5_000,
   Sync_Stop:      3_000,
   Sync_Status:    1_000,
   SyncOnce:       8_000,
   // Hash & Start already priced

   // ----------------------------------------------------------------------
   // Distributed Coordination
   // ----------------------------------------------------------------------
   NewCoordinator:         10_000,
   StartCoordinator:        5_000,
   StopCoordinator:         5_000,
   BroadcastLedgerHeight:   3_000,
   DistributeToken:         5_000,

   // ----------------------------------------------------------------------
   // Roll-ups
   // ----------------------------------------------------------------------
   NewAggregator:     15_000,
   SubmitBatch:       10_000,
   SubmitFraudProof:  30_000,
   FinalizeBatch:     10_000,
   BatchHeader:       500,
   BatchState:        300,
   BatchTransactions: 1_000,
   ListBatches:       2_000,
   PauseAggregator:   500,
   ResumeAggregator:  500,
   AggregatorStatus:  200,

   // ----------------------------------------------------------------------
   // Security / Cryptography
   // ----------------------------------------------------------------------
   AggregateBLSSigs:  7_000,
   VerifyAggregated:  8_000,
   CombineShares:     6_000,
   ComputeMerkleRoot: 1_200,
   Encrypt:           1_500,
   Decrypt:           1_500,
   NewTLSConfig:      5_000,
   DilithiumKeypair:  6_000,
   DilithiumSign:     5_000,
   DilithiumVerify:   5_000,
   PredictRisk:       2_000,
   AnomalyScore:      2_000,
   BuildMerkleTree:   1_500,
   MerkleProof:       1_200,
   VerifyMerklePath:  1_200,

   // ----------------------------------------------------------------------
   // Sharding
   // ----------------------------------------------------------------------
   NewShardCoordinator: 20_000,
   SetLeader:           1_000,
   Leader:              800,
   SubmitCrossShard:    15_000,
   Send:                2_000,
   PullReceipts:        3_000,
   Reshard:             30_000,
   GossipTx:            5_000,
   RebalanceShards:     8_000,
   VerticalPartition:   2_000,
   HorizontalPartition: 2_000,
   CompressData:        4_000,
   DecompressData:      4_000,
   // Broadcast already priced

   // ----------------------------------------------------------------------
   // Side-chains
   // ----------------------------------------------------------------------
   InitSidechains:     12_000,
   Sidechains:         600,
   Register:           5_000,
   SubmitHeader:       8_000,
   VerifyWithdraw:     4_000,
   VerifyAggregateSig: 8_000,
   VerifyMerkleProof:  1_200,
   GetSidechainMeta:   1_000,
   ListSidechains:     1_200,
   GetSidechainHeader: 1_000,
   PauseSidechain:            3_000,
   ResumeSidechain:           3_000,
   UpdateSidechainValidators: 5_000,
   RemoveSidechain:           6_000,
   // Deposit already priced

   // ----------------------------------------------------------------------
   // State-Channels
   // ----------------------------------------------------------------------
   InitStateChannels:    8_000,
   Channels:             600,
   OpenChannel:          10_000,
   VerifyECDSASignature: 2_000,
   InitiateClose:        3_000,
   Challenge:            4_000,
   Finalize:             5_000,
   GetChannel:           800,
   ListChannels:         1_200,
   PauseChannel:         1_500,
   ResumeChannel:        1_500,
   CancelClose:          3_000,
   ForceClose:           6_000,

   // ----------------------------------------------------------------------
   // Storage / Marketplace
   // ----------------------------------------------------------------------
   NewStorage:    12_000,
   CreateListing: 8_000,
   Exists:        400,
   OpenDeal:      5_000,
   Create:        8_000, // generic create (non-AMM/non-contract)
   CloseDeal:     5_000,
   Release:       2_000,
   GetListing:    1_000,
   ListListings:  1_000,
   GetDeal:       1_000,
   ListDeals:     1_000,
   IPFS_Add:     5_000,
   IPFS_Get:     4_000,
   IPFS_Unpin:   3_000,
        // General Marketplace
        CreateMarketListing:  8_000,
        PurchaseItem:        6_000,
        CancelListing:       3_000,
        ReleaseFunds:        2_000,
        GetMarketListing:    1_000,
        ListMarketListings:  1_000,
        GetMarketDeal:       1_000,
        ListMarketDeals:     1_000,
   // Pin & Retrieve already priced
   // ----------------------------------------------------------------------
   // Identity Verification
   // ----------------------------------------------------------------------
   RegisterIdentity: 5_000,
   VerifyIdentity:   1_000,
   RemoveIdentity:   2_000,
   ListIdentities:   2_000,


   // ----------------------------------------------------------------------
   // Resource Marketplace
   // ----------------------------------------------------------------------
   ListResource:        8_000,
   OpenResourceDeal:    5_000,
   CloseResourceDeal:   5_000,
   GetResourceListing:  1_000,
   ListResourceListings: 1_000,
   GetResourceDeal:     1_000,
   ListResourceDeals:   1_000,

   // ----------------------------------------------------------------------
   // Token Standards (constants – zero-cost markers)
   // ----------------------------------------------------------------------
   StdSYN10:   0,
   StdSYN20:   0,
   StdSYN70:   0,
   StdSYN130:  0,
   StdSYN131:  0,
   StdSYN200:  0,
   StdSYN223:  0,
   StdSYN300:  0,
   StdSYN500:  0,
   StdSYN600:  0,
   StdSYN700:  0,
   StdSYN721:  0,
   StdSYN722:  0,
   StdSYN800:  0,
   StdSYN845:  0,
   StdSYN900:  0,
   StdSYN1000: 0,
   StdSYN1100: 0,
   StdSYN1155: 0,
   StdSYN1200: 0,
   StdSYN1300: 0,
   StdSYN1401: 0,
   StdSYN1500: 0,
   StdSYN1600: 0,
   StdSYN1700: 0,
   StdSYN1800: 0,
   StdSYN1900: 0,
   StdSYN1967: 0,
   StdSYN2100: 0,
   StdSYN2200: 0,
   StdSYN2369: 0,
   StdSYN2400: 0,
   StdSYN2500: 0,
   StdSYN2600: 0,
   StdSYN2700: 0,
   StdSYN2800: 0,
   StdSYN2900: 0,
   StdSYN3000: 0,
   StdSYN3100: 0,
   StdSYN3200: 0,
   StdSYN3300: 0,
   StdSYN3400: 0,
   StdSYN3500: 0,
   StdSYN3600: 0,
   StdSYN3700: 0,
   StdSYN3800: 0,
   StdSYN3900: 0,
   StdSYN4200: 0,
   StdSYN4300: 0,
   StdSYN4700: 0,
   StdSYN4900: 0,
   StdSYN5000: 0,

   // ----------------------------------------------------------------------
   // Token Utilities
   // ----------------------------------------------------------------------
   ID:                400,
   Meta:              400,
   Allowance:         400,
   Approve:           800,
   Add:               600,
   Sub:               600,
   Get:               400,
   transfer:          2_100, // lower-case ERC20 compatibility
   Calculate:         800,
   RegisterToken:     8_000,
   NewBalanceTable:   5_000,
   Set:               600,
   RefundGas:         100,
   PopUint32:         300,
   PopAddress:        300,
   PopUint64:         300,
   PushBool:          300,
   Push:              300,
   Len:               200,
   InitTokens:        8_000,
   GetRegistryTokens: 400,
   TokenManager_Create: 8_000,
   TokenManager_Transfer: 2_100,
   TokenManager_Mint: 2_100,
   TokenManager_Burn: 2_100,
   TokenManager_Approve: 800,
   TokenManager_BalanceOf: 400,
<<<<<<< HEAD
   SYN1100_AddRecord:      500,
   SYN1100_GrantAccess:    300,
   SYN1100_RevokeAccess:   200,
   SYN1100_GetRecord:      400,
   SYN1100_TransferOwnership: 500,
=======
   // Supply chain token utilities
   SupplyChain_RegisterAsset: 5_000,
   SupplyChain_UpdateLocation: 800,
   SupplyChain_UpdateStatus: 800,
   SupplyChain_TransferAsset: 2_100,
   MusicRoyalty_AddRevenue: 800,
   MusicRoyalty_Distribute: 1_000,
   MusicRoyalty_UpdateInfo: 500,
   // SYN1700 Event Ticket operations
   Event_Create:       1_000,
   Event_IssueTicket:  1_500,
   Event_Transfer:     2_100,
   Event_Verify:       500,
   Event_Use:          400,
   Tokens_RecordEmission: 1_000,
   Tokens_RecordOffset: 1_000,
   Tokens_NetBalance: 400,
   Tokens_ListRecords: 800,
   Edu_RegisterCourse: 5_000,
   Edu_IssueCredit:    2_100,
   Edu_VerifyCredit:   800,
   Edu_RevokeCredit:   800,
   Edu_GetCredit:      400,
   Edu_ListCredits:    400,
   // SYN2100 token standard
   SYN2100_RegisterDocument: 800,
   SYN2100_FinanceDocument:  800,
   SYN2100_GetDocument:      200,
   SYN2100_ListDocuments:    400,
   SYN2100_AddLiquidity:     500,
   SYN2100_RemoveLiquidity:  500,
   SYN2100_LiquidityOf:      200,
   Tokens_CreateSYN2200: 8_000,
   Tokens_SendPayment: 2_100,
   Tokens_GetPayment: 400,
   DataToken_UpdateMeta: 500,
   DataToken_SetPrice: 400,
   DataToken_GrantAccess: 400,
   DataToken_RevokeAccess: 300,
>>>>>>> 847ce294

   // ----------------------------------------------------------------------
   // Transactions
   // ----------------------------------------------------------------------
   VerifySig:      3_500,
   ValidateTx:     5_000,
   NewTxPool:      12_000,
   AddTx:          6_000,
   PickTxs:        1_500,
   TxPoolSnapshot: 800,
   EncryptTxPayload: 3_500,
   DecryptTxPayload: 3_000,
   SubmitPrivateTx:  6_500,
   EncodeEncryptedHex: 300,
   ReverseTransaction: 10_000,
   NewTxDistributor: 8_000,
   DistributeFees:   1_500,
   // Sign already priced

   // ----------------------------------------------------------------------
   // Low-level Math / Bitwise / Crypto opcodes
   // (values based on research into Geth & OpenEthereum plus Synnergy-specific
   //  micro-benchmarks – keep in mind that **all** word-size-dependent
   //  corrections are applied at run-time by the VM).
   // ----------------------------------------------------------------------
   Short:            5,
   BytesToAddress:   5,
   Pop:              2,
   opADD:            3,
   opMUL:            5,
   opSUB:            3,
   OpDIV:            5,
   opSDIV:           5,
   opMOD:            5,
   opSMOD:           5,
   opADDMOD:         8,
   opMULMOD:         8,
   opEXP:            10,
   opSIGNEXTEND:     5,
   opLT:             3,
   opGT:             3,
   opSLT:            3,
   opSGT:            3,
   opEQ:             3,
   opISZERO:         3,
   opAND:            3,
   opOR:             3,
   opXOR:            3,
   opNOT:            3,
   opBYTE:           3,
   opSHL:            3,
   opSHR:            3,
   opSAR:            3,
   opECRECOVER:      700,
   opEXTCODESIZE:    700,
   opEXTCODECOPY:    700,
   opEXTCODEHASH:    700,
   opRETURNDATASIZE: 3,
   opRETURNDATACOPY: 700,
   opMLOAD:          3,
   opMSTORE:         3,
   opMSTORE8:        3,
   opCALLDATALOAD:   3,
   opCALLDATASIZE:   3,
   opCALLDATACOPY:   700,
   opCODESIZE:       3,
   opCODECOPY:       700,
   opJUMP:           8,
   opJUMPI:          10,
   opPC:             2,
   opMSIZE:          2,
   opGAS:            2,
   opJUMPDEST:       1,
   opSHA256:         60,
   opKECCAK256:      30,
   opRIPEMD160:      600,
   opBLAKE2B256:     60,
   opADDRESS:        2,
   opCALLER:         2,
   opORIGIN:         2,
   opCALLVALUE:      2,
   opGASPRICE:       2,
   opNUMBER:         2,
   opTIMESTAMP:      2,
   opDIFFICULTY:     2,
   opGASLIMIT:       2,
   opCHAINID:        2,
   opBLOCKHASH:      20,
   opBALANCE:        400,
   opSELFBALANCE:    5,
   opLOG0:           375,
   opLOG1:           750,
   opLOG2:           1_125,
   opLOG3:           1_500,
   opLOG4:           1_875,
   logN:             2_000,
   opCREATE:         32_000,
   opCALL:           700,
   opCALLCODE:       700,
   opDELEGATECALL:   700,
   opSTATICCALL:     700,
   opRETURN:         0,
   opREVERT:         0,
   opSTOP:           0,
   opSELFDESTRUCT:   5_000,

   // Shared accounting ops
   TransferVM: 2_100, // explicit VM variant (if separate constant exists)

   // ----------------------------------------------------------------------
   // Virtual Machine Internals
   // ----------------------------------------------------------------------
   BurnVM:            2_100,
   BurnLP:            2_100,
   MintLP:            2_100,
   NewInMemory:       500,
   CallCode:          700,
   CallContract:      700,
   StaticCallVM:      700,
   GetBalance:        400,
   GetTokenBalance:   400,
   SetTokenBalance:   500,
   GetTokenSupply:    500,
   SetBalance:        500,
   DelegateCall:      700,
   GetToken:          400,
   NewMemory:         500,
   Read:              3,
   Write:             3,
   LenVM:             3, // distinguish from token.Len if separate const
   Call:              700,
   SelectVM:          1_000,
   CreateContract:    32_000,
   AddLog:            375,
   GetCode:           200,
   GetCodeHash:       200,
   MintTokenVM:       2_000,
   PrefixIterator:    500,
   NonceOf:           400,
   GetState:          400,
   SetState:          500,
   HasState:          400,
   DeleteState:       500,
   NewGasMeter:       500,
   SelfDestructVM:    5_000,
   Remaining:         2,
   Consume:           3,
   ExecuteVM:         2_000,
   NewSuperLightVM:   500,
   NewLightVM:        800,
   NewHeavyVM:        1_200,
   ExecuteSuperLight: 1_000,
   ExecuteLight:      1_500,
   ExecuteHeavy:      2_000,

   // ----------------------------------------------------------------------
   // Wallet / Key-Management
   // ----------------------------------------------------------------------
   NewRandomWallet:     10_000,
   WalletFromMnemonic:  5_000,
   NewHDWalletFromSeed: 6_000,
   PrivateKey:          400,
   NewAddress:          500,
   SignTx:              3_000,

   // ----------------------------------------------------------------------
   // Access Control
   // ----------------------------------------------------------------------
   GrantRole:  1_000,
   RevokeRole: 1_000,
   HasRole:    300,
   ListRoles:  500,
   // Plasma Management
   // ----------------------------------------------------------------------
   InitPlasma:        8_000,
   Plasma_Deposit:    5_000,
   Plasma_Withdraw:   5_000,
   Plasma_SubmitBlock: 10_000,
   Plasma_GetBlock:    1_000,
   // Resource Management
   // ----------------------------------------------------------------------
   SetQuota:         1_000,
   GetQuota:         500,
   ChargeResources:  2_000,
   ReleaseResources: 1_000,
   // Finalization Management
   // ----------------------------------------------------------------------
   NewFinalizationManager: 8_000,
   FinalizeBlock:         4_000,
   FinalizeBatchManaged:  3_500,
   FinalizeChannelManaged: 3_500,
   // System Health & Logging
   // ----------------------------------------------------------------------
   NewHealthLogger: 8_000,
   MetricsSnapshot: 1_000,
   LogEvent:        500,
   RotateLogs:      4_000,
   RegisterIDWallet:    8_000,
   IsIDWalletRegistered: 500,

   // ----------------------------------------------------------------------
   // Event Management
   // ----------------------------------------------------------------------
   InitEvents: 5_000,
   EmitEvent: 400,
   GetEvent:  800,
   ListEvents: 1_000,
   CreateWallet:        10_000,
   ImportWallet:        5_000,
   WalletBalance:       400,
   WalletTransfer:      2_100,

   // ----------------------------------------------------------------------
   // Immutability Enforcement
   // ----------------------------------------------------------------------
   InitImmutability: 8_000,
   VerifyChain:     4_000,
   RestoreChain:    6_000,
*/

// gasNames holds the gas cost associated with each opcode name. During init()
// these names are resolved to their Opcode values using the catalogue defined
// in opcode_dispatcher.go.
var gasNames = map[string]uint64{
	// ----------------------------------------------------------------------
	// AI
	// ----------------------------------------------------------------------
	"InitAI":              5000,
	"AI":                  4000,
	"PredictAnomaly":      3500,
	"OptimizeFees":        2500,
	"PublishModel":        4500,
	"FetchModel":          1500,
	"ListModel":           800,
	"ValidateKYC":         100,
	"BuyModel":            3000,
	"RentModel":           2000,
	"ReleaseEscrow":       1200,
	"PredictVolume":       1500,
	"DeployAIContract":    5000,
	"InvokeAIContract":    750,
	"UpdateAIModel":       2000,
	"GetAIModel":          200,
	"StartTraining":       5000,
	"TrainingStatus":      500,
	"ListTrainingJobs":    800,
	"CancelTraining":      1000,
	"GetModelListing":     100,
	"ListModelListings":   200,
	"UpdateListingPrice":  200,
	"RemoveListing":       200,
	"InferModel":          3000,
	"AnalyseTransactions": 3500,

	// ----------------------------------------------------------------------
	// Automated-Market-Maker
	// ----------------------------------------------------------------------
	"SwapExactIn":       450,
	"AddLiquidity":      500,
	"RemoveLiquidity":   500,
	"Quote":             250,
	"AllPairs":          200,
	"InitPoolsFromFile": 600,

	// ----------------------------------------------------------------------
	// Authority / Validator-Set
	// ---------------------------------------------------------------------

	"NewAuthoritySet":     2000,
	"RecordVote":          300,
	"RegisterCandidate":   800,
	"RandomElectorate":    400,
	"IsAuthority":         80,
	"GetAuthority":        100,
	"ListAuthorities":     200,
	"DeregisterAuthority": 600,
	"NewAuthorityApplier": 2000,
	"SubmitApplication":   400,
	"VoteApplication":     300,
	"FinalizeApplication": 500,
	"GetApplication":      100,
	"ListApplications":    200,

	// ----------------------------------------------------------------------
	// Charity Pool
	// ----------------------------------------------------------------------
	"NewCharityPool":           1000,
	"Deposit":                  210,
	"Charity_Register":         0,
	"Vote":                     300,
	"Tick":                     100,
	"GetRegistration":          80,
	"Winners":                  80,
	"Charity_Donate":           0,
	"Charity_WithdrawInternal": 0,
	"Charity_Balances":         0,

	// ----------------------------------------------------------------------
	// Coin
	// ----------------------------------------------------------------------
	"NewCoin":     1200,
	"Mint":        210,
	"TotalSupply": 80,
	"BalanceOf":   40,

	// ----------------------------------------------------------------------
	// Compliance
	// ----------------------------------------------------------------------

	"InitCompliance":        800,
	"EraseData":             500,
	"RecordFraudSignal":     700,
	"Compliance_LogAudit":   0,
	"Compliance_AuditTrail": 0,
	"Compliance_MonitorTx":  0,
	"Compliance_VerifyZKP":  0,
	"Audit_Init":            0,
	"Audit_Log":             0,
	"Audit_Events":          0,
	"Audit_Close":           0,
	"InitComplianceManager": 1000,
	"SuspendAccount":        400,
	"ResumeAccount":         400,
	"IsSuspended":           50,
	"WhitelistAccount":      300,
	"RemoveWhitelist":       300,
	"IsWhitelisted":         50,
	"Compliance_ReviewTx":   0,
	"AnalyzeAnomaly":        600,
	"FlagAnomalyTx":         250,

	// ----------------------------------------------------------------------
	// Consensus Core
	// ----------------------------------------------------------------------
	"Pick":                        200,
	"Broadcast":                   500,
	"Subscribe":                   150,
	"Sign":                        300,
	"Verify":                      350,
	"ValidatorPubKey":             80,
	"StakeOf":                     100,
	"LoanPoolAddress":             80,
	"Hash":                        60,
	"SerializeWithoutNonce":       120,
	"NewConsensus":                2500,
	"Start":                       500,
	"ProposeSubBlock":             1500,
	"ValidatePoH":                 2000,
	"SealMainBlockPOW":            6000,
	"DistributeRewards":           1000,
	"CalculateWeights":            800,
	"ComputeThreshold":            600,
	"NewConsensusAdaptiveManager": 1000,
	"ComputeDemand":               200,
	"ComputeStakeConcentration":   200,
	"AdjustConsensus":             500,
	"HopConsensus":                400,
	"CurrentConsensus":            50,
	"Status":                      100,
	"SetDifficulty":               200,
	"AdjustStake":                 300,
	"PenalizeValidator":           400,
	"RegisterValidator":           800,
	"DeregisterValidator":         600,
	"StakeValidator":              200,
	"UnstakeValidator":            200,
	"SlashValidator":              300,
	"GetValidator":                100,
	"ListValidators":              200,
	"IsValidator":                 80,

	// ----------------------------------------------------------------------
	// Contracts (WASM / EVM‐compat)
	// ----------------------------------------------------------------------
	"InitContracts":     1500,
	"CompileWASM":       4500,
	"Invoke":            700,
	"Deploy":            2500,
	"TransferOwnership": 500,
	"PauseContract":     300,
	"ResumeContract":    300,
	"UpgradeContract":   2000,
	"ContractInfo":      100,

	// ----------------------------------------------------------------------
	// Cross-Chain
	// ----------------------------------------------------------------------
	"RegisterBridge":         2000,
	"AssertRelayer":          500,
	"Iterator":               200,
	"LockAndMint":            3000,
	"BurnAndRelease":         3000,
	"GetBridge":              100,
	"RegisterXContract":      2200,
	"GetXContract":           100,
	"ListXContracts":         120,
	"RemoveXContract":        500,
	"RecordCrossChainTx":     2500,
	"GetCrossChainTx":        200,
	"ListCrossChainTx":       300,
	"OpenChainConnection":    1000,
	"CloseChainConnection":   500,
	"GetChainConnection":     100,
	"ListChainConnections":   200,
	"RegisterProtocol":       2000,
	"ListProtocols":          200,
	"GetProtocol":            100,
	"ProtocolDeposit":        3000,
	"ProtocolWithdraw":       3000,
	"StartBridgeTransfer":    2500,
	"CompleteBridgeTransfer": 2500,
	"GetBridgeTransfer":      100,
	"ListBridgeTransfers":    200,

	// ----------------------------------------------------------------------
	// Cross-Consensus Scaling Networks
	// ----------------------------------------------------------------------
	"RegisterCCSNetwork": 2000,
	"ListCCSNetworks":    500,
	"GetCCSNetwork":      100,
	"CCSLockAndTransfer": 3000,
	"CCSBurnAndRelease":  3000,

	// ----------------------------------------------------------------------
	// Data / Oracle / IPFS Integration
	// ----------------------------------------------------------------------

	"RegisterNode":       1000,
	"UploadAsset":        3000,
	"Pin":                500,
	"Retrieve":           400,
	"RetrieveAsset":      400,
	"RegisterOracle":     1000,
	"PushFeed":           300,
	"QueryOracle":        300,
	"ListCDNNodes":       300,
	"ListOracles":        300,
	"PushFeedSigned":     400,
	"UpdateOracleSource": 400,
	"RemoveOracle":       400,
	"GetOracleMetrics":   200,
	"RequestOracleData":  300,
	"SyncOracle":         500,
	"CreateDataSet":      800,
	"PurchaseDataSet":    500,
	"GetDataSet":         100,
	"ListDataSets":       200,
	"HasAccess":          100,
	"CreateDataFeed":     600,
	"QueryDataFeed":      300,
	"ManageDataFeed":     500,
	"ImputeMissing":      400,
	"NormalizeFeed":      400,
	"AddProvenance":      200,
	"SampleFeed":         300,
	"ScaleFeed":          300,
	"TransformFeed":      400,
	"VerifyFeedTrust":    300,
	"ZTDC_Open":          0,
	"ZTDC_Send":          0,
	"ZTDC_Close":         0,
	"StoreManagedData":   800,
	"LoadManagedData":    300,
	"DeleteManagedData":  200,

	// ---------------------------------------------------------------------
	// External Sensors
	// ---------------------------------------------------------------------
	"RegisterSensor":    1000,
	"GetSensor":         100,
	"ListSensors":       200,
	"UpdateSensorValue": 150,
	"PollSensor":        500,
	"TriggerWebhook":    500,

	// ----------------------------------------------------------------------
	// Fault-Tolerance / Health-Checker
	// ----------------------------------------------------------------------
	"NewHealthChecker":    800,
	"AddPeer":             150,
	"RemovePeer":          150,
	"FT_Snapshot":         0,
	"Recon":               800,
	"Ping":                30,
	"SendPing":            30,
	"AwaitPong":           30,
	"BackupSnapshot":      1000,
	"RestoreSnapshot":     1200,
	"VerifyBackup":        600,
	"FailoverNode":        800,
	"PredictFailure":      100,
	"AdjustResources":     150,
	"InitResourceManager": 500,
	"SetLimit":            100,
	"GetLimit":            50,
	"ConsumeLimit":        80,
	"TransferLimit":       120,
	"ListLimits":          70,
	"HA_Register":         0,
	"HA_Remove":           0,
	"HA_List":             0,
	"HA_Sync":             0,
	"HA_Promote":          0,

	// ----------------------------------------------------------------------
	// Governance
	// ----------------------------------------------------------------------

	"UpdateParam":           500,
	"ProposeChange":         1000,
	"VoteChange":            300,
	"EnactChange":           800,
	"SubmitProposal":        1000,
	"BalanceOfAsset":        60,
	"CastVote":              300,
	"ExecuteProposal":       1500,
	"GetProposal":           100,
	"ListProposals":         200,
	"NewQuorumTracker":      100,
	"Quorum_AddVote":        0,
	"Quorum_HasQuorum":      0,
	"Quorum_Reset":          0,
	"SubmitQuadraticVote":   350,
	"QuadraticResults":      200,
	"QuadraticWeight":       5,
	"RegisterGovContract":   800,
	"GetGovContract":        100,
	"ListGovContracts":      200,
	"EnableGovContract":     100,
	"DeleteGovContract":     100,
	"DeployGovContract":     2500,
	"InvokeGovContract":     700,
	"AddReputation":         200,
	"SubtractReputation":    200,
	"ReputationOf":          50,
	"SubmitRepGovProposal":  1000,
	"CastRepGovVote":        300,
	"ExecuteRepGovProposal": 1500,
	"GetRepGovProposal":     100,
	"ListRepGovProposals":   200,
	"CastTokenVote":         400,
	"DAO_Stake":             0,
	"DAO_Unstake":           0,
	"DAO_Staked":            0,
	"DAO_TotalStaked":       0,
	"AddDAOMember":          120,
	"RemoveDAOMember":       120,
	"RoleOfMember":          50,
	"ListDAOMembers":        100,
	"AddSYN2500Member":      120,
	"RemoveSYN2500Member":   120,
	"DelegateSYN2500Vote":   80,
	"SYN2500VotingPower":    50,
	"CastSYN2500Vote":       150,
	"SYN2500MemberInfo":     50,
	"ListSYN2500Members":    100,
	"NewTimelock":           400,
	"QueueProposal":         300,
	"CancelProposal":        300,
	"ExecuteReady":          500,
	"ListTimelocks":         100,
	"CreateDAO":             1000,
	"JoinDAO":               300,
	"LeaveDAO":              200,
	"DAOInfo":               100,
	"ListDAOs":              200,

	// ----------------------------------------------------------------------
	// Green Technology
	// ----------------------------------------------------------------------
	"InitGreenTech":    800,
	"Green":            200,
	"RecordUsage":      300,
	"RecordOffset":     300,
	"Certify":          700,
	"CertificateOf":    50,
	"ShouldThrottle":   20,
	"ListCertificates": 100,

	// ----------------------------------------------------------------------
	// Energy Efficiency
	// ----------------------------------------------------------------------
	"InitEnergyEfficiency": 800,
	"EnergyEff":            200,
	"RecordStats":          300,
	"EfficiencyOf":         50,
	"NetworkAverage":       100,
	"ListEfficiency":       100,

	// ----------------------------------------------------------------------
	// Ledger / UTXO / Account-Model
	// ----------------------------------------------------------------------
	"NewLedger":           5000,
	"GetPendingSubBlocks": 200,
	"LastBlockHash":       60,
	"AppendBlock":         5000,
	"MintBig":             220,
	"EmitApproval":        120,
	"EmitTransfer":        120,
	"DeductGas":           210,
	"WithinBlock":         100,
	"IsIDTokenHolder":     40,
	"TokenBalance":        40,
	"AddBlock":            4000,
	"GetBlock":            200,
	"GetUTXO":             150,
	"AddToPool":           100,
	"ListPool":            80,
	"GetContract":         100,
	"Snapshot":            300,
	"MintToken":           200,
	"LastSubBlockHeight":  50,
	"LastBlockHeight":     50,
	"RecordPoSVote":       300,
	"AppendSubBlock":      800,
	"Transfer":            210,
	"Burn":                210,
	"InitForkManager":     500,
	"AddForkBlock":        700,
	"ResolveForks":        1200,
	"ListForks":           200,
	"Account_Create":      0,
	"Account_Delete":      0,
	"Account_Balance":     0,
	"Account_Transfer":    0,

	// ----------------------------------------------------------------------
	// Liquidity Manager (high-level AMM façade)
	// ----------------------------------------------------------------------
	"InitAMM":    800,
	"Manager":    100,
	"CreatePool": 1000,
	"Swap":       450,
	// AddLiquidity & RemoveLiquidity already defined above
	"Pool":  150,
	"Pools": 200,

	// ----------------------------------------------------------------------
	// Loan-Pool
	// ----------------------------------------------------------------------
	"NewLoanPool":              2000,
	"Submit":                   300,
	"Disburse":                 800,
	"Loanpool_GetProposal":     0,
	"Loanpool_ListProposals":   0,
	"Redistribute":             500,
	"Loanpool_CancelProposal":  0,
	"Loanpool_ExtendProposal":  0,
	"Loanpool_RequestApproval": 0,
	"Loanpool_ApproveRequest":  0,
	"Loanpool_RejectRequest":   0,
	"Loanpool_CreateGrant":     0,
	"Loanpool_ReleaseGrant":    0,
	"Loanpool_GetGrant":        0,
	"NewLoanPoolManager":       1000,
	"Loanpool_Pause":           0,
	"Loanpool_Resume":          0,
	"Loanpool_IsPaused":        0,
	"Loanpool_Stats":           0,
	"NewLoanPoolApply":         2000,
	"LoanApply_Submit":         0,
	"LoanApply_Vote":           0,
	"LoanApply_Process":        0,
	"LoanApply_Disburse":       0,
	"LoanApply_Get":            0,
	"LoanApply_List":           0,
	// Vote  & Tick already priced
	// RandomElectorate / IsAuthority already priced

	// ----------------------------------------------------------------------
	// Networking
	// ----------------------------------------------------------------------
	"NewNode":            1800,
	"HandlePeerFound":    150,
	"DialSeed":           200,
	"ListenAndServe":     800,
	"Close":              50,
	"Peers":              40,
	"NewDialer":          200,
	"Dial":               200,
	"SetBroadcaster":     50,
	"GlobalBroadcast":    100,
	"NewBootstrapNode":   2000,
	"Bootstrap_Start":    0,
	"Bootstrap_Stop":     0,
	"Bootstrap_Peers":    0,
	"Bootstrap_DialSeed": 0,
	"NewConnPool":        800,
	"AcquireConn":        50,
	"ReleaseConn":        20,
	"ClosePool":          40,
	"PoolStats":          10,
	"NewNATManager":      500,
	"NAT_Map":            0,
	"NAT_Unmap":          0,
	"NAT_ExternalIP":     0,
	"DiscoverPeers":      100,
	"Connect":            150,
	"Disconnect":         100,
	"AdvertiseSelf":      80,
	"StartDevNet":        5000,
	"StartTestNet":       6000,
	// Broadcast & Subscribe already priced

	// ----------------------------------------------------------------------
	// Replication / Data Availability
	// ----------------------------------------------------------------------
	"NewReplicator":       1200,
	"ReplicateBlock":      3000,
	"RequestMissing":      400,
	"Synchronize":         2500,
	"Stop":                300,
	"NewInitService":      800,
	"BootstrapLedger":     2000,
	"ShutdownInitService": 300,
	// ----------------------------------------------------------------------
	// Distributed Coordination
	// ----------------------------------------------------------------------
	"NewCoordinator":        1000,
	"StartCoordinator":      500,
	"StopCoordinator":       500,
	"BroadcastLedgerHeight": 300,
	"DistributeToken":       500,

	"NewSyncManager": 1200,
	"Sync_Start":     0,
	"Sync_Stop":      0,
	"Sync_Status":    0,
	"SyncOnce":       800,
	// Hash & Start already priced

	// ----------------------------------------------------------------------
	// Roll-ups
	// ----------------------------------------------------------------------
	"NewAggregator":     1500,
	"SubmitBatch":       1000,
	"SubmitFraudProof":  3000,
	"FinalizeBatch":     1000,
	"BatchHeader":       50,
	"BatchState":        30,
	"BatchTransactions": 100,
	"ListBatches":       200,
	"PauseAggregator":   50,
	"ResumeAggregator":  50,
	"AggregatorStatus":  20,

	// ----------------------------------------------------------------------
	// Security / Cryptography
	// ----------------------------------------------------------------------
	"AggregateBLSSigs":  700,
	"VerifyAggregated":  800,
	"CombineShares":     600,
	"ComputeMerkleRoot": 120,
	"Encrypt":           150,
	"Decrypt":           150,
	"NewTLSConfig":      500,
	"DilithiumKeypair":  600,
	"DilithiumSign":     500,
	"DilithiumVerify":   500,
	"PredictRisk":       200,
	"AnomalyScore":      200,
	"BuildMerkleTree":   150,
	"MerkleProof":       120,
	"VerifyMerklePath":  120,

	// ----------------------------------------------------------------------
	// Sharding
	// ----------------------------------------------------------------------
	"NewShardCoordinator": 2000,
	"SetLeader":           100,
	"Leader":              80,
	"SubmitCrossShard":    1500,
	"Send":                200,
	"PullReceipts":        300,
	"Reshard":             3000,
	"GossipTx":            500,
	"RebalanceShards":     800,
	"VerticalPartition":   200,
	"HorizontalPartition": 200,
	"CompressData":        400,
	"DecompressData":      400,
	// Broadcast already priced

	// ----------------------------------------------------------------------
	// Side-chains
	// ----------------------------------------------------------------------
	"InitSidechains":            1200,
	"Sidechains":                60,
	"Sidechain_Register":        0,
	"SubmitHeader":              800,
	"VerifyWithdraw":            400,
	"VerifyAggregateSig":        800,
	"VerifyMerkleProof":         120,
	"GetSidechainMeta":          100,
	"ListSidechains":            120,
	"GetSidechainHeader":        100,
	"PauseSidechain":            300,
	"ResumeSidechain":           300,
	"UpdateSidechainValidators": 500,
	"RemoveSidechain":           600,
	// Deposit already priced

	// ----------------------------------------------------------------------
	// State-Channels
	// ----------------------------------------------------------------------
	"InitStateChannels":    800,
	"Channels":             60,
	"OpenChannel":          1000,
	"VerifyECDSASignature": 200,
	"InitiateClose":        300,
	"Challenge":            400,
	"Finalize":             500,
	"GetChannel":           80,
	"ListChannels":         120,
	"PauseChannel":         150,
	"ResumeChannel":        150,
	"CancelClose":          300,
	"ForceClose":           600,

	// ----------------------------------------------------------------------
	// Storage / Marketplace
	// ----------------------------------------------------------------------
	"NewStorage":    1200,
	"CreateListing": 800,
	"Exists":        40,
	"OpenDeal":      500,
	"Create":        800,
	"CloseDeal":     500,
	"Release":       200,
	"GetListing":    100,
	"ListListings":  100,
	"GetDeal":       100,
	"ListDeals":     100,
	"IPFS_Add":      0,
	"IPFS_Get":      0,
	"IPFS_Unpin":    0,

	// General Marketplace
	"CreateMarketListing": 800,
	"PurchaseItem":        600,
	"CancelListing":       300,
	"ReleaseFunds":        200,
	"GetMarketListing":    100,
	"ListMarketListings":  100,
	"GetMarketDeal":       100,
	"ListMarketDeals":     100,

	// Tangible assets
	"Assets_Register": 0,
	"Assets_Transfer": 0,
	"Assets_Get":      0,
	"Assets_List":     0,
	// Pin & Retrieve already priced
	// ----------------------------------------------------------------------
	// Identity Verification
	// ----------------------------------------------------------------------
	"RegisterIdentity": 500,
	"VerifyIdentity":   100,
	"RemoveIdentity":   200,
	"ListIdentities":   200,

	// ----------------------------------------------------------------------
	// Resource Marketplace
	// ----------------------------------------------------------------------
	"ListResource":         800,
	"OpenResourceDeal":     500,
	"CloseResourceDeal":    500,
	"GetResourceListing":   100,
	"ListResourceListings": 100,
	"GetResourceDeal":      100,
	"ListResourceDeals":    100,

	// ----------------------------------------------------------------------
	// Token Standards (constants – zero-cost markers)
	// ----------------------------------------------------------------------
	"StdSYN10":   1,
	"StdSYN20":   2,
	"StdSYN70":   7,
	"StdSYN130":  13,
	"StdSYN131":  13,
	"StdSYN200":  20,
	"StdSYN223":  22,
	"StdSYN300":  30,
	"StdSYN500":  50,
	"StdSYN600":  60,
	"StdSYN700":  70,
	"StdSYN721":  72,
	"StdSYN722":  72,
	"StdSYN800":  80,
	"StdSYN845":  84,
	"StdSYN900":  90,
	"StdSYN1000": 100,
	"StdSYN1100": 110,
	"StdSYN1155": 115,
	"StdSYN1200": 120,
	"StdSYN1300": 130,
	"StdSYN1401": 140,
	"StdSYN1500": 150,
	"StdSYN1600": 160,
	"StdSYN1700": 170,
	"StdSYN1800": 180,
	"StdSYN1900": 190,
	"StdSYN1967": 196,
	"StdSYN2100": 210,
	"StdSYN2200": 220,
	"StdSYN2369": 236,
	"StdSYN2400": 240,
	"StdSYN2500": 250,
	"StdSYN2600": 260,
	"StdSYN2700": 270,
	"StdSYN2800": 280,
	"StdSYN2900": 290,
	"StdSYN3000": 300,
	"StdSYN3100": 310,
	"StdSYN3200": 320,
	"StdSYN3300": 330,
	"StdSYN3400": 340,
	"StdSYN3500": 350,
	"StdSYN3600": 360,
	"StdSYN3700": 370,
	"StdSYN3800": 380,
	"StdSYN3900": 390,
	"StdSYN4200": 420,
	"StdSYN4300": 430,
	"StdSYN4700": 470,
	"StdSYN4900": 490,
	"StdSYN5000": 500,

	// ----------------------------------------------------------------------
	// Token Utilities
	// ----------------------------------------------------------------------
<<<<<<< HEAD
	"ID":                        40,
	"Meta":                      40,
	"Allowance":                 40,
	"Approve":                   80,
	"Add":                       60,
	"Sub":                       60,
	"Get":                       40,
	"transfer":                  210,
	"Calculate":                 80,
	"RegisterToken":             800,
	"NewBalanceTable":           500,
	"Set":                       60,
	"RefundGas":                 10,
	"PopUint32":                 3,
	"PopAddress":                30,
	"PopUint64":                 6,
	"PushBool":                  30,
	"Push":                      30,
	"Len":                       20,
	"InitTokens":                800,
	"GetRegistryTokens":         40,
	"TokenManager_Create":       0,
	"TokenManager_Transfer":     0,
	"TokenManager_Mint":         0,
	"TokenManager_Burn":         0,
	"TokenManager_Approve":      0,
	"TokenManager_BalanceOf":    0,
	"SYN1100_AddRecord":         50,
	"SYN1100_GrantAccess":       30,
	"SYN1100_RevokeAccess":      20,
	"SYN1100_GetRecord":         40,
	"SYN1100_TransferOwnership": 50,
=======
	"ID":                         40,
	"Meta":                       40,
	"Allowance":                  40,
	"Approve":                    80,
	"Add":                        60,
	"Sub":                        60,
	"Get":                        40,
	"transfer":                   210,
	"Calculate":                  80,
	"RegisterToken":              800,
	"NewBalanceTable":            500,
	"Set":                        60,
	"RefundGas":                  10,
	"PopUint32":                  3,
	"PopAddress":                 30,
	"PopUint64":                  6,
	"PushBool":                   30,
	"Push":                       30,
	"Len":                        20,
	"InitTokens":                 800,
	"GetRegistryTokens":          40,
	"TokenManager_Create":        0,
	"TokenManager_Transfer":      0,
	"TokenManager_Mint":          0,
	"TokenManager_Burn":          0,
	"TokenManager_Approve":       0,
	"TokenManager_BalanceOf":     0,
	"SupplyChain_RegisterAsset":  0,
	"SupplyChain_UpdateLocation": 0,
	"SupplyChain_UpdateStatus":   0,
	"SupplyChain_TransferAsset":  0,
	"ID":                      40,
	"Meta":                    40,
	"Allowance":               40,
	"Approve":                 80,
	"Add":                     60,
	"Sub":                     60,
	"Get":                     40,
	"transfer":                210,
	"Calculate":               80,
	"RegisterToken":           800,
	"NewBalanceTable":         500,
	"Set":                     60,
	"RefundGas":               10,
	"PopUint32":               3,
	"PopAddress":              30,
	"PopUint64":               6,
	"PushBool":                30,
	"Push":                    30,
	"Len":                     20,
	"InitTokens":              800,
	"GetRegistryTokens":       40,
	"TokenManager_Create":     0,
	"TokenManager_Transfer":   0,
	"TokenManager_Mint":       0,
	"TokenManager_Burn":       0,
	"TokenManager_Approve":    0,
	"TokenManager_BalanceOf":  0,
	"MusicRoyalty_AddRevenue": 80,
	"MusicRoyalty_Distribute": 100,
	"MusicRoyalty_UpdateInfo": 50,
	"ID":                       40,
	"Meta":                     40,
	"Allowance":                40,
	"Approve":                  80,
	"Add":                      60,
	"Sub":                      60,
	"Get":                      40,
	"transfer":                 210,
	"Calculate":                80,
	"RegisterToken":            800,
	"NewBalanceTable":          500,
	"Set":                      60,
	"RefundGas":                10,
	"PopUint32":                3,
	"PopAddress":               30,
	"PopUint64":                6,
	"PushBool":                 30,
	"Push":                     30,
	"Len":                      20,
	"InitTokens":               800,
	"GetRegistryTokens":        40,
	"TokenManager_Create":      0,
	"TokenManager_Transfer":    0,
	"TokenManager_Mint":        0,
	"TokenManager_Burn":        0,
	"TokenManager_Approve":     0,
	"TokenManager_BalanceOf":   0,
	"SYN2100_RegisterDocument": 0,
	"SYN2100_FinanceDocument":  0,
	"SYN2100_GetDocument":      0,
	"SYN2100_ListDocuments":    0,
	"SYN2100_AddLiquidity":     0,
	"SYN2100_RemoveLiquidity":  0,
	"SYN2100_LiquidityOf":      0,
	"ID":                     40,
	"Meta":                   40,
	"Allowance":              40,
	"Approve":                80,
	"Add":                    60,
	"Sub":                    60,
	"Get":                    40,
	"transfer":               210,
	"Calculate":              80,
	"RegisterToken":          800,
	"NewBalanceTable":        500,
	"Set":                    60,
	"RefundGas":              10,
	"PopUint32":              3,
	"PopAddress":             30,
	"PopUint64":              6,
	"PushBool":               30,
	"Push":                   30,
	"Len":                    20,
	"InitTokens":             800,
	"GetRegistryTokens":      40,
	"TokenManager_Create":    0,
	"TokenManager_Transfer":  0,
	"TokenManager_Mint":      0,
	"TokenManager_Burn":      0,
	"TokenManager_Approve":   0,
	"TokenManager_BalanceOf": 0,
	"Event_Create":           100,
	"Event_IssueTicket":      150,
	"Event_Transfer":         210,
	"Event_Verify":           50,
	"Event_Use":              40,
	"Tokens_RecordEmission":  0,
	"Tokens_RecordOffset":    0,
	"Tokens_NetBalance":      0,
	"Tokens_ListRecords":     0,
	"Edu_RegisterCourse":     0,
	"Edu_IssueCredit":        0,
	"Edu_VerifyCredit":       0,
	"Edu_RevokeCredit":       0,
	"Edu_GetCredit":          0,
	"Edu_ListCredits":        0,
	"Tokens_CreateSYN2200":   0,
	"Tokens_SendPayment":     0,
	"Tokens_GetPayment":      0,
	"DataToken_UpdateMeta":   0,
	"DataToken_SetPrice":     0,
	"DataToken_GrantAccess":  0,
	"DataToken_RevokeAccess": 0,
>>>>>>> 847ce294

	// ----------------------------------------------------------------------
	// Transactions
	// ----------------------------------------------------------------------
	"VerifySig":          350,
	"ValidateTx":         500,
	"NewTxPool":          1200,
	"AddTx":              600,
	"PickTxs":            150,
	"TxPoolSnapshot":     80,
	"Exec_Begin":         0,
	"Exec_RunTx":         0,
	"Exec_Finalize":      0,
	"EncryptTxPayload":   350,
	"DecryptTxPayload":   300,
	"SubmitPrivateTx":    650,
	"EncodeEncryptedHex": 30,
	"ReverseTransaction": 1000,
	"NewTxDistributor":   800,
	"DistributeFees":     150,
	// Sign already priced

	// ----------------------------------------------------------------------
	// Low-level Math / Bitwise / Crypto opcodes
	// (values based on research into Geth & OpenEthereum plus Synnergy-specific
	//  micro-benchmarks – keep in mind that **all** word-size-dependent
	//  corrections are applied at run-time by the VM).
	// ----------------------------------------------------------------------
	"Short":            0,
	"BytesToAddress":   0,
	"Pop":              0,
	"opADD":            0,
	"opMUL":            0,
	"opSUB":            0,
	"OpDIV":            0,
	"opSDIV":           0,
	"opMOD":            0,
	"opSMOD":           0,
	"opADDMOD":         0,
	"opMULMOD":         0,
	"opEXP":            1,
	"opSIGNEXTEND":     0,
	"opLT":             0,
	"opGT":             0,
	"opSLT":            0,
	"opSGT":            0,
	"opEQ":             0,
	"opISZERO":         0,
	"opAND":            0,
	"opOR":             0,
	"opXOR":            0,
	"opNOT":            0,
	"opBYTE":           0,
	"opSHL":            0,
	"opSHR":            0,
	"opSAR":            0,
	"opECRECOVER":      70,
	"opEXTCODESIZE":    70,
	"opEXTCODECOPY":    70,
	"opEXTCODEHASH":    70,
	"opRETURNDATASIZE": 0,
	"opRETURNDATACOPY": 70,
	"opMLOAD":          0,
	"opMSTORE":         0,
	"opMSTORE8":        0,
	"opCALLDATALOAD":   0,
	"opCALLDATASIZE":   0,
	"opCALLDATACOPY":   70,
	"opCODESIZE":       0,
	"opCODECOPY":       70,
	"opJUMP":           0,
	"opJUMPI":          1,
	"opPC":             0,
	"opMSIZE":          0,
	"opGAS":            0,
	"opJUMPDEST":       0,
	"opSHA256":         25,
	"opKECCAK256":      25,
	"opRIPEMD160":      16,
	"opBLAKE2B256":     0,
	"opADDRESS":        0,
	"opCALLER":         0,
	"opORIGIN":         0,
	"opCALLVALUE":      0,
	"opGASPRICE":       0,
	"opNUMBER":         0,
	"opTIMESTAMP":      0,
	"opDIFFICULTY":     0,
	"opGASLIMIT":       0,
	"opCHAINID":        0,
	"opBLOCKHASH":      2,
	"opBALANCE":        40,
	"opSELFBALANCE":    0,
	"opLOG0":           0,
	"opLOG1":           0,
	"opLOG2":           0,
	"opLOG3":           0,
	"opLOG4":           0,
	"logN":             200,
	"opCREATE":         3200,
	"opCALL":           70,
	"opCALLCODE":       70,
	"opDELEGATECALL":   70,
	"opSTATICCALL":     70,
	"opRETURN":         0,
	"opREVERT":         0,
	"opSTOP":           0,
	"opSELFDESTRUCT":   500,

	// Shared accounting ops
	"TransferVM": 210,

	// ----------------------------------------------------------------------
	// Virtual Machine Internals
	// ----------------------------------------------------------------------
	"BurnVM":            210,
	"BurnLP":            210,
	"MintLP":            210,
	"NewInMemory":       50,
	"CallCode":          70,
	"CallContract":      70,
	"StaticCallVM":      70,
	"GetBalance":        40,
	"GetTokenBalance":   40,
	"SetTokenBalance":   50,
	"GetTokenSupply":    50,
	"SetBalance":        50,
	"DelegateCall":      70,
	"GetToken":          40,
	"NewMemory":         50,
	"Read":              0,
	"Write":             0,
	"LenVM":             0,
	"Call":              70,
	"SelectVM":          100,
	"CreateContract":    3200,
	"AddLog":            37,
	"GetCode":           20,
	"GetCodeHash":       20,
	"MintTokenVM":       200,
	"PrefixIterator":    50,
	"NonceOf":           40,
	"GetState":          40,
	"SetState":          50,
	"HasState":          40,
	"DeleteState":       50,
	"NewGasMeter":       50,
	"SelfDestructVM":    500,
	"Remaining":         0,
	"Consume":           0,
	"ExecuteVM":         200,
	"NewSuperLightVM":   50,
	"NewLightVM":        80,
	"NewHeavyVM":        120,
	"ExecuteSuperLight": 100,
	"ExecuteLight":      150,
	"ExecuteHeavy":      200,

	// Sandbox management
	"VM_SandboxStart":  0,
	"VM_SandboxStop":   0,
	"VM_SandboxReset":  0,
	"VM_SandboxStatus": 0,
	"VM_SandboxList":   0,

	// ----------------------------------------------------------------------
	// Smart Legal Contracts
	// ----------------------------------------------------------------------
	"Legal_Register": 0,
	"Legal_Sign":     0,
	"Legal_Revoke":   0,
	"Legal_Info":     0,
	"Legal_List":     0,
	// Plasma
	// ----------------------------------------------------------------------
	"InitPlasma":      800,
	"Plasma_Deposit":  0,
	"Plasma_Withdraw": 0,

	// Gaming
	// ----------------------------------------------------------------------
	"CreateGame": 800,
	"JoinGame":   400,
	"FinishGame": 600,
	"GetGame":    100,
	"ListGames":  200,

	// ----------------------------------------------------------------------
	// Messaging / Queue Management
	// ----------------------------------------------------------------------
	"NewMessageQueue":      500,
	"EnqueueMessage":       50,
	"DequeueMessage":       50,
	"BroadcastNextMessage": 100,
	"ProcessNextMessage":   200,
	"QueueLength":          10,
	"ClearQueue":           20,

	// ----------------------------------------------------------------------
	// Wallet / Key-Management
	// ----------------------------------------------------------------------
	"NewRandomWallet":            1000,
	"WalletFromMnemonic":         500,
	"NewHDWalletFromSeed":        600,
	"PrivateKey":                 40,
	"NewAddress":                 50,
	"SignTx":                     300,
	"RegisterIDWallet":           800,
	"IsIDWalletRegistered":       50,
	"NewOffChainWallet":          800,
	"OffChainWalletFromMnemonic": 500,
	"SignOffline":                250,
	"StoreSignedTx":              30,
	"LoadSignedTx":               30,
	"BroadcastSignedTx":          100,

	// ----------------------------------------------------------------------
	// Access Control
	// ----------------------------------------------------------------------
	"GrantRole":  100,
	"RevokeRole": 100,
	"HasRole":    30,
	"ListRoles":  50,
	// Geolocation Network
	// ----------------------------------------------------------------------
	"RegisterLocation": 200,
	"GetLocation":      50,
	"ListLocations":    100,
	"NodesInRadius":    150,
	// Firewall
	// ----------------------------------------------------------------------
	"NewFirewall":               400,
	"Firewall_BlockAddress":     0,
	"Firewall_UnblockAddress":   0,
	"Firewall_IsAddressBlocked": 0,
	"Firewall_BlockToken":       0,
	"Firewall_UnblockToken":     0,
	"Firewall_IsTokenBlocked":   0,
	"Firewall_BlockIP":          0,
	"Firewall_UnblockIP":        0,
	"Firewall_IsIPBlocked":      0,
	"Firewall_ListRules":        0,
	"Firewall_CheckTx":          0,
	// RPC / WebRTC
	// ----------------------------------------------------------------------
	"NewRPCWebRTC":    1000,
	"RPC_Serve":       0,
	"RPC_Close":       0,
	"RPC_ConnectPeer": 0,
	"RPC_Broadcast":   0,
	// Plasma
	// ----------------------------------------------------------------------
	"Plasma_StartExit":    0,
	"Plasma_FinalizeExit": 0,
	"Plasma_GetExit":      0,
	"Plasma_ListExits":    0,
	// ---------------------------------------------------------------------
	// Plasma Management
	// ---------------------------------------------------------------------
	"Plasma_SubmitBlock": 0,
	"Plasma_GetBlock":    0,
	// Resource Management
	// ---------------------------------------------------------------------
	"SetQuota":         100,
	"GetQuota":         50,
	"ChargeResources":  200,
	"ReleaseResources": 100,

	// Distribution
	// ---------------------------------------------------------------------
	"NewDistributor": 100,
	"BatchTransfer":  400,
	"Airdrop":        300,
	"DistributeEven": 200,
	// Carbon Credit System
	// ---------------------------------------------------------------------
	"InitCarbonEngine": 800,
	"Carbon":           200,
	"RegisterProject":  500,
	"IssueCredits":     500,
	"RetireCredits":    300,
	"ProjectInfo":      100,
	"ListProjects":     100,
	// ----------------------------------------------------------------------
	// Finalization Management
	// ----------------------------------------------------------------------
	"NewFinalizationManager": 800,
	"FinalizeBlock":          400,
	"FinalizeBatchManaged":   350,
	"FinalizeChannelManaged": 350,
	"RegisterRecovery":       500,
	"RecoverAccount":         800,

	// ---------------------------------------------------------------------
	// DeFi
	// ---------------------------------------------------------------------
	"DeFi_CreateInsurance":   0,
	"DeFi_ClaimInsurance":    0,
	"DeFi_PlaceBet":          0,
	"DeFi_SettleBet":         0,
	"DeFi_StartCrowdfund":    0,
	"DeFi_Contribute":        0,
	"DeFi_FinalizeCrowdfund": 0,
	"DeFi_CreatePrediction":  0,
	"DeFi_VotePrediction":    0,
	"DeFi_ResolvePrediction": 0,
	"DeFi_RequestLoan":       0,
	"DeFi_RepayLoan":         0,
	"DeFi_StartYieldFarm":    0,
	"DeFi_Stake":             0,
	"DeFi_Unstake":           0,
	"DeFi_CreateSynthetic":   0,
	"DeFi_MintSynthetic":     0,
	"DeFi_BurnSynthetic":     0,
	// ----------------------------------------------------------------------
	// Binary Tree Operations
	// ----------------------------------------------------------------------
	"BinaryTreeNew":     500,
	"BinaryTreeInsert":  600,
	"BinaryTreeSearch":  400,
	"BinaryTreeDelete":  600,
	"BinaryTreeInOrder": 300,

	// ---------------------------------------------------------------------
	// Regulatory Management
	// ---------------------------------------------------------------------
	"InitRegulatory":    400,
	"RegisterRegulator": 600,
	"GetRegulator":      200,
	"ListRegulators":    200,
	"EvaluateRuleSet":   500,

	// ----------------------------------------------------------------------
	// Polls Management
	// ----------------------------------------------------------------------
	"CreatePoll": 800,
	"VotePoll":   300,
	"ClosePoll":  200,
	"GetPoll":    50,
	"ListPolls":  100,

	// ---------------------------------------------------------------------
	// Feedback System
	// ---------------------------------------------------------------------
	"InitFeedback":    800,
	"Feedback_Submit": 0,
	"Feedback_Get":    0,
	"Feedback_List":   0,
	"Feedback_Reward": 0,

	// ---------------------------------------------------------------------
	// Forum
	// ---------------------------------------------------------------------
	"Forum_CreateThread": 0,
	"Forum_GetThread":    0,
	"Forum_ListThreads":  0,
	"Forum_AddComment":   0,
	"Forum_ListComments": 0,

	// ------------------------------------------------------------------
	// Blockchain Compression
	// ------------------------------------------------------------------
	"CompressLedger":         600,
	"DecompressLedger":       600,
	"SaveCompressedSnapshot": 800,
	"LoadCompressedSnapshot": 800,

	// ----------------------------------------------------------------------
	// Biometrics Authentication
	// ----------------------------------------------------------------------
	"Bio_Enroll": 0,
	"Bio_Verify": 0,
	"Bio_Delete": 0,

	// ---------------------------------------------------------------------
	// System Health & Logging
	// ---------------------------------------------------------------------
	"NewHealthLogger": 800,
	"MetricsSnapshot": 100,
	"LogEvent":        50,
	"RotateLogs":      400,

	// ----------------------------------------------------------------------
	// Workflow / Key-Management
	// ----------------------------------------------------------------------
	"NewWorkflow":        1500,
	"AddWorkflowAction":  200,
	"SetWorkflowTrigger": 100,
	"SetWebhook":         100,
	"ExecuteWorkflow":    500,
	"ListWorkflows":      50,

	// ------------------------------------------------------------------
	// Swarm
	// ------------------------------------------------------------------
	"NewSwarm":          1000,
	"Swarm_AddNode":     0,
	"Swarm_RemoveNode":  0,
	"Swarm_BroadcastTx": 0,
	"Swarm_Start":       0,
	"Swarm_Stop":        0,
	"Swarm_Peers":       0,
	// ----------------------------------------------------------------------
	// Real Estate
	// ----------------------------------------------------------------------

	"RegisterProperty": 400,
	"TransferProperty": 350,
	"GetProperty":      100,
	"ListProperties":   150,

	// ----------------------------------------------------------------------
	// Event Management
	// ----------------------------------------------------------------------
	"InitEvents":     500,
	"EmitEvent":      40,
	"GetEvent":       80,
	"ListEvents":     100,
	"CreateWallet":   1000,
	"ImportWallet":   500,
	"WalletBalance":  40,
	"WalletTransfer": 210,

	// ----------------------------------------------------------------------
	// Employment Contracts
	// ----------------------------------------------------------------------
	"InitEmployment": 1000,
	"CreateJob":      800,
	"SignJob":        300,
	"RecordWork":     100,
	"PaySalary":      800,
	"GetJob":         100,
	// ------------------------------------------------------------------
	// Escrow Management
	// ------------------------------------------------------------------
	"Escrow_Create":  0,
	"Escrow_Deposit": 0,
	"Escrow_Release": 0,
	"Escrow_Cancel":  0,
	"Escrow_Get":     0,
	"Escrow_List":    0,
	// ---------------------------------------------------------------------
	// Faucet
	// ---------------------------------------------------------------------
	"NewFaucet":          500,
	"Faucet_Request":     0,
	"Faucet_Balance":     0,
	"Faucet_SetAmount":   0,
	"Faucet_SetCooldown": 0,
	// ----------------------------------------------------------------------
	// Supply Chain
	// ----------------------------------------------------------------------
	"GetItem":        100,
	"RegisterItem":   1000,
	"UpdateLocation": 500,
	"MarkStatus":     500,

	// ----------------------------------------------------------------------
	// Healthcare Records
	// ----------------------------------------------------------------------
	"InitHealthcare":    800,
	"RegisterPatient":   300,
	"AddHealthRecord":   400,
	"GrantAccess":       150,
	"RevokeAccess":      100,
	"ListHealthRecords": 200,

	// ----------------------------------------------------------------------
	// Warehouse Records
	// ----------------------------------------------------------------------

	"Warehouse_New":        0,
	"Warehouse_AddItem":    0,
	"Warehouse_RemoveItem": 0,
	"Warehouse_MoveItem":   0,
	"Warehouse_ListItems":  0,
	"Warehouse_GetItem":    0,

	// ---------------------------------------------------------------------
	// Immutability Enforcement
	// ---------------------------------------------------------------------
	"InitImmutability": 800,
	"VerifyChain":      400,
	"RestoreChain":     600,
}

func init() {
	gasTable = make(map[Opcode]uint64, len(gasNames))
	for name, cost := range gasNames {
		if op, ok := nameToOp[name]; ok {
			gasTable[op] = cost
		}
	}
}

// GasCost returns the **base** gas cost for a single opcode.  Dynamic portions
// (e.g. per-word fees, storage-touch refunds, call-stipends) are handled by the
// VM’s gas-meter layer.
//
// The function is lock-free and safe for concurrent use by every worker-thread
// in the execution engine.
func GasCost(op Opcode) uint64 {
	if cost, ok := gasTable[op]; ok {
		return cost
	}
	// Log only the first occurrence of an unknown opcode to avoid log spam.
	log.Printf("gas_table: missing cost for opcode %d – charging default", op)
	return DefaultGasCost
}<|MERGE_RESOLUTION|>--- conflicted
+++ resolved
@@ -684,13 +684,11 @@
    TokenManager_Burn: 2_100,
    TokenManager_Approve: 800,
    TokenManager_BalanceOf: 400,
-<<<<<<< HEAD
    SYN1100_AddRecord:      500,
    SYN1100_GrantAccess:    300,
    SYN1100_RevokeAccess:   200,
    SYN1100_GetRecord:      400,
    SYN1100_TransferOwnership: 500,
-=======
    // Supply chain token utilities
    SupplyChain_RegisterAsset: 5_000,
    SupplyChain_UpdateLocation: 800,
@@ -730,7 +728,6 @@
    DataToken_SetPrice: 400,
    DataToken_GrantAccess: 400,
    DataToken_RevokeAccess: 300,
->>>>>>> 847ce294
 
    // ----------------------------------------------------------------------
    // Transactions
@@ -1662,7 +1659,6 @@
 	// ----------------------------------------------------------------------
 	// Token Utilities
 	// ----------------------------------------------------------------------
-<<<<<<< HEAD
 	"ID":                        40,
 	"Meta":                      40,
 	"Allowance":                 40,
@@ -1695,7 +1691,6 @@
 	"SYN1100_RevokeAccess":      20,
 	"SYN1100_GetRecord":         40,
 	"SYN1100_TransferOwnership": 50,
-=======
 	"ID":                         40,
 	"Meta":                       40,
 	"Allowance":                  40,
@@ -1840,7 +1835,6 @@
 	"DataToken_SetPrice":     0,
 	"DataToken_GrantAccess":  0,
 	"DataToken_RevokeAccess": 0,
->>>>>>> 847ce294
 
 	// ----------------------------------------------------------------------
 	// Transactions
