--- conflicted
+++ resolved
@@ -1283,10 +1283,8 @@
 	"ExecuteWorkflow":     5_000,
 	"ListWorkflows":       500,
 	"SignTx":              3_000,
-<<<<<<< HEAD
 	"RegisterRecovery":    5_000,
 	"RecoverAccount":      8_000,
-=======
 
 	// ------------------------------------------------------------------
 	// Swarm
@@ -1380,7 +1378,6 @@
 	"InitImmutability": 8_000,
 	"VerifyChain":      4_000,
 	"RestoreChain":     6_000,
->>>>>>> 047e617a
 }
 
 func init() {
