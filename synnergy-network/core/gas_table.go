--- conflicted
+++ resolved
@@ -624,12 +624,10 @@
    PrivateKey:          400,
    NewAddress:          500,
    SignTx:              3_000,
-<<<<<<< HEAD
    CreateWallet:        10_000,
    ImportWallet:        5_000,
    WalletBalance:       400,
    WalletTransfer:      2_100,
-=======
 
    // ----------------------------------------------------------------------
    // Immutability Enforcement
@@ -637,7 +635,6 @@
    InitImmutability: 8_000,
    VerifyChain:     4_000,
    RestoreChain:    6_000,
->>>>>>> b8f23856
 */
 
 // gasNames holds the gas cost associated with each opcode name. During init()
@@ -1252,12 +1249,10 @@
 	"PrivateKey":          400,
 	"NewAddress":          500,
 	"SignTx":              3_000,
-<<<<<<< HEAD
 	"CreateWallet":        10_000,
 	"ImportWallet":        5_000,
 	"WalletBalance":       400,
 	"WalletTransfer":      2_100,
-=======
 
 	// ----------------------------------------------------------------------
 	// Employment Contracts
@@ -1320,7 +1315,6 @@
 	"InitImmutability": 8_000,
 	"VerifyChain":      4_000,
 	"RestoreChain":     6_000,
->>>>>>> b8f23856
 }
 
 func init() {
