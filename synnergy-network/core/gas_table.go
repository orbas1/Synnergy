--- conflicted
+++ resolved
@@ -1329,8 +1329,6 @@
 	"LeaveDAO":               200,
 	"DAOInfo":                100,
 	"ListDAOs":               200,
-<<<<<<< HEAD
-=======
 	"UpdateParam":           500,
 	"ProposeChange":         1000,
 	"VoteChange":            300,
@@ -1395,7 +1393,6 @@
 	"LeaveDAO":              200,
 	"DAOInfo":               100,
 	"ListDAOs":              200,
->>>>>>> 340377b9
 
 	// ----------------------------------------------------------------------
 	// Green Technology
