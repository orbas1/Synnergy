// SPDX-License-Identifier: BUSL-1.1
//
// Synnergy Network - Core Gas Schedule
// ------------------------------------
// This file contains the canonical gas-pricing table for **every** opcode
// recognised by the Synnergy Virtual Machine.  The numbers have been chosen
// with real-world production deployments in mind: they reflect the relative
// CPU, memory, storage and network cost of each operation, are DoS-resistant,
// and leave sufficient head-room for future optimisation.
//
// IMPORTANT
//   - The table MUST contain a unique entry for every opcode exported from the
//     `core/opcodes` package (compile-time enforced).
//   - Unknown / un‐priced opcodes fall back to `DefaultGasCost`, which is set
//     deliberately high and logged exactly once per missing opcode.
//   - All reads from the table are fully concurrent-safe.
//
// NOTE
//
//	The `Opcode` type and individual opcode constants are defined elsewhere in
//	the core package-tree (see `core/opcodes/*.go`).  This file purposefully
//	contains **no** duplicate keys; if a symbol appears in multiple subsystems
//	it is listed **once** and its gas cost applies network-wide.
package core

import "log"

// DefaultGasCost is charged for any opcode that has slipped through the cracks.
// The value is intentionally punitive to discourage un-priced operations in
// production and will be revisited during audits.
const DefaultGasCost uint64 = 100_000

// gasTable maps every Opcode to its base gas cost.
// Gas is charged **before** execution; refunds (e.g. for SELFDESTRUCT) are
// handled by the VM’s gas-meter at commit-time.
var gasTable map[Opcode]uint64

// var gasTable = map[Opcode]uint64{
/*
   // ----------------------------------------------------------------------
   // AI
   // ----------------------------------------------------------------------
   InitAI:         50_000,
   AI:             40_000,
   PredictAnomaly: 35_000,
   OptimizeFees:   25_000,
   PublishModel:   45_000,
   FetchModel:     15_000,
   ListModel:      8_000,
   ValidateKYC:    1_000,
   BuyModel:       30_000,
   RentModel:      20_000,
   ReleaseEscrow:  12_000,
   PredictVolume:  15_000,
   DeployAIContract: 50_000,
   InvokeAIContract: 7_500,
   UpdateAIModel:    20_000,
   GetAIModel:       2_000,
   InferModel:     30_000,
   AnalyseTransactions: 35_000,

   // ----------------------------------------------------------------------
   // Automated-Market-Maker
   // ----------------------------------------------------------------------
   SwapExactIn:       4_500,
   AddLiquidity:      5_000,
   RemoveLiquidity:   5_000,
   Quote:             2_500,
   AllPairs:          2_000,
   InitPoolsFromFile: 6_000,

   // ----------------------------------------------------------------------
   // Authority / Validator-Set
   // ---------------------------------------------------------------------

   NewAuthoritySet:     20_000,
   RecordVote:          3_000,
   RegisterCandidate:   8_000,
   RandomElectorate:    4_000,
   IsAuthority:         800,
   GetAuthority:        1_000,
   ListAuthorities:     2_000,
   DeregisterAuthority: 6_000,
   NewAuthorityApplier: 20_000,
   SubmitApplication:   4_000,
   VoteApplication:     3_000,
   FinalizeApplication: 5_000,
   GetApplication:      1_000,
   ListApplications:    2_000,

   // ----------------------------------------------------------------------
   // Charity Pool
   // ----------------------------------------------------------------------
   NewCharityPool:  10_000,
   Deposit:         2_100,
   Register:        2_500,
   Vote:            3_000,
   Tick:            1_000,
   GetRegistration: 800,
   Winners:         800,

   // ----------------------------------------------------------------------
   // Coin
   // ----------------------------------------------------------------------
   NewCoin:     12_000,
   Mint:        2_100, // shared with ledger & tokens
   TotalSupply: 800,
   BalanceOf:   400,

   // ----------------------------------------------------------------------
   // Compliance
   // ----------------------------------------------------------------------

   InitCompliance:        8_000,
   EraseData:             5_000,
   RecordFraudSignal:     7_000,
   Compliance_LogAudit:   2_000,
   Compliance_AuditTrail: 3_000,
   Compliance_MonitorTx:  5_000,
   Compliance_VerifyZKP:  12_000,
   Audit_Init:           5_000,
   Audit_Log:            2_000,
   Audit_Events:         3_000,
   Audit_Close:          1_000,
   InitComplianceManager: 10_000,
   SuspendAccount:        4_000,
   ResumeAccount:         4_000,
   IsSuspended:           500,
   WhitelistAccount:      3_000,
   RemoveWhitelist:       3_000,
   IsWhitelisted:         500,
   Compliance_ReviewTx:   2_500,
   AnalyzeAnomaly:       6_000,
   FlagAnomalyTx:        2_500,

   // ----------------------------------------------------------------------
   // Consensus Core
   // ----------------------------------------------------------------------
   Pick:                  2_000,
   Broadcast:             5_000,
   Subscribe:             1_500,
   Sign:                  3_000, // shared with Security & Tx
   Verify:                3_500, // shared with Security & Tx
   ValidatorPubKey:       800,
   StakeOf:               1_000,
   LoanPoolAddress:       800,
   Hash:                  600, // shared with Replication
   SerializeWithoutNonce: 1_200,
   NewConsensus:          25_000,
   Start:                 5_000,
   ProposeSubBlock:       15_000,
   ValidatePoH:           20_000,
   SealMainBlockPOW:      60_000,
   DistributeRewards:     10_000,
   CalculateWeights:      8_000,
   ComputeThreshold:      6_000,
   HopConsensus:         4_000,
   CurrentConsensus:     500,
   Status:                1_000,
   SetDifficulty:         2_000,
   NewConsensusAdaptiveManager: 10_000,
   ComputeDemand:               2_000,
   ComputeStakeConcentration:   2_000,
   AdjustConsensus:             5_000,
   RegisterValidator:     8_000,
   DeregisterValidator:   6_000,
   StakeValidator:        2_000,
   UnstakeValidator:      2_000,
   SlashValidator:        3_000,
   GetValidator:          1_000,
   ListValidators:        2_000,
   IsValidator:           800,

   // ----------------------------------------------------------------------
   // Contracts (WASM / EVM‐compat)
   // ----------------------------------------------------------------------
   InitContracts: 15_000,
   CompileWASM:   45_000,
   Invoke:        7_000,
   Deploy:        25_000,
   TransferOwnership: 5_000,
   PauseContract:     3_000,
   ResumeContract:    3_000,
   UpgradeContract:   20_000,
   ContractInfo:      1_000,

   // ----------------------------------------------------------------------
   // Cross-Chain
   // ----------------------------------------------------------------------
   RegisterBridge: 20_000,
   AssertRelayer:  5_000,
   Iterator:       2_000,
   LockAndMint:    30_000,
   BurnAndRelease: 30_000,
   GetBridge:      1_000,
   RegisterXContract: 22_000,
   GetXContract:      1_000,
   ListXContracts:    1_200,
   RemoveXContract:   5_000,
   RecordCrossChainTx: 25_000,
   GetCrossChainTx:    2_000,
   ListCrossChainTx:   3_000,
   OpenChainConnection:  10_000,
   CloseChainConnection: 5_000,
   GetChainConnection:   1_000,
   ListChainConnections: 2_000,
   RegisterProtocol:   20_000,
   ListProtocols:      2_000,
   GetProtocol:        1_000,
   ProtocolDeposit:    30_000,
   ProtocolWithdraw:   30_000,
   StartBridgeTransfer:    25_000,
   CompleteBridgeTransfer: 25_000,
   GetBridgeTransfer:      1_000,
   ListBridgeTransfers:    2_000,

   // ----------------------------------------------------------------------
   // Data / Oracle / IPFS Integration
   // ----------------------------------------------------------------------
   RegisterNode:   10_000,
   UploadAsset:    30_000,
   Pin:            5_000, // shared with Storage
   Retrieve:       4_000, // shared with Storage
   RetrieveAsset:  4_000,
   RegisterOracle: 10_000,
   PushFeed:       3_000,
   QueryOracle:    3_000,
   ListCDNNodes:   3_000,
   ListOracles:    3_000,
   PushFeedSigned: 4_000,
   UpdateOracleSource: 4_000,
   RemoveOracle:      4_000,
   GetOracleMetrics:  2_000,
   RequestOracleData: 3_000,
   SyncOracle:        5_000,
   CreateDataFeed: 6_000,
   QueryDataFeed:  3_000,
   ManageDataFeed: 5_000,
   ImputeMissing:  4_000,
   NormalizeFeed:  4_000,
   AddProvenance:  2_000,
   SampleFeed:     3_000,
   ScaleFeed:      3_000,
   TransformFeed:  4_000,
   VerifyFeedTrust: 3_000,
   ZTDC_Open:      6_000,
   ZTDC_Send:      2_000,
   ZTDC_Close:     4_000,

   // ----------------------------------------------------------------------
   // Fault-Tolerance / Health-Checker
   // ----------------------------------------------------------------------
   NewHealthChecker: 8_000,
   AddPeer:          1_500,
   RemovePeer:       1_500,
   Snapshot:         4_000,
   Recon:            8_000,
   Ping:             300,
   SendPing:         300,
   AwaitPong:        300,
   BackupSnapshot:   10_000,
   RestoreSnapshot:  12_000,
   VerifyBackup:     6_000,
   FailoverNode:     8_000,
   PredictFailure:   1_000,
   AdjustResources:  1_500,
   HA_Register:      1_000,
   HA_Remove:        1_000,
   HA_List:          500,
   HA_Sync:          20_000,
   HA_Promote:       8_000,

   // ----------------------------------------------------------------------
   // Governance
   // ----------------------------------------------------------------------
   UpdateParam:     5_000,
   ProposeChange:   10_000,
   VoteChange:      3_000,
   EnactChange:     8_000,
   SubmitProposal:  10_000,
   BalanceOfAsset:  600,
   CastVote:        3_000,
   CastTokenVote:   4_000,
   ExecuteProposal: 15_000,
   GetProposal:     1_000,
   ListProposals:   2_000,
   DAO_Stake:       5_000,
   DAO_Unstake:     5_000,
   DAO_Staked:      500,
   DAO_TotalStaked: 500,

   // Quadratic Voting
   SubmitQuadraticVote: 3_500,
   QuadraticResults:    2_000,
   QuadraticWeight:     50,
   AddDAOMember:    1_200,
   RemoveDAOMember: 1_200,
   RoleOfMember:    500,
   ListDAOMembers:  1_000,
   AddSYN2500Member:    1_200,
   RemoveSYN2500Member: 1_200,
   DelegateSYN2500Vote: 800,
   SYN2500VotingPower:  500,
   CastSYN2500Vote:     1_500,
   SYN2500MemberInfo:   500,
   ListSYN2500Members:  1_000,
   RegisterGovContract: 8_000,
   GetGovContract:      1_000,
   ListGovContracts:    2_000,
   EnableGovContract:   1_000,
   DeleteGovContract:   1_000,
   DeployGovContract: 25_000,
   InvokeGovContract: 7_000,
   NewTimelock:     4_000,
   QueueProposal:   3_000,
   CancelProposal:  3_000,
   ExecuteReady:    5_000,
   ListTimelocks:   1_000,

   // ----------------------------------------------------------------------
   // Green Technology
   // ----------------------------------------------------------------------
   InitGreenTech:    8_000,
   Green:            2_000,
   RecordUsage:      3_000,
   RecordOffset:     3_000,
   Certify:          7_000,
   CertificateOf:    500,
   ShouldThrottle:   200,
   ListCertificates: 1_000,

   // ----------------------------------------------------------------------
   // Ledger / UTXO / Account-Model
   // ----------------------------------------------------------------------
   NewLedger:           50_000,
   GetPendingSubBlocks: 2_000,
   LastBlockHash:       600,
   AppendBlock:         50_000,
   MintBig:             2_200,
   EmitApproval:        1_200,
   EmitTransfer:        1_200,
   DeductGas:           2_100,
   WithinBlock:         1_000,
   IsIDTokenHolder:     400,
   TokenBalance:        400,
   AddBlock:            40_000,
   GetBlock:            2_000,
   GetUTXO:             1_500,
   AddToPool:           1_000,
   ListPool:            800,
   GetContract:         1_000,
   Snapshot:            3_000,
   MintToken:           2_000,
   LastSubBlockHeight:  500,
   LastBlockHeight:     500,
   RecordPoSVote:       3_000,
   AppendSubBlock:      8_000,
   Transfer:            2_100, // shared with VM & Tokens
   Burn:                2_100, // shared with VM & Tokens
   InitForkManager:     5_000,
   AddForkBlock:        7_000,
   ResolveForks:        12_000,
   ListForks:           2_000,

   // ----------------------------------------------------------------------
   // Liquidity Manager (high-level AMM façade)
   // ----------------------------------------------------------------------
   InitAMM:    8_000,
   Manager:    1_000,
   CreatePool: 10_000,
   Swap:       4_500,
   // AddLiquidity & RemoveLiquidity already defined above
   Pool:  1_500,
   Pools: 2_000,

   // ----------------------------------------------------------------------
   // Loan-Pool
   // ----------------------------------------------------------------------
   NewLoanPool:   20_000,
   Submit:        3_000,
   Disburse:      8_000,
   GetProposal:   1_000,
   ListProposals: 1_500,
   Redistribute:  5_000,
   CreateGrant:   3_000,
   ReleaseGrant:  8_000,
   GetGrant:      1_000,
   CancelProposal: 2_000,
   ExtendProposal: 1_500,
   NewLoanPoolManager: 10_000,
   Loanpool_Pause: 1_000,
   Loanpool_Resume: 1_000,
   Loanpool_IsPaused: 500,
   Loanpool_Stats: 2_000,
   RequestApproval: 3_000,
   ApproveRequest:  4_000,
   RejectRequest:   4_000,
   NewLoanPoolApply:   20_000,
   LoanApply_Submit:   3_000,
   LoanApply_Vote:     3_000,
   LoanApply_Process:  1_000,
   LoanApply_Disburse: 8_000,
   LoanApply_Get:      1_000,
   LoanApply_List:     1_500,
   // Vote  & Tick already priced
   // RandomElectorate / IsAuthority already priced

   // ----------------------------------------------------------------------
   // Networking
   // ----------------------------------------------------------------------
   NewNode:         18_000,
   HandlePeerFound: 1_500,
   DialSeed:        2_000,
   ListenAndServe:  8_000,
   Close:           500,
   Peers:           400,
   NewDialer:       2_000,
   Dial:            2_000,
   SetBroadcaster:  500,
   GlobalBroadcast: 1_000,
   NewBootstrapNode: 20_000,
   Bootstrap_Start: 8_000,
   Bootstrap_Stop: 4_000,
   Bootstrap_Peers: 500,
   Bootstrap_DialSeed: 2_000,
   NewConnPool:     8_000,
   AcquireConn:     500,
   ReleaseConn:     200,
   ClosePool:       400,
   PoolStats:       100,
   DiscoverPeers:  1_000,
   Connect:        1_500,
   Disconnect:     1_000,
   AdvertiseSelf:  800,
   StartDevNet:    50_000,
   StartTestNet:   60_000,
   // Broadcast & Subscribe already priced

   // ----------------------------------------------------------------------
   // Replication / Data Availability
   // ----------------------------------------------------------------------
   NewReplicator:  12_000,
   ReplicateBlock: 30_000,
   RequestMissing: 4_000,
   Synchronize:    25_000,
   Stop:           3_000,
   NewInitService:     8_000,
   BootstrapLedger:    20_000,
   ShutdownInitService: 3_000,
   NewSyncManager: 12_000,
   Sync_Start:     5_000,
   Sync_Stop:      3_000,
   Sync_Status:    1_000,
   SyncOnce:       8_000,
   // Hash & Start already priced

   // ----------------------------------------------------------------------
   // Distributed Coordination
   // ----------------------------------------------------------------------
   NewCoordinator:         10_000,
   StartCoordinator:        5_000,
   StopCoordinator:         5_000,
   BroadcastLedgerHeight:   3_000,
   DistributeToken:         5_000,

   // ----------------------------------------------------------------------
   // Roll-ups
   // ----------------------------------------------------------------------
   NewAggregator:     15_000,
   SubmitBatch:       10_000,
   SubmitFraudProof:  30_000,
   FinalizeBatch:     10_000,
   BatchHeader:       500,
   BatchState:        300,
   BatchTransactions: 1_000,
   ListBatches:       2_000,
   PauseAggregator:   500,
   ResumeAggregator:  500,
   AggregatorStatus:  200,

   // ----------------------------------------------------------------------
   // Security / Cryptography
   // ----------------------------------------------------------------------
   AggregateBLSSigs:  7_000,
   VerifyAggregated:  8_000,
   CombineShares:     6_000,
   ComputeMerkleRoot: 1_200,
   Encrypt:           1_500,
   Decrypt:           1_500,
   NewTLSConfig:      5_000,
   DilithiumKeypair:  6_000,
   DilithiumSign:     5_000,
   DilithiumVerify:   5_000,
   PredictRisk:       2_000,
   AnomalyScore:      2_000,
   BuildMerkleTree:   1_500,
   MerkleProof:       1_200,
   VerifyMerklePath:  1_200,

   // ----------------------------------------------------------------------
   // Sharding
   // ----------------------------------------------------------------------
   NewShardCoordinator: 20_000,
   SetLeader:           1_000,
   Leader:              800,
   SubmitCrossShard:    15_000,
   Send:                2_000,
   PullReceipts:        3_000,
   Reshard:             30_000,
   GossipTx:            5_000,
   RebalanceShards:     8_000,
   VerticalPartition:   2_000,
   HorizontalPartition: 2_000,
   CompressData:        4_000,
   DecompressData:      4_000,
   // Broadcast already priced

   // ----------------------------------------------------------------------
   // Side-chains
   // ----------------------------------------------------------------------
   InitSidechains:     12_000,
   Sidechains:         600,
   Register:           5_000,
   SubmitHeader:       8_000,
   VerifyWithdraw:     4_000,
   VerifyAggregateSig: 8_000,
   VerifyMerkleProof:  1_200,
   GetSidechainMeta:   1_000,
   ListSidechains:     1_200,
   GetSidechainHeader: 1_000,
   PauseSidechain:            3_000,
   ResumeSidechain:           3_000,
   UpdateSidechainValidators: 5_000,
   RemoveSidechain:           6_000,
   // Deposit already priced

   // ----------------------------------------------------------------------
   // State-Channels
   // ----------------------------------------------------------------------
   InitStateChannels:    8_000,
   Channels:             600,
   OpenChannel:          10_000,
   VerifyECDSASignature: 2_000,
   InitiateClose:        3_000,
   Challenge:            4_000,
   Finalize:             5_000,
   GetChannel:           800,
   ListChannels:         1_200,
   PauseChannel:         1_500,
   ResumeChannel:        1_500,
   CancelClose:          3_000,
   ForceClose:           6_000,

   // ----------------------------------------------------------------------
   // Storage / Marketplace
   // ----------------------------------------------------------------------
   NewStorage:    12_000,
   CreateListing: 8_000,
   Exists:        400,
   OpenDeal:      5_000,
   Create:        8_000, // generic create (non-AMM/non-contract)
   CloseDeal:     5_000,
   Release:       2_000,
   GetListing:    1_000,
   ListListings:  1_000,
   GetDeal:       1_000,
   ListDeals:     1_000,
   IPFS_Add:     5_000,
   IPFS_Get:     4_000,
   IPFS_Unpin:   3_000,
        // General Marketplace
        CreateMarketListing:  8_000,
        PurchaseItem:        6_000,
        CancelListing:       3_000,
        ReleaseFunds:        2_000,
        GetMarketListing:    1_000,
        ListMarketListings:  1_000,
        GetMarketDeal:       1_000,
        ListMarketDeals:     1_000,
   // Pin & Retrieve already priced
   // ----------------------------------------------------------------------
   // Identity Verification
   // ----------------------------------------------------------------------
   RegisterIdentity: 5_000,
   VerifyIdentity:   1_000,
   RemoveIdentity:   2_000,
   ListIdentities:   2_000,


   // ----------------------------------------------------------------------
   // Resource Marketplace
   // ----------------------------------------------------------------------
   ListResource:        8_000,
   OpenResourceDeal:    5_000,
   CloseResourceDeal:   5_000,
   GetResourceListing:  1_000,
   ListResourceListings: 1_000,
   GetResourceDeal:     1_000,
   ListResourceDeals:   1_000,

   // ----------------------------------------------------------------------
   // Token Standards (constants – zero-cost markers)
   // ----------------------------------------------------------------------
   StdSYN10:   0,
   StdSYN20:   0,
   StdSYN70:   0,
   StdSYN130:  0,
   StdSYN131:  0,
   StdSYN200:  0,
   StdSYN223:  0,
   StdSYN300:  0,
   StdSYN500:  0,
   StdSYN600:  0,
   StdSYN700:  0,
   StdSYN721:  0,
   StdSYN722:  0,
   StdSYN800:  0,
   StdSYN845:  0,
   StdSYN900:  0,
   StdSYN1000: 0,
   StdSYN1100: 0,
   StdSYN1155: 0,
   StdSYN1200: 0,
   StdSYN1300: 0,
   StdSYN1401: 0,
   StdSYN1500: 0,
   StdSYN1600: 0,
   StdSYN1700: 0,
   StdSYN1800: 0,
   StdSYN1900: 0,
   StdSYN1967: 0,
   StdSYN2100: 0,
   StdSYN2200: 0,
   StdSYN2369: 0,
   StdSYN2400: 0,
   StdSYN2500: 0,
   StdSYN2600: 0,
   StdSYN2700: 0,
   StdSYN2800: 0,
   StdSYN2900: 0,
   StdSYN3000: 0,
   StdSYN3100: 0,
   StdSYN3200: 0,
   StdSYN3300: 0,
   StdSYN3400: 0,
   StdSYN3500: 0,
   StdSYN3600: 0,
   StdSYN3700: 0,
   StdSYN3800: 0,
   StdSYN3900: 0,
   StdSYN4200: 0,
   StdSYN4300: 0,
   StdSYN4700: 0,
   StdSYN4900: 0,
   StdSYN5000: 0,

   // ----------------------------------------------------------------------
   // Token Utilities
   // ----------------------------------------------------------------------
   ID:                400,
   Meta:              400,
   Allowance:         400,
   Approve:           800,
   Add:               600,
   Sub:               600,
   Get:               400,
   transfer:          2_100, // lower-case ERC20 compatibility
   Calculate:         800,
   RegisterToken:     8_000,
   NewBalanceTable:   5_000,
   Set:               600,
   RefundGas:         100,
   PopUint32:         300,
   PopAddress:        300,
   PopUint64:         300,
   PushBool:          300,
   Push:              300,
   Len:               200,
   InitTokens:        8_000,
   GetRegistryTokens: 400,
   TokenManager_Create: 8_000,
   TokenManager_Transfer: 2_100,
   TokenManager_Mint: 2_100,
   TokenManager_Burn: 2_100,
   TokenManager_Approve: 800,
<<<<<<< HEAD
  TokenManager_BalanceOf: 400,
  SYN500_GrantAccess:   1_000,
  SYN500_UpdateAccess:  1_000,
  SYN500_RevokeAccess:  800,
  SYN500_RecordUsage:   500,
  SYN500_RedeemReward:  500,
  SYN500_RewardBalance: 400,
  SYN500_Usage:         400,
  SYN500_AccessInfo:    400,
=======
   TokenManager_BalanceOf: 400,
   SYN600_Stake:           2_000,
   SYN600_Unstake:        2_000,
   SYN600_AddEngagement:  500,
   SYN600_EngagementOf:   400,
   SYN600_DistributeRewards: 5_000,
   SYN800_RegisterAsset: 100,
   SYN800_UpdateValuation: 100,
   SYN800_GetAsset: 50,

   IDToken_Register:    800,
   IDToken_Verify:      400,
   IDToken_Get:         200,
   IDToken_Logs:        200,
   SYN1200_AddBridge: 800,
   SYN1200_AtomicSwap: 2_500,
   SYN1200_CompleteSwap: 400,
   SYN1200_GetSwap: 400,
   SYN1100_AddRecord:      500,
   SYN1100_GrantAccess:    300,
   SYN1100_RevokeAccess:   200,
   SYN1100_GetRecord:      400,
   SYN1100_TransferOwnership: 500,
   // Supply chain token utilities
   SupplyChain_RegisterAsset: 5_000,
   SupplyChain_UpdateLocation: 800,
   SupplyChain_UpdateStatus: 800,
   SupplyChain_TransferAsset: 2_100,
   MusicRoyalty_AddRevenue: 800,
   MusicRoyalty_Distribute: 1_000,
   MusicRoyalty_UpdateInfo: 500,
   // SYN1700 Event Ticket operations
   Event_Create:       1_000,
   Event_IssueTicket:  1_500,
   Event_Transfer:     2_100,
   Event_Verify:       500,
   Event_Use:          400,
   Tokens_RecordEmission: 1_000,
   Tokens_RecordOffset: 1_000,
   Tokens_NetBalance: 400,
   Tokens_ListRecords: 800,
   Edu_RegisterCourse: 5_000,
   Edu_IssueCredit:    2_100,
   Edu_VerifyCredit:   800,
   Edu_RevokeCredit:   800,
   Edu_GetCredit:      400,
   Edu_ListCredits:    400,
   // SYN2100 token standard
   SYN2100_RegisterDocument: 800,
   SYN2100_FinanceDocument:  800,
   SYN2100_GetDocument:      200,
   SYN2100_ListDocuments:    400,
   SYN2100_AddLiquidity:     500,
   SYN2100_RemoveLiquidity:  500,
   SYN2100_LiquidityOf:      200,
   Tokens_CreateSYN2200: 8_000,
   Tokens_SendPayment: 2_100,
   Tokens_GetPayment: 400,
   DataToken_UpdateMeta: 500,
   DataToken_SetPrice: 400,
   DataToken_GrantAccess: 400,
   DataToken_RevokeAccess: 300,
>>>>>>> c7cbccdd

   // ----------------------------------------------------------------------
   // Transactions
   // ----------------------------------------------------------------------
   VerifySig:      3_500,
   ValidateTx:     5_000,
   NewTxPool:      12_000,
   AddTx:          6_000,
   PickTxs:        1_500,
   TxPoolSnapshot: 800,
   EncryptTxPayload: 3_500,
   DecryptTxPayload: 3_000,
   SubmitPrivateTx:  6_500,
   EncodeEncryptedHex: 300,
   ReverseTransaction: 10_000,
   NewTxDistributor: 8_000,
   DistributeFees:   1_500,
   // Sign already priced

   // ----------------------------------------------------------------------
   // Low-level Math / Bitwise / Crypto opcodes
   // (values based on research into Geth & OpenEthereum plus Synnergy-specific
   //  micro-benchmarks – keep in mind that **all** word-size-dependent
   //  corrections are applied at run-time by the VM).
   // ----------------------------------------------------------------------
   Short:            5,
   BytesToAddress:   5,
   Pop:              2,
   opADD:            3,
   opMUL:            5,
   opSUB:            3,
   OpDIV:            5,
   opSDIV:           5,
   opMOD:            5,
   opSMOD:           5,
   opADDMOD:         8,
   opMULMOD:         8,
   opEXP:            10,
   opSIGNEXTEND:     5,
   opLT:             3,
   opGT:             3,
   opSLT:            3,
   opSGT:            3,
   opEQ:             3,
   opISZERO:         3,
   opAND:            3,
   opOR:             3,
   opXOR:            3,
   opNOT:            3,
   opBYTE:           3,
   opSHL:            3,
   opSHR:            3,
   opSAR:            3,
   opECRECOVER:      700,
   opEXTCODESIZE:    700,
   opEXTCODECOPY:    700,
   opEXTCODEHASH:    700,
   opRETURNDATASIZE: 3,
   opRETURNDATACOPY: 700,
   opMLOAD:          3,
   opMSTORE:         3,
   opMSTORE8:        3,
   opCALLDATALOAD:   3,
   opCALLDATASIZE:   3,
   opCALLDATACOPY:   700,
   opCODESIZE:       3,
   opCODECOPY:       700,
   opJUMP:           8,
   opJUMPI:          10,
   opPC:             2,
   opMSIZE:          2,
   opGAS:            2,
   opJUMPDEST:       1,
   opSHA256:         60,
   opKECCAK256:      30,
   opRIPEMD160:      600,
   opBLAKE2B256:     60,
   opADDRESS:        2,
   opCALLER:         2,
   opORIGIN:         2,
   opCALLVALUE:      2,
   opGASPRICE:       2,
   opNUMBER:         2,
   opTIMESTAMP:      2,
   opDIFFICULTY:     2,
   opGASLIMIT:       2,
   opCHAINID:        2,
   opBLOCKHASH:      20,
   opBALANCE:        400,
   opSELFBALANCE:    5,
   opLOG0:           375,
   opLOG1:           750,
   opLOG2:           1_125,
   opLOG3:           1_500,
   opLOG4:           1_875,
   logN:             2_000,
   opCREATE:         32_000,
   opCALL:           700,
   opCALLCODE:       700,
   opDELEGATECALL:   700,
   opSTATICCALL:     700,
   opRETURN:         0,
   opREVERT:         0,
   opSTOP:           0,
   opSELFDESTRUCT:   5_000,

   // Shared accounting ops
   TransferVM: 2_100, // explicit VM variant (if separate constant exists)

   // ----------------------------------------------------------------------
   // Virtual Machine Internals
   // ----------------------------------------------------------------------
   BurnVM:            2_100,
   BurnLP:            2_100,
   MintLP:            2_100,
   NewInMemory:       500,
   CallCode:          700,
   CallContract:      700,
   StaticCallVM:      700,
   GetBalance:        400,
   GetTokenBalance:   400,
   SetTokenBalance:   500,
   GetTokenSupply:    500,
   SetBalance:        500,
   DelegateCall:      700,
   GetToken:          400,
   NewMemory:         500,
   Read:              3,
   Write:             3,
   LenVM:             3, // distinguish from token.Len if separate const
   Call:              700,
   SelectVM:          1_000,
   CreateContract:    32_000,
   AddLog:            375,
   GetCode:           200,
   GetCodeHash:       200,
   MintTokenVM:       2_000,
   PrefixIterator:    500,
   NonceOf:           400,
   GetState:          400,
   SetState:          500,
   HasState:          400,
   DeleteState:       500,
   NewGasMeter:       500,
   SelfDestructVM:    5_000,
   Remaining:         2,
   Consume:           3,
   ExecuteVM:         2_000,
   NewSuperLightVM:   500,
   NewLightVM:        800,
   NewHeavyVM:        1_200,
   ExecuteSuperLight: 1_000,
   ExecuteLight:      1_500,
   ExecuteHeavy:      2_000,

   // ----------------------------------------------------------------------
   // Wallet / Key-Management
   // ----------------------------------------------------------------------
   NewRandomWallet:     10_000,
   WalletFromMnemonic:  5_000,
   NewHDWalletFromSeed: 6_000,
   PrivateKey:          400,
   NewAddress:          500,
   SignTx:              3_000,

   // ----------------------------------------------------------------------
   // Access Control
   // ----------------------------------------------------------------------
   GrantRole:  1_000,
   RevokeRole: 1_000,
   HasRole:    300,
   ListRoles:  500,
   // Plasma Management
   // ----------------------------------------------------------------------
   InitPlasma:        8_000,
   Plasma_Deposit:    5_000,
   Plasma_Withdraw:   5_000,
   Plasma_SubmitBlock: 10_000,
   Plasma_GetBlock:    1_000,
   // Resource Management
   // ----------------------------------------------------------------------
   SetQuota:         1_000,
   GetQuota:         500,
   ChargeResources:  2_000,
   ReleaseResources: 1_000,
   // Finalization Management
   // ----------------------------------------------------------------------
   NewFinalizationManager: 8_000,
   FinalizeBlock:         4_000,
   FinalizeBatchManaged:  3_500,
   FinalizeChannelManaged: 3_500,
   // System Health & Logging
   // ----------------------------------------------------------------------
   NewHealthLogger: 8_000,
   MetricsSnapshot: 1_000,
   LogEvent:        500,
   RotateLogs:      4_000,
   RegisterIDWallet:    8_000,
   IsIDWalletRegistered: 500,

   // ----------------------------------------------------------------------
   // Event Management
   // ----------------------------------------------------------------------
   InitEvents: 5_000,
   EmitEvent: 400,
   GetEvent:  800,
   ListEvents: 1_000,
   CreateWallet:        10_000,
   ImportWallet:        5_000,
   WalletBalance:       400,
   WalletTransfer:      2_100,

   // ----------------------------------------------------------------------
   // Immutability Enforcement
   // ----------------------------------------------------------------------
   InitImmutability: 8_000,
   VerifyChain:     4_000,
   RestoreChain:    6_000,
*/

// gasNames holds the gas cost associated with each opcode name. During init()
// these names are resolved to their Opcode values using the catalogue defined
// in opcode_dispatcher.go.
var gasNames = map[string]uint64{
	// ----------------------------------------------------------------------
	// AI
	// ----------------------------------------------------------------------
	"InitAI":              5000,
	"AI":                  4000,
	"PredictAnomaly":      3500,
	"OptimizeFees":        2500,
	"PublishModel":        4500,
	"FetchModel":          1500,
	"ListModel":           800,
	"ValidateKYC":         100,
	"BuyModel":            3000,
	"RentModel":           2000,
	"ReleaseEscrow":       1200,
	"PredictVolume":       1500,
	"DeployAIContract":    5000,
	"InvokeAIContract":    750,
	"UpdateAIModel":       2000,
	"GetAIModel":          200,
	"StartTraining":       5000,
	"TrainingStatus":      500,
	"ListTrainingJobs":    800,
	"CancelTraining":      1000,
	"GetModelListing":     100,
	"ListModelListings":   200,
	"UpdateListingPrice":  200,
	"RemoveListing":       200,
	"InferModel":          3000,
	"AnalyseTransactions": 3500,

	// ----------------------------------------------------------------------
	// Automated-Market-Maker
	// ----------------------------------------------------------------------
	"SwapExactIn":       450,
	"AddLiquidity":      500,
	"RemoveLiquidity":   500,
	"Quote":             250,
	"AllPairs":          200,
	"InitPoolsFromFile": 600,

	// ----------------------------------------------------------------------
	// Authority / Validator-Set
	// ---------------------------------------------------------------------

	"NewAuthoritySet":     2000,
	"RecordVote":          300,
	"RegisterCandidate":   800,
	"RandomElectorate":    400,
	"IsAuthority":         80,
	"GetAuthority":        100,
	"ListAuthorities":     200,
	"DeregisterAuthority": 600,
	"NewAuthorityApplier": 2000,
	"SubmitApplication":   400,
	"VoteApplication":     300,
	"FinalizeApplication": 500,
	"GetApplication":      100,
	"ListApplications":    200,

	// ----------------------------------------------------------------------
	// Charity Pool
	// ----------------------------------------------------------------------
	"NewCharityPool":           1000,
	"Deposit":                  210,
	"Charity_Register":         0,
	"Vote":                     300,
	"Tick":                     100,
	"GetRegistration":          80,
	"Winners":                  80,
	"Charity_Donate":           0,
	"Charity_WithdrawInternal": 0,
	"Charity_Balances":         0,

	// ----------------------------------------------------------------------
	// Coin
	// ----------------------------------------------------------------------
	"NewCoin":     1200,
	"Mint":        210,
	"TotalSupply": 80,
	"BalanceOf":   40,

	// ----------------------------------------------------------------------
	// Compliance
	// ----------------------------------------------------------------------

	"InitCompliance":        800,
	"EraseData":             500,
	"RecordFraudSignal":     700,
	"Compliance_LogAudit":   0,
	"Compliance_AuditTrail": 0,
	"Compliance_MonitorTx":  0,
	"Compliance_VerifyZKP":  0,
	"Audit_Init":            0,
	"Audit_Log":             0,
	"Audit_Events":          0,
	"Audit_Close":           0,
	"InitComplianceManager": 1000,
	"SuspendAccount":        400,
	"ResumeAccount":         400,
	"IsSuspended":           50,
	"WhitelistAccount":      300,
	"RemoveWhitelist":       300,
	"IsWhitelisted":         50,
	"Compliance_ReviewTx":   0,
	"AnalyzeAnomaly":        600,
	"FlagAnomalyTx":         250,

	// ----------------------------------------------------------------------
	// Consensus Core
	// ----------------------------------------------------------------------
	"Pick":                        200,
	"Broadcast":                   500,
	"Subscribe":                   150,
	"Sign":                        300,
	"Verify":                      350,
	"ValidatorPubKey":             80,
	"StakeOf":                     100,
	"LoanPoolAddress":             80,
	"Hash":                        60,
	"SerializeWithoutNonce":       120,
	"NewConsensus":                2500,
	"Start":                       500,
	"ProposeSubBlock":             1500,
	"ValidatePoH":                 2000,
	"SealMainBlockPOW":            6000,
	"DistributeRewards":           1000,
	"CalculateWeights":            800,
	"ComputeThreshold":            600,
	"NewConsensusAdaptiveManager": 1000,
	"ComputeDemand":               200,
	"ComputeStakeConcentration":   200,
	"AdjustConsensus":             500,
	"HopConsensus":                400,
	"CurrentConsensus":            50,
	"Status":                      100,
	"SetDifficulty":               200,
	"AdjustStake":                 300,
	"PenalizeValidator":           400,
	"RegisterValidator":           800,
	"DeregisterValidator":         600,
	"StakeValidator":              200,
	"UnstakeValidator":            200,
	"SlashValidator":              300,
	"GetValidator":                100,
	"ListValidators":              200,
	"IsValidator":                 80,

	// ----------------------------------------------------------------------
	// Contracts (WASM / EVM‐compat)
	// ----------------------------------------------------------------------
	"InitContracts":     1500,
	"CompileWASM":       4500,
	"Invoke":            700,
	"Deploy":            2500,
	"TransferOwnership": 500,
	"PauseContract":     300,
	"ResumeContract":    300,
	"UpgradeContract":   2000,
	"ContractInfo":      100,

	// ----------------------------------------------------------------------
	// Cross-Chain
	// ----------------------------------------------------------------------
	"RegisterBridge":         2000,
	"AssertRelayer":          500,
	"Iterator":               200,
	"LockAndMint":            3000,
	"BurnAndRelease":         3000,
	"GetBridge":              100,
	"RegisterXContract":      2200,
	"GetXContract":           100,
	"ListXContracts":         120,
	"RemoveXContract":        500,
	"RecordCrossChainTx":     2500,
	"GetCrossChainTx":        200,
	"ListCrossChainTx":       300,
	"OpenChainConnection":    1000,
	"CloseChainConnection":   500,
	"GetChainConnection":     100,
	"ListChainConnections":   200,
	"RegisterProtocol":       2000,
	"ListProtocols":          200,
	"GetProtocol":            100,
	"ProtocolDeposit":        3000,
	"ProtocolWithdraw":       3000,
	"StartBridgeTransfer":    2500,
	"CompleteBridgeTransfer": 2500,
	"GetBridgeTransfer":      100,
	"ListBridgeTransfers":    200,

	// ----------------------------------------------------------------------
	// Cross-Consensus Scaling Networks
	// ----------------------------------------------------------------------
	"RegisterCCSNetwork": 2000,
	"ListCCSNetworks":    500,
	"GetCCSNetwork":      100,
	"CCSLockAndTransfer": 3000,
	"CCSBurnAndRelease":  3000,

	// ----------------------------------------------------------------------
	// Data / Oracle / IPFS Integration
	// ----------------------------------------------------------------------

	"RegisterNode":       1000,
	"UploadAsset":        3000,
	"Pin":                500,
	"Retrieve":           400,
	"RetrieveAsset":      400,
	"RegisterOracle":     1000,
	"PushFeed":           300,
	"QueryOracle":        300,
	"ListCDNNodes":       300,
	"ListOracles":        300,
	"PushFeedSigned":     400,
	"UpdateOracleSource": 400,
	"RemoveOracle":       400,
	"GetOracleMetrics":   200,
	"RequestOracleData":  300,
	"SyncOracle":         500,
	"CreateDataSet":      800,
	"PurchaseDataSet":    500,
	"GetDataSet":         100,
	"ListDataSets":       200,
	"HasAccess":          100,
	"CreateDataFeed":     600,
	"QueryDataFeed":      300,
	"ManageDataFeed":     500,
	"ImputeMissing":      400,
	"NormalizeFeed":      400,
	"AddProvenance":      200,
	"SampleFeed":         300,
	"ScaleFeed":          300,
	"TransformFeed":      400,
	"VerifyFeedTrust":    300,
	"ZTDC_Open":          0,
	"ZTDC_Send":          0,
	"ZTDC_Close":         0,
	"StoreManagedData":   800,
	"LoadManagedData":    300,
	"DeleteManagedData":  200,

	// ---------------------------------------------------------------------
	// External Sensors
	// ---------------------------------------------------------------------
	"RegisterSensor":    1000,
	"GetSensor":         100,
	"ListSensors":       200,
	"UpdateSensorValue": 150,
	"PollSensor":        500,
	"TriggerWebhook":    500,

	// ----------------------------------------------------------------------
	// Fault-Tolerance / Health-Checker
	// ----------------------------------------------------------------------
	"NewHealthChecker":    800,
	"AddPeer":             150,
	"RemovePeer":          150,
	"FT_Snapshot":         0,
	"Recon":               800,
	"Ping":                30,
	"SendPing":            30,
	"AwaitPong":           30,
	"BackupSnapshot":      1000,
	"RestoreSnapshot":     1200,
	"VerifyBackup":        600,
	"FailoverNode":        800,
	"PredictFailure":      100,
	"AdjustResources":     150,
	"InitResourceManager": 500,
	"SetLimit":            100,
	"GetLimit":            50,
	"ConsumeLimit":        80,
	"TransferLimit":       120,
	"ListLimits":          70,
	"HA_Register":         0,
	"HA_Remove":           0,
	"HA_List":             0,
	"HA_Sync":             0,
	"HA_Promote":          0,

	// ----------------------------------------------------------------------
	// Governance
	// ----------------------------------------------------------------------

	"UpdateParam":           500,
	"ProposeChange":         1000,
	"VoteChange":            300,
	"EnactChange":           800,
	"SubmitProposal":        1000,
	"BalanceOfAsset":        60,
	"CastVote":              300,
	"ExecuteProposal":       1500,
	"GetProposal":           100,
	"ListProposals":         200,
	"NewQuorumTracker":      100,
	"Quorum_AddVote":        0,
	"Quorum_HasQuorum":      0,
	"Quorum_Reset":          0,
	"SubmitQuadraticVote":   350,
	"QuadraticResults":      200,
	"QuadraticWeight":       5,
	"RegisterGovContract":   800,
	"GetGovContract":        100,
	"ListGovContracts":      200,
	"EnableGovContract":     100,
	"DeleteGovContract":     100,
	"DeployGovContract":     2500,
	"InvokeGovContract":     700,
	"AddReputation":         200,
	"SubtractReputation":    200,
	"ReputationOf":          50,
	"SubmitRepGovProposal":  1000,
	"CastRepGovVote":        300,
	"ExecuteRepGovProposal": 1500,
	"GetRepGovProposal":     100,
	"ListRepGovProposals":   200,
	"Rep_AddActivity":       200,
	"Rep_Endorse":           200,
	"Rep_Penalize":          200,
	"Rep_Score":             50,
	"Rep_Level":             50,
	"Rep_History":           100,
	"CastTokenVote":         400,
	"DAO_Stake":             0,
	"DAO_Unstake":           0,
	"DAO_Staked":            0,
	"DAO_TotalStaked":       0,
	"AddDAOMember":          120,
	"RemoveDAOMember":       120,
	"RoleOfMember":          50,
	"ListDAOMembers":        100,
	"AddSYN2500Member":      120,
	"RemoveSYN2500Member":   120,
	"DelegateSYN2500Vote":   80,
	"SYN2500VotingPower":    50,
	"CastSYN2500Vote":       150,
	"SYN2500MemberInfo":     50,
	"ListSYN2500Members":    100,
	"NewTimelock":           400,
	"QueueProposal":         300,
	"CancelProposal":        300,
	"ExecuteReady":          500,
	"ListTimelocks":         100,
	"CreateDAO":             1000,
	"JoinDAO":               300,
	"LeaveDAO":              200,
	"DAOInfo":               100,
	"ListDAOs":              200,

	// ----------------------------------------------------------------------
	// Green Technology
	// ----------------------------------------------------------------------
	"InitGreenTech":    800,
	"Green":            200,
	"RecordUsage":      300,
	"RecordOffset":     300,
	"Certify":          700,
	"CertificateOf":    50,
	"ShouldThrottle":   20,
	"ListCertificates": 100,

	// ----------------------------------------------------------------------
	// Energy Efficiency
	// ----------------------------------------------------------------------
	"InitEnergyEfficiency": 800,
	"EnergyEff":            200,
	"RecordStats":          300,
	"EfficiencyOf":         50,
	"NetworkAverage":       100,
	"ListEfficiency":       100,

	// ----------------------------------------------------------------------
	// Ledger / UTXO / Account-Model
	// ----------------------------------------------------------------------
	"NewLedger":           5000,
	"GetPendingSubBlocks": 200,
	"LastBlockHash":       60,
	"AppendBlock":         5000,
	"MintBig":             220,
	"EmitApproval":        120,
	"EmitTransfer":        120,
	"DeductGas":           210,
	"WithinBlock":         100,
	"IsIDTokenHolder":     40,
	"TokenBalance":        40,
	"AddBlock":            4000,
	"GetBlock":            200,
	"GetUTXO":             150,
	"AddToPool":           100,
	"ListPool":            80,
	"GetContract":         100,
	"Snapshot":            300,
	"MintToken":           200,
	"LastSubBlockHeight":  50,
	"LastBlockHeight":     50,
	"RecordPoSVote":       300,
	"AppendSubBlock":      800,
	"Transfer":            210,
	"Burn":                210,
	"InitForkManager":     500,
	"AddForkBlock":        700,
	"ResolveForks":        1200,
	"ListForks":           200,
	"Account_Create":      0,
	"Account_Delete":      0,
	"Account_Balance":     0,
	"Account_Transfer":    0,

	// ----------------------------------------------------------------------
	// Liquidity Manager (high-level AMM façade)
	// ----------------------------------------------------------------------
	"InitAMM":    800,
	"Manager":    100,
	"CreatePool": 1000,
	"Swap":       450,
	// AddLiquidity & RemoveLiquidity already defined above
	"Pool":  150,
	"Pools": 200,

	// ----------------------------------------------------------------------
	// Loan-Pool
	// ----------------------------------------------------------------------
	"NewLoanPool":              2000,
	"Submit":                   300,
	"Disburse":                 800,
	"Loanpool_GetProposal":     0,
	"Loanpool_ListProposals":   0,
	"Redistribute":             500,
	"Loanpool_CancelProposal":  0,
	"Loanpool_ExtendProposal":  0,
	"Loanpool_RequestApproval": 0,
	"Loanpool_ApproveRequest":  0,
	"Loanpool_RejectRequest":   0,
	"Loanpool_CreateGrant":     0,
	"Loanpool_ReleaseGrant":    0,
	"Loanpool_GetGrant":        0,
	"NewLoanPoolManager":       1000,
	"Loanpool_Pause":           0,
	"Loanpool_Resume":          0,
	"Loanpool_IsPaused":        0,
	"Loanpool_Stats":           0,
	"NewLoanPoolApply":         2000,
	"LoanApply_Submit":         0,
	"LoanApply_Vote":           0,
	"LoanApply_Process":        0,
	"LoanApply_Disburse":       0,
	"LoanApply_Get":            0,
	"LoanApply_List":           0,
	// Vote  & Tick already priced
	// RandomElectorate / IsAuthority already priced

	// ----------------------------------------------------------------------
	// Networking
	// ----------------------------------------------------------------------
	"NewNode":            1800,
	"HandlePeerFound":    150,
	"DialSeed":           200,
	"ListenAndServe":     800,
	"Close":              50,
	"Peers":              40,
	"NewDialer":          200,
	"Dial":               200,
	"SetBroadcaster":     50,
	"GlobalBroadcast":    100,
	"NewBootstrapNode":   2000,
	"Bootstrap_Start":    0,
	"Bootstrap_Stop":     0,
	"Bootstrap_Peers":    0,
	"Bootstrap_DialSeed": 0,
	"NewConnPool":        800,
	"AcquireConn":        50,
	"ReleaseConn":        20,
	"ClosePool":          40,
	"PoolStats":          10,
	"NewNATManager":      500,
	"NAT_Map":            0,
	"NAT_Unmap":          0,
	"NAT_ExternalIP":     0,
	"DiscoverPeers":      100,
	"Connect":            150,
	"Disconnect":         100,
	"AdvertiseSelf":      80,
	"StartDevNet":        5000,
	"StartTestNet":       6000,
	// Broadcast & Subscribe already priced

	// ----------------------------------------------------------------------
	// Replication / Data Availability
	// ----------------------------------------------------------------------
	"NewReplicator":       1200,
	"ReplicateBlock":      3000,
	"RequestMissing":      400,
	"Synchronize":         2500,
	"Stop":                300,
	"NewInitService":      800,
	"BootstrapLedger":     2000,
	"ShutdownInitService": 300,
	// ----------------------------------------------------------------------
	// Distributed Coordination
	// ----------------------------------------------------------------------
	"NewCoordinator":        1000,
	"StartCoordinator":      500,
	"StopCoordinator":       500,
	"BroadcastLedgerHeight": 300,
	"DistributeToken":       500,

	"NewSyncManager": 1200,
	"Sync_Start":     0,
	"Sync_Stop":      0,
	"Sync_Status":    0,
	"SyncOnce":       800,
	// Hash & Start already priced

	// ----------------------------------------------------------------------
	// Roll-ups
	// ----------------------------------------------------------------------
	"NewAggregator":     1500,
	"SubmitBatch":       1000,
	"SubmitFraudProof":  3000,
	"FinalizeBatch":     1000,
	"BatchHeader":       50,
	"BatchState":        30,
	"BatchTransactions": 100,
	"ListBatches":       200,
	"PauseAggregator":   50,
	"ResumeAggregator":  50,
	"AggregatorStatus":  20,

	// ----------------------------------------------------------------------
	// Security / Cryptography
	// ----------------------------------------------------------------------
	"AggregateBLSSigs":  700,
	"VerifyAggregated":  800,
	"CombineShares":     600,
	"ComputeMerkleRoot": 120,
	"Encrypt":           150,
	"Decrypt":           150,
	"NewTLSConfig":      500,
	"DilithiumKeypair":  600,
	"DilithiumSign":     500,
	"DilithiumVerify":   500,
	"PredictRisk":       200,
	"AnomalyScore":      200,
	"BuildMerkleTree":   150,
	"MerkleProof":       120,
	"VerifyMerklePath":  120,

	// ----------------------------------------------------------------------
	// Sharding
	// ----------------------------------------------------------------------
	"NewShardCoordinator": 2000,
	"SetLeader":           100,
	"Leader":              80,
	"SubmitCrossShard":    1500,
	"Send":                200,
	"PullReceipts":        300,
	"Reshard":             3000,
	"GossipTx":            500,
	"RebalanceShards":     800,
	"VerticalPartition":   200,
	"HorizontalPartition": 200,
	"CompressData":        400,
	"DecompressData":      400,
	// Broadcast already priced

	// ----------------------------------------------------------------------
	// Side-chains
	// ----------------------------------------------------------------------
	"InitSidechains":            1200,
	"Sidechains":                60,
	"Sidechain_Register":        0,
	"SubmitHeader":              800,
	"VerifyWithdraw":            400,
	"VerifyAggregateSig":        800,
	"VerifyMerkleProof":         120,
	"GetSidechainMeta":          100,
	"ListSidechains":            120,
	"GetSidechainHeader":        100,
	"PauseSidechain":            300,
	"ResumeSidechain":           300,
	"UpdateSidechainValidators": 500,
	"RemoveSidechain":           600,
	// Deposit already priced

	// ----------------------------------------------------------------------
	// State-Channels
	// ----------------------------------------------------------------------
	"InitStateChannels":    800,
	"Channels":             60,
	"OpenChannel":          1000,
	"VerifyECDSASignature": 200,
	"InitiateClose":        300,
	"Challenge":            400,
	"Finalize":             500,
	"GetChannel":           80,
	"ListChannels":         120,
	"PauseChannel":         150,
	"ResumeChannel":        150,
	"CancelClose":          300,
	"ForceClose":           600,

	// ----------------------------------------------------------------------
	// Storage / Marketplace
	// ----------------------------------------------------------------------
	"NewStorage":    1200,
	"CreateListing": 800,
	"Exists":        40,
	"OpenDeal":      500,
	"Create":        800,
	"CloseDeal":     500,
	"Release":       200,
	"GetListing":    100,
	"ListListings":  100,
	"GetDeal":       100,
	"ListDeals":     100,
	"IPFS_Add":      0,
	"IPFS_Get":      0,
	"IPFS_Unpin":    0,

	// General Marketplace
	"CreateMarketListing": 800,
	"PurchaseItem":        600,
	"CancelListing":       300,
	"ReleaseFunds":        200,
	"GetMarketListing":    100,
	"ListMarketListings":  100,
	"GetMarketDeal":       100,
	"ListMarketDeals":     100,

	// Tangible assets
	"Assets_Register": 0,
	"Assets_Transfer": 0,
	"Assets_Get":      0,
	"Assets_List":     0,
	// Pin & Retrieve already priced
	// ----------------------------------------------------------------------
	// Identity Verification
	// ----------------------------------------------------------------------
	"RegisterIdentity": 500,
	"VerifyIdentity":   100,
	"RemoveIdentity":   200,
	"ListIdentities":   200,

	// ----------------------------------------------------------------------
	// Resource Marketplace
	// ----------------------------------------------------------------------
	"ListResource":         800,
	"OpenResourceDeal":     500,
	"CloseResourceDeal":    500,
	"GetResourceListing":   100,
	"ListResourceListings": 100,
	"GetResourceDeal":      100,
	"ListResourceDeals":    100,

	// ----------------------------------------------------------------------
	// Token Standards (constants – zero-cost markers)
	// ----------------------------------------------------------------------
	"StdSYN10":   1,
	"StdSYN20":   2,
	"StdSYN70":   7,
	"StdSYN130":  13,
	"StdSYN131":  13,
	"StdSYN200":  20,
	"StdSYN223":  22,
	"StdSYN300":  30,
	"StdSYN500":  50,
	"StdSYN600":  60,
	"StdSYN700":  70,
	"StdSYN721":  72,
	"StdSYN722":  72,
	"StdSYN800":  80,
	"StdSYN845":  84,
	"StdSYN900":  90,
	"StdSYN1000": 100,
	"StdSYN1100": 110,
	"StdSYN1155": 115,
	"StdSYN1200": 120,
	"StdSYN1300": 130,
	"StdSYN1401": 140,
	"StdSYN1500": 150,
	"StdSYN1600": 160,
	"StdSYN1700": 170,
	"StdSYN1800": 180,
	"StdSYN1900": 190,
	"StdSYN1967": 196,
	"StdSYN2100": 210,
	"StdSYN2200": 220,
	"StdSYN2369": 236,
	"StdSYN2400": 240,
	"StdSYN2500": 250,
	"StdSYN2600": 260,
	"StdSYN2700": 270,
	"StdSYN2800": 280,
	"StdSYN2900": 290,
	"StdSYN3000": 300,
	"StdSYN3100": 310,
	"StdSYN3200": 320,
	"StdSYN3300": 330,
	"StdSYN3400": 340,
	"StdSYN3500": 350,
	"StdSYN3600": 360,
	"StdSYN3700": 370,
	"StdSYN3800": 380,
	"StdSYN3900": 390,
	"StdSYN4200": 420,
	"StdSYN4300": 430,
	"StdSYN4700": 470,
	"StdSYN4900": 490,
	"StdSYN5000": 500,

	// ----------------------------------------------------------------------
	// Token Utilities
	// ----------------------------------------------------------------------

	"ID":                        40,
	"Meta":                      40,
	"Allowance":                 40,
	"Approve":                   80,
	"Add":                       60,
	"Sub":                       60,
	"Get":                       40,
	"transfer":                  210,
	"Calculate":                 80,
	"RegisterToken":             800,
	"NewBalanceTable":           500,
	"Set":                       60,
	"RefundGas":                 10,
	"PopUint32":                 3,
	"PopAddress":                30,
	"PopUint64":                 6,
	"PushBool":                  30,
	"Push":                      30,
	"Len":                       20,
	"InitTokens":                800,
	"GetRegistryTokens":         40,
	"TokenManager_Create":       0,
	"TokenManager_Transfer":     0,
	"TokenManager_Mint":         0,
	"TokenManager_Burn":         0,
	"TokenManager_Approve":      0,
	"TokenManager_BalanceOf":    0,
	"SYN1100_AddRecord":         50,
	"SYN1100_GrantAccess":       30,
	"SYN1100_RevokeAccess":      20,
	"SYN1100_GetRecord":         40,
	"SYN1100_TransferOwnership": 50,
	"ID":                         40,
	"Meta":                       40,
	"Allowance":                  40,
	"Approve":                    80,
	"Add":                        60,
	"Sub":                        60,
	"Get":                        40,
	"transfer":                   210,
	"Calculate":                  80,
	"RegisterToken":              800,
	"NewBalanceTable":            500,
	"Set":                        60,
	"RefundGas":                  10,
	"PopUint32":                  3,
	"PopAddress":                 30,
	"PopUint64":                  6,
	"PushBool":                   30,
	"Push":                       30,
	"Len":                        20,
	"InitTokens":                 800,
	"GetRegistryTokens":          40,
	"TokenManager_Create":        0,
	"TokenManager_Transfer":      0,
	"TokenManager_Mint":          0,
	"TokenManager_Burn":          0,
	"TokenManager_Approve":       0,
	"TokenManager_BalanceOf":     0,
	"SupplyChain_RegisterAsset":  0,
	"SupplyChain_UpdateLocation": 0,
	"SupplyChain_UpdateStatus":   0,
	"SupplyChain_TransferAsset":  0,
	"ID":                      40,
	"Meta":                    40,
	"Allowance":               40,
	"Approve":                 80,
	"Add":                     60,
	"Sub":                     60,
	"Get":                     40,
	"transfer":                210,
	"Calculate":               80,
	"RegisterToken":           800,
	"NewBalanceTable":         500,
	"Set":                     60,
	"RefundGas":               10,
	"PopUint32":               3,
	"PopAddress":              30,
	"PopUint64":               6,
	"PushBool":                30,
	"Push":                    30,
	"Len":                     20,
	"InitTokens":              800,
	"GetRegistryTokens":       40,
	"TokenManager_Create":     0,
	"TokenManager_Transfer":   0,
	"TokenManager_Mint":       0,
	"TokenManager_Burn":       0,
	"TokenManager_Approve":    0,
	"TokenManager_BalanceOf":  0,
	"MusicRoyalty_AddRevenue": 80,
	"MusicRoyalty_Distribute": 100,
	"MusicRoyalty_UpdateInfo": 50,
	"ID":                       40,
	"Meta":                     40,
	"Allowance":                40,
	"Approve":                  80,
	"Add":                      60,
	"Sub":                      60,
	"Get":                      40,
	"transfer":                 210,
	"Calculate":                80,
	"RegisterToken":            800,
	"NewBalanceTable":          500,
	"Set":                      60,
	"RefundGas":                10,
	"PopUint32":                3,
	"PopAddress":               30,
	"PopUint64":                6,
	"PushBool":                 30,
	"Push":                     30,
	"Len":                      20,
	"InitTokens":               800,
	"GetRegistryTokens":        40,
	"TokenManager_Create":      0,
	"TokenManager_Transfer":    0,
	"TokenManager_Mint":        0,
	"TokenManager_Burn":        0,
	"TokenManager_Approve":     0,
	"TokenManager_BalanceOf":   0,
	"SYN600_Stake":             200,
	"SYN600_Unstake":           200,
	"SYN600_AddEngagement":     50,
	"SYN600_EngagementOf":      40,
	"SYN600_DistributeRewards": 500,
	"SYN2100_RegisterDocument": 0,
	"SYN2100_FinanceDocument":  0,
	"SYN2100_GetDocument":      0,
	"SYN2100_ListDocuments":    0,
	"SYN2100_AddLiquidity":     0,
	"SYN2100_RemoveLiquidity":  0,
	"SYN2100_LiquidityOf":      0,
	"ID":                     40,
	"Meta":                   40,
	"Allowance":              40,
	"Approve":                80,
	"Add":                    60,
	"Sub":                    60,
	"Get":                    40,
	"transfer":               210,
	"Calculate":              80,
	"RegisterToken":          800,
	"NewBalanceTable":        500,
	"Set":                    60,
	"RefundGas":              10,
	"PopUint32":              3,
	"PopAddress":             30,
	"PopUint64":              6,
	"PushBool":               30,
	"Push":                   30,
	"Len":                    20,
	"InitTokens":             800,
	"GetRegistryTokens":      40,
	"TokenManager_Create":    0,
	"TokenManager_Transfer":  0,
	"TokenManager_Mint":      0,
	"TokenManager_Burn":      0,
	"TokenManager_Approve":   0,
	"TokenManager_BalanceOf": 0,
<<<<<<< HEAD
	"SYN500_GrantAccess":     0,
	"SYN500_UpdateAccess":    0,
	"SYN500_RevokeAccess":    0,
	"SYN500_RecordUsage":     0,
	"SYN500_RedeemReward":    0,
	"SYN500_RewardBalance":   0,
	"SYN500_Usage":           0,
	"SYN500_AccessInfo":      0,
=======
	"SYN800_RegisterAsset":   10,
	"SYN800_UpdateValuation": 10,
	"SYN800_GetAsset":        5,
	"IDToken_Register":       0,
	"IDToken_Verify":         0,
	"IDToken_Get":            0,
	"IDToken_Logs":           0,
	"SYN1200_AddBridge":      0,
	"SYN1200_AtomicSwap":     0,
	"SYN1200_CompleteSwap":   0,
	"SYN1200_GetSwap":        0,
	"RegisterIPAsset":        800,
	"TransferIPOwnership":    300,
	"CreateLicense":          400,
	"RevokeLicense":          200,
	"RecordRoyalty":          100,
	"Event_Create":           100,
	"Event_IssueTicket":      150,
	"Event_Transfer":         210,
	"Event_Verify":           50,
	"Event_Use":              40,
	"Tokens_RecordEmission":  0,
	"Tokens_RecordOffset":    0,
	"Tokens_NetBalance":      0,
	"Tokens_ListRecords":     0,
	"Edu_RegisterCourse":     0,
	"Edu_IssueCredit":        0,
	"Edu_VerifyCredit":       0,
	"Edu_RevokeCredit":       0,
	"Edu_GetCredit":          0,
	"Edu_ListCredits":        0,
	"Tokens_CreateSYN2200":   0,
	"Tokens_SendPayment":     0,
	"Tokens_GetPayment":      0,
	"DataToken_UpdateMeta":   0,
	"DataToken_SetPrice":     0,
	"DataToken_GrantAccess":  0,
	"DataToken_RevokeAccess": 0,
>>>>>>> c7cbccdd

	// ----------------------------------------------------------------------
	// Transactions
	// ----------------------------------------------------------------------
	"VerifySig":          350,
	"ValidateTx":         500,
	"NewTxPool":          1200,
	"AddTx":              600,
	"PickTxs":            150,
	"TxPoolSnapshot":     80,
	"Exec_Begin":         0,
	"Exec_RunTx":         0,
	"Exec_Finalize":      0,
	"EncryptTxPayload":   350,
	"DecryptTxPayload":   300,
	"SubmitPrivateTx":    650,
	"EncodeEncryptedHex": 30,
	"ReverseTransaction": 1000,
	"NewTxDistributor":   800,
	"DistributeFees":     150,
	// Sign already priced

	// ----------------------------------------------------------------------
	// Low-level Math / Bitwise / Crypto opcodes
	// (values based on research into Geth & OpenEthereum plus Synnergy-specific
	//  micro-benchmarks – keep in mind that **all** word-size-dependent
	//  corrections are applied at run-time by the VM).
	// ----------------------------------------------------------------------
	"Short":            0,
	"BytesToAddress":   0,
	"Pop":              0,
	"opADD":            0,
	"opMUL":            0,
	"opSUB":            0,
	"OpDIV":            0,
	"opSDIV":           0,
	"opMOD":            0,
	"opSMOD":           0,
	"opADDMOD":         0,
	"opMULMOD":         0,
	"opEXP":            1,
	"opSIGNEXTEND":     0,
	"opLT":             0,
	"opGT":             0,
	"opSLT":            0,
	"opSGT":            0,
	"opEQ":             0,
	"opISZERO":         0,
	"opAND":            0,
	"opOR":             0,
	"opXOR":            0,
	"opNOT":            0,
	"opBYTE":           0,
	"opSHL":            0,
	"opSHR":            0,
	"opSAR":            0,
	"opECRECOVER":      70,
	"opEXTCODESIZE":    70,
	"opEXTCODECOPY":    70,
	"opEXTCODEHASH":    70,
	"opRETURNDATASIZE": 0,
	"opRETURNDATACOPY": 70,
	"opMLOAD":          0,
	"opMSTORE":         0,
	"opMSTORE8":        0,
	"opCALLDATALOAD":   0,
	"opCALLDATASIZE":   0,
	"opCALLDATACOPY":   70,
	"opCODESIZE":       0,
	"opCODECOPY":       70,
	"opJUMP":           0,
	"opJUMPI":          1,
	"opPC":             0,
	"opMSIZE":          0,
	"opGAS":            0,
	"opJUMPDEST":       0,
	"opSHA256":         25,
	"opKECCAK256":      25,
	"opRIPEMD160":      16,
	"opBLAKE2B256":     0,
	"opADDRESS":        0,
	"opCALLER":         0,
	"opORIGIN":         0,
	"opCALLVALUE":      0,
	"opGASPRICE":       0,
	"opNUMBER":         0,
	"opTIMESTAMP":      0,
	"opDIFFICULTY":     0,
	"opGASLIMIT":       0,
	"opCHAINID":        0,
	"opBLOCKHASH":      2,
	"opBALANCE":        40,
	"opSELFBALANCE":    0,
	"opLOG0":           0,
	"opLOG1":           0,
	"opLOG2":           0,
	"opLOG3":           0,
	"opLOG4":           0,
	"logN":             200,
	"opCREATE":         3200,
	"opCALL":           70,
	"opCALLCODE":       70,
	"opDELEGATECALL":   70,
	"opSTATICCALL":     70,
	"opRETURN":         0,
	"opREVERT":         0,
	"opSTOP":           0,
	"opSELFDESTRUCT":   500,

	// Shared accounting ops
	"TransferVM": 210,

	// ----------------------------------------------------------------------
	// Virtual Machine Internals
	// ----------------------------------------------------------------------
	"BurnVM":            210,
	"BurnLP":            210,
	"MintLP":            210,
	"NewInMemory":       50,
	"CallCode":          70,
	"CallContract":      70,
	"StaticCallVM":      70,
	"GetBalance":        40,
	"GetTokenBalance":   40,
	"SetTokenBalance":   50,
	"GetTokenSupply":    50,
	"SetBalance":        50,
	"DelegateCall":      70,
	"GetToken":          40,
	"NewMemory":         50,
	"Read":              0,
	"Write":             0,
	"LenVM":             0,
	"Call":              70,
	"SelectVM":          100,
	"CreateContract":    3200,
	"AddLog":            37,
	"GetCode":           20,
	"GetCodeHash":       20,
	"MintTokenVM":       200,
	"PrefixIterator":    50,
	"NonceOf":           40,
	"GetState":          40,
	"SetState":          50,
	"HasState":          40,
	"DeleteState":       50,
	"NewGasMeter":       50,
	"SelfDestructVM":    500,
	"Remaining":         0,
	"Consume":           0,
	"ExecuteVM":         200,
	"NewSuperLightVM":   50,
	"NewLightVM":        80,
	"NewHeavyVM":        120,
	"ExecuteSuperLight": 100,
	"ExecuteLight":      150,
	"ExecuteHeavy":      200,

	// Sandbox management
	"VM_SandboxStart":  0,
	"VM_SandboxStop":   0,
	"VM_SandboxReset":  0,
	"VM_SandboxStatus": 0,
	"VM_SandboxList":   0,

	// ----------------------------------------------------------------------
	// Smart Legal Contracts
	// ----------------------------------------------------------------------
	"Legal_Register": 0,
	"Legal_Sign":     0,
	"Legal_Revoke":   0,
	"Legal_Info":     0,
	"Legal_List":     0,
	// Plasma
	// ----------------------------------------------------------------------
	"InitPlasma":      800,
	"Plasma_Deposit":  0,
	"Plasma_Withdraw": 0,

	// Gaming
	// ----------------------------------------------------------------------
	"CreateGame": 800,
	"JoinGame":   400,
	"FinishGame": 600,
	"GetGame":    100,
	"ListGames":  200,

	// ----------------------------------------------------------------------
	// Messaging / Queue Management
	// ----------------------------------------------------------------------
	"NewMessageQueue":      500,
	"EnqueueMessage":       50,
	"DequeueMessage":       50,
	"BroadcastNextMessage": 100,
	"ProcessNextMessage":   200,
	"QueueLength":          10,
	"ClearQueue":           20,

	// ----------------------------------------------------------------------
	// Wallet / Key-Management
	// ----------------------------------------------------------------------
	"NewRandomWallet":            1000,
	"WalletFromMnemonic":         500,
	"NewHDWalletFromSeed":        600,
	"PrivateKey":                 40,
	"NewAddress":                 50,
	"SignTx":                     300,
	"RegisterIDWallet":           800,
	"IsIDWalletRegistered":       50,
	"NewOffChainWallet":          800,
	"OffChainWalletFromMnemonic": 500,
	"SignOffline":                250,
	"StoreSignedTx":              30,
	"LoadSignedTx":               30,
	"BroadcastSignedTx":          100,

	// ----------------------------------------------------------------------
	// Access Control
	// ----------------------------------------------------------------------
	"GrantRole":  100,
	"RevokeRole": 100,
	"HasRole":    30,
	"ListRoles":  50,
	// Geolocation Network
	// ----------------------------------------------------------------------
	"RegisterLocation": 200,
	"GetLocation":      50,
	"ListLocations":    100,
	"NodesInRadius":    150,
	// Firewall
	// ----------------------------------------------------------------------
	"NewFirewall":               400,
	"Firewall_BlockAddress":     0,
	"Firewall_UnblockAddress":   0,
	"Firewall_IsAddressBlocked": 0,
	"Firewall_BlockToken":       0,
	"Firewall_UnblockToken":     0,
	"Firewall_IsTokenBlocked":   0,
	"Firewall_BlockIP":          0,
	"Firewall_UnblockIP":        0,
	"Firewall_IsIPBlocked":      0,
	"Firewall_ListRules":        0,
	"Firewall_CheckTx":          0,
	// RPC / WebRTC
	// ----------------------------------------------------------------------
	"NewRPCWebRTC":    1000,
	"RPC_Serve":       0,
	"RPC_Close":       0,
	"RPC_ConnectPeer": 0,
	"RPC_Broadcast":   0,
	// Plasma
	// ----------------------------------------------------------------------
	"Plasma_StartExit":    0,
	"Plasma_FinalizeExit": 0,
	"Plasma_GetExit":      0,
	"Plasma_ListExits":    0,
	// ---------------------------------------------------------------------
	// Plasma Management
	// ---------------------------------------------------------------------
	"Plasma_SubmitBlock": 0,
	"Plasma_GetBlock":    0,
	// Resource Management
	// ---------------------------------------------------------------------
	"SetQuota":         100,
	"GetQuota":         50,
	"ChargeResources":  200,
	"ReleaseResources": 100,

	// Distribution
	// ---------------------------------------------------------------------
	"NewDistributor": 100,
	"BatchTransfer":  400,
	"Airdrop":        300,
	"DistributeEven": 200,
	// Carbon Credit System
	// ---------------------------------------------------------------------
	"InitCarbonEngine":  800,
	"Carbon":            200,
	"RegisterProject":   500,
	"IssueCredits":      500,
	"RetireCredits":     300,
	"ProjectInfo":       100,
	"ListProjects":      100,
	"AddVerification":   200,
	"ListVerifications": 100,
	// ----------------------------------------------------------------------
	// Finalization Management
	// ----------------------------------------------------------------------
	"NewFinalizationManager": 800,
	"FinalizeBlock":          400,
	"FinalizeBatchManaged":   350,
	"FinalizeChannelManaged": 350,
	"RegisterRecovery":       500,
	"RecoverAccount":         800,

	// ---------------------------------------------------------------------
	// DeFi
	// ---------------------------------------------------------------------
	"DeFi_CreateInsurance":   0,
	"DeFi_ClaimInsurance":    0,
	"DeFi_PlaceBet":          0,
	"DeFi_SettleBet":         0,
	"DeFi_StartCrowdfund":    0,
	"DeFi_Contribute":        0,
	"DeFi_FinalizeCrowdfund": 0,
	"DeFi_CreatePrediction":  0,
	"DeFi_VotePrediction":    0,
	"DeFi_ResolvePrediction": 0,
	"DeFi_RequestLoan":       0,
	"DeFi_RepayLoan":         0,
	"DeFi_StartYieldFarm":    0,
	"DeFi_Stake":             0,
	"DeFi_Unstake":           0,
	"DeFi_CreateSynthetic":   0,
	"DeFi_MintSynthetic":     0,
	"DeFi_BurnSynthetic":     0,
	// ----------------------------------------------------------------------
	// Binary Tree Operations
	// ----------------------------------------------------------------------
	"BinaryTreeNew":     500,
	"BinaryTreeInsert":  600,
	"BinaryTreeSearch":  400,
	"BinaryTreeDelete":  600,
	"BinaryTreeInOrder": 300,

	// ---------------------------------------------------------------------
	// Regulatory Management
	// ---------------------------------------------------------------------
	"InitRegulatory":    400,
	"RegisterRegulator": 600,
	"GetRegulator":      200,
	"ListRegulators":    200,
	"EvaluateRuleSet":   500,

	// ----------------------------------------------------------------------
	// Polls Management
	// ----------------------------------------------------------------------
	"CreatePoll": 800,
	"VotePoll":   300,
	"ClosePoll":  200,
	"GetPoll":    50,
	"ListPolls":  100,

	// ---------------------------------------------------------------------
	// Feedback System
	// ---------------------------------------------------------------------
	"InitFeedback":    800,
	"Feedback_Submit": 0,
	"Feedback_Get":    0,
	"Feedback_List":   0,
	"Feedback_Reward": 0,

	// ---------------------------------------------------------------------
	// Forum
	// ---------------------------------------------------------------------
	"Forum_CreateThread": 0,
	"Forum_GetThread":    0,
	"Forum_ListThreads":  0,
	"Forum_AddComment":   0,
	"Forum_ListComments": 0,

	// ------------------------------------------------------------------
	// Blockchain Compression
	// ------------------------------------------------------------------
	"CompressLedger":         600,
	"DecompressLedger":       600,
	"SaveCompressedSnapshot": 800,
	"LoadCompressedSnapshot": 800,

	// ----------------------------------------------------------------------
	// Biometrics Authentication
	// ----------------------------------------------------------------------
	"Bio_Enroll": 0,
	"Bio_Verify": 0,
	"Bio_Delete": 0,

	// ---------------------------------------------------------------------
	// System Health & Logging
	// ---------------------------------------------------------------------
	"NewHealthLogger": 800,
	"MetricsSnapshot": 100,
	"LogEvent":        50,
	"RotateLogs":      400,

	// ----------------------------------------------------------------------
	// Workflow / Key-Management
	// ----------------------------------------------------------------------
	"NewWorkflow":        1500,
	"AddWorkflowAction":  200,
	"SetWorkflowTrigger": 100,
	"SetWebhook":         100,
	"ExecuteWorkflow":    500,
	"ListWorkflows":      50,

	// ------------------------------------------------------------------
	// Swarm
	// ------------------------------------------------------------------
	"NewSwarm":          1000,
	"Swarm_AddNode":     0,
	"Swarm_RemoveNode":  0,
	"Swarm_BroadcastTx": 0,
	"Swarm_Start":       0,
	"Swarm_Stop":        0,
	"Swarm_Peers":       0,
	// ----------------------------------------------------------------------
	// Real Estate
	// ----------------------------------------------------------------------

	"RegisterProperty": 400,
	"TransferProperty": 350,
	"GetProperty":      100,
	"ListProperties":   150,

	// ----------------------------------------------------------------------
	// Event Management
	// ----------------------------------------------------------------------
	"InitEvents":     500,
	"EmitEvent":      40,
	"GetEvent":       80,
	"ListEvents":     100,
	"CreateWallet":   1000,
	"ImportWallet":   500,
	"WalletBalance":  40,
	"WalletTransfer": 210,

	// ----------------------------------------------------------------------
	// Employment Contracts
	// ----------------------------------------------------------------------
	"InitEmployment": 1000,
	"CreateJob":      800,
	"SignJob":        300,
	"RecordWork":     100,
	"PaySalary":      800,
	"GetJob":         100,
	// ------------------------------------------------------------------
	// Escrow Management
	// ------------------------------------------------------------------
	"Escrow_Create":  0,
	"Escrow_Deposit": 0,
	"Escrow_Release": 0,
	"Escrow_Cancel":  0,
	"Escrow_Get":     0,
	"Escrow_List":    0,
	// ---------------------------------------------------------------------
	// Faucet
	// ---------------------------------------------------------------------
	"NewFaucet":          500,
	"Faucet_Request":     0,
	"Faucet_Balance":     0,
	"Faucet_SetAmount":   0,
	"Faucet_SetCooldown": 0,
	// ----------------------------------------------------------------------
	// Supply Chain
	// ----------------------------------------------------------------------
	"GetItem":        100,
	"RegisterItem":   1000,
	"UpdateLocation": 500,
	"MarkStatus":     500,

	// ----------------------------------------------------------------------
	// Healthcare Records
	// ----------------------------------------------------------------------
	"InitHealthcare":    800,
	"RegisterPatient":   300,
	"AddHealthRecord":   400,
	"GrantAccess":       150,
	"RevokeAccess":      100,
	"ListHealthRecords": 200,

	// ----------------------------------------------------------------------
	// Warehouse Records
	// ----------------------------------------------------------------------

	"Warehouse_New":        0,
	"Warehouse_AddItem":    0,
	"Warehouse_RemoveItem": 0,
	"Warehouse_MoveItem":   0,
	"Warehouse_ListItems":  0,
	"Warehouse_GetItem":    0,

	// ---------------------------------------------------------------------
	// Immutability Enforcement
	// ---------------------------------------------------------------------
	"InitImmutability": 800,
	"VerifyChain":      400,
	"RestoreChain":     600,
}

func init() {
	gasTable = make(map[Opcode]uint64, len(gasNames))
	for name, cost := range gasNames {
		if op, ok := nameToOp[name]; ok {
			gasTable[op] = cost
		}
	}
}

// GasCost returns the **base** gas cost for a single opcode.  Dynamic portions
// (e.g. per-word fees, storage-touch refunds, call-stipends) are handled by the
// VM’s gas-meter layer.
//
// The function is lock-free and safe for concurrent use by every worker-thread
// in the execution engine.
func GasCost(op Opcode) uint64 {
	if cost, ok := gasTable[op]; ok {
		return cost
	}
	// Log only the first occurrence of an unknown opcode to avoid log spam.
	log.Printf("gas_table: missing cost for opcode %d – charging default", op)
	return DefaultGasCost
}<|MERGE_RESOLUTION|>--- conflicted
+++ resolved
@@ -683,7 +683,6 @@
    TokenManager_Mint: 2_100,
    TokenManager_Burn: 2_100,
    TokenManager_Approve: 800,
-<<<<<<< HEAD
   TokenManager_BalanceOf: 400,
   SYN500_GrantAccess:   1_000,
   SYN500_UpdateAccess:  1_000,
@@ -693,7 +692,6 @@
   SYN500_RewardBalance: 400,
   SYN500_Usage:         400,
   SYN500_AccessInfo:    400,
-=======
    TokenManager_BalanceOf: 400,
    SYN600_Stake:           2_000,
    SYN600_Unstake:        2_000,
@@ -756,7 +754,6 @@
    DataToken_SetPrice: 400,
    DataToken_GrantAccess: 400,
    DataToken_RevokeAccess: 300,
->>>>>>> c7cbccdd
 
    // ----------------------------------------------------------------------
    // Transactions
@@ -1854,7 +1851,6 @@
 	"TokenManager_Burn":      0,
 	"TokenManager_Approve":   0,
 	"TokenManager_BalanceOf": 0,
-<<<<<<< HEAD
 	"SYN500_GrantAccess":     0,
 	"SYN500_UpdateAccess":    0,
 	"SYN500_RevokeAccess":    0,
@@ -1863,7 +1859,6 @@
 	"SYN500_RewardBalance":   0,
 	"SYN500_Usage":           0,
 	"SYN500_AccessInfo":      0,
-=======
 	"SYN800_RegisterAsset":   10,
 	"SYN800_UpdateValuation": 10,
 	"SYN800_GetAsset":        5,
@@ -1902,7 +1897,6 @@
 	"DataToken_SetPrice":     0,
 	"DataToken_GrantAccess":  0,
 	"DataToken_RevokeAccess": 0,
->>>>>>> c7cbccdd
 
 	// ----------------------------------------------------------------------
 	// Transactions
