--- conflicted
+++ resolved
@@ -35,8 +35,7 @@
 // Gas is charged **before** execution; refunds (e.g. for SELFDESTRUCT) are
 // handled by the VM’s gas-meter at commit-time.
 var gasTable = map[Opcode]uint64{}
-<<<<<<< HEAD
-=======
+
 
 
 // gasNames holds the gas cost associated with each opcode name. During init()
@@ -624,7 +623,6 @@
 		}
 	}
 }
->>>>>>> bbec8e65
 
 
 // GasCost returns the **base** gas cost for a single opcode.  Dynamic portions
