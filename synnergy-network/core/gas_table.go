--- conflicted
+++ resolved
@@ -237,12 +237,10 @@
    ExecuteProposal: 15_000,
    GetProposal:     1_000,
    ListProposals:   2_000,
-<<<<<<< HEAD
    // Quadratic Voting
    SubmitQuadraticVote: 3_500,
    QuadraticResults:    2_000,
    QuadraticWeight:     50,
-=======
    AddDAOMember:    1_200,
    RemoveDAOMember: 1_200,
    RoleOfMember:    500,
@@ -259,7 +257,6 @@
    CancelProposal:  3_000,
    ExecuteReady:    5_000,
    ListTimelocks:   1_000,
->>>>>>> 3ab5a732
 
    // ----------------------------------------------------------------------
    // Green Technology
@@ -1002,8 +999,7 @@
 	// ----------------------------------------------------------------------
 	// Governance
 	// ----------------------------------------------------------------------
-<<<<<<< HEAD
-=======
+
 	"UpdateParam":      5_000,
 	"ProposeChange":    10_000,
 	"VoteChange":       3_000,
@@ -1018,7 +1014,6 @@
 	"Quorum_AddVote":   500,
 	"Quorum_HasQuorum": 300,
 	"Quorum_Reset":     200,
->>>>>>> 3ab5a732
 	"UpdateParam":         5_000,
 	"ProposeChange":       10_000,
 	"VoteChange":          3_000,
@@ -1029,11 +1024,9 @@
 	"ExecuteProposal":     15_000,
 	"GetProposal":         1_000,
 	"ListProposals":       2_000,
-<<<<<<< HEAD
 	"SubmitQuadraticVote": 3_500,
 	"QuadraticResults":    2_000,
 	"QuadraticWeight":     50,
-=======
 	"RegisterGovContract": 8_000,
 	"GetGovContract":      1_000,
 	"ListGovContracts":    2_000,
@@ -1093,7 +1086,6 @@
 	"LeaveDAO":        2_000,
 	"DAOInfo":         1_000,
 	"ListDAOs":        2_000,
->>>>>>> 3ab5a732
 
 	// ----------------------------------------------------------------------
 	// Green Technology
