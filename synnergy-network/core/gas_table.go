--- conflicted
+++ resolved
@@ -684,12 +684,10 @@
    TokenManager_Burn: 2_100,
    TokenManager_Approve: 800,
    TokenManager_BalanceOf: 400,
-<<<<<<< HEAD
    IDToken_Register:    800,
    IDToken_Verify:      400,
    IDToken_Get:         200,
    IDToken_Logs:        200,
-=======
    SYN1200_AddBridge: 800,
    SYN1200_AtomicSwap: 2_500,
    SYN1200_CompleteSwap: 400,
@@ -738,7 +736,6 @@
    DataToken_SetPrice: 400,
    DataToken_GrantAccess: 400,
    DataToken_RevokeAccess: 300,
->>>>>>> 3add6819
 
    // ----------------------------------------------------------------------
    // Transactions
@@ -1830,12 +1827,10 @@
 	"TokenManager_Burn":      0,
 	"TokenManager_Approve":   0,
 	"TokenManager_BalanceOf": 0,
-<<<<<<< HEAD
 	"IDToken_Register":       0,
 	"IDToken_Verify":         0,
 	"IDToken_Get":            0,
 	"IDToken_Logs":           0,
-=======
 	"SYN1200_AddBridge":      0,
 	"SYN1200_AtomicSwap":     0,
 	"SYN1200_CompleteSwap":   0,
@@ -1867,7 +1862,6 @@
 	"DataToken_SetPrice":     0,
 	"DataToken_GrantAccess":  0,
 	"DataToken_RevokeAccess": 0,
->>>>>>> 3add6819
 
 	// ----------------------------------------------------------------------
 	// Transactions
