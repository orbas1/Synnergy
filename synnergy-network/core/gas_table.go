// SPDX-License-Identifier: BUSL-1.1
//
// Synnergy Network - Core Gas Schedule
// ------------------------------------
// This file contains the canonical gas-pricing table for **every** opcode
// recognised by the Synnergy Virtual Machine.  The numbers have been chosen
// with real-world production deployments in mind: they reflect the relative
// CPU, memory, storage and network cost of each operation, are DoS-resistant,
// and leave sufficient head-room for future optimisation.
//
// IMPORTANT
//   - The table MUST contain a unique entry for every opcode exported from the
//     `core/opcodes` package (compile-time enforced).
//   - Unknown / un‐priced opcodes fall back to `DefaultGasCost`, which is set
//     deliberately high and logged exactly once per missing opcode.
//   - All reads from the table are fully concurrent-safe.
//
// NOTE
//
//	The `Opcode` type and individual opcode constants are defined elsewhere in
//	the core package-tree (see `core/opcodes/*.go`).  This file purposefully
//	contains **no** duplicate keys; if a symbol appears in multiple subsystems
//	it is listed **once** and its gas cost applies network-wide.
package core

import "log"

// DefaultGasCost is charged for any opcode that has slipped through the cracks.
// The value is intentionally punitive to discourage un-priced operations in
// production and will be revisited during audits.
const DefaultGasCost uint64 = 100_000

// gasTable maps every Opcode to its base gas cost.
// Gas is charged **before** execution; refunds (e.g. for SELFDESTRUCT) are
// handled by the VM’s gas-meter at commit-time.
var gasTable map[Opcode]uint64

// var gasTable = map[Opcode]uint64{
/*
   // ----------------------------------------------------------------------
   // AI
   // ----------------------------------------------------------------------
   InitAI:         50_000,
   AI:             40_000,
   PredictAnomaly: 35_000,
   OptimizeFees:   25_000,
   PublishModel:   45_000,
   FetchModel:     15_000,
   ListModel:      8_000,
   ValidateKYC:    1_000,
   BuyModel:       30_000,
   RentModel:      20_000,
   ReleaseEscrow:  12_000,
   PredictVolume:  15_000,
   DeployAIContract: 50_000,
   InvokeAIContract: 7_500,
   UpdateAIModel:    20_000,
   GetAIModel:       2_000,
   InferModel:     30_000,
   AnalyseTransactions: 35_000,

   // ----------------------------------------------------------------------
   // Automated-Market-Maker
   // ----------------------------------------------------------------------
   SwapExactIn:       4_500,
   AddLiquidity:      5_000,
   RemoveLiquidity:   5_000,
   Quote:             2_500,
   AllPairs:          2_000,
   InitPoolsFromFile: 6_000,

   // ----------------------------------------------------------------------
   // Authority / Validator-Set
   // ---------------------------------------------------------------------

   NewAuthoritySet:     20_000,
   RecordVote:          3_000,
   RegisterCandidate:   8_000,
   RandomElectorate:    4_000,
   IsAuthority:         800,
   GetAuthority:        1_000,
   ListAuthorities:     2_000,
   DeregisterAuthority: 6_000,
   NewAuthorityApplier: 20_000,
   SubmitApplication:   4_000,
   VoteApplication:     3_000,
   FinalizeApplication: 5_000,
   GetApplication:      1_000,
   ListApplications:    2_000,

   // ----------------------------------------------------------------------
   // Charity Pool
   // ----------------------------------------------------------------------
   NewCharityPool:  10_000,
   Deposit:         2_100,
   Register:        2_500,
   Vote:            3_000,
   Tick:            1_000,
   GetRegistration: 800,
   Winners:         800,

   // ----------------------------------------------------------------------
   // Coin
   // ----------------------------------------------------------------------
   NewCoin:     12_000,
   Mint:        2_100, // shared with ledger & tokens
   TotalSupply: 800,
   BalanceOf:   400,

   // ----------------------------------------------------------------------
   // Compliance
   // ----------------------------------------------------------------------

   InitCompliance:        8_000,
   EraseData:             5_000,
   RecordFraudSignal:     7_000,
   Compliance_LogAudit:   2_000,
   Compliance_AuditTrail: 3_000,
   Compliance_MonitorTx:  5_000,
   Compliance_VerifyZKP:  12_000,
   Audit_Init:           5_000,
   Audit_Log:            2_000,
   Audit_Events:         3_000,
   Audit_Close:          1_000,
   InitComplianceManager: 10_000,
   SuspendAccount:        4_000,
   ResumeAccount:         4_000,
   IsSuspended:           500,
   WhitelistAccount:      3_000,
   RemoveWhitelist:       3_000,
   IsWhitelisted:         500,
   Compliance_ReviewTx:   2_500,
   AnalyzeAnomaly:       6_000,
   FlagAnomalyTx:        2_500,

   // ----------------------------------------------------------------------
   // Consensus Core
   // ----------------------------------------------------------------------
   Pick:                  2_000,
   Broadcast:             5_000,
   Subscribe:             1_500,
   Sign:                  3_000, // shared with Security & Tx
   Verify:                3_500, // shared with Security & Tx
   ValidatorPubKey:       800,
   StakeOf:               1_000,
   LoanPoolAddress:       800,
   Hash:                  600, // shared with Replication
   SerializeWithoutNonce: 1_200,
   NewConsensus:          25_000,
   Start:                 5_000,
   ProposeSubBlock:       15_000,
   ValidatePoH:           20_000,
   SealMainBlockPOW:      60_000,
   DistributeRewards:     10_000,
   CalculateWeights:      8_000,
   ComputeThreshold:      6_000,
   HopConsensus:         4_000,
   CurrentConsensus:     500,
   Status:                1_000,
   SetDifficulty:         2_000,
   NewConsensusAdaptiveManager: 10_000,
   ComputeDemand:               2_000,
   ComputeStakeConcentration:   2_000,
   AdjustConsensus:             5_000,
   RegisterValidator:     8_000,
   DeregisterValidator:   6_000,
   StakeValidator:        2_000,
   UnstakeValidator:      2_000,
   SlashValidator:        3_000,
   GetValidator:          1_000,
   ListValidators:        2_000,
   IsValidator:           800,

   // ----------------------------------------------------------------------
   // Contracts (WASM / EVM‐compat)
   // ----------------------------------------------------------------------
   InitContracts: 15_000,
   CompileWASM:   45_000,
   Invoke:        7_000,
   Deploy:        25_000,
   TransferOwnership: 5_000,
   PauseContract:     3_000,
   ResumeContract:    3_000,
   UpgradeContract:   20_000,
   ContractInfo:      1_000,

   // ----------------------------------------------------------------------
   // Cross-Chain
   // ----------------------------------------------------------------------
   RegisterBridge: 20_000,
   AssertRelayer:  5_000,
   Iterator:       2_000,
   LockAndMint:    30_000,
   BurnAndRelease: 30_000,
   GetBridge:      1_000,
   RegisterXContract: 22_000,
   GetXContract:      1_000,
   ListXContracts:    1_200,
   RemoveXContract:   5_000,
   RecordCrossChainTx: 25_000,
   GetCrossChainTx:    2_000,
   ListCrossChainTx:   3_000,
   OpenChainConnection:  10_000,
   CloseChainConnection: 5_000,
   GetChainConnection:   1_000,
   ListChainConnections: 2_000,
   RegisterProtocol:   20_000,
   ListProtocols:      2_000,
   GetProtocol:        1_000,
   ProtocolDeposit:    30_000,
   ProtocolWithdraw:   30_000,
   StartBridgeTransfer:    25_000,
   CompleteBridgeTransfer: 25_000,
   GetBridgeTransfer:      1_000,
   ListBridgeTransfers:    2_000,

   // ----------------------------------------------------------------------
   // Data / Oracle / IPFS Integration
   // ----------------------------------------------------------------------
   RegisterNode:   10_000,
   UploadAsset:    30_000,
   Pin:            5_000, // shared with Storage
   Retrieve:       4_000, // shared with Storage
   RetrieveAsset:  4_000,
   RegisterOracle: 10_000,
   PushFeed:       3_000,
   QueryOracle:    3_000,
   ListCDNNodes:   3_000,
   ListOracles:    3_000,
   PushFeedSigned: 4_000,
   UpdateOracleSource: 4_000,
   RemoveOracle:      4_000,
   GetOracleMetrics:  2_000,
   RequestOracleData: 3_000,
   SyncOracle:        5_000,
   CreateDataFeed: 6_000,
   QueryDataFeed:  3_000,
   ManageDataFeed: 5_000,
   ImputeMissing:  4_000,
   NormalizeFeed:  4_000,
   AddProvenance:  2_000,
   SampleFeed:     3_000,
   ScaleFeed:      3_000,
   TransformFeed:  4_000,
   VerifyFeedTrust: 3_000,
   ZTDC_Open:      6_000,
   ZTDC_Send:      2_000,
   ZTDC_Close:     4_000,

   // ----------------------------------------------------------------------
   // Fault-Tolerance / Health-Checker
   // ----------------------------------------------------------------------
   NewHealthChecker: 8_000,
   AddPeer:          1_500,
   RemovePeer:       1_500,
   Snapshot:         4_000,
   Recon:            8_000,
   Ping:             300,
   SendPing:         300,
   AwaitPong:        300,
   BackupSnapshot:   10_000,
   RestoreSnapshot:  12_000,
   VerifyBackup:     6_000,
   FailoverNode:     8_000,
   PredictFailure:   1_000,
   AdjustResources:  1_500,
   HA_Register:      1_000,
   HA_Remove:        1_000,
   HA_List:          500,
   HA_Sync:          20_000,
   HA_Promote:       8_000,

   // ----------------------------------------------------------------------
   // Governance
   // ----------------------------------------------------------------------
   UpdateParam:     5_000,
   ProposeChange:   10_000,
   VoteChange:      3_000,
   EnactChange:     8_000,
   SubmitProposal:  10_000,
   BalanceOfAsset:  600,
   CastVote:        3_000,
   CastTokenVote:   4_000,
   ExecuteProposal: 15_000,
   GetProposal:     1_000,
   ListProposals:   2_000,
   DAO_Stake:       5_000,
   DAO_Unstake:     5_000,
   DAO_Staked:      500,
   DAO_TotalStaked: 500,

   // Quadratic Voting
   SubmitQuadraticVote: 3_500,
   QuadraticResults:    2_000,
   QuadraticWeight:     50,
   AddDAOMember:    1_200,
   RemoveDAOMember: 1_200,
   RoleOfMember:    500,
   ListDAOMembers:  1_000,
   AddSYN2500Member:    1_200,
   RemoveSYN2500Member: 1_200,
   DelegateSYN2500Vote: 800,
   SYN2500VotingPower:  500,
   CastSYN2500Vote:     1_500,
   SYN2500MemberInfo:   500,
   ListSYN2500Members:  1_000,
   RegisterGovContract: 8_000,
   GetGovContract:      1_000,
   ListGovContracts:    2_000,
   EnableGovContract:   1_000,
   DeleteGovContract:   1_000,
   DeployGovContract: 25_000,
   InvokeGovContract: 7_000,
   NewTimelock:     4_000,
   QueueProposal:   3_000,
   CancelProposal:  3_000,
   ExecuteReady:    5_000,
   ListTimelocks:   1_000,

   // ----------------------------------------------------------------------
   // Green Technology
   // ----------------------------------------------------------------------
   InitGreenTech:    8_000,
   Green:            2_000,
   RecordUsage:      3_000,
   RecordOffset:     3_000,
   Certify:          7_000,
   CertificateOf:    500,
   ShouldThrottle:   200,
   ListCertificates: 1_000,

   // ----------------------------------------------------------------------
   // Ledger / UTXO / Account-Model
   // ----------------------------------------------------------------------
   NewLedger:           50_000,
   GetPendingSubBlocks: 2_000,
   LastBlockHash:       600,
   AppendBlock:         50_000,
   MintBig:             2_200,
   EmitApproval:        1_200,
   EmitTransfer:        1_200,
   DeductGas:           2_100,
   WithinBlock:         1_000,
   IsIDTokenHolder:     400,
   TokenBalance:        400,
   AddBlock:            40_000,
   GetBlock:            2_000,
   GetUTXO:             1_500,
   AddToPool:           1_000,
   ListPool:            800,
   GetContract:         1_000,
   Snapshot:            3_000,
   MintToken:           2_000,
   LastSubBlockHeight:  500,
   LastBlockHeight:     500,
   RecordPoSVote:       3_000,
   AppendSubBlock:      8_000,
   Transfer:            2_100, // shared with VM & Tokens
   Burn:                2_100, // shared with VM & Tokens
   InitForkManager:     5_000,
   AddForkBlock:        7_000,
   ResolveForks:        12_000,
   ListForks:           2_000,

   // ----------------------------------------------------------------------
   // Liquidity Manager (high-level AMM façade)
   // ----------------------------------------------------------------------
   InitAMM:    8_000,
   Manager:    1_000,
   CreatePool: 10_000,
   Swap:       4_500,
   // AddLiquidity & RemoveLiquidity already defined above
   Pool:  1_500,
   Pools: 2_000,

   // ----------------------------------------------------------------------
   // Loan-Pool
   // ----------------------------------------------------------------------
   NewLoanPool:   20_000,
   Submit:        3_000,
   Disburse:      8_000,
   GetProposal:   1_000,
   ListProposals: 1_500,
   Redistribute:  5_000,
   CreateGrant:   3_000,
   ReleaseGrant:  8_000,
   GetGrant:      1_000,
   CancelProposal: 2_000,
   ExtendProposal: 1_500,
   NewLoanPoolManager: 10_000,
   Loanpool_Pause: 1_000,
   Loanpool_Resume: 1_000,
   Loanpool_IsPaused: 500,
   Loanpool_Stats: 2_000,
   RequestApproval: 3_000,
   ApproveRequest:  4_000,
   RejectRequest:   4_000,
   NewLoanPoolApply:   20_000,
   LoanApply_Submit:   3_000,
   LoanApply_Vote:     3_000,
   LoanApply_Process:  1_000,
   LoanApply_Disburse: 8_000,
   LoanApply_Get:      1_000,
   LoanApply_List:     1_500,
   // Vote  & Tick already priced
   // RandomElectorate / IsAuthority already priced

   // ----------------------------------------------------------------------
   // Networking
   // ----------------------------------------------------------------------
   NewNode:         18_000,
   HandlePeerFound: 1_500,
   DialSeed:        2_000,
   ListenAndServe:  8_000,
   Close:           500,
   Peers:           400,
   NewDialer:       2_000,
   Dial:            2_000,
   SetBroadcaster:  500,
   GlobalBroadcast: 1_000,
   NewBootstrapNode: 20_000,
   Bootstrap_Start: 8_000,
   Bootstrap_Stop: 4_000,
   Bootstrap_Peers: 500,
   Bootstrap_DialSeed: 2_000,
   NewConnPool:     8_000,
   AcquireConn:     500,
   ReleaseConn:     200,
   ClosePool:       400,
   PoolStats:       100,
   DiscoverPeers:  1_000,
   Connect:        1_500,
   Disconnect:     1_000,
   AdvertiseSelf:  800,
   StartDevNet:    50_000,
   StartTestNet:   60_000,
   // Broadcast & Subscribe already priced

   // ----------------------------------------------------------------------
   // Replication / Data Availability
   // ----------------------------------------------------------------------
   NewReplicator:  12_000,
   ReplicateBlock: 30_000,
   RequestMissing: 4_000,
   Synchronize:    25_000,
   Stop:           3_000,
   NewInitService:     8_000,
   BootstrapLedger:    20_000,
   ShutdownInitService: 3_000,
   NewSyncManager: 12_000,
   Sync_Start:     5_000,
   Sync_Stop:      3_000,
   Sync_Status:    1_000,
   SyncOnce:       8_000,
   // Hash & Start already priced

   // ----------------------------------------------------------------------
   // Distributed Coordination
   // ----------------------------------------------------------------------
   NewCoordinator:         10_000,
   StartCoordinator:        5_000,
   StopCoordinator:         5_000,
   BroadcastLedgerHeight:   3_000,
   DistributeToken:         5_000,

   // ----------------------------------------------------------------------
   // Roll-ups
   // ----------------------------------------------------------------------
   NewAggregator:     15_000,
   SubmitBatch:       10_000,
   SubmitFraudProof:  30_000,
   FinalizeBatch:     10_000,
   BatchHeader:       500,
   BatchState:        300,
   BatchTransactions: 1_000,
   ListBatches:       2_000,
   PauseAggregator:   500,
   ResumeAggregator:  500,
   AggregatorStatus:  200,

   // ----------------------------------------------------------------------
   // Security / Cryptography
   // ----------------------------------------------------------------------
   AggregateBLSSigs:  7_000,
   VerifyAggregated:  8_000,
   CombineShares:     6_000,
   ComputeMerkleRoot: 1_200,
   Encrypt:           1_500,
   Decrypt:           1_500,
   NewTLSConfig:      5_000,
   DilithiumKeypair:  6_000,
   DilithiumSign:     5_000,
   DilithiumVerify:   5_000,
   PredictRisk:       2_000,
   AnomalyScore:      2_000,
   BuildMerkleTree:   1_500,
   MerkleProof:       1_200,
   VerifyMerklePath:  1_200,

   // ----------------------------------------------------------------------
   // Sharding
   // ----------------------------------------------------------------------
   NewShardCoordinator: 20_000,
   SetLeader:           1_000,
   Leader:              800,
   SubmitCrossShard:    15_000,
   Send:                2_000,
   PullReceipts:        3_000,
   Reshard:             30_000,
   GossipTx:            5_000,
   RebalanceShards:     8_000,
   VerticalPartition:   2_000,
   HorizontalPartition: 2_000,
   CompressData:        4_000,
   DecompressData:      4_000,
   // Broadcast already priced

   // ----------------------------------------------------------------------
   // Side-chains
   // ----------------------------------------------------------------------
   InitSidechains:     12_000,
   Sidechains:         600,
   Register:           5_000,
   SubmitHeader:       8_000,
   VerifyWithdraw:     4_000,
   VerifyAggregateSig: 8_000,
   VerifyMerkleProof:  1_200,
   GetSidechainMeta:   1_000,
   ListSidechains:     1_200,
   GetSidechainHeader: 1_000,
   PauseSidechain:            3_000,
   ResumeSidechain:           3_000,
   UpdateSidechainValidators: 5_000,
   RemoveSidechain:           6_000,
   // Deposit already priced

   // ----------------------------------------------------------------------
   // State-Channels
   // ----------------------------------------------------------------------
   InitStateChannels:    8_000,
   Channels:             600,
   OpenChannel:          10_000,
   VerifyECDSASignature: 2_000,
   InitiateClose:        3_000,
   Challenge:            4_000,
   Finalize:             5_000,
   GetChannel:           800,
   ListChannels:         1_200,
   PauseChannel:         1_500,
   ResumeChannel:        1_500,
   CancelClose:          3_000,
   ForceClose:           6_000,

   // ----------------------------------------------------------------------
   // Storage / Marketplace
   // ----------------------------------------------------------------------
   NewStorage:    12_000,
   CreateListing: 8_000,
   Exists:        400,
   OpenDeal:      5_000,
   Create:        8_000, // generic create (non-AMM/non-contract)
   CloseDeal:     5_000,
   Release:       2_000,
   GetListing:    1_000,
   ListListings:  1_000,
   GetDeal:       1_000,
   ListDeals:     1_000,
   IPFS_Add:     5_000,
   IPFS_Get:     4_000,
   IPFS_Unpin:   3_000,
        // General Marketplace
        CreateMarketListing:  8_000,
        PurchaseItem:        6_000,
        CancelListing:       3_000,
        ReleaseFunds:        2_000,
        GetMarketListing:    1_000,
        ListMarketListings:  1_000,
        GetMarketDeal:       1_000,
        ListMarketDeals:     1_000,
   // Pin & Retrieve already priced
   // ----------------------------------------------------------------------
   // Identity Verification
   // ----------------------------------------------------------------------
   RegisterIdentity: 5_000,
   VerifyIdentity:   1_000,
   RemoveIdentity:   2_000,
   ListIdentities:   2_000,


   // ----------------------------------------------------------------------
   // Resource Marketplace
   // ----------------------------------------------------------------------
   ListResource:        8_000,
   OpenResourceDeal:    5_000,
   CloseResourceDeal:   5_000,
   GetResourceListing:  1_000,
   ListResourceListings: 1_000,
   GetResourceDeal:     1_000,
   ListResourceDeals:   1_000,

   // ----------------------------------------------------------------------
   // Token Standards (constants – zero-cost markers)
   // ----------------------------------------------------------------------
   StdSYN10:   0,
   StdSYN20:   0,
   StdSYN70:   0,
   StdSYN130:  0,
   StdSYN131:  0,
   StdSYN200:  0,
   StdSYN223:  0,
   StdSYN300:  0,
   StdSYN500:  0,
   StdSYN600:  0,
   StdSYN700:  0,
   StdSYN721:  0,
   StdSYN722:  0,
   StdSYN800:  0,
   StdSYN845:  0,
   StdSYN900:  0,
   StdSYN1000: 0,
   StdSYN1100: 0,
   StdSYN1155: 0,
   StdSYN1200: 0,
   StdSYN1300: 0,
   StdSYN1401: 0,
   StdSYN1500: 0,
   StdSYN1600: 0,
   StdSYN1700: 0,
   StdSYN1800: 0,
   StdSYN1900: 0,
   StdSYN1967: 0,
   StdSYN2100: 0,
   StdSYN2200: 0,
   StdSYN2369: 0,
   StdSYN2400: 0,
   StdSYN2500: 0,
   StdSYN2600: 0,
   StdSYN2700: 0,
   StdSYN2800: 0,
   StdSYN2900: 0,
   StdSYN3000: 0,
   StdSYN3100: 0,
   StdSYN3200: 0,
   StdSYN3300: 0,
   StdSYN3400: 0,
   StdSYN3500: 0,
   StdSYN3600: 0,
   StdSYN3700: 0,
   StdSYN3800: 0,
   StdSYN3900: 0,
   StdSYN4200: 0,
   StdSYN4300: 0,
   StdSYN4700: 0,
   StdSYN4900: 0,
   StdSYN5000: 0,

   // ----------------------------------------------------------------------
   // Token Utilities
   // ----------------------------------------------------------------------
   ID:                400,
   Meta:              400,
   Allowance:         400,
   Approve:           800,
   Add:               600,
   Sub:               600,
   Get:               400,
   transfer:          2_100, // lower-case ERC20 compatibility
   Calculate:         800,
   RegisterToken:     8_000,
   NewBalanceTable:   5_000,
   Set:               600,
   RefundGas:         100,
   PopUint32:         300,
   PopAddress:        300,
   PopUint64:         300,
   PushBool:          300,
   Push:              300,
   Len:               200,
   InitTokens:        8_000,
   GetRegistryTokens: 400,
   TokenManager_Create: 8_000,
   TokenManager_Transfer: 2_100,
   TokenManager_Mint: 2_100,
   TokenManager_Burn: 2_100,
   TokenManager_Approve: 800,
   TokenManager_BalanceOf: 400,
   SYN1100_AddRecord:      500,
   SYN1100_GrantAccess:    300,
   SYN1100_RevokeAccess:   200,
   SYN1100_GetRecord:      400,
   SYN1100_TransferOwnership: 500,
   // Supply chain token utilities
   SupplyChain_RegisterAsset: 5_000,
   SupplyChain_UpdateLocation: 800,
   SupplyChain_UpdateStatus: 800,
   SupplyChain_TransferAsset: 2_100,
   MusicRoyalty_AddRevenue: 800,
   MusicRoyalty_Distribute: 1_000,
   MusicRoyalty_UpdateInfo: 500,
   // SYN1700 Event Ticket operations
   Event_Create:       1_000,
   Event_IssueTicket:  1_500,
   Event_Transfer:     2_100,
   Event_Verify:       500,
   Event_Use:          400,
   Tokens_RecordEmission: 1_000,
   Tokens_RecordOffset: 1_000,
   Tokens_NetBalance: 400,
   Tokens_ListRecords: 800,
   Edu_RegisterCourse: 5_000,
   Edu_IssueCredit:    2_100,
   Edu_VerifyCredit:   800,
   Edu_RevokeCredit:   800,
   Edu_GetCredit:      400,
   Edu_ListCredits:    400,
   // SYN2100 token standard
   SYN2100_RegisterDocument: 800,
   SYN2100_FinanceDocument:  800,
   SYN2100_GetDocument:      200,
   SYN2100_ListDocuments:    400,
   SYN2100_AddLiquidity:     500,
   SYN2100_RemoveLiquidity:  500,
   SYN2100_LiquidityOf:      200,
   Tokens_CreateSYN2200: 8_000,
   Tokens_SendPayment: 2_100,
   Tokens_GetPayment: 400,
   DataToken_UpdateMeta: 500,
   DataToken_SetPrice: 400,
   DataToken_GrantAccess: 400,
   DataToken_RevokeAccess: 300,

   // ----------------------------------------------------------------------
   // Transactions
   // ----------------------------------------------------------------------
   VerifySig:      3_500,
   ValidateTx:     5_000,
   NewTxPool:      12_000,
   AddTx:          6_000,
   PickTxs:        1_500,
   TxPoolSnapshot: 800,
   EncryptTxPayload: 3_500,
   DecryptTxPayload: 3_000,
   SubmitPrivateTx:  6_500,
   EncodeEncryptedHex: 300,
   ReverseTransaction: 10_000,
   NewTxDistributor: 8_000,
   DistributeFees:   1_500,
   // Sign already priced

   // ----------------------------------------------------------------------
   // Low-level Math / Bitwise / Crypto opcodes
   // (values based on research into Geth & OpenEthereum plus Synnergy-specific
   //  micro-benchmarks – keep in mind that **all** word-size-dependent
   //  corrections are applied at run-time by the VM).
   // ----------------------------------------------------------------------
   Short:            5,
   BytesToAddress:   5,
   Pop:              2,
   opADD:            3,
   opMUL:            5,
   opSUB:            3,
   OpDIV:            5,
   opSDIV:           5,
   opMOD:            5,
   opSMOD:           5,
   opADDMOD:         8,
   opMULMOD:         8,
   opEXP:            10,
   opSIGNEXTEND:     5,
   opLT:             3,
   opGT:             3,
   opSLT:            3,
   opSGT:            3,
   opEQ:             3,
   opISZERO:         3,
   opAND:            3,
   opOR:             3,
   opXOR:            3,
   opNOT:            3,
   opBYTE:           3,
   opSHL:            3,
   opSHR:            3,
   opSAR:            3,
   opECRECOVER:      700,
   opEXTCODESIZE:    700,
   opEXTCODECOPY:    700,
   opEXTCODEHASH:    700,
   opRETURNDATASIZE: 3,
   opRETURNDATACOPY: 700,
   opMLOAD:          3,
   opMSTORE:         3,
   opMSTORE8:        3,
   opCALLDATALOAD:   3,
   opCALLDATASIZE:   3,
   opCALLDATACOPY:   700,
   opCODESIZE:       3,
   opCODECOPY:       700,
   opJUMP:           8,
   opJUMPI:          10,
   opPC:             2,
   opMSIZE:          2,
   opGAS:            2,
   opJUMPDEST:       1,
   opSHA256:         60,
   opKECCAK256:      30,
   opRIPEMD160:      600,
   opBLAKE2B256:     60,
   opADDRESS:        2,
   opCALLER:         2,
   opORIGIN:         2,
   opCALLVALUE:      2,
   opGASPRICE:       2,
   opNUMBER:         2,
   opTIMESTAMP:      2,
   opDIFFICULTY:     2,
   opGASLIMIT:       2,
   opCHAINID:        2,
   opBLOCKHASH:      20,
   opBALANCE:        400,
   opSELFBALANCE:    5,
   opLOG0:           375,
   opLOG1:           750,
   opLOG2:           1_125,
   opLOG3:           1_500,
   opLOG4:           1_875,
   logN:             2_000,
   opCREATE:         32_000,
   opCALL:           700,
   opCALLCODE:       700,
   opDELEGATECALL:   700,
   opSTATICCALL:     700,
   opRETURN:         0,
   opREVERT:         0,
   opSTOP:           0,
   opSELFDESTRUCT:   5_000,

   // Shared accounting ops
   TransferVM: 2_100, // explicit VM variant (if separate constant exists)

   // ----------------------------------------------------------------------
   // Virtual Machine Internals
   // ----------------------------------------------------------------------
   BurnVM:            2_100,
   BurnLP:            2_100,
   MintLP:            2_100,
   NewInMemory:       500,
   CallCode:          700,
   CallContract:      700,
   StaticCallVM:      700,
   GetBalance:        400,
   GetTokenBalance:   400,
   SetTokenBalance:   500,
   GetTokenSupply:    500,
   SetBalance:        500,
   DelegateCall:      700,
   GetToken:          400,
   NewMemory:         500,
   Read:              3,
   Write:             3,
   LenVM:             3, // distinguish from token.Len if separate const
   Call:              700,
   SelectVM:          1_000,
   CreateContract:    32_000,
   AddLog:            375,
   GetCode:           200,
   GetCodeHash:       200,
   MintTokenVM:       2_000,
   PrefixIterator:    500,
   NonceOf:           400,
   GetState:          400,
   SetState:          500,
   HasState:          400,
   DeleteState:       500,
   NewGasMeter:       500,
   SelfDestructVM:    5_000,
   Remaining:         2,
   Consume:           3,
   ExecuteVM:         2_000,
   NewSuperLightVM:   500,
   NewLightVM:        800,
   NewHeavyVM:        1_200,
   ExecuteSuperLight: 1_000,
   ExecuteLight:      1_500,
   ExecuteHeavy:      2_000,

   // ----------------------------------------------------------------------
   // Wallet / Key-Management
   // ----------------------------------------------------------------------
   NewRandomWallet:     10_000,
   WalletFromMnemonic:  5_000,
   NewHDWalletFromSeed: 6_000,
   PrivateKey:          400,
   NewAddress:          500,
   SignTx:              3_000,

   // ----------------------------------------------------------------------
   // Access Control
   // ----------------------------------------------------------------------
   GrantRole:  1_000,
   RevokeRole: 1_000,
   HasRole:    300,
   ListRoles:  500,
   // Plasma Management
   // ----------------------------------------------------------------------
   InitPlasma:        8_000,
   Plasma_Deposit:    5_000,
   Plasma_Withdraw:   5_000,
   Plasma_SubmitBlock: 10_000,
   Plasma_GetBlock:    1_000,
   // Resource Management
   // ----------------------------------------------------------------------
   SetQuota:         1_000,
   GetQuota:         500,
   ChargeResources:  2_000,
   ReleaseResources: 1_000,
   // Finalization Management
   // ----------------------------------------------------------------------
   NewFinalizationManager: 8_000,
   FinalizeBlock:         4_000,
   FinalizeBatchManaged:  3_500,
   FinalizeChannelManaged: 3_500,
   // System Health & Logging
   // ----------------------------------------------------------------------
   NewHealthLogger: 8_000,
   MetricsSnapshot: 1_000,
   LogEvent:        500,
   RotateLogs:      4_000,
   RegisterIDWallet:    8_000,
   IsIDWalletRegistered: 500,

   // ----------------------------------------------------------------------
   // Event Management
   // ----------------------------------------------------------------------
   InitEvents: 5_000,
   EmitEvent: 400,
   GetEvent:  800,
   ListEvents: 1_000,
   CreateWallet:        10_000,
   ImportWallet:        5_000,
   WalletBalance:       400,
   WalletTransfer:      2_100,

   // ----------------------------------------------------------------------
   // Immutability Enforcement
   // ----------------------------------------------------------------------
   InitImmutability: 8_000,
   VerifyChain:     4_000,
   RestoreChain:    6_000,
*/

// gasNames holds the gas cost associated with each opcode name. During init()
// these names are resolved to their Opcode values using the catalogue defined
// in opcode_dispatcher.go.
var gasNames = map[string]uint64{
	// ----------------------------------------------------------------------
	// AI
	// ----------------------------------------------------------------------
	"InitAI":              5000,
	"AI":                  4000,
	"PredictAnomaly":      3500,
	"OptimizeFees":        2500,
	"PublishModel":        4500,
	"FetchModel":          1500,
	"ListModel":           800,
	"ValidateKYC":         100,
	"BuyModel":            3000,
	"RentModel":           2000,
	"ReleaseEscrow":       1200,
	"PredictVolume":       1500,
	"DeployAIContract":    5000,
	"InvokeAIContract":    750,
	"UpdateAIModel":       2000,
	"GetAIModel":          200,
	"StartTraining":       5000,
	"TrainingStatus":      500,
	"ListTrainingJobs":    800,
	"CancelTraining":      1000,
	"GetModelListing":     100,
	"ListModelListings":   200,
	"UpdateListingPrice":  200,
	"RemoveListing":       200,
	"InferModel":          3000,
	"AnalyseTransactions": 3500,

	// ----------------------------------------------------------------------
	// Automated-Market-Maker
	// ----------------------------------------------------------------------
	"SwapExactIn":       450,
	"AddLiquidity":      500,
	"RemoveLiquidity":   500,
	"Quote":             250,
	"AllPairs":          200,
	"InitPoolsFromFile": 600,

	// ----------------------------------------------------------------------
	// Authority / Validator-Set
	// ---------------------------------------------------------------------

	"NewAuthoritySet":     2000,
	"RecordVote":          300,
	"RegisterCandidate":   800,
	"RandomElectorate":    400,
	"IsAuthority":         80,
	"GetAuthority":        100,
	"ListAuthorities":     200,
	"DeregisterAuthority": 600,
	"NewAuthorityApplier": 2000,
	"SubmitApplication":   400,
	"VoteApplication":     300,
	"FinalizeApplication": 500,
	"GetApplication":      100,
	"ListApplications":    200,

	// ----------------------------------------------------------------------
	// Charity Pool
	// ----------------------------------------------------------------------
	"NewCharityPool":           1000,
	"Deposit":                  210,
	"Charity_Register":         0,
	"Vote":                     300,
	"Tick":                     100,
	"GetRegistration":          80,
	"Winners":                  80,
	"Charity_Donate":           0,
	"Charity_WithdrawInternal": 0,
	"Charity_Balances":         0,

	// ----------------------------------------------------------------------
	// Coin
	// ----------------------------------------------------------------------
	"NewCoin":     1200,
	"Mint":        210,
	"TotalSupply": 80,
	"BalanceOf":   40,

	// ----------------------------------------------------------------------
	// Compliance
	// ----------------------------------------------------------------------

	"InitCompliance":        800,
	"EraseData":             500,
	"RecordFraudSignal":     700,
	"Compliance_LogAudit":   0,
	"Compliance_AuditTrail": 0,
	"Compliance_MonitorTx":  0,
	"Compliance_VerifyZKP":  0,
	"Audit_Init":            0,
	"Audit_Log":             0,
	"Audit_Events":          0,
	"Audit_Close":           0,
	"InitComplianceManager": 1000,
	"SuspendAccount":        400,
	"ResumeAccount":         400,
	"IsSuspended":           50,
	"WhitelistAccount":      300,
	"RemoveWhitelist":       300,
	"IsWhitelisted":         50,
	"Compliance_ReviewTx":   0,
	"AnalyzeAnomaly":        600,
	"FlagAnomalyTx":         250,

	// ----------------------------------------------------------------------
	// Consensus Core
	// ----------------------------------------------------------------------
	"Pick":                        200,
	"Broadcast":                   500,
	"Subscribe":                   150,
	"Sign":                        300,
	"Verify":                      350,
	"ValidatorPubKey":             80,
	"StakeOf":                     100,
	"LoanPoolAddress":             80,
	"Hash":                        60,
	"SerializeWithoutNonce":       120,
	"NewConsensus":                2500,
	"Start":                       500,
	"ProposeSubBlock":             1500,
	"ValidatePoH":                 2000,
	"SealMainBlockPOW":            6000,
	"DistributeRewards":           1000,
	"CalculateWeights":            800,
	"ComputeThreshold":            600,
	"NewConsensusAdaptiveManager": 1000,
	"ComputeDemand":               200,
	"ComputeStakeConcentration":   200,
	"AdjustConsensus":             500,
	"HopConsensus":                400,
	"CurrentConsensus":            50,
	"Status":                      100,
	"SetDifficulty":               200,
	"AdjustStake":                 300,
	"PenalizeValidator":           400,
	"RegisterValidator":           800,
	"DeregisterValidator":         600,
	"StakeValidator":              200,
	"UnstakeValidator":            200,
	"SlashValidator":              300,
	"GetValidator":                100,
	"ListValidators":              200,
	"IsValidator":                 80,

	// ----------------------------------------------------------------------
	// Contracts (WASM / EVM‐compat)
	// ----------------------------------------------------------------------
	"InitContracts":     1500,
	"CompileWASM":       4500,
	"Invoke":            700,
	"Deploy":            2500,
	"TransferOwnership": 500,
	"PauseContract":     300,
	"ResumeContract":    300,
	"UpgradeContract":   2000,
	"ContractInfo":      100,

	// ----------------------------------------------------------------------
	// Cross-Chain
	// ----------------------------------------------------------------------
	"RegisterBridge":         2000,
	"AssertRelayer":          500,
	"Iterator":               200,
	"LockAndMint":            3000,
	"BurnAndRelease":         3000,
	"GetBridge":              100,
	"RegisterXContract":      2200,
	"GetXContract":           100,
	"ListXContracts":         120,
	"RemoveXContract":        500,
	"RecordCrossChainTx":     2500,
	"GetCrossChainTx":        200,
	"ListCrossChainTx":       300,
	"OpenChainConnection":    1000,
	"CloseChainConnection":   500,
	"GetChainConnection":     100,
	"ListChainConnections":   200,
	"RegisterProtocol":       2000,
	"ListProtocols":          200,
	"GetProtocol":            100,
	"ProtocolDeposit":        3000,
	"ProtocolWithdraw":       3000,
	"StartBridgeTransfer":    2500,
	"CompleteBridgeTransfer": 2500,
	"GetBridgeTransfer":      100,
	"ListBridgeTransfers":    200,

	// ----------------------------------------------------------------------
	// Cross-Consensus Scaling Networks
	// ----------------------------------------------------------------------
	"RegisterCCSNetwork": 2000,
	"ListCCSNetworks":    500,
	"GetCCSNetwork":      100,
	"CCSLockAndTransfer": 3000,
	"CCSBurnAndRelease":  3000,

	// ----------------------------------------------------------------------
	// Data / Oracle / IPFS Integration
	// ----------------------------------------------------------------------

	"RegisterNode":       1000,
	"UploadAsset":        3000,
	"Pin":                500,
	"Retrieve":           400,
	"RetrieveAsset":      400,
	"RegisterOracle":     1000,
	"PushFeed":           300,
	"QueryOracle":        300,
	"ListCDNNodes":       300,
	"ListOracles":        300,
	"PushFeedSigned":     400,
	"UpdateOracleSource": 400,
	"RemoveOracle":       400,
	"GetOracleMetrics":   200,
	"RequestOracleData":  300,
	"SyncOracle":         500,
	"CreateDataSet":      800,
	"PurchaseDataSet":    500,
	"GetDataSet":         100,
	"ListDataSets":       200,
	"HasAccess":          100,
	"CreateDataFeed":     600,
	"QueryDataFeed":      300,
	"ManageDataFeed":     500,
	"ImputeMissing":      400,
	"NormalizeFeed":      400,
	"AddProvenance":      200,
	"SampleFeed":         300,
	"ScaleFeed":          300,
	"TransformFeed":      400,
	"VerifyFeedTrust":    300,
	"ZTDC_Open":          0,
	"ZTDC_Send":          0,
	"ZTDC_Close":         0,
	"StoreManagedData":   800,
	"LoadManagedData":    300,
	"DeleteManagedData":  200,

	// ---------------------------------------------------------------------
	// External Sensors
	// ---------------------------------------------------------------------
	"RegisterSensor":    1000,
	"GetSensor":         100,
	"ListSensors":       200,
	"UpdateSensorValue": 150,
	"PollSensor":        500,
	"TriggerWebhook":    500,

	// ----------------------------------------------------------------------
	// Fault-Tolerance / Health-Checker
	// ----------------------------------------------------------------------
	"NewHealthChecker":    800,
	"AddPeer":             150,
	"RemovePeer":          150,
	"FT_Snapshot":         0,
	"Recon":               800,
	"Ping":                30,
	"SendPing":            30,
	"AwaitPong":           30,
	"BackupSnapshot":      1000,
	"RestoreSnapshot":     1200,
	"VerifyBackup":        600,
	"FailoverNode":        800,
	"PredictFailure":      100,
	"AdjustResources":     150,
	"InitResourceManager": 500,
	"SetLimit":            100,
	"GetLimit":            50,
	"ConsumeLimit":        80,
	"TransferLimit":       120,
	"ListLimits":          70,
	"HA_Register":         0,
	"HA_Remove":           0,
	"HA_List":             0,
	"HA_Sync":             0,
	"HA_Promote":          0,

	// ----------------------------------------------------------------------
	// Governance
	// ----------------------------------------------------------------------

	"UpdateParam":           500,
	"ProposeChange":         1000,
	"VoteChange":            300,
	"EnactChange":           800,
	"SubmitProposal":        1000,
	"BalanceOfAsset":        60,
	"CastVote":              300,
	"ExecuteProposal":       1500,
	"GetProposal":           100,
	"ListProposals":         200,
	"NewQuorumTracker":      100,
	"Quorum_AddVote":        0,
	"Quorum_HasQuorum":      0,
	"Quorum_Reset":          0,
	"SubmitQuadraticVote":   350,
	"QuadraticResults":      200,
	"QuadraticWeight":       5,
	"RegisterGovContract":   800,
	"GetGovContract":        100,
	"ListGovContracts":      200,
	"EnableGovContract":     100,
	"DeleteGovContract":     100,
	"DeployGovContract":     2500,
	"InvokeGovContract":     700,
	"AddReputation":         200,
	"SubtractReputation":    200,
	"ReputationOf":          50,
	"SubmitRepGovProposal":  1000,
	"CastRepGovVote":        300,
	"ExecuteRepGovProposal": 1500,
	"GetRepGovProposal":     100,
	"ListRepGovProposals":   200,
	"CastTokenVote":         400,
	"DAO_Stake":             0,
	"DAO_Unstake":           0,
	"DAO_Staked":            0,
	"DAO_TotalStaked":       0,
	"AddDAOMember":          120,
	"RemoveDAOMember":       120,
	"RoleOfMember":          50,
	"ListDAOMembers":        100,
	"AddSYN2500Member":      120,
	"RemoveSYN2500Member":   120,
	"DelegateSYN2500Vote":   80,
	"SYN2500VotingPower":    50,
	"CastSYN2500Vote":       150,
	"SYN2500MemberInfo":     50,
	"ListSYN2500Members":    100,
	"NewTimelock":           400,
	"QueueProposal":         300,
	"CancelProposal":        300,
	"ExecuteReady":          500,
	"ListTimelocks":         100,
	"CreateDAO":             1000,
	"JoinDAO":               300,
	"LeaveDAO":              200,
	"DAOInfo":               100,
	"ListDAOs":              200,

	// ----------------------------------------------------------------------
	// Green Technology
	// ----------------------------------------------------------------------
	"InitGreenTech":    800,
	"Green":            200,
	"RecordUsage":      300,
	"RecordOffset":     300,
	"Certify":          700,
	"CertificateOf":    50,
	"ShouldThrottle":   20,
	"ListCertificates": 100,

	// ----------------------------------------------------------------------
	// Energy Efficiency
	// ----------------------------------------------------------------------
	"InitEnergyEfficiency": 800,
	"EnergyEff":            200,
	"RecordStats":          300,
	"EfficiencyOf":         50,
	"NetworkAverage":       100,
	"ListEfficiency":       100,

	// ----------------------------------------------------------------------
	// Ledger / UTXO / Account-Model
	// ----------------------------------------------------------------------
	"NewLedger":           5000,
	"GetPendingSubBlocks": 200,
	"LastBlockHash":       60,
	"AppendBlock":         5000,
	"MintBig":             220,
	"EmitApproval":        120,
	"EmitTransfer":        120,
	"DeductGas":           210,
	"WithinBlock":         100,
	"IsIDTokenHolder":     40,
	"TokenBalance":        40,
	"AddBlock":            4000,
	"GetBlock":            200,
	"GetUTXO":             150,
	"AddToPool":           100,
	"ListPool":            80,
	"GetContract":         100,
	"Snapshot":            300,
	"MintToken":           200,
	"LastSubBlockHeight":  50,
	"LastBlockHeight":     50,
	"RecordPoSVote":       300,
	"AppendSubBlock":      800,
	"Transfer":            210,
	"Burn":                210,
	"InitForkManager":     500,
	"AddForkBlock":        700,
	"ResolveForks":        1200,
	"ListForks":           200,
	"Account_Create":      0,
	"Account_Delete":      0,
	"Account_Balance":     0,
	"Account_Transfer":    0,

	// ----------------------------------------------------------------------
	// Liquidity Manager (high-level AMM façade)
	// ----------------------------------------------------------------------
	"InitAMM":    800,
	"Manager":    100,
	"CreatePool": 1000,
	"Swap":       450,
	// AddLiquidity & RemoveLiquidity already defined above
	"Pool":  150,
	"Pools": 200,

	// ----------------------------------------------------------------------
	// Loan-Pool
	// ----------------------------------------------------------------------
	"NewLoanPool":              2000,
	"Submit":                   300,
	"Disburse":                 800,
	"Loanpool_GetProposal":     0,
	"Loanpool_ListProposals":   0,
	"Redistribute":             500,
	"Loanpool_CancelProposal":  0,
	"Loanpool_ExtendProposal":  0,
	"Loanpool_RequestApproval": 0,
	"Loanpool_ApproveRequest":  0,
	"Loanpool_RejectRequest":   0,
	"Loanpool_CreateGrant":     0,
	"Loanpool_ReleaseGrant":    0,
	"Loanpool_GetGrant":        0,
	"NewLoanPoolManager":       1000,
	"Loanpool_Pause":           0,
	"Loanpool_Resume":          0,
	"Loanpool_IsPaused":        0,
	"Loanpool_Stats":           0,
	"NewLoanPoolApply":         2000,
	"LoanApply_Submit":         0,
	"LoanApply_Vote":           0,
	"LoanApply_Process":        0,
	"LoanApply_Disburse":       0,
	"LoanApply_Get":            0,
	"LoanApply_List":           0,
	// Vote  & Tick already priced
	// RandomElectorate / IsAuthority already priced

	// ----------------------------------------------------------------------
	// Networking
	// ----------------------------------------------------------------------
	"NewNode":            1800,
	"HandlePeerFound":    150,
	"DialSeed":           200,
	"ListenAndServe":     800,
	"Close":              50,
	"Peers":              40,
	"NewDialer":          200,
	"Dial":               200,
	"SetBroadcaster":     50,
	"GlobalBroadcast":    100,
	"NewBootstrapNode":   2000,
	"Bootstrap_Start":    0,
	"Bootstrap_Stop":     0,
	"Bootstrap_Peers":    0,
	"Bootstrap_DialSeed": 0,
	"NewConnPool":        800,
	"AcquireConn":        50,
	"ReleaseConn":        20,
	"ClosePool":          40,
	"PoolStats":          10,
	"NewNATManager":      500,
	"NAT_Map":            0,
	"NAT_Unmap":          0,
	"NAT_ExternalIP":     0,
	"DiscoverPeers":      100,
	"Connect":            150,
	"Disconnect":         100,
	"AdvertiseSelf":      80,
	"StartDevNet":        5000,
	"StartTestNet":       6000,
	// Broadcast & Subscribe already priced

	// ----------------------------------------------------------------------
	// Replication / Data Availability
	// ----------------------------------------------------------------------
	"NewReplicator":       1200,
	"ReplicateBlock":      3000,
	"RequestMissing":      400,
	"Synchronize":         2500,
	"Stop":                300,
	"NewInitService":      800,
	"BootstrapLedger":     2000,
	"ShutdownInitService": 300,
	// ----------------------------------------------------------------------
	// Distributed Coordination
	// ----------------------------------------------------------------------
	"NewCoordinator":        1000,
	"StartCoordinator":      500,
	"StopCoordinator":       500,
	"BroadcastLedgerHeight": 300,
	"DistributeToken":       500,

	"NewSyncManager": 1200,
	"Sync_Start":     0,
	"Sync_Stop":      0,
	"Sync_Status":    0,
	"SyncOnce":       800,
	// Hash & Start already priced

	// ----------------------------------------------------------------------
	// Roll-ups
	// ----------------------------------------------------------------------
	"NewAggregator":     1500,
	"SubmitBatch":       1000,
	"SubmitFraudProof":  3000,
	"FinalizeBatch":     1000,
	"BatchHeader":       50,
	"BatchState":        30,
	"BatchTransactions": 100,
	"ListBatches":       200,
	"PauseAggregator":   50,
	"ResumeAggregator":  50,
	"AggregatorStatus":  20,

	// ----------------------------------------------------------------------
	// Security / Cryptography
	// ----------------------------------------------------------------------
	"AggregateBLSSigs":  700,
	"VerifyAggregated":  800,
	"CombineShares":     600,
	"ComputeMerkleRoot": 120,
	"Encrypt":           150,
	"Decrypt":           150,
	"NewTLSConfig":      500,
	"DilithiumKeypair":  600,
	"DilithiumSign":     500,
	"DilithiumVerify":   500,
	"PredictRisk":       200,
	"AnomalyScore":      200,
	"BuildMerkleTree":   150,
	"MerkleProof":       120,
	"VerifyMerklePath":  120,

	// ----------------------------------------------------------------------
	// Sharding
	// ----------------------------------------------------------------------
	"NewShardCoordinator": 2000,
	"SetLeader":           100,
	"Leader":              80,
	"SubmitCrossShard":    1500,
	"Send":                200,
	"PullReceipts":        300,
	"Reshard":             3000,
	"GossipTx":            500,
	"RebalanceShards":     800,
	"VerticalPartition":   200,
	"HorizontalPartition": 200,
	"CompressData":        400,
	"DecompressData":      400,
	// Broadcast already priced

	// ----------------------------------------------------------------------
	// Side-chains
	// ----------------------------------------------------------------------
	"InitSidechains":            1200,
	"Sidechains":                60,
	"Sidechain_Register":        0,
	"SubmitHeader":              800,
	"VerifyWithdraw":            400,
	"VerifyAggregateSig":        800,
	"VerifyMerkleProof":         120,
	"GetSidechainMeta":          100,
	"ListSidechains":            120,
	"GetSidechainHeader":        100,
	"PauseSidechain":            300,
	"ResumeSidechain":           300,
	"UpdateSidechainValidators": 500,
	"RemoveSidechain":           600,
	// Deposit already priced

	// ----------------------------------------------------------------------
	// State-Channels
	// ----------------------------------------------------------------------
	"InitStateChannels":    800,
	"Channels":             60,
	"OpenChannel":          1000,
	"VerifyECDSASignature": 200,
	"InitiateClose":        300,
	"Challenge":            400,
	"Finalize":             500,
	"GetChannel":           80,
	"ListChannels":         120,
	"PauseChannel":         150,
	"ResumeChannel":        150,
	"CancelClose":          300,
	"ForceClose":           600,

	// ----------------------------------------------------------------------
	// Storage / Marketplace
	// ----------------------------------------------------------------------
	"NewStorage":    1200,
	"CreateListing": 800,
	"Exists":        40,
	"OpenDeal":      500,
	"Create":        800,
	"CloseDeal":     500,
	"Release":       200,
	"GetListing":    100,
	"ListListings":  100,
	"GetDeal":       100,
	"ListDeals":     100,
	"IPFS_Add":      0,
	"IPFS_Get":      0,
	"IPFS_Unpin":    0,

	// General Marketplace
	"CreateMarketListing": 800,
	"PurchaseItem":        600,
	"CancelListing":       300,
	"ReleaseFunds":        200,
	"GetMarketListing":    100,
	"ListMarketListings":  100,
	"GetMarketDeal":       100,
	"ListMarketDeals":     100,

	// Tangible assets
	"Assets_Register": 0,
	"Assets_Transfer": 0,
	"Assets_Get":      0,
	"Assets_List":     0,
	// Pin & Retrieve already priced
	// ----------------------------------------------------------------------
	// Identity Verification
	// ----------------------------------------------------------------------
	"RegisterIdentity": 500,
	"VerifyIdentity":   100,
	"RemoveIdentity":   200,
	"ListIdentities":   200,

	// ----------------------------------------------------------------------
	// Resource Marketplace
	// ----------------------------------------------------------------------
	"ListResource":         800,
	"OpenResourceDeal":     500,
	"CloseResourceDeal":    500,
	"GetResourceListing":   100,
	"ListResourceListings": 100,
	"GetResourceDeal":      100,
	"ListResourceDeals":    100,

	// ----------------------------------------------------------------------
	// Token Standards (constants – zero-cost markers)
	// ----------------------------------------------------------------------
	"StdSYN10":   1,
	"StdSYN20":   2,
	"StdSYN70":   7,
	"StdSYN130":  13,
	"StdSYN131":  13,
	"StdSYN200":  20,
	"StdSYN223":  22,
	"StdSYN300":  30,
	"StdSYN500":  50,
	"StdSYN600":  60,
	"StdSYN700":  70,
	"StdSYN721":  72,
	"StdSYN722":  72,
	"StdSYN800":  80,
	"StdSYN845":  84,
	"StdSYN900":  90,
	"StdSYN1000": 100,
	"StdSYN1100": 110,
	"StdSYN1155": 115,
	"StdSYN1200": 120,
	"StdSYN1300": 130,
	"StdSYN1401": 140,
	"StdSYN1500": 150,
	"StdSYN1600": 160,
	"StdSYN1700": 170,
	"StdSYN1800": 180,
	"StdSYN1900": 190,
	"StdSYN1967": 196,
	"StdSYN2100": 210,
	"StdSYN2200": 220,
	"StdSYN2369": 236,
	"StdSYN2400": 240,
	"StdSYN2500": 250,
	"StdSYN2600": 260,
	"StdSYN2700": 270,
	"StdSYN2800": 280,
	"StdSYN2900": 290,
	"StdSYN3000": 300,
	"StdSYN3100": 310,
	"StdSYN3200": 320,
	"StdSYN3300": 330,
	"StdSYN3400": 340,
	"StdSYN3500": 350,
	"StdSYN3600": 360,
	"StdSYN3700": 370,
	"StdSYN3800": 380,
	"StdSYN3900": 390,
	"StdSYN4200": 420,
	"StdSYN4300": 430,
	"StdSYN4700": 470,
	"StdSYN4900": 490,
	"StdSYN5000": 500,

	// ----------------------------------------------------------------------
	// Token Utilities
	// ----------------------------------------------------------------------
	"ID":                        40,
	"Meta":                      40,
	"Allowance":                 40,
	"Approve":                   80,
	"Add":                       60,
	"Sub":                       60,
	"Get":                       40,
	"transfer":                  210,
	"Calculate":                 80,
	"RegisterToken":             800,
	"NewBalanceTable":           500,
	"Set":                       60,
	"RefundGas":                 10,
	"PopUint32":                 3,
	"PopAddress":                30,
	"PopUint64":                 6,
	"PushBool":                  30,
	"Push":                      30,
	"Len":                       20,
	"InitTokens":                800,
	"GetRegistryTokens":         40,
	"TokenManager_Create":       0,
	"TokenManager_Transfer":     0,
	"TokenManager_Mint":         0,
	"TokenManager_Burn":         0,
	"TokenManager_Approve":      0,
	"TokenManager_BalanceOf":    0,
	"SYN1100_AddRecord":         50,
	"SYN1100_GrantAccess":       30,
	"SYN1100_RevokeAccess":      20,
	"SYN1100_GetRecord":         40,
	"SYN1100_TransferOwnership": 50,
	"ID":                         40,
	"Meta":                       40,
	"Allowance":                  40,
	"Approve":                    80,
	"Add":                        60,
	"Sub":                        60,
	"Get":                        40,
	"transfer":                   210,
	"Calculate":                  80,
	"RegisterToken":              800,
	"NewBalanceTable":            500,
	"Set":                        60,
	"RefundGas":                  10,
	"PopUint32":                  3,
	"PopAddress":                 30,
	"PopUint64":                  6,
	"PushBool":                   30,
	"Push":                       30,
	"Len":                        20,
	"InitTokens":                 800,
	"GetRegistryTokens":          40,
	"TokenManager_Create":        0,
	"TokenManager_Transfer":      0,
	"TokenManager_Mint":          0,
	"TokenManager_Burn":          0,
	"TokenManager_Approve":       0,
	"TokenManager_BalanceOf":     0,
	"SupplyChain_RegisterAsset":  0,
	"SupplyChain_UpdateLocation": 0,
	"SupplyChain_UpdateStatus":   0,
	"SupplyChain_TransferAsset":  0,
	"ID":                      40,
	"Meta":                    40,
	"Allowance":               40,
	"Approve":                 80,
	"Add":                     60,
	"Sub":                     60,
	"Get":                     40,
	"transfer":                210,
	"Calculate":               80,
	"RegisterToken":           800,
	"NewBalanceTable":         500,
	"Set":                     60,
	"RefundGas":               10,
	"PopUint32":               3,
	"PopAddress":              30,
	"PopUint64":               6,
	"PushBool":                30,
	"Push":                    30,
	"Len":                     20,
	"InitTokens":              800,
	"GetRegistryTokens":       40,
	"TokenManager_Create":     0,
	"TokenManager_Transfer":   0,
	"TokenManager_Mint":       0,
	"TokenManager_Burn":       0,
	"TokenManager_Approve":    0,
	"TokenManager_BalanceOf":  0,
	"MusicRoyalty_AddRevenue": 80,
	"MusicRoyalty_Distribute": 100,
	"MusicRoyalty_UpdateInfo": 50,
	"ID":                       40,
	"Meta":                     40,
	"Allowance":                40,
	"Approve":                  80,
	"Add":                      60,
	"Sub":                      60,
	"Get":                      40,
	"transfer":                 210,
	"Calculate":                80,
	"RegisterToken":            800,
	"NewBalanceTable":          500,
	"Set":                      60,
	"RefundGas":                10,
	"PopUint32":                3,
	"PopAddress":               30,
	"PopUint64":                6,
	"PushBool":                 30,
	"Push":                     30,
	"Len":                      20,
	"InitTokens":               800,
	"GetRegistryTokens":        40,
	"TokenManager_Create":      0,
	"TokenManager_Transfer":    0,
	"TokenManager_Mint":        0,
	"TokenManager_Burn":        0,
	"TokenManager_Approve":     0,
	"TokenManager_BalanceOf":   0,
	"SYN2100_RegisterDocument": 0,
	"SYN2100_FinanceDocument":  0,
	"SYN2100_GetDocument":      0,
	"SYN2100_ListDocuments":    0,
	"SYN2100_AddLiquidity":     0,
	"SYN2100_RemoveLiquidity":  0,
	"SYN2100_LiquidityOf":      0,
	"ID":                     40,
	"Meta":                   40,
	"Allowance":              40,
	"Approve":                80,
	"Add":                    60,
	"Sub":                    60,
	"Get":                    40,
	"transfer":               210,
	"Calculate":              80,
	"RegisterToken":          800,
	"NewBalanceTable":        500,
	"Set":                    60,
	"RefundGas":              10,
	"PopUint32":              3,
	"PopAddress":             30,
	"PopUint64":              6,
	"PushBool":               30,
	"Push":                   30,
	"Len":                    20,
	"InitTokens":             800,
	"GetRegistryTokens":      40,
	"TokenManager_Create":    0,
	"TokenManager_Transfer":  0,
	"TokenManager_Mint":      0,
	"TokenManager_Burn":      0,
	"TokenManager_Approve":   0,
	"TokenManager_BalanceOf": 0,
<<<<<<< HEAD
	"RegisterIPAsset":        800,
	"TransferIPOwnership":    300,
	"CreateLicense":          400,
	"RevokeLicense":          200,
	"RecordRoyalty":          100,
=======
	"Event_Create":           100,
	"Event_IssueTicket":      150,
	"Event_Transfer":         210,
	"Event_Verify":           50,
	"Event_Use":              40,
	"Tokens_RecordEmission":  0,
	"Tokens_RecordOffset":    0,
	"Tokens_NetBalance":      0,
	"Tokens_ListRecords":     0,
	"Edu_RegisterCourse":     0,
	"Edu_IssueCredit":        0,
	"Edu_VerifyCredit":       0,
	"Edu_RevokeCredit":       0,
	"Edu_GetCredit":          0,
	"Edu_ListCredits":        0,
	"Tokens_CreateSYN2200":   0,
	"Tokens_SendPayment":     0,
	"Tokens_GetPayment":      0,
	"DataToken_UpdateMeta":   0,
	"DataToken_SetPrice":     0,
	"DataToken_GrantAccess":  0,
	"DataToken_RevokeAccess": 0,
>>>>>>> 2c649846

	// ----------------------------------------------------------------------
	// Transactions
	// ----------------------------------------------------------------------
	"VerifySig":          350,
	"ValidateTx":         500,
	"NewTxPool":          1200,
	"AddTx":              600,
	"PickTxs":            150,
	"TxPoolSnapshot":     80,
	"Exec_Begin":         0,
	"Exec_RunTx":         0,
	"Exec_Finalize":      0,
	"EncryptTxPayload":   350,
	"DecryptTxPayload":   300,
	"SubmitPrivateTx":    650,
	"EncodeEncryptedHex": 30,
	"ReverseTransaction": 1000,
	"NewTxDistributor":   800,
	"DistributeFees":     150,
	// Sign already priced

	// ----------------------------------------------------------------------
	// Low-level Math / Bitwise / Crypto opcodes
	// (values based on research into Geth & OpenEthereum plus Synnergy-specific
	//  micro-benchmarks – keep in mind that **all** word-size-dependent
	//  corrections are applied at run-time by the VM).
	// ----------------------------------------------------------------------
	"Short":            0,
	"BytesToAddress":   0,
	"Pop":              0,
	"opADD":            0,
	"opMUL":            0,
	"opSUB":            0,
	"OpDIV":            0,
	"opSDIV":           0,
	"opMOD":            0,
	"opSMOD":           0,
	"opADDMOD":         0,
	"opMULMOD":         0,
	"opEXP":            1,
	"opSIGNEXTEND":     0,
	"opLT":             0,
	"opGT":             0,
	"opSLT":            0,
	"opSGT":            0,
	"opEQ":             0,
	"opISZERO":         0,
	"opAND":            0,
	"opOR":             0,
	"opXOR":            0,
	"opNOT":            0,
	"opBYTE":           0,
	"opSHL":            0,
	"opSHR":            0,
	"opSAR":            0,
	"opECRECOVER":      70,
	"opEXTCODESIZE":    70,
	"opEXTCODECOPY":    70,
	"opEXTCODEHASH":    70,
	"opRETURNDATASIZE": 0,
	"opRETURNDATACOPY": 70,
	"opMLOAD":          0,
	"opMSTORE":         0,
	"opMSTORE8":        0,
	"opCALLDATALOAD":   0,
	"opCALLDATASIZE":   0,
	"opCALLDATACOPY":   70,
	"opCODESIZE":       0,
	"opCODECOPY":       70,
	"opJUMP":           0,
	"opJUMPI":          1,
	"opPC":             0,
	"opMSIZE":          0,
	"opGAS":            0,
	"opJUMPDEST":       0,
	"opSHA256":         25,
	"opKECCAK256":      25,
	"opRIPEMD160":      16,
	"opBLAKE2B256":     0,
	"opADDRESS":        0,
	"opCALLER":         0,
	"opORIGIN":         0,
	"opCALLVALUE":      0,
	"opGASPRICE":       0,
	"opNUMBER":         0,
	"opTIMESTAMP":      0,
	"opDIFFICULTY":     0,
	"opGASLIMIT":       0,
	"opCHAINID":        0,
	"opBLOCKHASH":      2,
	"opBALANCE":        40,
	"opSELFBALANCE":    0,
	"opLOG0":           0,
	"opLOG1":           0,
	"opLOG2":           0,
	"opLOG3":           0,
	"opLOG4":           0,
	"logN":             200,
	"opCREATE":         3200,
	"opCALL":           70,
	"opCALLCODE":       70,
	"opDELEGATECALL":   70,
	"opSTATICCALL":     70,
	"opRETURN":         0,
	"opREVERT":         0,
	"opSTOP":           0,
	"opSELFDESTRUCT":   500,

	// Shared accounting ops
	"TransferVM": 210,

	// ----------------------------------------------------------------------
	// Virtual Machine Internals
	// ----------------------------------------------------------------------
	"BurnVM":            210,
	"BurnLP":            210,
	"MintLP":            210,
	"NewInMemory":       50,
	"CallCode":          70,
	"CallContract":      70,
	"StaticCallVM":      70,
	"GetBalance":        40,
	"GetTokenBalance":   40,
	"SetTokenBalance":   50,
	"GetTokenSupply":    50,
	"SetBalance":        50,
	"DelegateCall":      70,
	"GetToken":          40,
	"NewMemory":         50,
	"Read":              0,
	"Write":             0,
	"LenVM":             0,
	"Call":              70,
	"SelectVM":          100,
	"CreateContract":    3200,
	"AddLog":            37,
	"GetCode":           20,
	"GetCodeHash":       20,
	"MintTokenVM":       200,
	"PrefixIterator":    50,
	"NonceOf":           40,
	"GetState":          40,
	"SetState":          50,
	"HasState":          40,
	"DeleteState":       50,
	"NewGasMeter":       50,
	"SelfDestructVM":    500,
	"Remaining":         0,
	"Consume":           0,
	"ExecuteVM":         200,
	"NewSuperLightVM":   50,
	"NewLightVM":        80,
	"NewHeavyVM":        120,
	"ExecuteSuperLight": 100,
	"ExecuteLight":      150,
	"ExecuteHeavy":      200,

	// Sandbox management
	"VM_SandboxStart":  0,
	"VM_SandboxStop":   0,
	"VM_SandboxReset":  0,
	"VM_SandboxStatus": 0,
	"VM_SandboxList":   0,

	// ----------------------------------------------------------------------
	// Smart Legal Contracts
	// ----------------------------------------------------------------------
	"Legal_Register": 0,
	"Legal_Sign":     0,
	"Legal_Revoke":   0,
	"Legal_Info":     0,
	"Legal_List":     0,
	// Plasma
	// ----------------------------------------------------------------------
	"InitPlasma":      800,
	"Plasma_Deposit":  0,
	"Plasma_Withdraw": 0,

	// Gaming
	// ----------------------------------------------------------------------
	"CreateGame": 800,
	"JoinGame":   400,
	"FinishGame": 600,
	"GetGame":    100,
	"ListGames":  200,

	// ----------------------------------------------------------------------
	// Messaging / Queue Management
	// ----------------------------------------------------------------------
	"NewMessageQueue":      500,
	"EnqueueMessage":       50,
	"DequeueMessage":       50,
	"BroadcastNextMessage": 100,
	"ProcessNextMessage":   200,
	"QueueLength":          10,
	"ClearQueue":           20,

	// ----------------------------------------------------------------------
	// Wallet / Key-Management
	// ----------------------------------------------------------------------
	"NewRandomWallet":            1000,
	"WalletFromMnemonic":         500,
	"NewHDWalletFromSeed":        600,
	"PrivateKey":                 40,
	"NewAddress":                 50,
	"SignTx":                     300,
	"RegisterIDWallet":           800,
	"IsIDWalletRegistered":       50,
	"NewOffChainWallet":          800,
	"OffChainWalletFromMnemonic": 500,
	"SignOffline":                250,
	"StoreSignedTx":              30,
	"LoadSignedTx":               30,
	"BroadcastSignedTx":          100,

	// ----------------------------------------------------------------------
	// Access Control
	// ----------------------------------------------------------------------
	"GrantRole":  100,
	"RevokeRole": 100,
	"HasRole":    30,
	"ListRoles":  50,
	// Geolocation Network
	// ----------------------------------------------------------------------
	"RegisterLocation": 200,
	"GetLocation":      50,
	"ListLocations":    100,
	"NodesInRadius":    150,
	// Firewall
	// ----------------------------------------------------------------------
	"NewFirewall":               400,
	"Firewall_BlockAddress":     0,
	"Firewall_UnblockAddress":   0,
	"Firewall_IsAddressBlocked": 0,
	"Firewall_BlockToken":       0,
	"Firewall_UnblockToken":     0,
	"Firewall_IsTokenBlocked":   0,
	"Firewall_BlockIP":          0,
	"Firewall_UnblockIP":        0,
	"Firewall_IsIPBlocked":      0,
	"Firewall_ListRules":        0,
	"Firewall_CheckTx":          0,
	// RPC / WebRTC
	// ----------------------------------------------------------------------
	"NewRPCWebRTC":    1000,
	"RPC_Serve":       0,
	"RPC_Close":       0,
	"RPC_ConnectPeer": 0,
	"RPC_Broadcast":   0,
	// Plasma
	// ----------------------------------------------------------------------
	"Plasma_StartExit":    0,
	"Plasma_FinalizeExit": 0,
	"Plasma_GetExit":      0,
	"Plasma_ListExits":    0,
	// ---------------------------------------------------------------------
	// Plasma Management
	// ---------------------------------------------------------------------
	"Plasma_SubmitBlock": 0,
	"Plasma_GetBlock":    0,
	// Resource Management
	// ---------------------------------------------------------------------
	"SetQuota":         100,
	"GetQuota":         50,
	"ChargeResources":  200,
	"ReleaseResources": 100,

	// Distribution
	// ---------------------------------------------------------------------
	"NewDistributor": 100,
	"BatchTransfer":  400,
	"Airdrop":        300,
	"DistributeEven": 200,
	// Carbon Credit System
	// ---------------------------------------------------------------------
	"InitCarbonEngine": 800,
	"Carbon":           200,
	"RegisterProject":  500,
	"IssueCredits":     500,
	"RetireCredits":    300,
	"ProjectInfo":      100,
	"ListProjects":     100,
	// ----------------------------------------------------------------------
	// Finalization Management
	// ----------------------------------------------------------------------
	"NewFinalizationManager": 800,
	"FinalizeBlock":          400,
	"FinalizeBatchManaged":   350,
	"FinalizeChannelManaged": 350,
	"RegisterRecovery":       500,
	"RecoverAccount":         800,

	// ---------------------------------------------------------------------
	// DeFi
	// ---------------------------------------------------------------------
	"DeFi_CreateInsurance":   0,
	"DeFi_ClaimInsurance":    0,
	"DeFi_PlaceBet":          0,
	"DeFi_SettleBet":         0,
	"DeFi_StartCrowdfund":    0,
	"DeFi_Contribute":        0,
	"DeFi_FinalizeCrowdfund": 0,
	"DeFi_CreatePrediction":  0,
	"DeFi_VotePrediction":    0,
	"DeFi_ResolvePrediction": 0,
	"DeFi_RequestLoan":       0,
	"DeFi_RepayLoan":         0,
	"DeFi_StartYieldFarm":    0,
	"DeFi_Stake":             0,
	"DeFi_Unstake":           0,
	"DeFi_CreateSynthetic":   0,
	"DeFi_MintSynthetic":     0,
	"DeFi_BurnSynthetic":     0,
	// ----------------------------------------------------------------------
	// Binary Tree Operations
	// ----------------------------------------------------------------------
	"BinaryTreeNew":     500,
	"BinaryTreeInsert":  600,
	"BinaryTreeSearch":  400,
	"BinaryTreeDelete":  600,
	"BinaryTreeInOrder": 300,

	// ---------------------------------------------------------------------
	// Regulatory Management
	// ---------------------------------------------------------------------
	"InitRegulatory":    400,
	"RegisterRegulator": 600,
	"GetRegulator":      200,
	"ListRegulators":    200,
	"EvaluateRuleSet":   500,

	// ----------------------------------------------------------------------
	// Polls Management
	// ----------------------------------------------------------------------
	"CreatePoll": 800,
	"VotePoll":   300,
	"ClosePoll":  200,
	"GetPoll":    50,
	"ListPolls":  100,

	// ---------------------------------------------------------------------
	// Feedback System
	// ---------------------------------------------------------------------
	"InitFeedback":    800,
	"Feedback_Submit": 0,
	"Feedback_Get":    0,
	"Feedback_List":   0,
	"Feedback_Reward": 0,

	// ---------------------------------------------------------------------
	// Forum
	// ---------------------------------------------------------------------
	"Forum_CreateThread": 0,
	"Forum_GetThread":    0,
	"Forum_ListThreads":  0,
	"Forum_AddComment":   0,
	"Forum_ListComments": 0,

	// ------------------------------------------------------------------
	// Blockchain Compression
	// ------------------------------------------------------------------
	"CompressLedger":         600,
	"DecompressLedger":       600,
	"SaveCompressedSnapshot": 800,
	"LoadCompressedSnapshot": 800,

	// ----------------------------------------------------------------------
	// Biometrics Authentication
	// ----------------------------------------------------------------------
	"Bio_Enroll": 0,
	"Bio_Verify": 0,
	"Bio_Delete": 0,

	// ---------------------------------------------------------------------
	// System Health & Logging
	// ---------------------------------------------------------------------
	"NewHealthLogger": 800,
	"MetricsSnapshot": 100,
	"LogEvent":        50,
	"RotateLogs":      400,

	// ----------------------------------------------------------------------
	// Workflow / Key-Management
	// ----------------------------------------------------------------------
	"NewWorkflow":        1500,
	"AddWorkflowAction":  200,
	"SetWorkflowTrigger": 100,
	"SetWebhook":         100,
	"ExecuteWorkflow":    500,
	"ListWorkflows":      50,

	// ------------------------------------------------------------------
	// Swarm
	// ------------------------------------------------------------------
	"NewSwarm":          1000,
	"Swarm_AddNode":     0,
	"Swarm_RemoveNode":  0,
	"Swarm_BroadcastTx": 0,
	"Swarm_Start":       0,
	"Swarm_Stop":        0,
	"Swarm_Peers":       0,
	// ----------------------------------------------------------------------
	// Real Estate
	// ----------------------------------------------------------------------

	"RegisterProperty": 400,
	"TransferProperty": 350,
	"GetProperty":      100,
	"ListProperties":   150,

	// ----------------------------------------------------------------------
	// Event Management
	// ----------------------------------------------------------------------
	"InitEvents":     500,
	"EmitEvent":      40,
	"GetEvent":       80,
	"ListEvents":     100,
	"CreateWallet":   1000,
	"ImportWallet":   500,
	"WalletBalance":  40,
	"WalletTransfer": 210,

	// ----------------------------------------------------------------------
	// Employment Contracts
	// ----------------------------------------------------------------------
	"InitEmployment": 1000,
	"CreateJob":      800,
	"SignJob":        300,
	"RecordWork":     100,
	"PaySalary":      800,
	"GetJob":         100,
	// ------------------------------------------------------------------
	// Escrow Management
	// ------------------------------------------------------------------
	"Escrow_Create":  0,
	"Escrow_Deposit": 0,
	"Escrow_Release": 0,
	"Escrow_Cancel":  0,
	"Escrow_Get":     0,
	"Escrow_List":    0,
	// ---------------------------------------------------------------------
	// Faucet
	// ---------------------------------------------------------------------
	"NewFaucet":          500,
	"Faucet_Request":     0,
	"Faucet_Balance":     0,
	"Faucet_SetAmount":   0,
	"Faucet_SetCooldown": 0,
	// ----------------------------------------------------------------------
	// Supply Chain
	// ----------------------------------------------------------------------
	"GetItem":        100,
	"RegisterItem":   1000,
	"UpdateLocation": 500,
	"MarkStatus":     500,

	// ----------------------------------------------------------------------
	// Healthcare Records
	// ----------------------------------------------------------------------
	"InitHealthcare":    800,
	"RegisterPatient":   300,
	"AddHealthRecord":   400,
	"GrantAccess":       150,
	"RevokeAccess":      100,
	"ListHealthRecords": 200,

	// ----------------------------------------------------------------------
	// Warehouse Records
	// ----------------------------------------------------------------------

	"Warehouse_New":        0,
	"Warehouse_AddItem":    0,
	"Warehouse_RemoveItem": 0,
	"Warehouse_MoveItem":   0,
	"Warehouse_ListItems":  0,
	"Warehouse_GetItem":    0,

	// ---------------------------------------------------------------------
	// Immutability Enforcement
	// ---------------------------------------------------------------------
	"InitImmutability": 800,
	"VerifyChain":      400,
	"RestoreChain":     600,
}

func init() {
	gasTable = make(map[Opcode]uint64, len(gasNames))
	for name, cost := range gasNames {
		if op, ok := nameToOp[name]; ok {
			gasTable[op] = cost
		}
	}
}

// GasCost returns the **base** gas cost for a single opcode.  Dynamic portions
// (e.g. per-word fees, storage-touch refunds, call-stipends) are handled by the
// VM’s gas-meter layer.
//
// The function is lock-free and safe for concurrent use by every worker-thread
// in the execution engine.
func GasCost(op Opcode) uint64 {
	if cost, ok := gasTable[op]; ok {
		return cost
	}
	// Log only the first occurrence of an unknown opcode to avoid log spam.
	log.Printf("gas_table: missing cost for opcode %d – charging default", op)
	return DefaultGasCost
}<|MERGE_RESOLUTION|>--- conflicted
+++ resolved
@@ -1813,13 +1813,11 @@
 	"TokenManager_Burn":      0,
 	"TokenManager_Approve":   0,
 	"TokenManager_BalanceOf": 0,
-<<<<<<< HEAD
 	"RegisterIPAsset":        800,
 	"TransferIPOwnership":    300,
 	"CreateLicense":          400,
 	"RevokeLicense":          200,
 	"RecordRoyalty":          100,
-=======
 	"Event_Create":           100,
 	"Event_IssueTicket":      150,
 	"Event_Transfer":         210,
@@ -1842,7 +1840,6 @@
 	"DataToken_SetPrice":     0,
 	"DataToken_GrantAccess":  0,
 	"DataToken_RevokeAccess": 0,
->>>>>>> 2c649846
 
 	// ----------------------------------------------------------------------
 	// Transactions
