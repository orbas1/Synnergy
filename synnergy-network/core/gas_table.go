// SPDX-License-Identifier: BUSL-1.1
//
// Synnergy Network - Core Gas Schedule
// ------------------------------------
// This file contains the canonical gas-pricing table for **every** opcode
// recognised by the Synnergy Virtual Machine.  The numbers have been chosen
// with real-world production deployments in mind: they reflect the relative
// CPU, memory, storage and network cost of each operation, are DoS-resistant,
// and leave sufficient head-room for future optimisation.
//
// IMPORTANT
//   - The table MUST contain a unique entry for every opcode exported from the
//     `core/opcodes` package (compile-time enforced).
//   - Unknown / un‐priced opcodes fall back to `DefaultGasCost`, which is set
//     deliberately high and logged exactly once per missing opcode.
//   - All reads from the table are fully concurrent-safe.
//
// NOTE
//
//	The `Opcode` type and individual opcode constants are defined elsewhere in
//	the core package-tree (see `core/opcodes/*.go`).  This file purposefully
//	contains **no** duplicate keys; if a symbol appears in multiple subsystems
//	it is listed **once** and its gas cost applies network-wide.
package core

import "log"

// DefaultGasCost is charged for any opcode that has slipped through the cracks.
// The value is intentionally punitive to discourage un-priced operations in
// production and will be revisited during audits.
const DefaultGasCost uint64 = 100_000

// gasTable maps every Opcode to its base gas cost.
// Gas is charged **before** execution; refunds (e.g. for SELFDESTRUCT) are
// handled by the VM’s gas-meter at commit-time.
var gasTable map[Opcode]uint64

// var gasTable = map[Opcode]uint64{
/*
   // ----------------------------------------------------------------------
   // AI
   // ----------------------------------------------------------------------
   InitAI:         50_000,
   AI:             40_000,
   PredictAnomaly: 35_000,
   OptimizeFees:   25_000,
   PublishModel:   45_000,
   FetchModel:     15_000,
   ListModel:      8_000,
   ValidateKYC:    1_000,
   BuyModel:       30_000,
   RentModel:      20_000,
   ReleaseEscrow:  12_000,
   PredictVolume:  15_000,
   InferModel:     30_000,
   AnalyseTransactions: 35_000,

   // ----------------------------------------------------------------------
   // Automated-Market-Maker
   // ----------------------------------------------------------------------
   SwapExactIn:       4_500,
   AddLiquidity:      5_000,
   RemoveLiquidity:   5_000,
   Quote:             2_500,
   AllPairs:          2_000,
   InitPoolsFromFile: 6_000,

   // ----------------------------------------------------------------------
   // Authority / Validator-Set
   // ---------------------------------------------------------------------

   NewAuthoritySet:     20_000,
   RecordVote:          3_000,
   RegisterCandidate:   8_000,
   RandomElectorate:    4_000,
   IsAuthority:         800,
   GetAuthority:        1_000,
   ListAuthorities:     2_000,
   DeregisterAuthority: 6_000,
   NewAuthorityApplier: 20_000,
   SubmitApplication:   4_000,
   VoteApplication:     3_000,
   FinalizeApplication: 5_000,
   GetApplication:      1_000,
   ListApplications:    2_000,

   // ----------------------------------------------------------------------
   // Charity Pool
   // ----------------------------------------------------------------------
   NewCharityPool:  10_000,
   Deposit:         2_100,
   Register:        2_500,
   Vote:            3_000,
   Tick:            1_000,
   GetRegistration: 800,
   Winners:         800,

   // ----------------------------------------------------------------------
   // Coin
   // ----------------------------------------------------------------------
   NewCoin:     12_000,
   Mint:        2_100, // shared with ledger & tokens
   TotalSupply: 800,
   BalanceOf:   400,

   // ----------------------------------------------------------------------
   // Compliance
   // ----------------------------------------------------------------------

   InitCompliance:        8_000,
   EraseData:             5_000,
   RecordFraudSignal:     7_000,
   Compliance_LogAudit:   2_000,
   Compliance_AuditTrail: 3_000,
   Compliance_MonitorTx:  5_000,
   Compliance_VerifyZKP:  12_000,
<<<<<<< HEAD
   Audit_Init:           5_000,
   Audit_Log:            2_000,
   Audit_Events:         3_000,
   Audit_Close:          1_000,
=======
   InitComplianceManager: 10_000,
   SuspendAccount:        4_000,
   ResumeAccount:         4_000,
   IsSuspended:           500,
   WhitelistAccount:      3_000,
   RemoveWhitelist:       3_000,
   IsWhitelisted:         500,
   Compliance_ReviewTx:   2_500,
   AnalyzeAnomaly:       6_000,
   FlagAnomalyTx:        2_500,
>>>>>>> f17193bb

   // ----------------------------------------------------------------------
   // Consensus Core
   // ----------------------------------------------------------------------
   Pick:                  2_000,
   Broadcast:             5_000,
   Subscribe:             1_500,
   Sign:                  3_000, // shared with Security & Tx
   Verify:                3_500, // shared with Security & Tx
   ValidatorPubKey:       800,
   StakeOf:               1_000,
   LoanPoolAddress:       800,
   Hash:                  600, // shared with Replication
   SerializeWithoutNonce: 1_200,
   NewConsensus:          25_000,
   Start:                 5_000,
   ProposeSubBlock:       15_000,
   ValidatePoH:           20_000,
   SealMainBlockPOW:      60_000,
   DistributeRewards:     10_000,
   CalculateWeights:      8_000,
   ComputeThreshold:      6_000,
   Status:                1_000,
   SetDifficulty:         2_000,
   NewConsensusAdaptiveManager: 10_000,
   ComputeDemand:               2_000,
   ComputeStakeConcentration:   2_000,
   AdjustConsensus:             5_000,
   RegisterValidator:     8_000,
   DeregisterValidator:   6_000,
   StakeValidator:        2_000,
   UnstakeValidator:      2_000,
   SlashValidator:        3_000,
   GetValidator:          1_000,
   ListValidators:        2_000,
   IsValidator:           800,

   // ----------------------------------------------------------------------
   // Contracts (WASM / EVM‐compat)
   // ----------------------------------------------------------------------
   InitContracts: 15_000,
   CompileWASM:   45_000,
   Invoke:        7_000,
   Deploy:        25_000,

   // ----------------------------------------------------------------------
   // Cross-Chain
   // ----------------------------------------------------------------------
   RegisterBridge: 20_000,
   AssertRelayer:  5_000,
   Iterator:       2_000,
   LockAndMint:    30_000,
   BurnAndRelease: 30_000,
   GetBridge:      1_000,

   // ----------------------------------------------------------------------
   // Data / Oracle / IPFS Integration
   // ----------------------------------------------------------------------
   RegisterNode:   10_000,
   UploadAsset:    30_000,
   Pin:            5_000, // shared with Storage
   Retrieve:       4_000, // shared with Storage
   RetrieveAsset:  4_000,
   RegisterOracle: 10_000,
   PushFeed:       3_000,
   QueryOracle:    3_000,
   ListCDNNodes:   3_000,
   ListOracles:    3_000,
   PushFeedSigned: 4_000,
   ZTDC_Open:      6_000,
   ZTDC_Send:      2_000,
   ZTDC_Close:     4_000,

   // ----------------------------------------------------------------------
   // Fault-Tolerance / Health-Checker
   // ----------------------------------------------------------------------
   NewHealthChecker: 8_000,
   AddPeer:          1_500,
   RemovePeer:       1_500,
   Snapshot:         4_000,
   Recon:            8_000,
   Ping:             300,
   SendPing:         300,
   AwaitPong:        300,
   BackupSnapshot:   10_000,
   RestoreSnapshot:  12_000,
   VerifyBackup:     6_000,
   FailoverNode:     8_000,
   PredictFailure:   1_000,
   AdjustResources:  1_500,
   HA_Register:      1_000,
   HA_Remove:        1_000,
   HA_List:          500,
   HA_Sync:          20_000,
   HA_Promote:       8_000,

   // ----------------------------------------------------------------------
   // Governance
   // ----------------------------------------------------------------------
   UpdateParam:     5_000,
   ProposeChange:   10_000,
   VoteChange:      3_000,
   EnactChange:     8_000,
   SubmitProposal:  10_000,
   BalanceOfAsset:  600,
   CastVote:        3_000,
   ExecuteProposal: 15_000,
   GetProposal:     1_000,
   ListProposals:   2_000,
   RegisterGovContract: 8_000,
   GetGovContract:      1_000,
   ListGovContracts:    2_000,
   EnableGovContract:   1_000,
   DeleteGovContract:   1_000,
   DeployGovContract: 25_000,
   InvokeGovContract: 7_000,
   NewTimelock:     4_000,
   QueueProposal:   3_000,
   CancelProposal:  3_000,
   ExecuteReady:    5_000,
   ListTimelocks:   1_000,

   // ----------------------------------------------------------------------
   // Green Technology
   // ----------------------------------------------------------------------
   InitGreenTech:    8_000,
   Green:            2_000,
   RecordUsage:      3_000,
   RecordOffset:     3_000,
   Certify:          7_000,
   CertificateOf:    500,
   ShouldThrottle:   200,
   ListCertificates: 1_000,

   // ----------------------------------------------------------------------
   // Ledger / UTXO / Account-Model
   // ----------------------------------------------------------------------
   NewLedger:           50_000,
   GetPendingSubBlocks: 2_000,
   LastBlockHash:       600,
   AppendBlock:         50_000,
   MintBig:             2_200,
   EmitApproval:        1_200,
   EmitTransfer:        1_200,
   DeductGas:           2_100,
   WithinBlock:         1_000,
   IsIDTokenHolder:     400,
   TokenBalance:        400,
   AddBlock:            40_000,
   GetBlock:            2_000,
   GetUTXO:             1_500,
   AddToPool:           1_000,
   ListPool:            800,
   GetContract:         1_000,
   Snapshot:            3_000,
   MintToken:           2_000,
   LastSubBlockHeight:  500,
   LastBlockHeight:     500,
   RecordPoSVote:       3_000,
   AppendSubBlock:      8_000,
   Transfer:            2_100, // shared with VM & Tokens
   Burn:                2_100, // shared with VM & Tokens

   // ----------------------------------------------------------------------
   // Liquidity Manager (high-level AMM façade)
   // ----------------------------------------------------------------------
   InitAMM:    8_000,
   Manager:    1_000,
   CreatePool: 10_000,
   Swap:       4_500,
   // AddLiquidity & RemoveLiquidity already defined above
   Pool:  1_500,
   Pools: 2_000,

   // ----------------------------------------------------------------------
   // Loan-Pool
   // ----------------------------------------------------------------------
   NewLoanPool:   20_000,
   Submit:        3_000,
   Disburse:      8_000,
   GetProposal:   1_000,
   ListProposals: 1_500,
   Redistribute:  5_000,
   NewLoanPoolApply:   20_000,
   LoanApply_Submit:   3_000,
   LoanApply_Vote:     3_000,
   LoanApply_Process:  1_000,
   LoanApply_Disburse: 8_000,
   LoanApply_Get:      1_000,
   LoanApply_List:     1_500,
   // Vote  & Tick already priced
   // RandomElectorate / IsAuthority already priced

   // ----------------------------------------------------------------------
   // Networking
   // ----------------------------------------------------------------------
   NewNode:         18_000,
   HandlePeerFound: 1_500,
   DialSeed:        2_000,
   ListenAndServe:  8_000,
   Close:           500,
   Peers:           400,
   NewDialer:       2_000,
   Dial:            2_000,
   SetBroadcaster:  500,
   GlobalBroadcast: 1_000,
   StartDevNet:    50_000,
   StartTestNet:   60_000,
   // Broadcast & Subscribe already priced

   // ----------------------------------------------------------------------
   // Replication / Data Availability
   // ----------------------------------------------------------------------
   NewReplicator:  12_000,
   ReplicateBlock: 30_000,
   RequestMissing: 4_000,
   Synchronize:    25_000,
   Stop:           3_000,
   // Hash & Start already priced

   // ----------------------------------------------------------------------
   // Roll-ups
   // ----------------------------------------------------------------------
   NewAggregator:     15_000,
   SubmitBatch:       10_000,
   SubmitFraudProof:  30_000,
   FinalizeBatch:     10_000,
   BatchHeader:       500,
   BatchState:        300,
   BatchTransactions: 1_000,
   ListBatches:       2_000,

   // ----------------------------------------------------------------------
   // Security / Cryptography
   // ----------------------------------------------------------------------
   AggregateBLSSigs:  7_000,
   VerifyAggregated:  8_000,
   CombineShares:     6_000,
   ComputeMerkleRoot: 1_200,
   Encrypt:           1_500,
   Decrypt:           1_500,
   NewTLSConfig:      5_000,
   DilithiumKeypair:  6_000,
   DilithiumSign:     5_000,
   DilithiumVerify:   5_000,
   PredictRisk:       2_000,
   AnomalyScore:      2_000,

   // ----------------------------------------------------------------------
   // Sharding
   // ----------------------------------------------------------------------
   NewShardCoordinator: 20_000,
   SetLeader:           1_000,
   Leader:              800,
   SubmitCrossShard:    15_000,
   Send:                2_000,
   PullReceipts:        3_000,
   Reshard:             30_000,
   GossipTx:            5_000,
   RebalanceShards:     8_000,
   VerticalPartition:   2_000,
   // Broadcast already priced

   // ----------------------------------------------------------------------
   // Side-chains
   // ----------------------------------------------------------------------
   InitSidechains:     12_000,
   Sidechains:         600,
   Register:           5_000,
   SubmitHeader:       8_000,
   VerifyWithdraw:     4_000,
   VerifyAggregateSig: 8_000,
   VerifyMerkleProof:  1_200,
   GetSidechainMeta:   1_000,
   ListSidechains:     1_200,
   GetSidechainHeader: 1_000,
   // Deposit already priced

   // ----------------------------------------------------------------------
   // State-Channels
   // ----------------------------------------------------------------------
   InitStateChannels:    8_000,
   Channels:             600,
   OpenChannel:          10_000,
   VerifyECDSASignature: 2_000,
   InitiateClose:        3_000,
   Challenge:            4_000,
   Finalize:             5_000,
   GetChannel:           800,
   ListChannels:         1_200,

   // ----------------------------------------------------------------------
   // Storage / Marketplace
   // ----------------------------------------------------------------------
   NewStorage:    12_000,
   CreateListing: 8_000,
   Exists:        400,
   OpenDeal:      5_000,
   Create:        8_000, // generic create (non-AMM/non-contract)
   CloseDeal:     5_000,
   Release:       2_000,
   GetListing:    1_000,
   ListListings:  1_000,
   GetDeal:       1_000,
   ListDeals:     1_000,
        // General Marketplace
        CreateMarketListing:  8_000,
        PurchaseItem:        6_000,
        CancelListing:       3_000,
        ReleaseFunds:        2_000,
        GetMarketListing:    1_000,
        ListMarketListings:  1_000,
        GetMarketDeal:       1_000,
        ListMarketDeals:     1_000,
   // Pin & Retrieve already priced

   // ----------------------------------------------------------------------
   // Token Standards (constants – zero-cost markers)
   // ----------------------------------------------------------------------
   StdSYN10:   0,
   StdSYN20:   0,
   StdSYN70:   0,
   StdSYN130:  0,
   StdSYN131:  0,
   StdSYN200:  0,
   StdSYN223:  0,
   StdSYN300:  0,
   StdSYN500:  0,
   StdSYN600:  0,
   StdSYN700:  0,
   StdSYN721:  0,
   StdSYN722:  0,
   StdSYN800:  0,
   StdSYN845:  0,
   StdSYN900:  0,
   StdSYN1000: 0,
   StdSYN1100: 0,
   StdSYN1155: 0,
   StdSYN1200: 0,
   StdSYN1300: 0,
   StdSYN1401: 0,
   StdSYN1500: 0,
   StdSYN1600: 0,
   StdSYN1700: 0,
   StdSYN1800: 0,
   StdSYN1900: 0,
   StdSYN1967: 0,
   StdSYN2100: 0,
   StdSYN2200: 0,
   StdSYN2369: 0,
   StdSYN2400: 0,
   StdSYN2500: 0,
   StdSYN2600: 0,
   StdSYN2700: 0,
   StdSYN2800: 0,
   StdSYN2900: 0,
   StdSYN3000: 0,
   StdSYN3100: 0,
   StdSYN3200: 0,
   StdSYN3300: 0,
   StdSYN3400: 0,
   StdSYN3500: 0,
   StdSYN3600: 0,
   StdSYN3700: 0,
   StdSYN3800: 0,
   StdSYN3900: 0,
   StdSYN4200: 0,
   StdSYN4300: 0,
   StdSYN4700: 0,
   StdSYN4900: 0,
   StdSYN5000: 0,

   // ----------------------------------------------------------------------
   // Token Utilities
   // ----------------------------------------------------------------------
   ID:                400,
   Meta:              400,
   Allowance:         400,
   Approve:           800,
   Add:               600,
   Sub:               600,
   Get:               400,
   transfer:          2_100, // lower-case ERC20 compatibility
   Calculate:         800,
   RegisterToken:     8_000,
   NewBalanceTable:   5_000,
   Set:               600,
   RefundGas:         100,
   PopUint32:         300,
   PopAddress:        300,
   PopUint64:         300,
   PushBool:          300,
   Push:              300,
   Len:               200,
   InitTokens:        8_000,
   GetRegistryTokens: 400,
   TokenManager_Create: 8_000,
   TokenManager_Transfer: 2_100,
   TokenManager_Mint: 2_100,
   TokenManager_Burn: 2_100,
   TokenManager_Approve: 800,
   TokenManager_BalanceOf: 400,

   // ----------------------------------------------------------------------
   // Transactions
   // ----------------------------------------------------------------------
   VerifySig:      3_500,
   ValidateTx:     5_000,
   NewTxPool:      12_000,
   AddTx:          6_000,
   PickTxs:        1_500,
   TxPoolSnapshot: 800,
   ReverseTransaction: 10_000,
   NewTxDistributor: 8_000,
   DistributeFees:   1_500,
   // Sign already priced

   // ----------------------------------------------------------------------
   // Low-level Math / Bitwise / Crypto opcodes
   // (values based on research into Geth & OpenEthereum plus Synnergy-specific
   //  micro-benchmarks – keep in mind that **all** word-size-dependent
   //  corrections are applied at run-time by the VM).
   // ----------------------------------------------------------------------
   Short:            5,
   BytesToAddress:   5,
   Pop:              2,
   opADD:            3,
   opMUL:            5,
   opSUB:            3,
   OpDIV:            5,
   opSDIV:           5,
   opMOD:            5,
   opSMOD:           5,
   opADDMOD:         8,
   opMULMOD:         8,
   opEXP:            10,
   opSIGNEXTEND:     5,
   opLT:             3,
   opGT:             3,
   opSLT:            3,
   opSGT:            3,
   opEQ:             3,
   opISZERO:         3,
   opAND:            3,
   opOR:             3,
   opXOR:            3,
   opNOT:            3,
   opBYTE:           3,
   opSHL:            3,
   opSHR:            3,
   opSAR:            3,
   opECRECOVER:      700,
   opEXTCODESIZE:    700,
   opEXTCODECOPY:    700,
   opEXTCODEHASH:    700,
   opRETURNDATASIZE: 3,
   opRETURNDATACOPY: 700,
   opMLOAD:          3,
   opMSTORE:         3,
   opMSTORE8:        3,
   opCALLDATALOAD:   3,
   opCALLDATASIZE:   3,
   opCALLDATACOPY:   700,
   opCODESIZE:       3,
   opCODECOPY:       700,
   opJUMP:           8,
   opJUMPI:          10,
   opPC:             2,
   opMSIZE:          2,
   opGAS:            2,
   opJUMPDEST:       1,
   opSHA256:         60,
   opKECCAK256:      30,
   opRIPEMD160:      600,
   opBLAKE2B256:     60,
   opADDRESS:        2,
   opCALLER:         2,
   opORIGIN:         2,
   opCALLVALUE:      2,
   opGASPRICE:       2,
   opNUMBER:         2,
   opTIMESTAMP:      2,
   opDIFFICULTY:     2,
   opGASLIMIT:       2,
   opCHAINID:        2,
   opBLOCKHASH:      20,
   opBALANCE:        400,
   opSELFBALANCE:    5,
   opLOG0:           375,
   opLOG1:           750,
   opLOG2:           1_125,
   opLOG3:           1_500,
   opLOG4:           1_875,
   logN:             2_000,
   opCREATE:         32_000,
   opCALL:           700,
   opCALLCODE:       700,
   opDELEGATECALL:   700,
   opSTATICCALL:     700,
   opRETURN:         0,
   opREVERT:         0,
   opSTOP:           0,
   opSELFDESTRUCT:   5_000,

   // Shared accounting ops
   TransferVM: 2_100, // explicit VM variant (if separate constant exists)

   // ----------------------------------------------------------------------
   // Virtual Machine Internals
   // ----------------------------------------------------------------------
   BurnVM:            2_100,
   BurnLP:            2_100,
   MintLP:            2_100,
   NewInMemory:       500,
   CallCode:          700,
   CallContract:      700,
   StaticCallVM:      700,
   GetBalance:        400,
   GetTokenBalance:   400,
   SetTokenBalance:   500,
   GetTokenSupply:    500,
   SetBalance:        500,
   DelegateCall:      700,
   GetToken:          400,
   NewMemory:         500,
   Read:              3,
   Write:             3,
   LenVM:             3, // distinguish from token.Len if separate const
   Call:              700,
   SelectVM:          1_000,
   CreateContract:    32_000,
   AddLog:            375,
   GetCode:           200,
   GetCodeHash:       200,
   MintTokenVM:       2_000,
   PrefixIterator:    500,
   NonceOf:           400,
   GetState:          400,
   SetState:          500,
   HasState:          400,
   DeleteState:       500,
   NewGasMeter:       500,
   SelfDestructVM:    5_000,
   Remaining:         2,
   Consume:           3,
   ExecuteVM:         2_000,
   NewSuperLightVM:   500,
   NewLightVM:        800,
   NewHeavyVM:        1_200,
   ExecuteSuperLight: 1_000,
   ExecuteLight:      1_500,
   ExecuteHeavy:      2_000,

   // ----------------------------------------------------------------------
   // Wallet / Key-Management
   // ----------------------------------------------------------------------
   NewRandomWallet:     10_000,
   WalletFromMnemonic:  5_000,
   NewHDWalletFromSeed: 6_000,
   PrivateKey:          400,
   NewAddress:          500,
   SignTx:              3_000,

   // ----------------------------------------------------------------------
   // System Health & Logging
   // ----------------------------------------------------------------------
   NewHealthLogger: 8_000,
   MetricsSnapshot: 1_000,
   LogEvent:        500,
   RotateLogs:      4_000,
   RegisterIDWallet:    8_000,
   IsIDWalletRegistered: 500,

   // ----------------------------------------------------------------------
   // Event Management
   // ----------------------------------------------------------------------
   InitEvents: 5_000,
   EmitEvent: 400,
   GetEvent:  800,
   ListEvents: 1_000,
   CreateWallet:        10_000,
   ImportWallet:        5_000,
   WalletBalance:       400,
   WalletTransfer:      2_100,

   // ----------------------------------------------------------------------
   // Immutability Enforcement
   // ----------------------------------------------------------------------
   InitImmutability: 8_000,
   VerifyChain:     4_000,
   RestoreChain:    6_000,
*/

// gasNames holds the gas cost associated with each opcode name. During init()
// these names are resolved to their Opcode values using the catalogue defined
// in opcode_dispatcher.go.
var gasNames = map[string]uint64{
	// ----------------------------------------------------------------------
	// AI
	// ----------------------------------------------------------------------
	"InitAI":           50_000,
	"AI":               40_000,
	"PredictAnomaly":   35_000,
	"OptimizeFees":     25_000,
	"PublishModel":     45_000,
	"FetchModel":       15_000,
	"ListModel":        8_000,
	"ValidateKYC":      1_000,
	"BuyModel":         30_000,
	"RentModel":        20_000,
	"ReleaseEscrow":    12_000,
	"PredictVolume":    15_000,
	"StartTraining":    50_000,
	"TrainingStatus":   5_000,
	"ListTrainingJobs": 8_000,
	"CancelTraining":   10_000,
	"InitAI":             50_000,
	"AI":                 40_000,
	"PredictAnomaly":     35_000,
	"OptimizeFees":       25_000,
	"PublishModel":       45_000,
	"FetchModel":         15_000,
	"ListModel":          8_000,
	"ValidateKYC":        1_000,
	"BuyModel":           30_000,
	"RentModel":          20_000,
	"ReleaseEscrow":      12_000,
	"PredictVolume":      15_000,
	"GetModelListing":    1_000,
	"ListModelListings":  2_000,
	"UpdateListingPrice": 2_000,
	"RemoveListing":      2_000,
	"InitAI":              50_000,
	"AI":                  40_000,
	"PredictAnomaly":      35_000,
	"OptimizeFees":        25_000,
	"PublishModel":        45_000,
	"FetchModel":          15_000,
	"ListModel":           8_000,
	"ValidateKYC":         1_000,
	"BuyModel":            30_000,
	"RentModel":           20_000,
	"ReleaseEscrow":       12_000,
	"PredictVolume":       15_000,
	"InferModel":          30_000,
	"AnalyseTransactions": 35_000,

	// ----------------------------------------------------------------------
	// Automated-Market-Maker
	// ----------------------------------------------------------------------
	"SwapExactIn":       4_500,
	"AddLiquidity":      5_000,
	"RemoveLiquidity":   5_000,
	"Quote":             2_500,
	"AllPairs":          2_000,
	"InitPoolsFromFile": 6_000,

	// ----------------------------------------------------------------------
	// Authority / Validator-Set
	// ---------------------------------------------------------------------

	"NewAuthoritySet":     20_000,
	"RecordVote":          3_000,
	"RegisterCandidate":   8_000,
	"RandomElectorate":    4_000,
	"IsAuthority":         800,
	"GetAuthority":        1_000,
	"ListAuthorities":     2_000,
	"DeregisterAuthority": 6_000,
	"NewAuthorityApplier": 20_000,
	"SubmitApplication":   4_000,
	"VoteApplication":     3_000,
	"FinalizeApplication": 5_000,
	"GetApplication":      1_000,
	"ListApplications":    2_000,

	// ----------------------------------------------------------------------
	// Charity Pool
	// ----------------------------------------------------------------------
	"NewCharityPool":   10_000,
	"Deposit":          2_100,
	"Charity_Register": 2_500,
	"Vote":             3_000,
	"Tick":             1_000,
	"GetRegistration":  800,
	"Winners":          800,

	// ----------------------------------------------------------------------
	// Coin
	// ----------------------------------------------------------------------
	"NewCoin":     12_000,
	"Mint":        2_100, // shared with ledger & tokens
	"TotalSupply": 800,
	"BalanceOf":   400,

	// ----------------------------------------------------------------------
	// Compliance
	// ----------------------------------------------------------------------

	"InitCompliance":        8_000,
	"EraseData":             5_000,
	"RecordFraudSignal":     7_000,
	"Compliance_LogAudit":   2_000,
	"Compliance_AuditTrail": 3_000,
	"Compliance_MonitorTx":  5_000,
	"Compliance_VerifyZKP":  12_000,
<<<<<<< HEAD
	"Audit_Init":            5_000,
	"Audit_Log":             2_000,
	"Audit_Events":          3_000,
	"Audit_Close":           1_000,
=======
	"InitComplianceManager": 10_000,
	"SuspendAccount":        4_000,
	"ResumeAccount":         4_000,
	"IsSuspended":           500,
	"WhitelistAccount":      3_000,
	"RemoveWhitelist":       3_000,
	"IsWhitelisted":         500,
	"Compliance_ReviewTx":   2_500,
	"AnalyzeAnomaly":        6_000,
	"FlagAnomalyTx":         2_500,
>>>>>>> f17193bb

	// ----------------------------------------------------------------------
	// Consensus Core
	// ----------------------------------------------------------------------
	"Pick":                        2_000,
	"Broadcast":                   5_000,
	"Subscribe":                   1_500,
	"Sign":                        3_000, // shared with Security & Tx
	"Verify":                      3_500, // shared with Security & Tx
	"ValidatorPubKey":             800,
	"StakeOf":                     1_000,
	"LoanPoolAddress":             800,
	"Hash":                        600, // shared with Replication
	"SerializeWithoutNonce":       1_200,
	"NewConsensus":                25_000,
	"Start":                       5_000,
	"ProposeSubBlock":             15_000,
	"ValidatePoH":                 20_000,
	"SealMainBlockPOW":            60_000,
	"DistributeRewards":           10_000,
	"CalculateWeights":            8_000,
	"ComputeThreshold":            6_000,
	"NewConsensusAdaptiveManager": 10_000,
	"ComputeDemand":               2_000,
	"ComputeStakeConcentration":   2_000,
	"AdjustConsensus":             5_000,
	"Pick":                  2_000,
	"Broadcast":             5_000,
	"Subscribe":             1_500,
	"Sign":                  3_000, // shared with Security & Tx
	"Verify":                3_500, // shared with Security & Tx
	"ValidatorPubKey":       800,
	"StakeOf":               1_000,
	"LoanPoolAddress":       800,
	"Hash":                  600, // shared with Replication
	"SerializeWithoutNonce": 1_200,
	"NewConsensus":          25_000,
	"Start":                 5_000,
	"ProposeSubBlock":       15_000,
	"ValidatePoH":           20_000,
	"SealMainBlockPOW":      60_000,
	"DistributeRewards":     10_000,
	"CalculateWeights":      8_000,
	"ComputeThreshold":      6_000,
	"Status":                1_000,
	"SetDifficulty":         2_000,
	"AdjustStake":           3_000,
	"PenalizeValidator":     4_000,
	"RegisterValidator":     8_000,
	"DeregisterValidator":   6_000,
	"StakeValidator":        2_000,
	"UnstakeValidator":      2_000,
	"SlashValidator":        3_000,
	"GetValidator":          1_000,
	"ListValidators":        2_000,
	"IsValidator":           800,

	// ----------------------------------------------------------------------
	// Contracts (WASM / EVM‐compat)
	// ----------------------------------------------------------------------
	"InitContracts": 15_000,
	"CompileWASM":   45_000,
	"Invoke":        7_000,
	"Deploy":        25_000,

	// ----------------------------------------------------------------------
	// Cross-Chain
	// ----------------------------------------------------------------------
	"RegisterBridge": 20_000,
	"AssertRelayer":  5_000,
	"Iterator":       2_000,
	"LockAndMint":    30_000,
	"BurnAndRelease": 30_000,
	"GetBridge":      1_000,

	// ----------------------------------------------------------------------
	// Data / Oracle / IPFS Integration
	// ----------------------------------------------------------------------
	"RegisterNode":   10_000,
	"UploadAsset":    30_000,
	"Pin":            5_000, // shared with Storage
	"Retrieve":       4_000, // shared with Storage
	"RetrieveAsset":  4_000,
	"RegisterOracle": 10_000,
	"PushFeed":       3_000,
	"QueryOracle":    3_000,
	"ListCDNNodes":   3_000,
	"ListOracles":    3_000,
	"PushFeedSigned": 4_000,
	"ZTDC_Open":      6_000,
	"ZTDC_Send":      2_000,
	"ZTDC_Close":     4_000,
	"RegisterNode":      10_000,
	"UploadAsset":       30_000,
	"Pin":               5_000, // shared with Storage
	"Retrieve":          4_000, // shared with Storage
	"RetrieveAsset":     4_000,
	"RegisterOracle":    10_000,
	"PushFeed":          3_000,
	"QueryOracle":       3_000,
	"ListCDNNodes":      3_000,
	"ListOracles":       3_000,
	"PushFeedSigned":    4_000,
	"StoreManagedData":  8_000,
	"LoadManagedData":   3_000,
	"DeleteManagedData": 2_000,

	// ---------------------------------------------------------------------
	// External Sensors
	// ---------------------------------------------------------------------
	"RegisterSensor":    10_000,
	"GetSensor":         1_000,
	"ListSensors":       2_000,
	"UpdateSensorValue": 1_500,
	"PollSensor":        5_000,
	"TriggerWebhook":    5_000,

	// ----------------------------------------------------------------------
	// Fault-Tolerance / Health-Checker
	// ----------------------------------------------------------------------
	"NewHealthChecker": 8_000,
	"AddPeer":          1_500,
	"RemovePeer":       1_500,
	"FT_Snapshot":      4_000,
	"Recon":            8_000,
	"Ping":             300,
	"SendPing":         300,
	"AwaitPong":        300,
	"BackupSnapshot":   10_000,
	"RestoreSnapshot":  12_000,
	"VerifyBackup":     6_000,
	"FailoverNode":     8_000,
	"PredictFailure":   1_000,
	"AdjustResources":  1_500,
	"HA_Register":      1_000,
	"HA_Remove":        1_000,
	"HA_List":          500,
	"HA_Sync":          20_000,
	"HA_Promote":       8_000,

	// ----------------------------------------------------------------------
	// Governance
	// ----------------------------------------------------------------------
	"UpdateParam":      5_000,
	"ProposeChange":    10_000,
	"VoteChange":       3_000,
	"EnactChange":      8_000,
	"SubmitProposal":   10_000,
	"BalanceOfAsset":   600,
	"CastVote":         3_000,
	"ExecuteProposal":  15_000,
	"GetProposal":      1_000,
	"ListProposals":    2_000,
	"NewQuorumTracker": 1_000,
	"Quorum_AddVote":   500,
	"Quorum_HasQuorum": 300,
	"Quorum_Reset":     200,
	"UpdateParam":         5_000,
	"ProposeChange":       10_000,
	"VoteChange":          3_000,
	"EnactChange":         8_000,
	"SubmitProposal":      10_000,
	"BalanceOfAsset":      600,
	"CastVote":            3_000,
	"ExecuteProposal":     15_000,
	"GetProposal":         1_000,
	"ListProposals":       2_000,
	"RegisterGovContract": 8_000,
	"GetGovContract":      1_000,
	"ListGovContracts":    2_000,
	"EnableGovContract":   1_000,
	"DeleteGovContract":   1_000,
	"UpdateParam":       5_000,
	"ProposeChange":     10_000,
	"VoteChange":        3_000,
	"EnactChange":       8_000,
	"SubmitProposal":    10_000,
	"BalanceOfAsset":    600,
	"CastVote":          3_000,
	"ExecuteProposal":   15_000,
	"GetProposal":       1_000,
	"ListProposals":     2_000,
	"DeployGovContract": 25_000,
	"InvokeGovContract": 7_000,
	"UpdateParam":           5_000,
	"ProposeChange":         10_000,
	"VoteChange":            3_000,
	"EnactChange":           8_000,
	"SubmitProposal":        10_000,
	"BalanceOfAsset":        600,
	"CastVote":              3_000,
	"ExecuteProposal":       15_000,
	"GetProposal":           1_000,
	"ListProposals":         2_000,
	"AddReputation":         2_000,
	"SubtractReputation":    2_000,
	"ReputationOf":          500,
	"SubmitRepGovProposal":  10_000,
	"CastRepGovVote":        3_000,
	"ExecuteRepGovProposal": 15_000,
	"GetRepGovProposal":     1_000,
	"ListRepGovProposals":   2_000,
	"UpdateParam":     5_000,
	"ProposeChange":   10_000,
	"VoteChange":      3_000,
	"EnactChange":     8_000,
	"SubmitProposal":  10_000,
	"BalanceOfAsset":  600,
	"CastVote":        3_000,
	"ExecuteProposal": 15_000,
	"GetProposal":     1_000,
	"ListProposals":   2_000,
	"NewTimelock":     4_000,
	"QueueProposal":   3_000,
	"CancelProposal":  3_000,
	"ExecuteReady":    5_000,
	"ListTimelocks":   1_000,
	"CreateDAO":       10_000,
	"JoinDAO":         3_000,
	"LeaveDAO":        2_000,
	"DAOInfo":         1_000,
	"ListDAOs":        2_000,

	// ----------------------------------------------------------------------
	// Green Technology
	// ----------------------------------------------------------------------
	"InitGreenTech":    8_000,
	"Green":            2_000,
	"RecordUsage":      3_000,
	"RecordOffset":     3_000,
	"Certify":          7_000,
	"CertificateOf":    500,
	"ShouldThrottle":   200,
	"ListCertificates": 1_000,

	// ----------------------------------------------------------------------
	// Ledger / UTXO / Account-Model
	// ----------------------------------------------------------------------
	"NewLedger":           50_000,
	"GetPendingSubBlocks": 2_000,
	"LastBlockHash":       600,
	"AppendBlock":         50_000,
	"MintBig":             2_200,
	"EmitApproval":        1_200,
	"EmitTransfer":        1_200,
	"DeductGas":           2_100,
	"WithinBlock":         1_000,
	"IsIDTokenHolder":     400,
	"TokenBalance":        400,
	"AddBlock":            40_000,
	"GetBlock":            2_000,
	"GetUTXO":             1_500,
	"AddToPool":           1_000,
	"ListPool":            800,
	"GetContract":         1_000,
	"Snapshot":            3_000,
	"MintToken":           2_000,
	"LastSubBlockHeight":  500,
	"LastBlockHeight":     500,
	"RecordPoSVote":       3_000,
	"AppendSubBlock":      8_000,
	"Transfer":            2_100, // shared with VM & Tokens
	"Burn":                2_100, // shared with VM & Tokens
	"Account_Create":      500,
	"Account_Delete":      400,
	"Account_Balance":     200,
	"Account_Transfer":    2_100,

	// ----------------------------------------------------------------------
	// Liquidity Manager (high-level AMM façade)
	// ----------------------------------------------------------------------
	"InitAMM":    8_000,
	"Manager":    1_000,
	"CreatePool": 10_000,
	"Swap":       4_500,
	// AddLiquidity & RemoveLiquidity already defined above
	"Pool":  1_500,
	"Pools": 2_000,

	// ----------------------------------------------------------------------
	// Loan-Pool
	// ----------------------------------------------------------------------
	"NewLoanPool":            20_000,
	"Submit":                 3_000,
	"Disburse":               8_000,
	"Loanpool_GetProposal":   1_000,
	"Loanpool_ListProposals": 1_500,
	"Redistribute":           5_000,
	"NewLoanPoolApply":       20_000,
	"LoanApply_Submit":       3_000,
	"LoanApply_Vote":         3_000,
	"LoanApply_Process":      1_000,
	"LoanApply_Disburse":     8_000,
	"LoanApply_Get":          1_000,
	"LoanApply_List":         1_500,
	// Vote  & Tick already priced
	// RandomElectorate / IsAuthority already priced

	// ----------------------------------------------------------------------
	// Networking
	// ----------------------------------------------------------------------
	"NewNode":         18_000,
	"HandlePeerFound": 1_500,
	"DialSeed":        2_000,
	"ListenAndServe":  8_000,
	"Close":           500,
	"Peers":           400,
	"NewDialer":       2_000,
	"Dial":            2_000,
	"SetBroadcaster":  500,
	"GlobalBroadcast": 1_000,
	"StartDevNet":     50_000,
	"StartTestNet":    60_000,
	// Broadcast & Subscribe already priced

	// ----------------------------------------------------------------------
	// Replication / Data Availability
	// ----------------------------------------------------------------------
	"NewReplicator":  12_000,
	"ReplicateBlock": 30_000,
	"RequestMissing": 4_000,
	"Synchronize":    25_000,
	"Stop":           3_000,
	// Hash & Start already priced

	// ----------------------------------------------------------------------
	// Roll-ups
	// ----------------------------------------------------------------------
	"NewAggregator":     15_000,
	"SubmitBatch":       10_000,
	"SubmitFraudProof":  30_000,
	"FinalizeBatch":     10_000,
	"BatchHeader":       500,
	"BatchState":        300,
	"BatchTransactions": 1_000,
	"ListBatches":       2_000,

	// ----------------------------------------------------------------------
	// Security / Cryptography
	// ----------------------------------------------------------------------
	"AggregateBLSSigs":  7_000,
	"VerifyAggregated":  8_000,
	"CombineShares":     6_000,
	"ComputeMerkleRoot": 1_200,
	"Encrypt":           1_500,
	"Decrypt":           1_500,
	"NewTLSConfig":      5_000,
	"DilithiumKeypair":  6_000,
	"DilithiumSign":     5_000,
	"DilithiumVerify":   5_000,
	"PredictRisk":       2_000,
	"AnomalyScore":      2_000,

	// ----------------------------------------------------------------------
	// Sharding
	// ----------------------------------------------------------------------
	"NewShardCoordinator": 20_000,
	"SetLeader":           1_000,
	"Leader":              800,
	"SubmitCrossShard":    15_000,
	"Send":                2_000,
	"PullReceipts":        3_000,
	"Reshard":             30_000,
	"GossipTx":            5_000,
	"RebalanceShards":     8_000,
	"VerticalPartition":   2_000,
	// Broadcast already priced

	// ----------------------------------------------------------------------
	// Side-chains
	// ----------------------------------------------------------------------
	"InitSidechains":     12_000,
	"Sidechains":         600,
	"Sidechain_Register": 5_000,
	"SubmitHeader":       8_000,
	"VerifyWithdraw":     4_000,
	"VerifyAggregateSig": 8_000,
	"VerifyMerkleProof":  1_200,
	"GetSidechainMeta":   1_000,
	"ListSidechains":     1_200,
	"GetSidechainHeader": 1_000,
	// Deposit already priced

	// ----------------------------------------------------------------------
	// State-Channels
	// ----------------------------------------------------------------------
	"InitStateChannels":    8_000,
	"Channels":             600,
	"OpenChannel":          10_000,
	"VerifyECDSASignature": 2_000,
	"InitiateClose":        3_000,
	"Challenge":            4_000,
	"Finalize":             5_000,
	"GetChannel":           800,
	"ListChannels":         1_200,

	// ----------------------------------------------------------------------
	// Storage / Marketplace
	// ----------------------------------------------------------------------
	"NewStorage":    12_000,
	"CreateListing": 8_000,
	"Exists":        400,
	"OpenDeal":      5_000,
	"Create":        8_000, // generic create (non-AMM/non-contract)
	"CloseDeal":     5_000,
	"Release":       2_000,
	"GetListing":    1_000,
	"ListListings":  1_000,
	"GetDeal":       1_000,
	"ListDeals":     1_000,

  // General Marketplace
	"CreateMarketListing": 8_000,
	"PurchaseItem":        6_000,
	"CancelListing":       3_000,
	"ReleaseFunds":        2_000,
	"GetMarketListing":    1_000,
	"ListMarketListings":  1_000,
	"GetMarketDeal":       1_000,
	"ListMarketDeals":     1_000,

  // Tangible assets
	"Assets_Register": 5_000,
	"Assets_Transfer": 4_000,
	"Assets_Get":      1_000,
	"Assets_List":     1_000,
	// Pin & Retrieve already priced

	// ----------------------------------------------------------------------
	// Token Standards (constants – zero-cost markers)
	// ----------------------------------------------------------------------
	"StdSYN10":   0,
	"StdSYN20":   0,
	"StdSYN70":   0,
	"StdSYN130":  0,
	"StdSYN131":  0,
	"StdSYN200":  0,
	"StdSYN223":  0,
	"StdSYN300":  0,
	"StdSYN500":  0,
	"StdSYN600":  0,
	"StdSYN700":  0,
	"StdSYN721":  0,
	"StdSYN722":  0,
	"StdSYN800":  0,
	"StdSYN845":  0,
	"StdSYN900":  0,
	"StdSYN1000": 0,
	"StdSYN1100": 0,
	"StdSYN1155": 0,
	"StdSYN1200": 0,
	"StdSYN1300": 0,
	"StdSYN1401": 0,
	"StdSYN1500": 0,
	"StdSYN1600": 0,
	"StdSYN1700": 0,
	"StdSYN1800": 0,
	"StdSYN1900": 0,
	"StdSYN1967": 0,
	"StdSYN2100": 0,
	"StdSYN2200": 0,
	"StdSYN2369": 0,
	"StdSYN2400": 0,
	"StdSYN2500": 0,
	"StdSYN2600": 0,
	"StdSYN2700": 0,
	"StdSYN2800": 0,
	"StdSYN2900": 0,
	"StdSYN3000": 0,
	"StdSYN3100": 0,
	"StdSYN3200": 0,
	"StdSYN3300": 0,
	"StdSYN3400": 0,
	"StdSYN3500": 0,
	"StdSYN3600": 0,
	"StdSYN3700": 0,
	"StdSYN3800": 0,
	"StdSYN3900": 0,
	"StdSYN4200": 0,
	"StdSYN4300": 0,
	"StdSYN4700": 0,
	"StdSYN4900": 0,
	"StdSYN5000": 0,

	// ----------------------------------------------------------------------
	// Token Utilities
	// ----------------------------------------------------------------------
	"ID":                     400,
	"Meta":                   400,
	"Allowance":              400,
	"Approve":                800,
	"Add":                    600,
	"Sub":                    600,
	"Get":                    400,
	"transfer":               2_100, // lower-case ERC20 compatibility
	"Calculate":              800,
	"RegisterToken":          8_000,
	"NewBalanceTable":        5_000,
	"Set":                    600,
	"RefundGas":              100,
	"PopUint32":              300,
	"PopAddress":             300,
	"PopUint64":              300,
	"PushBool":               300,
	"Push":                   300,
	"Len":                    200,
	"InitTokens":             8_000,
	"GetRegistryTokens":      400,
	"TokenManager_Create":    8000,
	"TokenManager_Transfer":  2100,
	"TokenManager_Mint":      2100,
	"TokenManager_Burn":      2100,
	"TokenManager_Approve":   800,
	"TokenManager_BalanceOf": 400,

	// ----------------------------------------------------------------------
	// Transactions
	// ----------------------------------------------------------------------
	"VerifySig":          3_500,
	"ValidateTx":         5_000,
	"NewTxPool":          12_000,
	"AddTx":              6_000,
	"PickTxs":            1_500,
	"TxPoolSnapshot":     800,
	"ReverseTransaction": 10_000,
	"VerifySig":        3_500,
	"ValidateTx":       5_000,
	"NewTxPool":        12_000,
	"AddTx":            6_000,
	"PickTxs":          1_500,
	"TxPoolSnapshot":   800,
	"NewTxDistributor": 8_000,
	"DistributeFees":   1_500,
	// Sign already priced

	// ----------------------------------------------------------------------
	// Low-level Math / Bitwise / Crypto opcodes
	// (values based on research into Geth & OpenEthereum plus Synnergy-specific
	//  micro-benchmarks – keep in mind that **all** word-size-dependent
	//  corrections are applied at run-time by the VM).
	// ----------------------------------------------------------------------
	"Short":            5,
	"BytesToAddress":   5,
	"Pop":              2,
	"opADD":            3,
	"opMUL":            5,
	"opSUB":            3,
	"OpDIV":            5,
	"opSDIV":           5,
	"opMOD":            5,
	"opSMOD":           5,
	"opADDMOD":         8,
	"opMULMOD":         8,
	"opEXP":            10,
	"opSIGNEXTEND":     5,
	"opLT":             3,
	"opGT":             3,
	"opSLT":            3,
	"opSGT":            3,
	"opEQ":             3,
	"opISZERO":         3,
	"opAND":            3,
	"opOR":             3,
	"opXOR":            3,
	"opNOT":            3,
	"opBYTE":           3,
	"opSHL":            3,
	"opSHR":            3,
	"opSAR":            3,
	"opECRECOVER":      700,
	"opEXTCODESIZE":    700,
	"opEXTCODECOPY":    700,
	"opEXTCODEHASH":    700,
	"opRETURNDATASIZE": 3,
	"opRETURNDATACOPY": 700,
	"opMLOAD":          3,
	"opMSTORE":         3,
	"opMSTORE8":        3,
	"opCALLDATALOAD":   3,
	"opCALLDATASIZE":   3,
	"opCALLDATACOPY":   700,
	"opCODESIZE":       3,
	"opCODECOPY":       700,
	"opJUMP":           8,
	"opJUMPI":          10,
	"opPC":             2,
	"opMSIZE":          2,
	"opGAS":            2,
	"opJUMPDEST":       1,
	"opSHA256":         60,
	"opKECCAK256":      30,
	"opRIPEMD160":      600,
	"opBLAKE2B256":     60,
	"opADDRESS":        2,
	"opCALLER":         2,
	"opORIGIN":         2,
	"opCALLVALUE":      2,
	"opGASPRICE":       2,
	"opNUMBER":         2,
	"opTIMESTAMP":      2,
	"opDIFFICULTY":     2,
	"opGASLIMIT":       2,
	"opCHAINID":        2,
	"opBLOCKHASH":      20,
	"opBALANCE":        400,
	"opSELFBALANCE":    5,
	"opLOG0":           375,
	"opLOG1":           750,
	"opLOG2":           1_125,
	"opLOG3":           1_500,
	"opLOG4":           1_875,
	"logN":             2_000,
	"opCREATE":         32_000,
	"opCALL":           700,
	"opCALLCODE":       700,
	"opDELEGATECALL":   700,
	"opSTATICCALL":     700,
	"opRETURN":         0,
	"opREVERT":         0,
	"opSTOP":           0,
	"opSELFDESTRUCT":   5_000,

	// Shared accounting ops
	"TransferVM": 2_100, // explicit VM variant (if separate constant exists)

	// ----------------------------------------------------------------------
	// Virtual Machine Internals
	// ----------------------------------------------------------------------
	"BurnVM":            2_100,
	"BurnLP":            2_100,
	"MintLP":            2_100,
	"NewInMemory":       500,
	"CallCode":          700,
	"CallContract":      700,
	"StaticCallVM":      700,
	"GetBalance":        400,
	"GetTokenBalance":   400,
	"SetTokenBalance":   500,
	"GetTokenSupply":    500,
	"SetBalance":        500,
	"DelegateCall":      700,
	"GetToken":          400,
	"NewMemory":         500,
	"Read":              3,
	"Write":             3,
	"LenVM":             3, // distinguish from token.Len if separate const
	"Call":              700,
	"SelectVM":          1_000,
	"CreateContract":    32_000,
	"AddLog":            375,
	"GetCode":           200,
	"GetCodeHash":       200,
	"MintTokenVM":       2_000,
	"PrefixIterator":    500,
	"NonceOf":           400,
	"GetState":          400,
	"SetState":          500,
	"HasState":          400,
	"DeleteState":       500,
	"NewGasMeter":       500,
	"SelfDestructVM":    5_000,
	"Remaining":         2,
	"Consume":           3,
	"ExecuteVM":         2_000,
	"NewSuperLightVM":   500,
	"NewLightVM":        800,
	"NewHeavyVM":        1_200,
	"ExecuteSuperLight": 1_000,
	"ExecuteLight":      1_500,
	"ExecuteHeavy":      2_000,

	// ----------------------------------------------------------------------
	// Plasma
	// ----------------------------------------------------------------------
	"InitPlasma":      8_000,
	"Plasma_Deposit":  4_000,
	"Plasma_Withdraw": 4_000,

  // Gaming
	// ----------------------------------------------------------------------
	"CreateGame": 8_000,
	"JoinGame":   4_000,
	"FinishGame": 6_000,
	"GetGame":    1_000,
	"ListGames":  2_000,

	// ----------------------------------------------------------------------
	// Wallet / Key-Management
	// ----------------------------------------------------------------------
	"NewRandomWallet":      10_000,
	"WalletFromMnemonic":   5_000,
	"NewHDWalletFromSeed":  6_000,
	"PrivateKey":           400,
	"NewAddress":           500,
	"SignTx":               3_000,
	"RegisterIDWallet":     8_000,
	"IsIDWalletRegistered": 500,
	"NewRandomWallet":            10_000,
	"WalletFromMnemonic":         5_000,
	"NewHDWalletFromSeed":        6_000,
	"PrivateKey":                 400,
	"NewAddress":                 500,
	"SignTx":                     3_000,
	"NewOffChainWallet":          8_000,
	"OffChainWalletFromMnemonic": 5_000,
	"SignOffline":                2_500,
	"StoreSignedTx":              300,
	"LoadSignedTx":               300,
	"BroadcastSignedTx":          1_000,
	"NewRandomWallet":     10_000,
	"WalletFromMnemonic":  5_000,
	"NewHDWalletFromSeed": 6_000,
	"PrivateKey":          400,
	"NewAddress":          500,
	"SignTx":              3_000,
 "SignTx":              3_000,
	"RegisterRecovery":    5_000,
	"RecoverAccount":      8_000,
	// ----------------------------------------------------------------------
	// Polls Management
	// ----------------------------------------------------------------------
	"CreatePoll": 8_000,
	"VotePoll":   3_000,
	"ClosePoll":  2_000,
	"GetPoll":    500,
	"ListPolls":  1_000,

	// ---------------------------------------------------------------------
	// Feedback System
	// ---------------------------------------------------------------------
	"InitFeedback":    8_000,
	"Feedback_Submit": 2_000,
	"Feedback_Get":    1_000,
	"Feedback_List":   1_500,
	"Feedback_Reward": 2_500,
  

	// ---------------------------------------------------------------------
	// Forum
	// ---------------------------------------------------------------------
	"Forum_CreateThread": 5_000,
	"Forum_GetThread":    500,
	"Forum_ListThreads":  1_000,
	"Forum_AddComment":   2_000,
	"Forum_ListComments": 1_000,
  

	// ------------------------------------------------------------------
	// Blockchain Compression
	// ------------------------------------------------------------------
	"CompressLedger":         6_000,
	"DecompressLedger":       6_000,
	"SaveCompressedSnapshot": 8_000,
	"LoadCompressedSnapshot": 8_000,
  

	// ----------------------------------------------------------------------
	// Biometrics Authentication
	// ----------------------------------------------------------------------
	"Bio_Enroll": 1_000,
	"Bio_Verify": 800,
	"Bio_Delete": 600,

	// ---------------------------------------------------------------------
	// System Health & Logging
	// ---------------------------------------------------------------------
	"NewHealthLogger": 8_000,
	"MetricsSnapshot": 1_000,
	"LogEvent":        500,
	"RotateLogs":      4_000,
 
  
  
  // ----------------------------------------------------------------------
	// Workflow / Key-Management
	// ----------------------------------------------------------------------
	"NewWorkflow":         15_000,
	"AddWorkflowAction":   2_000,
	"SetWorkflowTrigger":  1_000,
	"SetWebhook":          1_000,
	"ExecuteWorkflow":     5_000,
	"ListWorkflows":       500,
	

	// ------------------------------------------------------------------
	// Swarm
	// ------------------------------------------------------------------
	"NewSwarm":          10_000,
	"Swarm_AddNode":     3_000,
	"Swarm_RemoveNode":  2_000,
	"Swarm_BroadcastTx": 5_000,
	"Swarm_Start":       8_000,
	"Swarm_Stop":        5_000,
	"Swarm_Peers":       300,
  	// ----------------------------------------------------------------------
	// Real Estate
	// ----------------------------------------------------------------------
  
  "RegisterProperty":    4_000,
	"TransferProperty":    3_500,
	"GetProperty":         1_000,
	"ListProperties":      1_500,

	// ----------------------------------------------------------------------
	// Event Management
	// ----------------------------------------------------------------------
	"InitEvents": 5_000,
	"EmitEvent":  400,
	"GetEvent":   800,
	"ListEvents": 1_000,
	"CreateWallet":        10_000,
	"ImportWallet":        5_000,
	"WalletBalance":       400,
	"WalletTransfer":      2_100,

	// ----------------------------------------------------------------------
	// Employment Contracts
	// ----------------------------------------------------------------------
	"InitEmployment": 10_000,
	"CreateJob":      8_000,
	"SignJob":        3_000,
	"RecordWork":     1_000,
	"PaySalary":      8_000,
	"GetJob":         1_000,
	// ------------------------------------------------------------------
	// Escrow Management
	// ------------------------------------------------------------------
	"Escrow_Create":  8_000,
	"Escrow_Deposit": 4_000,
	"Escrow_Release": 12_000,
	"Escrow_Cancel":  6_000,
	"Escrow_Get":     1_000,
	"Escrow_List":    2_000,
	// ---------------------------------------------------------------------
	// Faucet
	// ---------------------------------------------------------------------
	"NewFaucet":          5_000,
	"Faucet_Request":     1_000,
	"Faucet_Balance":     200,
	"Faucet_SetAmount":   500,
	"Faucet_SetCooldown": 500,
  // ----------------------------------------------------------------------
	// Supply Chain
	// ----------------------------------------------------------------------
	"GetItem":             1_000,
	"RegisterItem":        10_000,
	"UpdateLocation":      5_000,
	"MarkStatus":          5_000,

	// ----------------------------------------------------------------------
	// Healthcare Records
	// ----------------------------------------------------------------------
	"InitHealthcare":    8_000,
	"RegisterPatient":   3_000,
	"AddHealthRecord":   4_000,
	"GrantAccess":       1_500,
	"RevokeAccess":      1_000,
	"ListHealthRecords": 2_000,

	// ----------------------------------------------------------------------
	// Warehouse Records
	// ----------------------------------------------------------------------

	"Warehouse_New":        10_000,
	"Warehouse_AddItem":    2_000,
	"Warehouse_RemoveItem": 2_000,
	"Warehouse_MoveItem":   2_000,
	"Warehouse_ListItems":  1_000,
	"Warehouse_GetItem":    1_000,

	// ---------------------------------------------------------------------
	// Immutability Enforcement
	// ---------------------------------------------------------------------
	"InitImmutability": 8_000,
	"VerifyChain":      4_000,
	"RestoreChain":     6_000,
}

func init() {
	gasTable = make(map[Opcode]uint64, len(gasNames))
	for name, cost := range gasNames {
		if op, ok := nameToOp[name]; ok {
			gasTable[op] = cost
		}
	}
}

// GasCost returns the **base** gas cost for a single opcode.  Dynamic portions
// (e.g. per-word fees, storage-touch refunds, call-stipends) are handled by the
// VM’s gas-meter layer.
//
// The function is lock-free and safe for concurrent use by every worker-thread
// in the execution engine.
func GasCost(op Opcode) uint64 {
	if cost, ok := gasTable[op]; ok {
		return cost
	}
	// Log only the first occurrence of an unknown opcode to avoid log spam.
	log.Printf("gas_table: missing cost for opcode %d – charging default", op)
	return DefaultGasCost
}<|MERGE_RESOLUTION|>--- conflicted
+++ resolved
@@ -114,12 +114,10 @@
    Compliance_AuditTrail: 3_000,
    Compliance_MonitorTx:  5_000,
    Compliance_VerifyZKP:  12_000,
-<<<<<<< HEAD
    Audit_Init:           5_000,
    Audit_Log:            2_000,
    Audit_Events:         3_000,
    Audit_Close:          1_000,
-=======
    InitComplianceManager: 10_000,
    SuspendAccount:        4_000,
    ResumeAccount:         4_000,
@@ -130,7 +128,6 @@
    Compliance_ReviewTx:   2_500,
    AnalyzeAnomaly:       6_000,
    FlagAnomalyTx:        2_500,
->>>>>>> f17193bb
 
    // ----------------------------------------------------------------------
    // Consensus Core
@@ -837,12 +834,10 @@
 	"Compliance_AuditTrail": 3_000,
 	"Compliance_MonitorTx":  5_000,
 	"Compliance_VerifyZKP":  12_000,
-<<<<<<< HEAD
 	"Audit_Init":            5_000,
 	"Audit_Log":             2_000,
 	"Audit_Events":          3_000,
 	"Audit_Close":           1_000,
-=======
 	"InitComplianceManager": 10_000,
 	"SuspendAccount":        4_000,
 	"ResumeAccount":         4_000,
@@ -853,7 +848,6 @@
 	"Compliance_ReviewTx":   2_500,
 	"AnalyzeAnomaly":        6_000,
 	"FlagAnomalyTx":         2_500,
->>>>>>> f17193bb
 
 	// ----------------------------------------------------------------------
 	// Consensus Core
