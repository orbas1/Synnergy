// SPDX-License-Identifier: BUSL-1.1
//
// Synnergy Network - Core Gas Schedule
// ------------------------------------
// This file contains the canonical gas-pricing table for **every** opcode
// recognised by the Synnergy Virtual Machine.  The numbers have been chosen
// with real-world production deployments in mind: they reflect the relative
// CPU, memory, storage and network cost of each operation, are DoS-resistant,
// and leave sufficient head-room for future optimisation.
//
// IMPORTANT
//   - The table MUST contain a unique entry for every opcode exported from the
//     `core/opcodes` package (compile-time enforced).
//   - Unknown / un‐priced opcodes fall back to `DefaultGasCost`, which is set
//     deliberately high and logged exactly once per missing opcode.
//   - All reads from the table are fully concurrent-safe.
//
// NOTE
//
//	The `Opcode` type and individual opcode constants are defined elsewhere in
//	the core package-tree (see `core/opcodes/*.go`).  This file purposefully
//	contains **no** duplicate keys; if a symbol appears in multiple subsystems
//	it is listed **once** and its gas cost applies network-wide.
package core

import "log"

// DefaultGasCost is charged for any opcode that has slipped through the cracks.
// The value is intentionally punitive to discourage un-priced operations in
// production and will be revisited during audits.
const DefaultGasCost uint64 = 100_000

// gasTable maps every Opcode to its base gas cost.
// Gas is charged **before** execution; refunds (e.g. for SELFDESTRUCT) are
// handled by the VM’s gas-meter at commit-time.
var gasTable map[Opcode]uint64

// var gasTable = map[Opcode]uint64{
/*
   // ----------------------------------------------------------------------
   // AI
   // ----------------------------------------------------------------------
   InitAI:         50_000,
   AI:             40_000,
   PredictAnomaly: 35_000,
   OptimizeFees:   25_000,
   PublishModel:   45_000,
   FetchModel:     15_000,
   ListModel:      8_000,
   ValidateKYC:    1_000,
   BuyModel:       30_000,
   RentModel:      20_000,
   ReleaseEscrow:  12_000,
   PredictVolume:  15_000,
   DeployAIContract: 50_000,
   InvokeAIContract: 7_500,
   UpdateAIModel:    20_000,
   GetAIModel:       2_000,
   InferModel:     30_000,
   AnalyseTransactions: 35_000,

   // ----------------------------------------------------------------------
   // Automated-Market-Maker
   // ----------------------------------------------------------------------
   SwapExactIn:       4_500,
   AddLiquidity:      5_000,
   RemoveLiquidity:   5_000,
   Quote:             2_500,
   AllPairs:          2_000,
   InitPoolsFromFile: 6_000,

   // ----------------------------------------------------------------------
   // Authority / Validator-Set
   // ---------------------------------------------------------------------

   NewAuthoritySet:     20_000,
   RecordVote:          3_000,
   RegisterCandidate:   8_000,
   RandomElectorate:    4_000,
   IsAuthority:         800,
   GetAuthority:        1_000,
   ListAuthorities:     2_000,
   DeregisterAuthority: 6_000,
   NewAuthorityApplier: 20_000,
   SubmitApplication:   4_000,
   VoteApplication:     3_000,
   FinalizeApplication: 5_000,
   GetApplication:      1_000,
   ListApplications:    2_000,

   // ----------------------------------------------------------------------
   // Charity Pool
   // ----------------------------------------------------------------------
   NewCharityPool:  10_000,
   Deposit:         2_100,
   Register:        2_500,
   Vote:            3_000,
   Tick:            1_000,
   GetRegistration: 800,
   Winners:         800,

   // ----------------------------------------------------------------------
   // Coin
   // ----------------------------------------------------------------------
   NewCoin:     12_000,
   Mint:        2_100, // shared with ledger & tokens
   TotalSupply: 800,
   BalanceOf:   400,

   // ----------------------------------------------------------------------
   // Compliance
   // ----------------------------------------------------------------------

   InitCompliance:        8_000,
   EraseData:             5_000,
   RecordFraudSignal:     7_000,
   Compliance_LogAudit:   2_000,
   Compliance_AuditTrail: 3_000,
   Compliance_MonitorTx:  5_000,
   Compliance_VerifyZKP:  12_000,
   Audit_Init:           5_000,
   Audit_Log:            2_000,
   Audit_Events:         3_000,
   Audit_Close:          1_000,
   InitComplianceManager: 10_000,
   SuspendAccount:        4_000,
   ResumeAccount:         4_000,
   IsSuspended:           500,
   WhitelistAccount:      3_000,
   RemoveWhitelist:       3_000,
   IsWhitelisted:         500,
   Compliance_ReviewTx:   2_500,
   AnalyzeAnomaly:       6_000,
   FlagAnomalyTx:        2_500,

   // ----------------------------------------------------------------------
   // Consensus Core
   // ----------------------------------------------------------------------
   Pick:                  2_000,
   Broadcast:             5_000,
   Subscribe:             1_500,
   Sign:                  3_000, // shared with Security & Tx
   Verify:                3_500, // shared with Security & Tx
   ValidatorPubKey:       800,
   StakeOf:               1_000,
   LoanPoolAddress:       800,
   Hash:                  600, // shared with Replication
   SerializeWithoutNonce: 1_200,
   NewConsensus:          25_000,
   Start:                 5_000,
   ProposeSubBlock:       15_000,
   ValidatePoH:           20_000,
   SealMainBlockPOW:      60_000,
   DistributeRewards:     10_000,
   CalculateWeights:      8_000,
   ComputeThreshold:      6_000,
   HopConsensus:         4_000,
   CurrentConsensus:     500,
   Status:                1_000,
   SetDifficulty:         2_000,
   NewConsensusAdaptiveManager: 10_000,
   ComputeDemand:               2_000,
   ComputeStakeConcentration:   2_000,
   AdjustConsensus:             5_000,
   RegisterValidator:     8_000,
   DeregisterValidator:   6_000,
   StakeValidator:        2_000,
   UnstakeValidator:      2_000,
   SlashValidator:        3_000,
   GetValidator:          1_000,
   ListValidators:        2_000,
   IsValidator:           800,

   // ----------------------------------------------------------------------
   // Contracts (WASM / EVM‐compat)
   // ----------------------------------------------------------------------
   InitContracts: 15_000,
   CompileWASM:   45_000,
   Invoke:        7_000,
   Deploy:        25_000,
   TransferOwnership: 5_000,
   PauseContract:     3_000,
   ResumeContract:    3_000,
   UpgradeContract:   20_000,
   ContractInfo:      1_000,

   // ----------------------------------------------------------------------
   // Cross-Chain
   // ----------------------------------------------------------------------
   RegisterBridge: 20_000,
   AssertRelayer:  5_000,
   Iterator:       2_000,
   LockAndMint:    30_000,
   BurnAndRelease: 30_000,
   GetBridge:      1_000,
   RegisterXContract: 22_000,
   GetXContract:      1_000,
   ListXContracts:    1_200,
   RemoveXContract:   5_000,
   RecordCrossChainTx: 25_000,
   GetCrossChainTx:    2_000,
   ListCrossChainTx:   3_000,
   OpenChainConnection:  10_000,
   CloseChainConnection: 5_000,
   GetChainConnection:   1_000,
   ListChainConnections: 2_000,
   RegisterProtocol:   20_000,
   ListProtocols:      2_000,
   GetProtocol:        1_000,
   ProtocolDeposit:    30_000,
   ProtocolWithdraw:   30_000,
   StartBridgeTransfer:    25_000,
   CompleteBridgeTransfer: 25_000,
   GetBridgeTransfer:      1_000,
   ListBridgeTransfers:    2_000,

   // ----------------------------------------------------------------------
   // Data / Oracle / IPFS Integration
   // ----------------------------------------------------------------------
   RegisterNode:   10_000,
   UploadAsset:    30_000,
   Pin:            5_000, // shared with Storage
   Retrieve:       4_000, // shared with Storage
   RetrieveAsset:  4_000,
   RegisterOracle: 10_000,
   PushFeed:       3_000,
   QueryOracle:    3_000,
   ListCDNNodes:   3_000,
   RegisterContentNode: 10_000,
   UploadContent:      30_000,
   RetrieveContent:    4_000,
   ListContentNodes:   3_000,
   ListOracles:    3_000,
   PushFeedSigned: 4_000,
   UpdateOracleSource: 4_000,
   RemoveOracle:      4_000,
   GetOracleMetrics:  2_000,
   RequestOracleData: 3_000,
   SyncOracle:        5_000,
   CreateDataFeed: 6_000,
   QueryDataFeed:  3_000,
   ManageDataFeed: 5_000,
   ImputeMissing:  4_000,
   NormalizeFeed:  4_000,
   AddProvenance:  2_000,
   SampleFeed:     3_000,
   ScaleFeed:      3_000,
   TransformFeed:  4_000,
   VerifyFeedTrust: 3_000,
   ZTDC_Open:      6_000,
   ZTDC_Send:      2_000,
   ZTDC_Close:     4_000,

   // ----------------------------------------------------------------------
   // Fault-Tolerance / Health-Checker
   // ----------------------------------------------------------------------
   NewHealthChecker: 8_000,
   AddPeer:          1_500,
   RemovePeer:       1_500,
   Snapshot:         4_000,
   Recon:            8_000,
   Ping:             300,
   SendPing:         300,
   AwaitPong:        300,
   BackupSnapshot:   10_000,
   RestoreSnapshot:  12_000,
   VerifyBackup:     6_000,
   FailoverNode:     8_000,
   PredictFailure:   1_000,
   AdjustResources:  1_500,
   HA_Register:      1_000,
   HA_Remove:        1_000,
   HA_List:          500,
   HA_Sync:          20_000,
   HA_Promote:       8_000,

   // ----------------------------------------------------------------------
   // Governance
   // ----------------------------------------------------------------------
   UpdateParam:     5_000,
   ProposeChange:   10_000,
   VoteChange:      3_000,
   EnactChange:     8_000,
   SubmitProposal:  10_000,
   BalanceOfAsset:  600,
   CastVote:        3_000,
   CastTokenVote:   4_000,
   ExecuteProposal: 15_000,
   GetProposal:     1_000,
   ListProposals:   2_000,
   DAO_Stake:       5_000,
   DAO_Unstake:     5_000,
   DAO_Staked:      500,
   DAO_TotalStaked: 500,

   // Quadratic Voting
   SubmitQuadraticVote: 3_500,
   QuadraticResults:    2_000,
   QuadraticWeight:     50,
   AddDAOMember:    1_200,
   RemoveDAOMember: 1_200,
   RoleOfMember:    500,
   ListDAOMembers:  1_000,
   AddSYN2500Member:    1_200,
   RemoveSYN2500Member: 1_200,
   DelegateSYN2500Vote: 800,
   SYN2500VotingPower:  500,
   CastSYN2500Vote:     1_500,
   SYN2500MemberInfo:   500,
   ListSYN2500Members:  1_000,
   RegisterGovContract: 8_000,
   GetGovContract:      1_000,
   ListGovContracts:    2_000,
   EnableGovContract:   1_000,
   DeleteGovContract:   1_000,
   DeployGovContract: 25_000,
   InvokeGovContract: 7_000,
   NewTimelock:     4_000,
   QueueProposal:   3_000,
   CancelProposal:  3_000,
   ExecuteReady:    5_000,
   ListTimelocks:   1_000,
   SYN300_Delegate:        400,
   SYN300_RevokeDelegate:  400,
   SYN300_VotingPower:     300,
   SYN300_CreateProposal:  1_000,
   SYN300_Vote:            800,
   SYN300_ExecuteProposal: 1_500,
   SYN300_ProposalStatus:  300,
   SYN300_ListProposals:   500,

   // ----------------------------------------------------------------------
   // Green Technology
   // ----------------------------------------------------------------------
   InitGreenTech:    8_000,
   Green:            2_000,
   RecordUsage:      3_000,
   RecordOffset:     3_000,
   Certify:          7_000,
   CertificateOf:    500,
   ShouldThrottle:   200,
   ListCertificates: 1_000,

   // ----------------------------------------------------------------------
   // Ledger / UTXO / Account-Model
   // ----------------------------------------------------------------------
   NewLedger:           50_000,
   GetPendingSubBlocks: 2_000,
   LastBlockHash:       600,
   AppendBlock:         50_000,
   MintBig:             2_200,
   EmitApproval:        1_200,
   EmitTransfer:        1_200,
   DeductGas:           2_100,
   WithinBlock:         1_000,
   IsIDTokenHolder:     400,
   TokenBalance:        400,
   AddBlock:            40_000,
   GetBlock:            2_000,
   GetUTXO:             1_500,
   AddToPool:           1_000,
   ListPool:            800,
   GetContract:         1_000,
   Snapshot:            3_000,
   MintToken:           2_000,
   LastSubBlockHeight:  500,
   LastBlockHeight:     500,
   RecordPoSVote:       3_000,
   AppendSubBlock:      8_000,
   Transfer:            2_100, // shared with VM & Tokens
   Burn:                2_100, // shared with VM & Tokens
   InitForkManager:     5_000,
   AddForkBlock:        7_000,
   ResolveForks:        12_000,
   ListForks:           2_000,

   // ----------------------------------------------------------------------
   // Liquidity Manager (high-level AMM façade)
   // ----------------------------------------------------------------------
   InitAMM:    8_000,
   Manager:    1_000,
   CreatePool: 10_000,
   Swap:       4_500,
   // AddLiquidity & RemoveLiquidity already defined above
   Pool:  1_500,
   Pools: 2_000,

   // ----------------------------------------------------------------------
   // Loan-Pool
   // ----------------------------------------------------------------------
   NewLoanPool:   20_000,
   Submit:        3_000,
   Disburse:      8_000,
   GetProposal:   1_000,
   ListProposals: 1_500,
   Redistribute:  5_000,
   CreateGrant:   3_000,
   ReleaseGrant:  8_000,
   GetGrant:      1_000,
   CancelProposal: 2_000,
   ExtendProposal: 1_500,
   NewLoanPoolManager: 10_000,
   Loanpool_Pause: 1_000,
   Loanpool_Resume: 1_000,
   Loanpool_IsPaused: 500,
   Loanpool_Stats: 2_000,
   RequestApproval: 3_000,
   ApproveRequest:  4_000,
   RejectRequest:   4_000,
   NewLoanPoolApply:   20_000,
   LoanApply_Submit:   3_000,
   LoanApply_Vote:     3_000,
   LoanApply_Process:  1_000,
   LoanApply_Disburse: 8_000,
   LoanApply_Get:      1_000,
   LoanApply_List:     1_500,
   // Vote  & Tick already priced
   // RandomElectorate / IsAuthority already priced

   // ----------------------------------------------------------------------
   // Networking
   // ----------------------------------------------------------------------
   NewNode:         18_000,
   HandlePeerFound: 1_500,
   DialSeed:        2_000,
   ListenAndServe:  8_000,
   Close:           500,
   Peers:           400,
   NewDialer:       2_000,
   Dial:            2_000,
   SetBroadcaster:  500,
   GlobalBroadcast: 1_000,
   NewBootstrapNode: 20_000,
   Bootstrap_Start: 8_000,
   Bootstrap_Stop: 4_000,
   Bootstrap_Peers: 500,
   Bootstrap_DialSeed: 2_000,
   NewAuditNode:    15_000,
   AuditNode_Start: 4_000,
   AuditNode_Stop:  2_000,
   AuditNode_Log:   2_000,
   AuditNode_Events: 3_000,
   NewAutonomousAgentNode: 25_000,
   Autonomous_Start:      6_000,
   Autonomous_Stop:       3_000,
   Autonomous_AddRule:    2_000,
   Autonomous_RemoveRule: 2_000,
   NewCentralBankingNode: 25_000,
   CentralBank_Start: 10_000,
   CentralBank_Stop: 5_000,
   SetInterestRate: 2_000,
   InterestRate: 500,
   SetReserveRequirement: 2_000,
   ReserveRequirement: 500,
   IssueDigitalCurrency: 10_000,
   RecordSettlement: 5_000,
   NewConnPool:     8_000,
   AcquireConn:     500,
   ReleaseConn:     200,
   ClosePool:       400,
   PoolStats:       100,
   DiscoverPeers:  1_000,
   Connect:        1_500,
   Disconnect:     1_000,
  AdvertiseSelf:  800,
  StartDevNet:    50_000,
  StartTestNet:   60_000,
  Molecular_AtomicTx:    20_000,
  Molecular_EncodeData:  15_000,
  Molecular_Monitor:     10_000,
  Molecular_Control:     15_000,
  // Broadcast & Subscribe already priced
   AdvertiseSelf:  800,
   StartDevNet:    50_000,
   StartTestNet:   60_000,
   // Mobile node operations
   NewMobileNode:  15_000,
   Mobile_Start:   4_000,
   Mobile_Stop:    2_000,
   Mobile_QueueTx: 200,
   Mobile_FlushTxs: 500,
   Mobile_SetOffline: 100,
   Mobile_SyncLedger: 2_000,
   NewZKPNode:     20_000,
   ZKP_Start:      8_000,
   ZKP_Stop:       4_000,
   ZKP_GenerateProof: 5_000,
   ZKP_VerifyProof:   5_000,
   ZKP_StoreProof:    400,
   ZKP_GetProof:      400,
   ZKP_SubmitTx:      6_000,
   NewHoloNode:    22_000,
   Holo_Start:     8_000,
   Holo_Stop:      500,
   Holo_EncodeStore: 5_000,
   Holo_Retrieve:  1_500,
   Holo_Sync:      3_000,
   Holo_ProcessTx: 4_000,
   Holo_ExecuteContract: 6_000,
   NewTimeLockedNode: 20_000,
   TL_Queue:       2_000,
   TL_Cancel:      1_000,
   TL_ExecuteDue:  5_000,
   TL_List:        500,
   MobileMiner_Start: 30_000,
   MobileMiner_Stop: 5_000,
   MobileMiner_Status: 1_000,
   MobileMiner_SetIntensity: 500,
   // Broadcast & Subscribe already priced

   // ----------------------------------------------------------------------
   // Replication / Data Availability
   // ----------------------------------------------------------------------
   NewReplicator:  12_000,
   ReplicateBlock: 30_000,
   RequestMissing: 4_000,
   Synchronize:    25_000,
   Stop:           3_000,
   NewInitService:     8_000,
   BootstrapLedger:    20_000,
   ShutdownInitService: 3_000,
   NewSyncManager: 12_000,
   Sync_Start:     5_000,
   Sync_Stop:      3_000,
   Sync_Status:    1_000,
   SyncOnce:       8_000,
   // Hash & Start already priced

   // ----------------------------------------------------------------------
   // Distributed Coordination
   // ----------------------------------------------------------------------
   NewCoordinator:         10_000,
   StartCoordinator:        5_000,
   StopCoordinator:         5_000,
   BroadcastLedgerHeight:   3_000,
   DistributeToken:         5_000,

   // ----------------------------------------------------------------------
   // Roll-ups
   // ----------------------------------------------------------------------
   NewAggregator:     15_000,
   SubmitBatch:       10_000,
   SubmitFraudProof:  30_000,
   FinalizeBatch:     10_000,
   BatchHeader:       500,
   BatchState:        300,
   BatchTransactions: 1_000,
   ListBatches:       2_000,
   PauseAggregator:   500,
   ResumeAggregator:  500,
   AggregatorStatus:  200,

   // ----------------------------------------------------------------------
   // Security / Cryptography
   // ----------------------------------------------------------------------
   AggregateBLSSigs:  7_000,
   VerifyAggregated:  8_000,
   CombineShares:     6_000,
   ComputeMerkleRoot: 1_200,
   Encrypt:           1_500,
   Decrypt:           1_500,
   NewTLSConfig:      5_000,
   DilithiumKeypair:  6_000,
   DilithiumSign:     5_000,
   DilithiumVerify:   5_000,
   PredictRisk:       2_000,
   AnomalyScore:      2_000,
   BuildMerkleTree:   1_500,
   MerkleProof:       1_200,
   VerifyMerklePath:  1_200,

   // ----------------------------------------------------------------------
   // Sharding
   // ----------------------------------------------------------------------
   NewShardCoordinator: 20_000,
   SetLeader:           1_000,
   Leader:              800,
   SubmitCrossShard:    15_000,
   Send:                2_000,
   PullReceipts:        3_000,
   Reshard:             30_000,
   GossipTx:            5_000,
   RebalanceShards:     8_000,
   VerticalPartition:   2_000,
   HorizontalPartition: 2_000,
   CompressData:        4_000,
   DecompressData:      4_000,
   // Broadcast already priced

   // ----------------------------------------------------------------------
   // Side-chains
   // ----------------------------------------------------------------------
   InitSidechains:     12_000,
   Sidechains:         600,
   Register:           5_000,
   SubmitHeader:       8_000,
   VerifyWithdraw:     4_000,
   VerifyAggregateSig: 8_000,
   VerifyMerkleProof:  1_200,
   GetSidechainMeta:   1_000,
   ListSidechains:     1_200,
   GetSidechainHeader: 1_000,
   PauseSidechain:            3_000,
   ResumeSidechain:           3_000,
   UpdateSidechainValidators: 5_000,
   RemoveSidechain:           6_000,
   // Deposit already priced

   // ----------------------------------------------------------------------
   // State-Channels
   // ----------------------------------------------------------------------
   InitStateChannels:    8_000,
   Channels:             600,
   OpenChannel:          10_000,
   VerifyECDSASignature: 2_000,
   InitiateClose:        3_000,
   Challenge:            4_000,
   Finalize:             5_000,
   GetChannel:           800,
   ListChannels:         1_200,
   PauseChannel:         1_500,
   ResumeChannel:        1_500,
   CancelClose:          3_000,
   ForceClose:           6_000,

   // ----------------------------------------------------------------------
   // Storage / Marketplace
   // ----------------------------------------------------------------------
   NewStorage:    12_000,
   CreateListing: 8_000,
   Exists:        400,
   OpenDeal:      5_000,
   Create:        8_000, // generic create (non-AMM/non-contract)
   CloseDeal:     5_000,
   Release:       2_000,
   GetListing:    1_000,
   ListListings:  1_000,
   GetDeal:       1_000,
   ListDeals:     1_000,
   IPFS_Add:     5_000,
   IPFS_Get:     4_000,
   IPFS_Unpin:   3_000,
        // General Marketplace
        CreateMarketListing:  8_000,
        PurchaseItem:        6_000,
        CancelListing:       3_000,
        ReleaseFunds:        2_000,
        GetMarketListing:    1_000,
        ListMarketListings:  1_000,
        GetMarketDeal:       1_000,
        ListMarketDeals:     1_000,
   // Pin & Retrieve already priced
   // ----------------------------------------------------------------------
   // Identity Verification
   // ----------------------------------------------------------------------
   RegisterIdentity: 5_000,
   VerifyIdentity:   1_000,
   RemoveIdentity:   2_000,
   ListIdentities:   2_000,


   // ----------------------------------------------------------------------
   // Resource Marketplace
   // ----------------------------------------------------------------------
   ListResource:        8_000,
   OpenResourceDeal:    5_000,
   CloseResourceDeal:   5_000,
   GetResourceListing:  1_000,
   ListResourceListings: 1_000,
   GetResourceDeal:     1_000,
   ListResourceDeals:   1_000,

   // ----------------------------------------------------------------------
   // Token Standards (constants – zero-cost markers)
   // ----------------------------------------------------------------------
   StdSYN10:   0,
   StdSYN20:   0,
   StdSYN70:   0,
   StdSYN130:  0,
   StdSYN131:  0,
   StdSYN200:  0,
   StdSYN223:  0,
   StdSYN300:  0,
   StdSYN500:  0,
   StdSYN600:  0,
   StdSYN700:  0,
   StdSYN721:  0,
   StdSYN722:  0,
   StdSYN800:  0,
   StdSYN845:  0,
   StdSYN900:  0,
   StdSYN1000: 0,
   StdSYN1100: 0,
   StdSYN1155: 0,
   StdSYN1200: 0,
   StdSYN1300: 0,
   StdSYN1401: 0,
   StdSYN1500: 0,
   StdSYN1600: 0,
   StdSYN1700: 0,
   StdSYN1800: 0,
   StdSYN1900: 0,
   StdSYN1967: 0,
   StdSYN2100: 0,
   StdSYN2200: 0,
   StdSYN2369: 0,
   StdSYN2400: 0,
   StdSYN2500: 0,
   StdSYN2600: 0,
   StdSYN2700: 0,
   StdSYN2800: 0,
   StdSYN2900: 0,
   StdSYN3000: 0,
   StdSYN3100: 0,
   StdSYN3200: 0,
   StdSYN3300: 0,
   StdSYN3400: 0,
   StdSYN3500: 0,
   StdSYN3600: 0,
   StdSYN3700: 0,
   StdSYN3800: 0,
   StdSYN3900: 0,
   StdSYN4200: 0,
   StdSYN4300: 0,
   StdSYN4700: 0,
   StdSYN4900: 0,
   StdSYN5000: 0,

   // ----------------------------------------------------------------------
   // Token Utilities
   // ----------------------------------------------------------------------
   ID:                400,
   Meta:              400,
   Allowance:         400,
   Approve:           800,
   Add:               600,
   Sub:               600,
   Get:               400,
   transfer:          2_100, // lower-case ERC20 compatibility
   Calculate:         800,
   RegisterToken:     8_000,
   NewBalanceTable:   5_000,
   Set:               600,
   RefundGas:         100,
   PopUint32:         300,
   PopAddress:        300,
   PopUint64:         300,
   PushBool:          300,
   Push:              300,
   Len:               200,
   InitTokens:        8_000,
   GetRegistryTokens: 400,
   TokenManager_Create: 8_000,
   TokenManager_Transfer: 2_100,
   TokenManager_Mint: 2_100,
   TokenManager_Burn: 2_100,
   TokenManager_Approve: 800,
  TokenManager_BalanceOf: 400,
  SYN500_GrantAccess:   1_000,
  SYN500_UpdateAccess:  1_000,
  SYN500_RevokeAccess:  800,
  SYN500_RecordUsage:   500,
  SYN500_RedeemReward:  500,
  SYN500_RewardBalance: 400,
  SYN500_Usage:         400,
  SYN500_AccessInfo:    400,
   TokenManager_BalanceOf: 400,
   // SYN70 Token Standard operations
   SYN70_RegisterAsset:   1_000,
   SYN70_TransferAsset:   800,
   SYN70_UpdateAttributes: 500,
   SYN70_RecordAchievement: 300,
   SYN70_GetAsset:        200,
   SYN70_ListAssets:      200,
   SYN600_Stake:           2_000,
   SYN600_Unstake:        2_000,
   SYN600_AddEngagement:  500,
   SYN600_EngagementOf:   400,
   SYN600_DistributeRewards: 5_000,
   SYN800_RegisterAsset: 100,
   SYN800_UpdateValuation: 100,
   SYN800_GetAsset: 50,

   IDToken_Register:    800,
   IDToken_Verify:      400,
   IDToken_Get:         200,
   IDToken_Logs:        200,
   SYN1200_AddBridge: 800,
   SYN1200_AtomicSwap: 2_500,
   SYN1200_CompleteSwap: 400,
   SYN1200_GetSwap: 400,
   SYN1100_AddRecord:      500,
   SYN1100_GrantAccess:    300,
   SYN1100_RevokeAccess:   200,
   SYN1100_GetRecord:      400,
   SYN1100_TransferOwnership: 500,
   // Supply chain token utilities
   SupplyChain_RegisterAsset: 5_000,
   SupplyChain_UpdateLocation: 800,
   SupplyChain_UpdateStatus: 800,
   SupplyChain_TransferAsset: 2_100,
   MusicRoyalty_AddRevenue: 800,
   MusicRoyalty_Distribute: 1_000,
   MusicRoyalty_UpdateInfo: 500,
   // SYN1700 Event Ticket operations
   Event_Create:       1_000,
   Event_IssueTicket:  1_500,
   Event_Transfer:     2_100,
   Event_Verify:       500,
   Event_Use:          400,
   Tokens_RecordEmission: 1_000,
   Tokens_RecordOffset: 1_000,
   Tokens_NetBalance: 400,
   Tokens_ListRecords: 800,
   Edu_RegisterCourse: 5_000,
   Edu_IssueCredit:    2_100,
   Edu_VerifyCredit:   800,
   Edu_RevokeCredit:   800,
   Edu_GetCredit:      400,
   Edu_ListCredits:    400,
   // SYN2100 token standard
   SYN2100_RegisterDocument: 800,
   SYN2100_FinanceDocument:  800,
   SYN2100_GetDocument:      200,
   SYN2100_ListDocuments:    400,
   SYN2100_AddLiquidity:     500,
   SYN2100_RemoveLiquidity:  500,
   SYN2100_LiquidityOf:      200,
   Tokens_CreateSYN2200: 8_000,
   Tokens_SendPayment: 2_100,
   Tokens_GetPayment: 400,
   DataToken_UpdateMeta: 500,
   DataToken_SetPrice: 400,
   DataToken_GrantAccess: 400,
   DataToken_RevokeAccess: 300,

   // ----------------------------------------------------------------------
   // Transactions
   // ----------------------------------------------------------------------
   VerifySig:      3_500,
   ValidateTx:     5_000,
   NewTxPool:      12_000,
   AddTx:          6_000,
   PickTxs:        1_500,
   TxPoolSnapshot: 800,
   EncryptTxPayload: 3_500,
   DecryptTxPayload: 3_000,
   SubmitPrivateTx:  6_500,
   EncodeEncryptedHex: 300,
   ReverseTransaction: 10_000,
   NewTxDistributor: 8_000,
   DistributeFees:   1_500,
   // Sign already priced

   // ----------------------------------------------------------------------
   // Low-level Math / Bitwise / Crypto opcodes
   // (values based on research into Geth & OpenEthereum plus Synnergy-specific
   //  micro-benchmarks – keep in mind that **all** word-size-dependent
   //  corrections are applied at run-time by the VM).
   // ----------------------------------------------------------------------
   Short:            5,
   BytesToAddress:   5,
   Pop:              2,
   opADD:            3,
   opMUL:            5,
   opSUB:            3,
   OpDIV:            5,
   opSDIV:           5,
   opMOD:            5,
   opSMOD:           5,
   opADDMOD:         8,
   opMULMOD:         8,
   opEXP:            10,
   opSIGNEXTEND:     5,
   opLT:             3,
   opGT:             3,
   opSLT:            3,
   opSGT:            3,
   opEQ:             3,
   opISZERO:         3,
   opAND:            3,
   opOR:             3,
   opXOR:            3,
   opNOT:            3,
   opBYTE:           3,
   opSHL:            3,
   opSHR:            3,
   opSAR:            3,
   opECRECOVER:      700,
   opEXTCODESIZE:    700,
   opEXTCODECOPY:    700,
   opEXTCODEHASH:    700,
   opRETURNDATASIZE: 3,
   opRETURNDATACOPY: 700,
   opMLOAD:          3,
   opMSTORE:         3,
   opMSTORE8:        3,
   opCALLDATALOAD:   3,
   opCALLDATASIZE:   3,
   opCALLDATACOPY:   700,
   opCODESIZE:       3,
   opCODECOPY:       700,
   opJUMP:           8,
   opJUMPI:          10,
   opPC:             2,
   opMSIZE:          2,
   opGAS:            2,
   opJUMPDEST:       1,
   opSHA256:         60,
   opKECCAK256:      30,
   opRIPEMD160:      600,
   opBLAKE2B256:     60,
   opADDRESS:        2,
   opCALLER:         2,
   opORIGIN:         2,
   opCALLVALUE:      2,
   opGASPRICE:       2,
   opNUMBER:         2,
   opTIMESTAMP:      2,
   opDIFFICULTY:     2,
   opGASLIMIT:       2,
   opCHAINID:        2,
   opBLOCKHASH:      20,
   opBALANCE:        400,
   opSELFBALANCE:    5,
   opLOG0:           375,
   opLOG1:           750,
   opLOG2:           1_125,
   opLOG3:           1_500,
   opLOG4:           1_875,
   logN:             2_000,
   opCREATE:         32_000,
   opCALL:           700,
   opCALLCODE:       700,
   opDELEGATECALL:   700,
   opSTATICCALL:     700,
   opRETURN:         0,
   opREVERT:         0,
   opSTOP:           0,
   opSELFDESTRUCT:   5_000,

   // Shared accounting ops
   TransferVM: 2_100, // explicit VM variant (if separate constant exists)

   // ----------------------------------------------------------------------
   // Virtual Machine Internals
   // ----------------------------------------------------------------------
   BurnVM:            2_100,
   BurnLP:            2_100,
   MintLP:            2_100,
   NewInMemory:       500,
   CallCode:          700,
   CallContract:      700,
   StaticCallVM:      700,
   GetBalance:        400,
   GetTokenBalance:   400,
   SetTokenBalance:   500,
   GetTokenSupply:    500,
   SetBalance:        500,
   DelegateCall:      700,
   GetToken:          400,
   NewMemory:         500,
   Read:              3,
   Write:             3,
   LenVM:             3, // distinguish from token.Len if separate const
   Call:              700,
   SelectVM:          1_000,
   CreateContract:    32_000,
   AddLog:            375,
   GetCode:           200,
   GetCodeHash:       200,
   MintTokenVM:       2_000,
   PrefixIterator:    500,
   NonceOf:           400,
   GetState:          400,
   SetState:          500,
   HasState:          400,
   DeleteState:       500,
   NewGasMeter:       500,
   SelfDestructVM:    5_000,
   Remaining:         2,
   Consume:           3,
   ExecuteVM:         2_000,
   NewSuperLightVM:   500,
   NewLightVM:        800,
   NewHeavyVM:        1_200,
   ExecuteSuperLight: 1_000,
   ExecuteLight:      1_500,
   ExecuteHeavy:      2_000,

   // ----------------------------------------------------------------------
   // Wallet / Key-Management
   // ----------------------------------------------------------------------
   NewRandomWallet:     10_000,
   WalletFromMnemonic:  5_000,
   NewHDWalletFromSeed: 6_000,
   PrivateKey:          400,
   NewAddress:          500,
   SignTx:              3_000,

   // ----------------------------------------------------------------------
   // Access Control
   // ----------------------------------------------------------------------
   GrantRole:  1_000,
   RevokeRole: 1_000,
   HasRole:    300,
   ListRoles:  500,
   // Plasma Management
   // ----------------------------------------------------------------------
   InitPlasma:        8_000,
   Plasma_Deposit:    5_000,
   Plasma_Withdraw:   5_000,
   Plasma_SubmitBlock: 10_000,
   Plasma_GetBlock:    1_000,
   // Resource Management
   // ----------------------------------------------------------------------
   SetQuota:         1_000,
   GetQuota:         500,
   ChargeResources:  2_000,
   ReleaseResources: 1_000,
   // Finalization Management
   // ----------------------------------------------------------------------
   NewFinalizationManager: 8_000,
   FinalizeBlock:         4_000,
   FinalizeBatchManaged:  3_500,
   FinalizeChannelManaged: 3_500,
   // System Health & Logging
   // ----------------------------------------------------------------------
   NewHealthLogger: 8_000,
   MetricsSnapshot: 1_000,
   LogEvent:        500,
   RotateLogs:      4_000,
   RegisterIDWallet:    8_000,
   IsIDWalletRegistered: 500,

   // ----------------------------------------------------------------------
   // Event Management
   // ----------------------------------------------------------------------
   InitEvents: 5_000,
   EmitEvent: 400,
   GetEvent:  800,
   ListEvents: 1_000,
   CreateWallet:        10_000,
   ImportWallet:        5_000,
   WalletBalance:       400,
   WalletTransfer:      2_100,

   // ----------------------------------------------------------------------
   // Immutability Enforcement
   // ----------------------------------------------------------------------
   InitImmutability: 8_000,
   VerifyChain:     4_000,
   RestoreChain:    6_000,
*/

// gasNames holds the gas cost associated with each opcode name. During init()
// these names are resolved to their Opcode values using the catalogue defined
// in opcode_dispatcher.go.
var gasNames = map[string]uint64{
	// ----------------------------------------------------------------------
	// AI
	// ----------------------------------------------------------------------
	"InitAI":              5000,
	"AI":                  4000,
	"PredictAnomaly":      3500,
	"OptimizeFees":        2500,
	"PublishModel":        4500,
	"FetchModel":          1500,
	"ListModel":           800,
	"ValidateKYC":         100,
	"BuyModel":            3000,
	"RentModel":           2000,
	"ReleaseEscrow":       1200,
	"PredictVolume":       1500,
	"DeployAIContract":    5000,
	"InvokeAIContract":    750,
	"UpdateAIModel":       2000,
	"GetAIModel":          200,
	"StartTraining":       5000,
	"TrainingStatus":      500,
	"ListTrainingJobs":    800,
	"CancelTraining":      1000,
	"GetModelListing":     100,
	"ListModelListings":   200,
	"UpdateListingPrice":  200,
	"RemoveListing":       200,
	"InferModel":          3000,
	"AnalyseTransactions": 3500,

	// ----------------------------------------------------------------------
	// Automated-Market-Maker
	// ----------------------------------------------------------------------
	"SwapExactIn":       450,
	"AddLiquidity":      500,
	"RemoveLiquidity":   500,
	"Quote":             250,
	"AllPairs":          200,
	"InitPoolsFromFile": 600,

	// ----------------------------------------------------------------------
	// Authority / Validator-Set
	// ---------------------------------------------------------------------

	"NewAuthoritySet":     2000,
	"RecordVote":          300,
	"RegisterCandidate":   800,
	"RandomElectorate":    400,
	"IsAuthority":         80,
	"GetAuthority":        100,
	"ListAuthorities":     200,
	"DeregisterAuthority": 600,
	"NewAuthorityApplier": 2000,
	"SubmitApplication":   400,
	"VoteApplication":     300,
	"FinalizeApplication": 500,
	"GetApplication":      100,
	"ListApplications":    200,

	// ----------------------------------------------------------------------
	// Charity Pool
	// ----------------------------------------------------------------------
	"NewCharityPool":           1000,
	"Deposit":                  210,
	"Charity_Register":         0,
	"Vote":                     300,
	"Tick":                     100,
	"GetRegistration":          80,
	"Winners":                  80,
	"Charity_Donate":           0,
	"Charity_WithdrawInternal": 0,
	"Charity_Balances":         0,

	// ----------------------------------------------------------------------
	// Coin
	// ----------------------------------------------------------------------
	"NewCoin":     1200,
	"Mint":        210,
	"TotalSupply": 80,
	"BalanceOf":   40,

	// ----------------------------------------------------------------------
	// Compliance
	// ----------------------------------------------------------------------

	"InitCompliance":        800,
	"EraseData":             500,
	"RecordFraudSignal":     700,
	"Compliance_LogAudit":   0,
	"Compliance_AuditTrail": 0,
	"Compliance_MonitorTx":  0,
	"Compliance_VerifyZKP":  0,
	"Audit_Init":            0,
	"Audit_Log":             0,
	"Audit_Events":          0,
	"Audit_Close":           0,
	"InitComplianceManager": 1000,
	"SuspendAccount":        400,
	"ResumeAccount":         400,
	"IsSuspended":           50,
	"WhitelistAccount":      300,
	"RemoveWhitelist":       300,
	"IsWhitelisted":         50,
	"Compliance_ReviewTx":   0,
	"AnalyzeAnomaly":        600,
	"FlagAnomalyTx":         250,

	// ----------------------------------------------------------------------
	// Consensus Core
	// ----------------------------------------------------------------------
	"Pick":                        200,
	"Broadcast":                   500,
	"Subscribe":                   150,
	"Sign":                        300,
	"Verify":                      350,
	"ValidatorPubKey":             80,
	"StakeOf":                     100,
	"LoanPoolAddress":             80,
	"Hash":                        60,
	"SerializeWithoutNonce":       120,
	"NewConsensus":                2500,
	"Start":                       500,
	"ProposeSubBlock":             1500,
	"ValidatePoH":                 2000,
	"SealMainBlockPOW":            6000,
	"DistributeRewards":           1000,
	"CalculateWeights":            800,
	"ComputeThreshold":            600,
	"NewConsensusAdaptiveManager": 1000,
	"ComputeDemand":               200,
	"ComputeStakeConcentration":   200,
	"AdjustConsensus":             500,
	"HopConsensus":                400,
	"CurrentConsensus":            50,
	"Status":                      100,
	"SetDifficulty":               200,
	"AdjustStake":                 300,
	"PenalizeValidator":           400,
	"RegisterValidator":           800,
	"DeregisterValidator":         600,
	"StakeValidator":              200,
	"UnstakeValidator":            200,
	"SlashValidator":              300,
	"GetValidator":                100,
	"ListValidators":              200,
	"IsValidator":                 80,

	// ----------------------------------------------------------------------
	// Contracts (WASM / EVM‐compat)
	// ----------------------------------------------------------------------
	"InitContracts":     1500,
	"CompileWASM":       4500,
	"Invoke":            700,
	"Deploy":            2500,
	"TransferOwnership": 500,
	"PauseContract":     300,
	"ResumeContract":    300,
	"UpgradeContract":   2000,
	"ContractInfo":      100,

	// ----------------------------------------------------------------------
	// Cross-Chain
	// ----------------------------------------------------------------------
	"RegisterBridge":         2000,
	"AssertRelayer":          500,
	"Iterator":               200,
	"LockAndMint":            3000,
	"BurnAndRelease":         3000,
	"GetBridge":              100,
	"RegisterXContract":      2200,
	"GetXContract":           100,
	"ListXContracts":         120,
	"RemoveXContract":        500,
	"RecordCrossChainTx":     2500,
	"GetCrossChainTx":        200,
	"ListCrossChainTx":       300,
	"OpenChainConnection":    1000,
	"CloseChainConnection":   500,
	"GetChainConnection":     100,
	"ListChainConnections":   200,
	"RegisterProtocol":       2000,
	"ListProtocols":          200,
	"GetProtocol":            100,
	"ProtocolDeposit":        3000,
	"ProtocolWithdraw":       3000,
	"StartBridgeTransfer":    2500,
	"CompleteBridgeTransfer": 2500,
	"GetBridgeTransfer":      100,
	"ListBridgeTransfers":    200,

	// ----------------------------------------------------------------------
	// Cross-Consensus Scaling Networks
	// ----------------------------------------------------------------------
	"RegisterCCSNetwork": 2000,
	"ListCCSNetworks":    500,
	"GetCCSNetwork":      100,
	"CCSLockAndTransfer": 3000,
	"CCSBurnAndRelease":  3000,

	// ----------------------------------------------------------------------
	// Data / Oracle / IPFS Integration
	// ----------------------------------------------------------------------

	"RegisterNode":        1000,
	"UploadAsset":         3000,
	"Pin":                 500,
	"Retrieve":            400,
	"RetrieveAsset":       400,
	"RegisterOracle":      1000,
	"PushFeed":            300,
	"QueryOracle":         300,
	"ListCDNNodes":        300,
	"RegisterContentNode": 1000,
	"UploadContent":       3000,
	"RetrieveContent":     400,
	"ListContentNodes":    300,
	"ListOracles":         300,
	"PushFeedSigned":      400,
	"UpdateOracleSource":  400,
	"RemoveOracle":        400,
	"GetOracleMetrics":    200,
	"RequestOracleData":   300,
	"SyncOracle":          500,
	"CreateDataSet":       800,
	"PurchaseDataSet":     500,
	"GetDataSet":          100,
	"ListDataSets":        200,
	"HasAccess":           100,
	"CreateDataFeed":      600,
	"QueryDataFeed":       300,
	"ManageDataFeed":      500,
	"ImputeMissing":       400,
	"NormalizeFeed":       400,
	"AddProvenance":       200,
	"SampleFeed":          300,
	"ScaleFeed":           300,
	"TransformFeed":       400,
	"VerifyFeedTrust":     300,
	"ZTDC_Open":           0,
	"ZTDC_Send":           0,
	"ZTDC_Close":          0,
	"StoreManagedData":    800,
	"LoadManagedData":     300,
	"DeleteManagedData":   200,

	// ---------------------------------------------------------------------
	// External Sensors
	// ---------------------------------------------------------------------
	"RegisterSensor":    1000,
	"GetSensor":         100,
	"ListSensors":       200,
	"UpdateSensorValue": 150,
	"PollSensor":        500,
	"TriggerWebhook":    500,
	// ---------------------------------------------------------------------
	// Environmental Monitoring Node
	// ---------------------------------------------------------------------
	"NewEnvironmentalNode":  2000,
	"EnvNode_AddTrigger":    500,
	"EnvNode_RemoveTrigger": 300,
	"EnvNode_Start":         300,
	"EnvNode_Stop":          300,
	"EnvNode_ListSensors":   100,

	// ----------------------------------------------------------------------
	// Fault-Tolerance / Health-Checker
	// ----------------------------------------------------------------------
	"NewHealthChecker":    800,
	"AddPeer":             150,
	"RemovePeer":          150,
	"FT_Snapshot":         0,
	"Recon":               800,
	"Ping":                30,
	"SendPing":            30,
	"AwaitPong":           30,
	"BackupSnapshot":      1000,
	"RestoreSnapshot":     1200,
	"VerifyBackup":        600,
	"FailoverNode":        800,
	"PredictFailure":      100,
	"AdjustResources":     150,
	"InitResourceManager": 500,
	"SetLimit":            100,
	"GetLimit":            50,
	"ConsumeLimit":        80,
	"TransferLimit":       120,
	"ListLimits":          70,
	"HA_Register":         0,
	"HA_Remove":           0,
	"HA_List":             0,
	"HA_Sync":             0,
	"HA_Promote":          0,

	// ---------------------------------------------------------------------
	// Disaster Recovery Node
	// ---------------------------------------------------------------------
	"DR_Start":     0,
	"DR_Stop":      0,
	"DR_BackupNow": 1000,
	"DR_Restore":   1200,
	"DR_Verify":    600,

	// ----------------------------------------------------------------------
	// Governance
	// ----------------------------------------------------------------------

	"UpdateParam":            500,
	"ProposeChange":          1000,
	"VoteChange":             300,
	"EnactChange":            800,
	"SubmitProposal":         1000,
	"BalanceOfAsset":         60,
	"CastVote":               300,
	"ExecuteProposal":        1500,
	"GetProposal":            100,
	"ListProposals":          200,
	"NewQuorumTracker":       100,
	"Quorum_AddVote":         0,
	"Quorum_HasQuorum":       0,
	"Quorum_Reset":           0,
	"SubmitQuadraticVote":    350,
	"QuadraticResults":       200,
	"QuadraticWeight":        5,
	"RegisterGovContract":    800,
	"GetGovContract":         100,
	"ListGovContracts":       200,
	"EnableGovContract":      100,
	"DeleteGovContract":      100,
	"DeployGovContract":      2500,
	"InvokeGovContract":      700,
	"AddReputation":          200,
	"SubtractReputation":     200,
	"ReputationOf":           50,
	"SubmitRepGovProposal":   1000,
	"CastRepGovVote":         300,
	"ExecuteRepGovProposal":  1500,
	"GetRepGovProposal":      100,
	"ListRepGovProposals":    200,
	"CastTokenVote":          400,
	"DAO_Stake":              0,
	"DAO_Unstake":            0,
	"DAO_Staked":             0,
	"DAO_TotalStaked":        0,
	"AddDAOMember":           120,
	"RemoveDAOMember":        120,
	"RoleOfMember":           50,
	"ListDAOMembers":         100,
	"NewTimelock":            400,
	"QueueProposal":          300,
	"CancelProposal":         300,
	"ExecuteReady":           500,
	"ListTimelocks":          100,
	"SYN300_Delegate":        40,
	"SYN300_RevokeDelegate":  40,
	"SYN300_VotingPower":     30,
	"SYN300_CreateProposal":  100,
	"SYN300_Vote":            80,
	"SYN300_ExecuteProposal": 150,
	"SYN300_ProposalStatus":  30,
	"SYN300_ListProposals":   50,
	"CreateDAO":              1000,
	"JoinDAO":                300,
	"LeaveDAO":               200,
	"DAOInfo":                100,
	"ListDAOs":               200,
	"UpdateParam":            500,
	"ProposeChange":          1000,
	"VoteChange":             300,
	"EnactChange":            800,
	"SubmitProposal":         1000,
	"BalanceOfAsset":         60,
	"CastVote":               300,
	"ExecuteProposal":        1500,
	"GetProposal":            100,
	"ListProposals":          200,
	"NewQuorumTracker":       100,
	"Quorum_AddVote":         0,
	"Quorum_HasQuorum":       0,
	"Quorum_Reset":           0,
	"SubmitQuadraticVote":    350,
	"QuadraticResults":       200,
	"QuadraticWeight":        5,
	"RegisterGovContract":    800,
	"GetGovContract":         100,
	"ListGovContracts":       200,
	"EnableGovContract":      100,
	"DeleteGovContract":      100,
	"DeployGovContract":      2500,
	"InvokeGovContract":      700,
	"AddReputation":          200,
	"SubtractReputation":     200,
	"ReputationOf":           50,
	"SubmitRepGovProposal":   1000,
	"CastRepGovVote":         300,
	"ExecuteRepGovProposal":  1500,
	"GetRepGovProposal":      100,
	"ListRepGovProposals":    200,
	"Rep_AddActivity":        200,
	"Rep_Endorse":            200,
	"Rep_Penalize":           200,
	"Rep_Score":              50,
	"Rep_Level":              50,
	"Rep_History":            100,
	"CastTokenVote":          400,
	"DAO_Stake":              0,
	"DAO_Unstake":            0,
	"DAO_Staked":             0,
	"DAO_TotalStaked":        0,
	"AddDAOMember":           120,
	"RemoveDAOMember":        120,
	"RoleOfMember":           50,
	"ListDAOMembers":         100,
	"AddSYN2500Member":       120,
	"RemoveSYN2500Member":    120,
	"DelegateSYN2500Vote":    80,
	"SYN2500VotingPower":     50,
	"CastSYN2500Vote":        150,
	"SYN2500MemberInfo":      50,
	"ListSYN2500Members":     100,
	"NewTimelock":            400,
	"QueueProposal":          300,
	"CancelProposal":         300,
	"ExecuteReady":           500,
	"ListTimelocks":          100,
	"CreateDAO":              1000,
	"JoinDAO":                300,
	"LeaveDAO":               200,
	"DAOInfo":                100,
	"ListDAOs":               200,

	// ----------------------------------------------------------------------
	// Green Technology
	// ----------------------------------------------------------------------
	"InitGreenTech":    800,
	"Green":            200,
	"RecordUsage":      300,
	"RecordOffset":     300,
	"Certify":          700,
	"CertificateOf":    50,
	"ShouldThrottle":   20,
	"ListCertificates": 100,

	// ----------------------------------------------------------------------
	// Energy Efficiency
	// ----------------------------------------------------------------------
	"InitEnergyEfficiency": 800,
	"EnergyEff":            200,
	"RecordStats":          300,
	"EfficiencyOf":         50,
	"NetworkAverage":       100,
	"ListEfficiency":       100,

	// ----------------------------------------------------------------------
	// Ledger / UTXO / Account-Model
	// ----------------------------------------------------------------------
	"NewLedger":           5000,
	"GetPendingSubBlocks": 200,
	"LastBlockHash":       60,
	"AppendBlock":         5000,
	"MintBig":             220,
	"EmitApproval":        120,
	"EmitTransfer":        120,
	"DeductGas":           210,
	"WithinBlock":         100,
	"IsIDTokenHolder":     40,
	"TokenBalance":        40,
	"AddBlock":            4000,
	"GetBlock":            200,
	"GetUTXO":             150,
	"AddToPool":           100,
	"ListPool":            80,
	"GetContract":         100,
	"Snapshot":            300,
	"MintToken":           200,
	"LastSubBlockHeight":  50,
	"LastBlockHeight":     50,
	"RecordPoSVote":       300,
	"AppendSubBlock":      800,
	"Transfer":            210,
	"Burn":                210,
	"InitForkManager":     500,
	"AddForkBlock":        700,
	"ResolveForks":        1200,
	"ListForks":           200,
	"Account_Create":      0,
	"Account_Delete":      0,
	"Account_Balance":     0,
	"Account_Transfer":    0,

	// ----------------------------------------------------------------------
	// Liquidity Manager (high-level AMM façade)
	// ----------------------------------------------------------------------
	"InitAMM":    800,
	"Manager":    100,
	"CreatePool": 1000,
	"Swap":       450,
	// AddLiquidity & RemoveLiquidity already defined above
	"Pool":  150,
	"Pools": 200,

	// ----------------------------------------------------------------------
	// Loan-Pool
	// ----------------------------------------------------------------------
	"NewLoanPool":              2000,
	"Submit":                   300,
	"Disburse":                 800,
	"Loanpool_GetProposal":     0,
	"Loanpool_ListProposals":   0,
	"Redistribute":             500,
	"Loanpool_CancelProposal":  0,
	"Loanpool_ExtendProposal":  0,
	"Loanpool_RequestApproval": 0,
	"Loanpool_ApproveRequest":  0,
	"Loanpool_RejectRequest":   0,
	"Loanpool_CreateGrant":     0,
	"Loanpool_ReleaseGrant":    0,
	"Loanpool_GetGrant":        0,
	"NewLoanPoolManager":       1000,
	"Loanpool_Pause":           0,
	"Loanpool_Resume":          0,
	"Loanpool_IsPaused":        0,
	"Loanpool_Stats":           0,
	"NewLoanPoolApply":         2000,
	"LoanApply_Submit":         0,
	"LoanApply_Vote":           0,
	"LoanApply_Process":        0,
	"LoanApply_Disburse":       0,
	"LoanApply_Get":            0,
	"LoanApply_List":           0,
	// Vote  & Tick already priced
	// RandomElectorate / IsAuthority already priced

	// ----------------------------------------------------------------------
	// Networking
	// ----------------------------------------------------------------------
	"NewNode":                1800,
	"HandlePeerFound":        150,
	"DialSeed":               200,
	"ListenAndServe":         800,
	"Close":                  50,
	"Peers":                  40,
	"NewDialer":              200,
	"Dial":                   200,
	"SetBroadcaster":         50,
	"GlobalBroadcast":        100,
	"NewBootstrapNode":       2000,
	"Bootstrap_Start":        0,
	"Bootstrap_Stop":         0,
	"Bootstrap_Peers":        0,
	"Bootstrap_DialSeed":     0,
	"NewAutonomousAgentNode": 2500,
	"Autonomous_Start":       0,
	"Autonomous_Stop":        0,
	"Autonomous_AddRule":     0,
	"Autonomous_RemoveRule":  0,
	"NewConnPool":            800,
	"AcquireConn":            50,
	"ReleaseConn":            20,
	"ClosePool":              40,
	"PoolStats":              10,
	"NewNATManager":          500,
	"NAT_Map":                0,
	"NAT_Unmap":              0,
	"NAT_ExternalIP":         0,
	"DiscoverPeers":          100,
	"Connect":                150,
	"Disconnect":             100,
	"AdvertiseSelf":          80,
	"StartDevNet":            5000,
	"StartTestNet":           6000,
	"NewNode":            1800,
	"HandlePeerFound":    150,
	"DialSeed":           200,
	"ListenAndServe":     800,
	"Close":              50,
	"Peers":              40,
	"NewDialer":          200,
	"Dial":               200,
	"SetBroadcaster":     50,
	"GlobalBroadcast":    100,
	"NewBootstrapNode":   2000,
	"Bootstrap_Start":    0,
	"Bootstrap_Stop":     0,
	"Bootstrap_Peers":    0,
	"Bootstrap_DialSeed": 0,
	"NewAuditNode":       0,
	"AuditNode_Start":    0,
	"AuditNode_Stop":     0,
	"AuditNode_Log":      0,
	"AuditNode_Events":   0,
	"NewConnPool":        800,
	"AcquireConn":        50,
	"ReleaseConn":        20,
	"ClosePool":          40,
	"PoolStats":          10,
	"NewNATManager":      500,
	"NAT_Map":            0,
	"NAT_Unmap":          0,
	"NAT_ExternalIP":     0,
	"DiscoverPeers":      100,
	"Connect":            150,
	"Disconnect":         100,
	"AdvertiseSelf":      80,
	"StartDevNet":        5000,
	"StartTestNet":       6000,
	"NewMobileNode":      1500,
	"Mobile_Start":       400,
	"Mobile_Stop":        200,
	"Mobile_QueueTx":     20,
	"Mobile_FlushTxs":    50,
	"Mobile_SetOffline":  10,
	"Mobile_SyncLedger":  200,
	"NewZKPNode":         2000,
	"ZKP_Start":          800,
	"ZKP_Stop":           400,
	"ZKP_GenerateProof":  500,
	"ZKP_VerifyProof":    500,
	"ZKP_StoreProof":     40,
	"ZKP_GetProof":       40,
	"ZKP_SubmitTx":       600,
	"NewTimeLockedNode":  2000,
	"TL_Queue":           200,
	"TL_Cancel":          100,
	"TL_ExecuteDue":      500,
	"TL_List":            50,
	"NewNode":              1800,
	"HandlePeerFound":      150,
	"DialSeed":             200,
	"ListenAndServe":       800,
	"Close":                50,
	"Peers":                40,
	"NewDialer":            200,
	"Dial":                 200,
	"SetBroadcaster":       50,
	"GlobalBroadcast":      100,
	"NewBootstrapNode":     2000,
	"Bootstrap_Start":      0,
	"Bootstrap_Stop":       0,
	"Bootstrap_Peers":      0,
	"Bootstrap_DialSeed":   0,
	"NewConnPool":          800,
	"AcquireConn":          50,
	"ReleaseConn":          20,
	"ClosePool":            40,
	"PoolStats":            10,
	"NewNATManager":        500,
	"NAT_Map":              0,
	"NAT_Unmap":            0,
	"NAT_ExternalIP":       0,
	"DiscoverPeers":        100,
	"Connect":              150,
	"Disconnect":           100,
	"AdvertiseSelf":        80,
	"StartDevNet":          5000,
	"StartTestNet":         6000,
	"NewHoloNode":          2200,
	"Holo_Start":           800,
	"Holo_Stop":            50,
	"Holo_EncodeStore":     500,
	"Holo_Retrieve":        150,
	"Holo_Sync":            300,
	"Holo_ProcessTx":       400,
	"Holo_ExecuteContract": 600,
	"Molecular_AtomicTx":   2000,
	"Molecular_EncodeData": 1500,
	"Molecular_Monitor":    1000,
	"Molecular_Control":    1500,
	"NewNode":                  1800,
	"HandlePeerFound":          150,
	"DialSeed":                 200,
	"ListenAndServe":           800,
	"Close":                    50,
	"Peers":                    40,
	"NewDialer":                200,
	"Dial":                     200,
	"SetBroadcaster":           50,
	"GlobalBroadcast":          100,
	"NewBootstrapNode":         2000,
	"Bootstrap_Start":          0,
	"Bootstrap_Stop":           0,
	"Bootstrap_Peers":          0,
	"Bootstrap_DialSeed":       0,
	"NewConnPool":              800,
	"AcquireConn":              50,
	"ReleaseConn":              20,
	"ClosePool":                40,
	"PoolStats":                10,
	"NewNATManager":            500,
	"NAT_Map":                  0,
	"NAT_Unmap":                0,
	"NAT_ExternalIP":           0,
	"DiscoverPeers":            100,
	"Connect":                  150,
	"Disconnect":               100,
	"AdvertiseSelf":            80,
	"StartDevNet":              5000,
	"StartTestNet":             6000,
	"MobileMiner_Start":        3000,
	"MobileMiner_Stop":         500,
	"MobileMiner_Status":       100,
	"MobileMiner_SetIntensity": 50,
	// Broadcast & Subscribe already priced

	// ----------------------------------------------------------------------
	// Replication / Data Availability
	// ----------------------------------------------------------------------
	"NewReplicator":       1200,
	"ReplicateBlock":      3000,
	"RequestMissing":      400,
	"Synchronize":         2500,
	"Stop":                300,
	"NewInitService":      800,
	"BootstrapLedger":     2000,
	"ShutdownInitService": 300,
	// ----------------------------------------------------------------------
	// Distributed Coordination
	// ----------------------------------------------------------------------
	"NewCoordinator":        1000,
	"StartCoordinator":      500,
	"StopCoordinator":       500,
	"BroadcastLedgerHeight": 300,
	"DistributeToken":       500,

	"NewSyncManager": 1200,
	"Sync_Start":     0,
	"Sync_Stop":      0,
	"Sync_Status":    0,
	"SyncOnce":       800,
	// Hash & Start already priced

	// ----------------------------------------------------------------------
	// Roll-ups
	// ----------------------------------------------------------------------
	"NewAggregator":     1500,
	"SubmitBatch":       1000,
	"SubmitFraudProof":  3000,
	"FinalizeBatch":     1000,
	"BatchHeader":       50,
	"BatchState":        30,
	"BatchTransactions": 100,
	"ListBatches":       200,
	"PauseAggregator":   50,
	"ResumeAggregator":  50,
	"AggregatorStatus":  20,

	// ----------------------------------------------------------------------
	// Security / Cryptography
	// ----------------------------------------------------------------------
	"AggregateBLSSigs":  700,
	"VerifyAggregated":  800,
	"CombineShares":     600,
	"ComputeMerkleRoot": 120,
	"Encrypt":           150,
	"Decrypt":           150,
	"NewTLSConfig":      500,
	"DilithiumKeypair":  600,
	"DilithiumSign":     500,
	"DilithiumVerify":   500,
	"PredictRisk":       200,
	"AnomalyScore":      200,
	"BuildMerkleTree":   150,
	"MerkleProof":       120,
	"VerifyMerklePath":  120,

	// ----------------------------------------------------------------------
	// Sharding
	// ----------------------------------------------------------------------
	"NewShardCoordinator": 2000,
	"SetLeader":           100,
	"Leader":              80,
	"SubmitCrossShard":    1500,
	"Send":                200,
	"PullReceipts":        300,
	"Reshard":             3000,
	"GossipTx":            500,
	"RebalanceShards":     800,
	"VerticalPartition":   200,
	"HorizontalPartition": 200,
	"CompressData":        400,
	"DecompressData":      400,
	// Broadcast already priced

	// ----------------------------------------------------------------------
	// Side-chains
	// ----------------------------------------------------------------------
	"InitSidechains":            1200,
	"Sidechains":                60,
	"Sidechain_Register":        0,
	"SubmitHeader":              800,
	"VerifyWithdraw":            400,
	"VerifyAggregateSig":        800,
	"VerifyMerkleProof":         120,
	"GetSidechainMeta":          100,
	"ListSidechains":            120,
	"GetSidechainHeader":        100,
	"PauseSidechain":            300,
	"ResumeSidechain":           300,
	"UpdateSidechainValidators": 500,
	"RemoveSidechain":           600,
	// Deposit already priced

	// ----------------------------------------------------------------------
	// State-Channels
	// ----------------------------------------------------------------------
	"InitStateChannels":    800,
	"Channels":             60,
	"OpenChannel":          1000,
	"VerifyECDSASignature": 200,
	"InitiateClose":        300,
	"Challenge":            400,
	"Finalize":             500,
	"GetChannel":           80,
	"ListChannels":         120,
	"PauseChannel":         150,
	"ResumeChannel":        150,
	"CancelClose":          300,
	"ForceClose":           600,

	// ----------------------------------------------------------------------
	// Storage / Marketplace
	// ----------------------------------------------------------------------
	"NewStorage":    1200,
	"CreateListing": 800,
	"Exists":        40,
	"OpenDeal":      500,
	"Create":        800,
	"CloseDeal":     500,
	"Release":       200,
	"GetListing":    100,
	"ListListings":  100,
	"GetDeal":       100,
	"ListDeals":     100,
	"IPFS_Add":      0,
	"IPFS_Get":      0,
	"IPFS_Unpin":    0,

	// General Marketplace
	"CreateMarketListing": 800,
	"PurchaseItem":        600,
	"CancelListing":       300,
	"ReleaseFunds":        200,
	"GetMarketListing":    100,
	"ListMarketListings":  100,
	"GetMarketDeal":       100,
	"ListMarketDeals":     100,

	// Tangible assets
	"Assets_Register": 0,
	"Assets_Transfer": 0,
	"Assets_Get":      0,
	"Assets_List":     0,
	// Pin & Retrieve already priced
	// ----------------------------------------------------------------------
	// Identity Verification
	// ----------------------------------------------------------------------
	"RegisterIdentity": 500,
	"VerifyIdentity":   100,
	"RemoveIdentity":   200,
	"ListIdentities":   200,

	// ----------------------------------------------------------------------
	// Resource Marketplace
	// ----------------------------------------------------------------------
	"ListResource":         800,
	"OpenResourceDeal":     500,
	"CloseResourceDeal":    500,
	"GetResourceListing":   100,
	"ListResourceListings": 100,
	"GetResourceDeal":      100,
	"ListResourceDeals":    100,

	// ----------------------------------------------------------------------
	// Token Standards (constants – zero-cost markers)
	// ----------------------------------------------------------------------
	"StdSYN10":   1,
	"StdSYN20":   2,
	"StdSYN70":   7,
	"StdSYN130":  13,
	"StdSYN131":  13,
	"StdSYN200":  20,
	"StdSYN223":  22,
	"StdSYN300":  30,
	"StdSYN500":  50,
	"StdSYN600":  60,
	"StdSYN700":  70,
	"StdSYN721":  72,
	"StdSYN722":  72,
	"StdSYN800":  80,
	"StdSYN845":  84,
	"StdSYN900":  90,
	"StdSYN1000": 100,
	"StdSYN1100": 110,
	"StdSYN1155": 115,
	"StdSYN1200": 120,
	"StdSYN1300": 130,
	"StdSYN1401": 140,
	"StdSYN1500": 150,
	"StdSYN1600": 160,
	"StdSYN1700": 170,
	"StdSYN1800": 180,
	"StdSYN1900": 190,
	"StdSYN1967": 196,
	"StdSYN2100": 210,
	"StdSYN2200": 220,
	"StdSYN2369": 236,
	"StdSYN2400": 240,
	"StdSYN2500": 250,
	"StdSYN2600": 260,
	"StdSYN2700": 270,
	"StdSYN2800": 280,
	"StdSYN2900": 290,
	"StdSYN3000": 300,
	"StdSYN3100": 310,
	"StdSYN3200": 320,
	"StdSYN3300": 330,
	"StdSYN3400": 340,
	"StdSYN3500": 350,
	"StdSYN3600": 360,
	"StdSYN3700": 370,
	"StdSYN3800": 380,
	"StdSYN3900": 390,
	"StdSYN4200": 420,
	"StdSYN4300": 430,
	"StdSYN4700": 470,
	"StdSYN4900": 490,
	"StdSYN5000": 500,

	// ----------------------------------------------------------------------
	// Token Utilities
	// ----------------------------------------------------------------------
	"ID":                         40,
	"Meta":                       40,
	"Allowance":                  40,
	"Approve":                    80,
	"Add":                        60,
	"Sub":                        60,
	"Get":                        40,
	"transfer":                   210,
	"Calculate":                  80,
	"RegisterToken":              800,
	"NewBalanceTable":            500,
	"Set":                        60,
	"RefundGas":                  10,
	"PopUint32":                  3,
	"PopAddress":                 30,
	"PopUint64":                  6,
	"PushBool":                   30,
	"Push":                       30,
	"Len":                        20,
	"InitTokens":                 800,
	"GetRegistryTokens":          40,
	"TokenManager_Create":        0,
	"TokenManager_Transfer":      0,
	"TokenManager_Mint":          0,
	"TokenManager_Burn":          0,
	"TokenManager_Approve":       0,
	"TokenManager_BalanceOf":     0,
	"SYN1100_AddRecord":          50,
	"SYN1100_GrantAccess":        30,
	"SYN1100_RevokeAccess":       20,
	"SYN1100_GetRecord":          40,
	"SYN1100_TransferOwnership":  50,
	"ID":                         40,
	"Meta":                       40,
	"Allowance":                  40,
	"Approve":                    80,
	"Add":                        60,
	"Sub":                        60,
	"Get":                        40,
	"transfer":                   210,
	"Calculate":                  80,
	"RegisterToken":              800,
	"NewBalanceTable":            500,
	"Set":                        60,
	"RefundGas":                  10,
	"PopUint32":                  3,
	"PopAddress":                 30,
	"PopUint64":                  6,
	"PushBool":                   30,
	"Push":                       30,
	"Len":                        20,
	"InitTokens":                 800,
	"GetRegistryTokens":          40,
	"TokenManager_Create":        0,
	"TokenManager_Transfer":      0,
	"TokenManager_Mint":          0,
	"TokenManager_Burn":          0,
	"TokenManager_Approve":       0,
	"TokenManager_BalanceOf":     0,
	"SupplyChain_RegisterAsset":  0,
	"SupplyChain_UpdateLocation": 0,
	"SupplyChain_UpdateStatus":   0,
	"SupplyChain_TransferAsset":  0,
	"ID":                         40,
	"Meta":                       40,
	"Allowance":                  40,
	"Approve":                    80,
	"Add":                        60,
	"Sub":                        60,
	"Get":                        40,
	"transfer":                   210,
	"Calculate":                  80,
	"RegisterToken":              800,
	"NewBalanceTable":            500,
	"Set":                        60,
	"RefundGas":                  10,
	"PopUint32":                  3,
	"PopAddress":                 30,
	"PopUint64":                  6,
	"PushBool":                   30,
	"Push":                       30,
	"Len":                        20,
	"InitTokens":                 800,
	"GetRegistryTokens":          40,
	"TokenManager_Create":        0,
	"TokenManager_Transfer":      0,
	"TokenManager_Mint":          0,
	"TokenManager_Burn":          0,
	"TokenManager_Approve":       0,
	"TokenManager_BalanceOf":     0,
	"SYN70_RegisterAsset":        0,
	"SYN70_TransferAsset":        0,
	"SYN70_UpdateAttributes":     0,
	"SYN70_RecordAchievement":    0,
	"SYN70_GetAsset":             0,
	"SYN70_ListAssets":           0,
	"MusicRoyalty_AddRevenue":    80,
	"MusicRoyalty_Distribute":    100,
	"MusicRoyalty_UpdateInfo":    50,
	"ID":                         40,
	"Meta":                       40,
	"Allowance":                  40,
	"Approve":                    80,
	"Add":                        60,
	"Sub":                        60,
	"Get":                        40,
	"transfer":                   210,
	"Calculate":                  80,
	"RegisterToken":              800,
	"NewBalanceTable":            500,
	"Set":                        60,
	"RefundGas":                  10,
	"PopUint32":                  3,
	"PopAddress":                 30,
	"PopUint64":                  6,
	"PushBool":                   30,
	"Push":                       30,
	"Len":                        20,
	"InitTokens":                 800,
	"GetRegistryTokens":          40,
	"TokenManager_Create":        0,
	"TokenManager_Transfer":      0,
	"TokenManager_Mint":          0,
	"TokenManager_Burn":          0,
	"TokenManager_Approve":       0,
	"TokenManager_BalanceOf":     0,
	"SYN600_Stake":               200,
	"SYN600_Unstake":             200,
	"SYN600_AddEngagement":       50,
	"SYN600_EngagementOf":        40,
	"SYN600_DistributeRewards":   500,
	"SYN2100_RegisterDocument":   0,
	"SYN2100_FinanceDocument":    0,
	"SYN2100_GetDocument":        0,
	"SYN2100_ListDocuments":      0,
	"SYN2100_AddLiquidity":       0,
	"SYN2100_RemoveLiquidity":    0,
	"SYN2100_LiquidityOf":        0,
	"ID":                         40,
	"Meta":                       40,
	"Allowance":                  40,
	"Approve":                    80,
	"Add":                        60,
	"Sub":                        60,
	"Get":                        40,
	"transfer":                   210,
	"Calculate":                  80,
	"RegisterToken":              800,
	"NewBalanceTable":            500,
	"Set":                        60,
	"RefundGas":                  10,
	"PopUint32":                  3,
	"PopAddress":                 30,
	"PopUint64":                  6,
	"PushBool":                   30,
	"Push":                       30,
	"Len":                        20,
	"InitTokens":                 800,
	"GetRegistryTokens":          40,
	"TokenManager_Create":        0,
	"TokenManager_Transfer":      0,
	"TokenManager_Mint":          0,
	"TokenManager_Burn":          0,
	"TokenManager_Approve":       0,
	"TokenManager_BalanceOf":     0,
	"SYN500_GrantAccess":         0,
	"SYN500_UpdateAccess":        0,
	"SYN500_RevokeAccess":        0,
	"SYN500_RecordUsage":         0,
	"SYN500_RedeemReward":        0,
	"SYN500_RewardBalance":       0,
	"SYN500_Usage":               0,
	"SYN500_AccessInfo":          0,
	"SYN800_RegisterAsset":       10,
	"SYN800_UpdateValuation":     10,
	"SYN800_GetAsset":            5,
	"IDToken_Register":           0,
	"IDToken_Verify":             0,
	"IDToken_Get":                0,
	"IDToken_Logs":               0,
	"SYN1200_AddBridge":          0,
	"SYN1200_AtomicSwap":         0,
	"SYN1200_CompleteSwap":       0,
	"SYN1200_GetSwap":            0,
	"RegisterIPAsset":            800,
	"TransferIPOwnership":        300,
	"CreateLicense":              400,
	"RevokeLicense":              200,
	"RecordRoyalty":              100,
	"Event_Create":               100,
	"Event_IssueTicket":          150,
	"Event_Transfer":             210,
	"Event_Verify":               50,
	"Event_Use":                  40,
	"Tokens_RecordEmission":      0,
	"Tokens_RecordOffset":        0,
	"Tokens_NetBalance":          0,
	"Tokens_ListRecords":         0,
	"Edu_RegisterCourse":         0,
	"Edu_IssueCredit":            0,
	"Edu_VerifyCredit":           0,
	"Edu_RevokeCredit":           0,
	"Edu_GetCredit":              0,
	"Edu_ListCredits":            0,
	"Tokens_CreateSYN2200":       0,
	"Tokens_SendPayment":         0,
	"Tokens_GetPayment":          0,
	"DataToken_UpdateMeta":       0,
	"DataToken_SetPrice":         0,
	"DataToken_GrantAccess":      0,
	"DataToken_RevokeAccess":     0,

	// ----------------------------------------------------------------------
	// Transactions
	// ----------------------------------------------------------------------
	"VerifySig":          350,
	"ValidateTx":         500,
	"NewTxPool":          1200,
	"AddTx":              600,
	"PickTxs":            150,
	"TxPoolSnapshot":     80,
	"Exec_Begin":         0,
	"Exec_RunTx":         0,
	"Exec_Finalize":      0,
	"EncryptTxPayload":   350,
	"DecryptTxPayload":   300,
	"SubmitPrivateTx":    650,
	"EncodeEncryptedHex": 30,
	"ReverseTransaction": 1000,
	"NewTxDistributor":   800,
	"DistributeFees":     150,
	// Sign already priced

	// ----------------------------------------------------------------------
	// Low-level Math / Bitwise / Crypto opcodes
	// (values based on research into Geth & OpenEthereum plus Synnergy-specific
	//  micro-benchmarks – keep in mind that **all** word-size-dependent
	//  corrections are applied at run-time by the VM).
	// ----------------------------------------------------------------------
	"Short":            0,
	"BytesToAddress":   0,
	"Pop":              0,
	"opADD":            0,
	"opMUL":            0,
	"opSUB":            0,
	"OpDIV":            0,
	"opSDIV":           0,
	"opMOD":            0,
	"opSMOD":           0,
	"opADDMOD":         0,
	"opMULMOD":         0,
	"opEXP":            1,
	"opSIGNEXTEND":     0,
	"opLT":             0,
	"opGT":             0,
	"opSLT":            0,
	"opSGT":            0,
	"opEQ":             0,
	"opISZERO":         0,
	"opAND":            0,
	"opOR":             0,
	"opXOR":            0,
	"opNOT":            0,
	"opBYTE":           0,
	"opSHL":            0,
	"opSHR":            0,
	"opSAR":            0,
	"opECRECOVER":      70,
	"opEXTCODESIZE":    70,
	"opEXTCODECOPY":    70,
	"opEXTCODEHASH":    70,
	"opRETURNDATASIZE": 0,
	"opRETURNDATACOPY": 70,
	"opMLOAD":          0,
	"opMSTORE":         0,
	"opMSTORE8":        0,
	"opCALLDATALOAD":   0,
	"opCALLDATASIZE":   0,
	"opCALLDATACOPY":   70,
	"opCODESIZE":       0,
	"opCODECOPY":       70,
	"opJUMP":           0,
	"opJUMPI":          1,
	"opPC":             0,
	"opMSIZE":          0,
	"opGAS":            0,
	"opJUMPDEST":       0,
	"opSHA256":         25,
	"opKECCAK256":      25,
	"opRIPEMD160":      16,
	"opBLAKE2B256":     0,
	"opADDRESS":        0,
	"opCALLER":         0,
	"opORIGIN":         0,
	"opCALLVALUE":      0,
	"opGASPRICE":       0,
	"opNUMBER":         0,
	"opTIMESTAMP":      0,
	"opDIFFICULTY":     0,
	"opGASLIMIT":       0,
	"opCHAINID":        0,
	"opBLOCKHASH":      2,
	"opBALANCE":        40,
	"opSELFBALANCE":    0,
	"opLOG0":           0,
	"opLOG1":           0,
	"opLOG2":           0,
	"opLOG3":           0,
	"opLOG4":           0,
	"logN":             200,
	"opCREATE":         3200,
	"opCALL":           70,
	"opCALLCODE":       70,
	"opDELEGATECALL":   70,
	"opSTATICCALL":     70,
	"opRETURN":         0,
	"opREVERT":         0,
	"opSTOP":           0,
	"opSELFDESTRUCT":   500,

	// Shared accounting ops
	"TransferVM": 210,

	// ----------------------------------------------------------------------
	// Virtual Machine Internals
	// ----------------------------------------------------------------------
	"BurnVM":            210,
	"BurnLP":            210,
	"MintLP":            210,
	"NewInMemory":       50,
	"CallCode":          70,
	"CallContract":      70,
	"StaticCallVM":      70,
	"GetBalance":        40,
	"GetTokenBalance":   40,
	"SetTokenBalance":   50,
	"GetTokenSupply":    50,
	"SetBalance":        50,
	"DelegateCall":      70,
	"GetToken":          40,
	"NewMemory":         50,
	"Read":              0,
	"Write":             0,
	"LenVM":             0,
	"Call":              70,
	"SelectVM":          100,
	"CreateContract":    3200,
	"AddLog":            37,
	"GetCode":           20,
	"GetCodeHash":       20,
	"MintTokenVM":       200,
	"PrefixIterator":    50,
	"NonceOf":           40,
	"GetState":          40,
	"SetState":          50,
	"HasState":          40,
	"DeleteState":       50,
	"NewGasMeter":       50,
	"SelfDestructVM":    500,
	"Remaining":         0,
	"Consume":           0,
	"ExecuteVM":         200,
	"NewSuperLightVM":   50,
	"NewLightVM":        80,
	"NewHeavyVM":        120,
	"ExecuteSuperLight": 100,
	"ExecuteLight":      150,
	"ExecuteHeavy":      200,

	// Sandbox management
	"VM_SandboxStart":  0,
	"VM_SandboxStop":   0,
	"VM_SandboxReset":  0,
	"VM_SandboxStatus": 0,
	"VM_SandboxList":   0,

	// ----------------------------------------------------------------------
	// Smart Legal Contracts
	// ----------------------------------------------------------------------
	"Legal_Register": 0,
	"Legal_Sign":     0,
	"Legal_Revoke":   0,
	"Legal_Info":     0,
	"Legal_List":     0,
	// Plasma
	// ----------------------------------------------------------------------
	"InitPlasma":      800,
	"Plasma_Deposit":  0,
	"Plasma_Withdraw": 0,

	// Gaming
	// ----------------------------------------------------------------------
	"CreateGame": 800,
	"JoinGame":   400,
	"FinishGame": 600,
	"GetGame":    100,
	"ListGames":  200,

	// ----------------------------------------------------------------------
	// Messaging / Queue Management
	// ----------------------------------------------------------------------
	"NewMessageQueue":      500,
	"EnqueueMessage":       50,
	"DequeueMessage":       50,
	"BroadcastNextMessage": 100,
	"ProcessNextMessage":   200,
	"QueueLength":          10,
	"ClearQueue":           20,

	// ----------------------------------------------------------------------
	// Wallet / Key-Management
	// ----------------------------------------------------------------------
	"NewRandomWallet":            1000,
	"WalletFromMnemonic":         500,
	"NewHDWalletFromSeed":        600,
	"PrivateKey":                 40,
	"NewAddress":                 50,
	"SignTx":                     300,
	"RegisterIDWallet":           800,
	"IsIDWalletRegistered":       50,
	"NewOffChainWallet":          800,
	"OffChainWalletFromMnemonic": 500,
	"SignOffline":                250,
	"StoreSignedTx":              30,
	"LoadSignedTx":               30,
	"BroadcastSignedTx":          100,

	// ----------------------------------------------------------------------
	// Access Control
	// ----------------------------------------------------------------------
	"GrantRole":  100,
	"RevokeRole": 100,
	"HasRole":    30,
	"ListRoles":  50,
	// Geolocation Network
	// ----------------------------------------------------------------------
	"RegisterLocation": 200,
	"GetLocation":      50,
	"ListLocations":    100,
	"NodesInRadius":    150,
	// Firewall
	// ----------------------------------------------------------------------
	"NewFirewall":               400,
	"Firewall_BlockAddress":     0,
	"Firewall_UnblockAddress":   0,
	"Firewall_IsAddressBlocked": 0,
	"Firewall_BlockToken":       0,
	"Firewall_UnblockToken":     0,
	"Firewall_IsTokenBlocked":   0,
	"Firewall_BlockIP":          0,
	"Firewall_UnblockIP":        0,
	"Firewall_IsIPBlocked":      0,
	"Firewall_ListRules":        0,
	"Firewall_CheckTx":          0,
	// RPC / WebRTC
	// ----------------------------------------------------------------------
	"NewRPCWebRTC":    1000,
	"RPC_Serve":       0,
	"RPC_Close":       0,
	"RPC_ConnectPeer": 0,
	"RPC_Broadcast":   0,
	// Plasma
	// ----------------------------------------------------------------------
	"Plasma_StartExit":    0,
	"Plasma_FinalizeExit": 0,
	"Plasma_GetExit":      0,
	"Plasma_ListExits":    0,
	// ---------------------------------------------------------------------
	// Plasma Management
	// ---------------------------------------------------------------------
	"Plasma_SubmitBlock": 0,
	"Plasma_GetBlock":    0,
	// Resource Management
	// ---------------------------------------------------------------------
	"SetQuota":         100,
	"GetQuota":         50,
	"ChargeResources":  200,
	"ReleaseResources": 100,

	// Distribution
	// ---------------------------------------------------------------------
	"NewDistributor": 100,
	"BatchTransfer":  400,
	"Airdrop":        300,
	"DistributeEven": 200,
	// Carbon Credit System
	// ---------------------------------------------------------------------
	"InitCarbonEngine":  800,
	"Carbon":            200,
	"RegisterProject":   500,
	"IssueCredits":      500,
	"RetireCredits":     300,
	"ProjectInfo":       100,
	"ListProjects":      100,
	"AddVerification":   200,
	"ListVerifications": 100,
	// ----------------------------------------------------------------------
	// Finalization Management
	// ----------------------------------------------------------------------
	"NewFinalizationManager": 800,
	"FinalizeBlock":          400,
	"FinalizeBatchManaged":   350,
	"FinalizeChannelManaged": 350,
	"RegisterRecovery":       500,
	"RecoverAccount":         800,

	// ---------------------------------------------------------------------
	// DeFi
	// ---------------------------------------------------------------------
	"DeFi_CreateInsurance":   0,
	"DeFi_ClaimInsurance":    0,
	"DeFi_PlaceBet":          0,
	"DeFi_SettleBet":         0,
	"DeFi_StartCrowdfund":    0,
	"DeFi_Contribute":        0,
	"DeFi_FinalizeCrowdfund": 0,
	"DeFi_CreatePrediction":  0,
	"DeFi_VotePrediction":    0,
	"DeFi_ResolvePrediction": 0,
	"DeFi_RequestLoan":       0,
	"DeFi_RepayLoan":         0,
	"DeFi_StartYieldFarm":    0,
	"DeFi_Stake":             0,
	"DeFi_Unstake":           0,
	"DeFi_CreateSynthetic":   0,
	"DeFi_MintSynthetic":     0,
	"DeFi_BurnSynthetic":     0,
	// ----------------------------------------------------------------------
	// Binary Tree Operations
	// ----------------------------------------------------------------------
	"BinaryTreeNew":     500,
	"BinaryTreeInsert":  600,
	"BinaryTreeSearch":  400,
	"BinaryTreeDelete":  600,
	"BinaryTreeInOrder": 300,

	// ---------------------------------------------------------------------
	// Regulatory Management
	// ---------------------------------------------------------------------
	"InitRegulatory":    400,
	"RegisterRegulator": 600,
	"GetRegulator":      200,
	"ListRegulators":    200,
	"EvaluateRuleSet":   500,
	"NewRegulatoryNode": 2000,
	"RegNode_Start":     800,
	"RegNode_Stop":      400,
	"RegNode_Peers":     100,
	"RegNode_DialSeed":  200,
	"RegNode_VerifyTx":  500,
	"RegNode_KYC":       400,
	"RegNode_EraseKYC":  300,
	"RegNode_RiskScore": 200,
	"RegNode_GenReport": 600,
	"InitRegulatory":           400,
	"RegisterRegulator":        600,
	"GetRegulator":             200,
	"ListRegulators":           200,
	"EvaluateRuleSet":          500,
	"NewGovAuthorityNode":      1000,
	"Gov_CheckCompliance":      500,
	"Gov_EnforceRegulation":    700,
	"Gov_InterfaceRegulator":   400,
	"Gov_UpdateLegalFramework": 800,
	"Gov_AuditTrail":           300,

	// ----------------------------------------------------------------------
	// Polls Management
	// ----------------------------------------------------------------------
	"CreatePoll": 800,
	"VotePoll":   300,
	"ClosePoll":  200,
	"GetPoll":    50,
	"ListPolls":  100,

	// ---------------------------------------------------------------------
	// Feedback System
	// ---------------------------------------------------------------------
	"InitFeedback":    800,
	"Feedback_Submit": 0,
	"Feedback_Get":    0,
	"Feedback_List":   0,
	"Feedback_Reward": 0,

	// ---------------------------------------------------------------------
	// Forum
	// ---------------------------------------------------------------------
	"Forum_CreateThread": 0,
	"Forum_GetThread":    0,
	"Forum_ListThreads":  0,
	"Forum_AddComment":   0,
	"Forum_ListComments": 0,

	// ------------------------------------------------------------------
	// Blockchain Compression
	// ------------------------------------------------------------------
	"CompressLedger":         600,
	"DecompressLedger":       600,
	"SaveCompressedSnapshot": 800,
	"LoadCompressedSnapshot": 800,

	// ----------------------------------------------------------------------
	// Biometrics Authentication
	// ----------------------------------------------------------------------
	"Bio_Enroll": 0,
"Bio_Verify": 0,
"Bio_Delete": 0,
"BSN_Register": 500,
"BSN_VerifyTx": 400,
"BSN_Remove": 200,

        // ---------------------------------------------------------------------
        // System Health & Logging
	// ---------------------------------------------------------------------
	"NewHealthLogger": 800,
	"MetricsSnapshot": 100,
	"LogEvent":        50,
	"RotateLogs":      400,

	// ----------------------------------------------------------------------
	// Workflow / Key-Management
	// ----------------------------------------------------------------------
	"NewWorkflow":        1500,
	"AddWorkflowAction":  200,
	"SetWorkflowTrigger": 100,
	"SetWebhook":         100,
	"ExecuteWorkflow":    500,
	"ListWorkflows":      50,

	// ------------------------------------------------------------------
	// Swarm
	// ------------------------------------------------------------------
	"NewSwarm":          1000,
	"Swarm_AddNode":     0,
	"Swarm_RemoveNode":  0,
	"Swarm_BroadcastTx": 0,
	"Swarm_Start":       0,
	"Swarm_Stop":        0,
	"Swarm_Peers":       0,
	// ----------------------------------------------------------------------
	// Real Estate
	// ----------------------------------------------------------------------

	"RegisterProperty": 400,
	"TransferProperty": 350,
	"GetProperty":      100,
	"ListProperties":   150,

	// ----------------------------------------------------------------------
	// Event Management
	// ----------------------------------------------------------------------
	"InitEvents":     500,
	"EmitEvent":      40,
	"GetEvent":       80,
	"ListEvents":     100,
	"CreateWallet":   1000,
	"ImportWallet":   500,
	"WalletBalance":  40,
	"WalletTransfer": 210,

	// ----------------------------------------------------------------------
	// Employment Contracts
	// ----------------------------------------------------------------------
	"InitEmployment": 1000,
	"CreateJob":      800,
	"SignJob":        300,
	"RecordWork":     100,
	"PaySalary":      800,
	"GetJob":         100,
	// ------------------------------------------------------------------
	// Escrow Management
	// ------------------------------------------------------------------
	"Escrow_Create":  0,
	"Escrow_Deposit": 0,
	"Escrow_Release": 0,
	"Escrow_Cancel":  0,
	"Escrow_Get":     0,
	"Escrow_List":    0,
	// ---------------------------------------------------------------------
	// Faucet
	// ---------------------------------------------------------------------
	"NewFaucet":          500,
	"Faucet_Request":     0,
	"Faucet_Balance":     0,
	"Faucet_SetAmount":   0,
	"Faucet_SetCooldown": 0,
	// ----------------------------------------------------------------------
	// Supply Chain
	// ----------------------------------------------------------------------
	"GetItem":        100,
	"RegisterItem":   1000,
	"UpdateLocation": 500,
	"MarkStatus":     500,

	// ----------------------------------------------------------------------
	// Healthcare Records
	// ----------------------------------------------------------------------
	"InitHealthcare":    800,
	"RegisterPatient":   300,
	"AddHealthRecord":   400,
	"GrantAccess":       150,
	"RevokeAccess":      100,
	"ListHealthRecords": 200,

	// ----------------------------------------------------------------------
	// Warehouse Records
	// ----------------------------------------------------------------------

	"Warehouse_New":        0,
	"Warehouse_AddItem":    0,
	"Warehouse_RemoveItem": 0,
	"Warehouse_MoveItem":   0,
	"Warehouse_ListItems":  0,
	"Warehouse_GetItem":    0,

	// ----------------------------------------------------------------------
<<<<<<< HEAD
	// Integration Node
	// ----------------------------------------------------------------------
	"IntRegisterAPI":     1000,
	"IntRemoveAPI":       1000,
	"IntListAPIs":        200,
	"IntConnectChain":    1500,
	"IntDisconnectChain": 1500,
	"IntListChains":      200,
	"IntRelayTx":         1000,
=======
	// Bank Institutional Node
	// ----------------------------------------------------------------------
	"NewBankInstitutionalNode":  1500,
	"BankNode_Start":            300,
	"BankNode_Stop":             200,
	"BankNode_MonitorTx":        250,
	"BankNode_ComplianceReport": 400,
	"BankNode_ConnectFinNet":    300,
	"BankNode_UpdateRules":      250,
	"BankNode_SubmitTx":         300,
>>>>>>> e02f539e

	// ---------------------------------------------------------------------
	// Immutability Enforcement
	// ---------------------------------------------------------------------
	"InitImmutability": 800,
	"VerifyChain":      400,
	"RestoreChain":     600,

	// ---------------------------------------------------------------------
	// Optimization Node
	// ---------------------------------------------------------------------
	"InitOptimization":     1000,
	"OptimizeTransactions": 500,
	"BalanceLoad":          400,
	// Archival Witness Node
	// ---------------------------------------------------------------------
	"NewArchivalWitnessNode": 1000,
	"Witness_NotarizeTx":     300,
	"Witness_NotarizeBlock":  500,
	"Witness_GetTx":          50,
	"Witness_GetBlock":       50,
	// ----------------------------------------------------------------------
	// Warfare / Military Nodes
	// ----------------------------------------------------------------------
	"NewWarfareNode":         2000,
	"Warfare_SecureCommand":  300,
	"Warfare_TrackLogistics": 300,
	"Warfare_ShareTactical":  200,
}

func init() {
	gasTable = make(map[Opcode]uint64, len(gasNames))
	for name, cost := range gasNames {
		if op, ok := nameToOp[name]; ok {
			gasTable[op] = cost
		}
	}
}

// GasCost returns the **base** gas cost for a single opcode.  Dynamic portions
// (e.g. per-word fees, storage-touch refunds, call-stipends) are handled by the
// VM’s gas-meter layer.
//
// The function is lock-free and safe for concurrent use by every worker-thread
// in the execution engine.
func GasCost(op Opcode) uint64 {
	if cost, ok := gasTable[op]; ok {
		return cost
	}
	// Log only the first occurrence of an unknown opcode to avoid log spam.
	log.Printf("gas_table: missing cost for opcode %d – charging default", op)
	return DefaultGasCost
}<|MERGE_RESOLUTION|>--- conflicted
+++ resolved
@@ -2703,7 +2703,6 @@
 	"Warehouse_GetItem":    0,
 
 	// ----------------------------------------------------------------------
-<<<<<<< HEAD
 	// Integration Node
 	// ----------------------------------------------------------------------
 	"IntRegisterAPI":     1000,
@@ -2713,7 +2712,6 @@
 	"IntDisconnectChain": 1500,
 	"IntListChains":      200,
 	"IntRelayTx":         1000,
-=======
 	// Bank Institutional Node
 	// ----------------------------------------------------------------------
 	"NewBankInstitutionalNode":  1500,
@@ -2724,7 +2722,6 @@
 	"BankNode_ConnectFinNet":    300,
 	"BankNode_UpdateRules":      250,
 	"BankNode_SubmitTx":         300,
->>>>>>> e02f539e
 
 	// ---------------------------------------------------------------------
 	// Immutability Enforcement
