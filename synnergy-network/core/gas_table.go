--- conflicted
+++ resolved
@@ -773,7 +773,6 @@
    SignTx:              3_000,
 
    // ----------------------------------------------------------------------
-<<<<<<< HEAD
    // Plasma Management
    // ----------------------------------------------------------------------
    InitPlasma:        8_000,
@@ -781,7 +780,6 @@
    Plasma_Withdraw:   5_000,
    Plasma_SubmitBlock: 10_000,
    Plasma_GetBlock:    1_000,
-=======
    // Resource Management
    // ----------------------------------------------------------------------
    SetQuota:         1_000,
@@ -821,7 +819,6 @@
    InitImmutability: 8_000,
    VerifyChain:     4_000,
    RestoreChain:    6_000,
->>>>>>> 5d35a306
 */
 
 // gasNames holds the gas cost associated with each opcode name. During init()
@@ -1846,7 +1843,6 @@
 	"SignTx":              3_000,
 
 	// ---------------------------------------------------------------------
-<<<<<<< HEAD
 	// Plasma Management
 	// ---------------------------------------------------------------------
 	"InitPlasma":         8_000,
@@ -1854,7 +1850,6 @@
 	"Plasma_Withdraw":    5_000,
 	"Plasma_SubmitBlock": 10_000,
 	"Plasma_GetBlock":    1_000,
-=======
 	// Resource Management
 	// ---------------------------------------------------------------------
 	"SetQuota":         1_000,
@@ -2088,7 +2083,6 @@
 	"InitImmutability": 8_000,
 	"VerifyChain":      4_000,
 	"RestoreChain":     6_000,
->>>>>>> 5d35a306
 }
 
 func init() {
