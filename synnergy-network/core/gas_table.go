--- conflicted
+++ resolved
@@ -1589,8 +1589,9 @@
 	"PrivateKey":          400,
 	"NewAddress":          500,
 	"SignTx":              3_000,
-<<<<<<< HEAD
-
+ "SignTx":              3_000,
+	"RegisterRecovery":    5_000,
+	"RecoverAccount":      8_000,
 	// ----------------------------------------------------------------------
 	// Binary Tree Operations
 	// ----------------------------------------------------------------------
@@ -1599,10 +1600,7 @@
 	"BinaryTreeSearch":  4_000,
 	"BinaryTreeDelete":  6_000,
 	"BinaryTreeInOrder": 3_000,
-=======
- "SignTx":              3_000,
-	"RegisterRecovery":    5_000,
-	"RecoverAccount":      8_000,
+
 	// ---------------------------------------------------------------------
 	// Regulatory Management
 	// ---------------------------------------------------------------------
@@ -1770,7 +1768,6 @@
 	"InitImmutability": 8_000,
 	"VerifyChain":      4_000,
 	"RestoreChain":     6_000,
->>>>>>> 30c229c0
 }
 
 func init() {
