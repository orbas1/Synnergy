// SPDX-License-Identifier: BUSL-1.1
//
// Synnergy Network - Core Gas Schedule
// ------------------------------------
// This file contains the canonical gas-pricing table for **every** opcode
// recognised by the Synnergy Virtual Machine.  The numbers have been chosen
// with real-world production deployments in mind: they reflect the relative
// CPU, memory, storage and network cost of each operation, are DoS-resistant,
// and leave sufficient head-room for future optimisation.
//
// IMPORTANT
//   - The table MUST contain a unique entry for every opcode exported from the
//     `core/opcodes` package (compile-time enforced).
//   - Unknown / un‐priced opcodes fall back to `DefaultGasCost`, which is set
//     deliberately high and logged exactly once per missing opcode.
//   - All reads from the table are fully concurrent-safe.
//
// NOTE
//
//	The `Opcode` type and individual opcode constants are defined elsewhere in
//	the core package-tree (see `core/opcodes/*.go`).  This file purposefully
//	contains **no** duplicate keys; if a symbol appears in multiple subsystems
//	it is listed **once** and its gas cost applies network-wide.
package core

import "log"

// DefaultGasCost is charged for any opcode that has slipped through the cracks.
// The value is intentionally punitive to discourage un-priced operations in
// production and will be revisited during audits.
const DefaultGasCost uint64 = 100_000

// gasTable maps every Opcode to its base gas cost.
// Gas is charged **before** execution; refunds (e.g. for SELFDESTRUCT) are
// handled by the VM’s gas-meter at commit-time.
var gasTable map[Opcode]uint64

// var gasTable = map[Opcode]uint64{
/*
   // ----------------------------------------------------------------------
   // AI
   // ----------------------------------------------------------------------
   InitAI:         50_000,
   AI:             40_000,
   PredictAnomaly: 35_000,
   OptimizeFees:   25_000,
   PublishModel:   45_000,
   FetchModel:     15_000,
   ListModel:      8_000,
   ValidateKYC:    1_000,
   BuyModel:       30_000,
   RentModel:      20_000,
   ReleaseEscrow:  12_000,
   PredictVolume:  15_000,
   InferModel:     30_000,
   AnalyseTransactions: 35_000,

   // ----------------------------------------------------------------------
   // Automated-Market-Maker
   // ----------------------------------------------------------------------
   SwapExactIn:       4_500,
   AddLiquidity:      5_000,
   RemoveLiquidity:   5_000,
   Quote:             2_500,
   AllPairs:          2_000,
   InitPoolsFromFile: 6_000,

   // ----------------------------------------------------------------------
   // Authority / Validator-Set
   // ---------------------------------------------------------------------

   NewAuthoritySet:     20_000,
   RecordVote:          3_000,
   RegisterCandidate:   8_000,
   RandomElectorate:    4_000,
   IsAuthority:         800,
   GetAuthority:        1_000,
   ListAuthorities:     2_000,
   DeregisterAuthority: 6_000,
   NewAuthorityApplier: 20_000,
   SubmitApplication:   4_000,
   VoteApplication:     3_000,
   FinalizeApplication: 5_000,
   GetApplication:      1_000,
   ListApplications:    2_000,

   // ----------------------------------------------------------------------
   // Charity Pool
   // ----------------------------------------------------------------------
   NewCharityPool:  10_000,
   Deposit:         2_100,
   Register:        2_500,
   Vote:            3_000,
   Tick:            1_000,
   GetRegistration: 800,
   Winners:         800,

   // ----------------------------------------------------------------------
   // Coin
   // ----------------------------------------------------------------------
   NewCoin:     12_000,
   Mint:        2_100, // shared with ledger & tokens
   TotalSupply: 800,
   BalanceOf:   400,

   // ----------------------------------------------------------------------
   // Compliance
   // ----------------------------------------------------------------------

   InitCompliance:        8_000,
   EraseData:             5_000,
   RecordFraudSignal:     7_000,
   Compliance_LogAudit:   2_000,
   Compliance_AuditTrail: 3_000,
   Compliance_MonitorTx:  5_000,
   Compliance_VerifyZKP:  12_000,
   InitComplianceManager: 10_000,
   SuspendAccount:        4_000,
   ResumeAccount:         4_000,
   IsSuspended:           500,
   WhitelistAccount:      3_000,
   RemoveWhitelist:       3_000,
   IsWhitelisted:         500,
   Compliance_ReviewTx:   2_500,
   AnalyzeAnomaly:       6_000,
   FlagAnomalyTx:        2_500,

   // ----------------------------------------------------------------------
   // Consensus Core
   // ----------------------------------------------------------------------
   Pick:                  2_000,
   Broadcast:             5_000,
   Subscribe:             1_500,
   Sign:                  3_000, // shared with Security & Tx
   Verify:                3_500, // shared with Security & Tx
   ValidatorPubKey:       800,
   StakeOf:               1_000,
   LoanPoolAddress:       800,
   Hash:                  600, // shared with Replication
   SerializeWithoutNonce: 1_200,
   NewConsensus:          25_000,
   Start:                 5_000,
   ProposeSubBlock:       15_000,
   ValidatePoH:           20_000,
   SealMainBlockPOW:      60_000,
   DistributeRewards:     10_000,
   CalculateWeights:      8_000,
   ComputeThreshold:      6_000,
   Status:                1_000,
   SetDifficulty:         2_000,
   NewConsensusAdaptiveManager: 10_000,
   ComputeDemand:               2_000,
   ComputeStakeConcentration:   2_000,
   AdjustConsensus:             5_000,
   RegisterValidator:     8_000,
   DeregisterValidator:   6_000,
   StakeValidator:        2_000,
   UnstakeValidator:      2_000,
   SlashValidator:        3_000,
   GetValidator:          1_000,
   ListValidators:        2_000,
   IsValidator:           800,

   // ----------------------------------------------------------------------
   // Contracts (WASM / EVM‐compat)
   // ----------------------------------------------------------------------
   InitContracts: 15_000,
   CompileWASM:   45_000,
   Invoke:        7_000,
   Deploy:        25_000,

   // ----------------------------------------------------------------------
   // Cross-Chain
   // ----------------------------------------------------------------------
   RegisterBridge: 20_000,
   AssertRelayer:  5_000,
   Iterator:       2_000,
   LockAndMint:    30_000,
   BurnAndRelease: 30_000,
   GetBridge:      1_000,

   // ----------------------------------------------------------------------
   // Data / Oracle / IPFS Integration
   // ----------------------------------------------------------------------
   RegisterNode:   10_000,
   UploadAsset:    30_000,
   Pin:            5_000, // shared with Storage
   Retrieve:       4_000, // shared with Storage
   RetrieveAsset:  4_000,
   RegisterOracle: 10_000,
   PushFeed:       3_000,
   QueryOracle:    3_000,
   ListCDNNodes:   3_000,
   ListOracles:    3_000,
   PushFeedSigned: 4_000,
   ZTDC_Open:      6_000,
   ZTDC_Send:      2_000,
   ZTDC_Close:     4_000,

   // ----------------------------------------------------------------------
   // Fault-Tolerance / Health-Checker
   // ----------------------------------------------------------------------
   NewHealthChecker: 8_000,
   AddPeer:          1_500,
   RemovePeer:       1_500,
   Snapshot:         4_000,
   Recon:            8_000,
   Ping:             300,
   SendPing:         300,
   AwaitPong:        300,
   BackupSnapshot:   10_000,
   RestoreSnapshot:  12_000,
   VerifyBackup:     6_000,
   FailoverNode:     8_000,
   PredictFailure:   1_000,
   AdjustResources:  1_500,
   HA_Register:      1_000,
   HA_Remove:        1_000,
   HA_List:          500,
   HA_Sync:          20_000,
   HA_Promote:       8_000,

   // ----------------------------------------------------------------------
   // Governance
   // ----------------------------------------------------------------------
   UpdateParam:     5_000,
   ProposeChange:   10_000,
   VoteChange:      3_000,
   EnactChange:     8_000,
   SubmitProposal:  10_000,
   BalanceOfAsset:  600,
   CastVote:        3_000,
   ExecuteProposal: 15_000,
   GetProposal:     1_000,
   ListProposals:   2_000,
   NewTimelock:     4_000,
   QueueProposal:   3_000,
   CancelProposal:  3_000,
   ExecuteReady:    5_000,
   ListTimelocks:   1_000,

   // ----------------------------------------------------------------------
   // Green Technology
   // ----------------------------------------------------------------------
   InitGreenTech:    8_000,
   Green:            2_000,
   RecordUsage:      3_000,
   RecordOffset:     3_000,
   Certify:          7_000,
   CertificateOf:    500,
   ShouldThrottle:   200,
   ListCertificates: 1_000,

   // ----------------------------------------------------------------------
   // Ledger / UTXO / Account-Model
   // ----------------------------------------------------------------------
   NewLedger:           50_000,
   GetPendingSubBlocks: 2_000,
   LastBlockHash:       600,
   AppendBlock:         50_000,
   MintBig:             2_200,
   EmitApproval:        1_200,
   EmitTransfer:        1_200,
   DeductGas:           2_100,
   WithinBlock:         1_000,
   IsIDTokenHolder:     400,
   TokenBalance:        400,
   AddBlock:            40_000,
   GetBlock:            2_000,
   GetUTXO:             1_500,
   AddToPool:           1_000,
   ListPool:            800,
   GetContract:         1_000,
   Snapshot:            3_000,
   MintToken:           2_000,
   LastSubBlockHeight:  500,
   LastBlockHeight:     500,
   RecordPoSVote:       3_000,
   AppendSubBlock:      8_000,
   Transfer:            2_100, // shared with VM & Tokens
   Burn:                2_100, // shared with VM & Tokens

   // ----------------------------------------------------------------------
   // Liquidity Manager (high-level AMM façade)
   // ----------------------------------------------------------------------
   InitAMM:    8_000,
   Manager:    1_000,
   CreatePool: 10_000,
   Swap:       4_500,
   // AddLiquidity & RemoveLiquidity already defined above
   Pool:  1_500,
   Pools: 2_000,

   // ----------------------------------------------------------------------
   // Loan-Pool
   // ----------------------------------------------------------------------
   NewLoanPool:   20_000,
   Submit:        3_000,
   Disburse:      8_000,
   GetProposal:   1_000,
   ListProposals: 1_500,
   Redistribute:  5_000,
   NewLoanPoolApply:   20_000,
   LoanApply_Submit:   3_000,
   LoanApply_Vote:     3_000,
   LoanApply_Process:  1_000,
   LoanApply_Disburse: 8_000,
   LoanApply_Get:      1_000,
   LoanApply_List:     1_500,
   // Vote  & Tick already priced
   // RandomElectorate / IsAuthority already priced

   // ----------------------------------------------------------------------
   // Networking
   // ----------------------------------------------------------------------
   NewNode:         18_000,
   HandlePeerFound: 1_500,
   DialSeed:        2_000,
   ListenAndServe:  8_000,
   Close:           500,
   Peers:           400,
   NewDialer:       2_000,
   Dial:            2_000,
   SetBroadcaster:  500,
   GlobalBroadcast: 1_000,
   StartDevNet:    50_000,
   StartTestNet:   60_000,
   // Broadcast & Subscribe already priced

   // ----------------------------------------------------------------------
   // Replication / Data Availability
   // ----------------------------------------------------------------------
   NewReplicator:  12_000,
   ReplicateBlock: 30_000,
   RequestMissing: 4_000,
   Synchronize:    25_000,
   Stop:           3_000,
   // Hash & Start already priced

   // ----------------------------------------------------------------------
   // Roll-ups
   // ----------------------------------------------------------------------
   NewAggregator:     15_000,
   SubmitBatch:       10_000,
   SubmitFraudProof:  30_000,
   FinalizeBatch:     10_000,
   BatchHeader:       500,
   BatchState:        300,
   BatchTransactions: 1_000,
   ListBatches:       2_000,

   // ----------------------------------------------------------------------
   // Security / Cryptography
   // ----------------------------------------------------------------------
   AggregateBLSSigs:  7_000,
   VerifyAggregated:  8_000,
   CombineShares:     6_000,
   ComputeMerkleRoot: 1_200,
   Encrypt:           1_500,
   Decrypt:           1_500,
   NewTLSConfig:      5_000,
   DilithiumKeypair:  6_000,
   DilithiumSign:     5_000,
   DilithiumVerify:   5_000,
   PredictRisk:       2_000,
   AnomalyScore:      2_000,

   // ----------------------------------------------------------------------
   // Sharding
   // ----------------------------------------------------------------------
   NewShardCoordinator: 20_000,
   SetLeader:           1_000,
   Leader:              800,
   SubmitCrossShard:    15_000,
   Send:                2_000,
   PullReceipts:        3_000,
   Reshard:             30_000,
   GossipTx:            5_000,
   RebalanceShards:     8_000,
   VerticalPartition:   2_000,
   // Broadcast already priced

   // ----------------------------------------------------------------------
   // Side-chains
   // ----------------------------------------------------------------------
   InitSidechains:     12_000,
   Sidechains:         600,
   Register:           5_000,
   SubmitHeader:       8_000,
   VerifyWithdraw:     4_000,
   VerifyAggregateSig: 8_000,
   VerifyMerkleProof:  1_200,
   GetSidechainMeta:   1_000,
   ListSidechains:     1_200,
   GetSidechainHeader: 1_000,
   // Deposit already priced

   // ----------------------------------------------------------------------
   // State-Channels
   // ----------------------------------------------------------------------
   InitStateChannels:    8_000,
   Channels:             600,
   OpenChannel:          10_000,
   VerifyECDSASignature: 2_000,
   InitiateClose:        3_000,
   Challenge:            4_000,
   Finalize:             5_000,
   GetChannel:           800,
   ListChannels:         1_200,

   // ----------------------------------------------------------------------
   // Storage / Marketplace
   // ----------------------------------------------------------------------
   NewStorage:    12_000,
   CreateListing: 8_000,
   Exists:        400,
   OpenDeal:      5_000,
   Create:        8_000, // generic create (non-AMM/non-contract)
   CloseDeal:     5_000,
   Release:       2_000,
   GetListing:    1_000,
   ListListings:  1_000,
   GetDeal:       1_000,
   ListDeals:     1_000,
        // General Marketplace
        CreateMarketListing:  8_000,
        PurchaseItem:        6_000,
        CancelListing:       3_000,
        ReleaseFunds:        2_000,
        GetMarketListing:    1_000,
        ListMarketListings:  1_000,
        GetMarketDeal:       1_000,
        ListMarketDeals:     1_000,
   // Pin & Retrieve already priced

   // ----------------------------------------------------------------------
   // Token Standards (constants – zero-cost markers)
   // ----------------------------------------------------------------------
   StdSYN10:   0,
   StdSYN20:   0,
   StdSYN70:   0,
   StdSYN130:  0,
   StdSYN131:  0,
   StdSYN200:  0,
   StdSYN223:  0,
   StdSYN300:  0,
   StdSYN500:  0,
   StdSYN600:  0,
   StdSYN700:  0,
   StdSYN721:  0,
   StdSYN722:  0,
   StdSYN800:  0,
   StdSYN845:  0,
   StdSYN900:  0,
   StdSYN1000: 0,
   StdSYN1100: 0,
   StdSYN1155: 0,
   StdSYN1200: 0,
   StdSYN1300: 0,
   StdSYN1401: 0,
   StdSYN1500: 0,
   StdSYN1600: 0,
   StdSYN1700: 0,
   StdSYN1800: 0,
   StdSYN1900: 0,
   StdSYN1967: 0,
   StdSYN2100: 0,
   StdSYN2200: 0,
   StdSYN2369: 0,
   StdSYN2400: 0,
   StdSYN2500: 0,
   StdSYN2600: 0,
   StdSYN2700: 0,
   StdSYN2800: 0,
   StdSYN2900: 0,
   StdSYN3000: 0,
   StdSYN3100: 0,
   StdSYN3200: 0,
   StdSYN3300: 0,
   StdSYN3400: 0,
   StdSYN3500: 0,
   StdSYN3600: 0,
   StdSYN3700: 0,
   StdSYN3800: 0,
   StdSYN3900: 0,
   StdSYN4200: 0,
   StdSYN4300: 0,
   StdSYN4700: 0,
   StdSYN4900: 0,
   StdSYN5000: 0,

   // ----------------------------------------------------------------------
   // Token Utilities
   // ----------------------------------------------------------------------
   ID:                400,
   Meta:              400,
   Allowance:         400,
   Approve:           800,
   Add:               600,
   Sub:               600,
   Get:               400,
   transfer:          2_100, // lower-case ERC20 compatibility
   Calculate:         800,
   RegisterToken:     8_000,
   NewBalanceTable:   5_000,
   Set:               600,
   RefundGas:         100,
   PopUint32:         300,
   PopAddress:        300,
   PopUint64:         300,
   PushBool:          300,
   Push:              300,
   Len:               200,
   InitTokens:        8_000,
   GetRegistryTokens: 400,
   TokenManager_Create: 8_000,
   TokenManager_Transfer: 2_100,
   TokenManager_Mint: 2_100,
   TokenManager_Burn: 2_100,
   TokenManager_Approve: 800,
   TokenManager_BalanceOf: 400,

   // ----------------------------------------------------------------------
   // Transactions
   // ----------------------------------------------------------------------
   VerifySig:      3_500,
   ValidateTx:     5_000,
   NewTxPool:      12_000,
   AddTx:          6_000,
   PickTxs:        1_500,
   TxPoolSnapshot: 800,
   ReverseTransaction: 10_000,
   NewTxDistributor: 8_000,
   DistributeFees:   1_500,
   // Sign already priced

   // ----------------------------------------------------------------------
   // Low-level Math / Bitwise / Crypto opcodes
   // (values based on research into Geth & OpenEthereum plus Synnergy-specific
   //  micro-benchmarks – keep in mind that **all** word-size-dependent
   //  corrections are applied at run-time by the VM).
   // ----------------------------------------------------------------------
   Short:            5,
   BytesToAddress:   5,
   Pop:              2,
   opADD:            3,
   opMUL:            5,
   opSUB:            3,
   OpDIV:            5,
   opSDIV:           5,
   opMOD:            5,
   opSMOD:           5,
   opADDMOD:         8,
   opMULMOD:         8,
   opEXP:            10,
   opSIGNEXTEND:     5,
   opLT:             3,
   opGT:             3,
   opSLT:            3,
   opSGT:            3,
   opEQ:             3,
   opISZERO:         3,
   opAND:            3,
   opOR:             3,
   opXOR:            3,
   opNOT:            3,
   opBYTE:           3,
   opSHL:            3,
   opSHR:            3,
   opSAR:            3,
   opECRECOVER:      700,
   opEXTCODESIZE:    700,
   opEXTCODECOPY:    700,
   opEXTCODEHASH:    700,
   opRETURNDATASIZE: 3,
   opRETURNDATACOPY: 700,
   opMLOAD:          3,
   opMSTORE:         3,
   opMSTORE8:        3,
   opCALLDATALOAD:   3,
   opCALLDATASIZE:   3,
   opCALLDATACOPY:   700,
   opCODESIZE:       3,
   opCODECOPY:       700,
   opJUMP:           8,
   opJUMPI:          10,
   opPC:             2,
   opMSIZE:          2,
   opGAS:            2,
   opJUMPDEST:       1,
   opSHA256:         60,
   opKECCAK256:      30,
   opRIPEMD160:      600,
   opBLAKE2B256:     60,
   opADDRESS:        2,
   opCALLER:         2,
   opORIGIN:         2,
   opCALLVALUE:      2,
   opGASPRICE:       2,
   opNUMBER:         2,
   opTIMESTAMP:      2,
   opDIFFICULTY:     2,
   opGASLIMIT:       2,
   opCHAINID:        2,
   opBLOCKHASH:      20,
   opBALANCE:        400,
   opSELFBALANCE:    5,
   opLOG0:           375,
   opLOG1:           750,
   opLOG2:           1_125,
   opLOG3:           1_500,
   opLOG4:           1_875,
   logN:             2_000,
   opCREATE:         32_000,
   opCALL:           700,
   opCALLCODE:       700,
   opDELEGATECALL:   700,
   opSTATICCALL:     700,
   opRETURN:         0,
   opREVERT:         0,
   opSTOP:           0,
   opSELFDESTRUCT:   5_000,

   // Shared accounting ops
   TransferVM: 2_100, // explicit VM variant (if separate constant exists)

   // ----------------------------------------------------------------------
   // Virtual Machine Internals
   // ----------------------------------------------------------------------
   BurnVM:            2_100,
   BurnLP:            2_100,
   MintLP:            2_100,
   NewInMemory:       500,
   CallCode:          700,
   CallContract:      700,
   StaticCallVM:      700,
   GetBalance:        400,
   GetTokenBalance:   400,
   SetTokenBalance:   500,
   GetTokenSupply:    500,
   SetBalance:        500,
   DelegateCall:      700,
   GetToken:          400,
   NewMemory:         500,
   Read:              3,
   Write:             3,
   LenVM:             3, // distinguish from token.Len if separate const
   Call:              700,
   SelectVM:          1_000,
   CreateContract:    32_000,
   AddLog:            375,
   GetCode:           200,
   GetCodeHash:       200,
   MintTokenVM:       2_000,
   PrefixIterator:    500,
   NonceOf:           400,
   GetState:          400,
   SetState:          500,
   HasState:          400,
   DeleteState:       500,
   NewGasMeter:       500,
   SelfDestructVM:    5_000,
   Remaining:         2,
   Consume:           3,
   ExecuteVM:         2_000,
   NewSuperLightVM:   500,
   NewLightVM:        800,
   NewHeavyVM:        1_200,
   ExecuteSuperLight: 1_000,
   ExecuteLight:      1_500,
   ExecuteHeavy:      2_000,

   // ----------------------------------------------------------------------
   // Wallet / Key-Management
   // ----------------------------------------------------------------------
   NewRandomWallet:     10_000,
   WalletFromMnemonic:  5_000,
   NewHDWalletFromSeed: 6_000,
   PrivateKey:          400,
   NewAddress:          500,
   SignTx:              3_000,

   // ----------------------------------------------------------------------
   // System Health & Logging
   // ----------------------------------------------------------------------
   NewHealthLogger: 8_000,
   MetricsSnapshot: 1_000,
   LogEvent:        500,
   RotateLogs:      4_000,
   RegisterIDWallet:    8_000,
   IsIDWalletRegistered: 500,

   // ----------------------------------------------------------------------
   // Event Management
   // ----------------------------------------------------------------------
   InitEvents: 5_000,
   EmitEvent: 400,
   GetEvent:  800,
   ListEvents: 1_000,
   CreateWallet:        10_000,
   ImportWallet:        5_000,
   WalletBalance:       400,
   WalletTransfer:      2_100,

   // ----------------------------------------------------------------------
   // Immutability Enforcement
   // ----------------------------------------------------------------------
   InitImmutability: 8_000,
   VerifyChain:     4_000,
   RestoreChain:    6_000,
*/

// gasNames holds the gas cost associated with each opcode name. During init()
// these names are resolved to their Opcode values using the catalogue defined
// in opcode_dispatcher.go.
var gasNames = map[string]uint64{
	// ----------------------------------------------------------------------
	// AI
	// ----------------------------------------------------------------------
	"InitAI":           50_000,
	"AI":               40_000,
	"PredictAnomaly":   35_000,
	"OptimizeFees":     25_000,
	"PublishModel":     45_000,
	"FetchModel":       15_000,
	"ListModel":        8_000,
	"ValidateKYC":      1_000,
	"BuyModel":         30_000,
	"RentModel":        20_000,
	"ReleaseEscrow":    12_000,
	"PredictVolume":    15_000,
	"StartTraining":    50_000,
	"TrainingStatus":   5_000,
	"ListTrainingJobs": 8_000,
	"CancelTraining":   10_000,
	"InitAI":             50_000,
	"AI":                 40_000,
	"PredictAnomaly":     35_000,
	"OptimizeFees":       25_000,
	"PublishModel":       45_000,
	"FetchModel":         15_000,
	"ListModel":          8_000,
	"ValidateKYC":        1_000,
	"BuyModel":           30_000,
	"RentModel":          20_000,
	"ReleaseEscrow":      12_000,
	"PredictVolume":      15_000,
	"GetModelListing":    1_000,
	"ListModelListings":  2_000,
	"UpdateListingPrice": 2_000,
	"RemoveListing":      2_000,
	"InitAI":              50_000,
	"AI":                  40_000,
	"PredictAnomaly":      35_000,
	"OptimizeFees":        25_000,
	"PublishModel":        45_000,
	"FetchModel":          15_000,
	"ListModel":           8_000,
	"ValidateKYC":         1_000,
	"BuyModel":            30_000,
	"RentModel":           20_000,
	"ReleaseEscrow":       12_000,
	"PredictVolume":       15_000,
	"InferModel":          30_000,
	"AnalyseTransactions": 35_000,

	// ----------------------------------------------------------------------
	// Automated-Market-Maker
	// ----------------------------------------------------------------------
	"SwapExactIn":       4_500,
	"AddLiquidity":      5_000,
	"RemoveLiquidity":   5_000,
	"Quote":             2_500,
	"AllPairs":          2_000,
	"InitPoolsFromFile": 6_000,

	// ----------------------------------------------------------------------
	// Authority / Validator-Set
	// ---------------------------------------------------------------------

	"NewAuthoritySet":     20_000,
	"RecordVote":          3_000,
	"RegisterCandidate":   8_000,
	"RandomElectorate":    4_000,
	"IsAuthority":         800,
	"GetAuthority":        1_000,
	"ListAuthorities":     2_000,
	"DeregisterAuthority": 6_000,
	"NewAuthorityApplier": 20_000,
	"SubmitApplication":   4_000,
	"VoteApplication":     3_000,
	"FinalizeApplication": 5_000,
	"GetApplication":      1_000,
	"ListApplications":    2_000,

	// ----------------------------------------------------------------------
	// Charity Pool
	// ----------------------------------------------------------------------
	"NewCharityPool":   10_000,
	"Deposit":          2_100,
	"Charity_Register": 2_500,
	"Vote":             3_000,
	"Tick":             1_000,
	"GetRegistration":  800,
	"Winners":          800,

	// ----------------------------------------------------------------------
	// Coin
	// ----------------------------------------------------------------------
	"NewCoin":     12_000,
	"Mint":        2_100, // shared with ledger & tokens
	"TotalSupply": 800,
	"BalanceOf":   400,

	// ----------------------------------------------------------------------
	// Compliance
	// ----------------------------------------------------------------------

	"InitCompliance":        8_000,
	"EraseData":             5_000,
	"RecordFraudSignal":     7_000,
	"Compliance_LogAudit":   2_000,
	"Compliance_AuditTrail": 3_000,
	"Compliance_MonitorTx":  5_000,
	"Compliance_VerifyZKP":  12_000,
	"InitComplianceManager": 10_000,
	"SuspendAccount":        4_000,
	"ResumeAccount":         4_000,
	"IsSuspended":           500,
	"WhitelistAccount":      3_000,
	"RemoveWhitelist":       3_000,
	"IsWhitelisted":         500,
	"Compliance_ReviewTx":   2_500,
	"AnalyzeAnomaly":        6_000,
	"FlagAnomalyTx":         2_500,

	// ----------------------------------------------------------------------
	// Consensus Core
	// ----------------------------------------------------------------------
	"Pick":                        2_000,
	"Broadcast":                   5_000,
	"Subscribe":                   1_500,
	"Sign":                        3_000, // shared with Security & Tx
	"Verify":                      3_500, // shared with Security & Tx
	"ValidatorPubKey":             800,
	"StakeOf":                     1_000,
	"LoanPoolAddress":             800,
	"Hash":                        600, // shared with Replication
	"SerializeWithoutNonce":       1_200,
	"NewConsensus":                25_000,
	"Start":                       5_000,
	"ProposeSubBlock":             15_000,
	"ValidatePoH":                 20_000,
	"SealMainBlockPOW":            60_000,
	"DistributeRewards":           10_000,
	"CalculateWeights":            8_000,
	"ComputeThreshold":            6_000,
	"NewConsensusAdaptiveManager": 10_000,
	"ComputeDemand":               2_000,
	"ComputeStakeConcentration":   2_000,
	"AdjustConsensus":             5_000,
	"Pick":                  2_000,
	"Broadcast":             5_000,
	"Subscribe":             1_500,
	"Sign":                  3_000, // shared with Security & Tx
	"Verify":                3_500, // shared with Security & Tx
	"ValidatorPubKey":       800,
	"StakeOf":               1_000,
	"LoanPoolAddress":       800,
	"Hash":                  600, // shared with Replication
	"SerializeWithoutNonce": 1_200,
	"NewConsensus":          25_000,
	"Start":                 5_000,
	"ProposeSubBlock":       15_000,
	"ValidatePoH":           20_000,
	"SealMainBlockPOW":      60_000,
	"DistributeRewards":     10_000,
	"CalculateWeights":      8_000,
	"ComputeThreshold":      6_000,
	"Status":                1_000,
	"SetDifficulty":         2_000,
	"AdjustStake":           3_000,
	"PenalizeValidator":     4_000,
	"RegisterValidator":     8_000,
	"DeregisterValidator":   6_000,
	"StakeValidator":        2_000,
	"UnstakeValidator":      2_000,
	"SlashValidator":        3_000,
	"GetValidator":          1_000,
	"ListValidators":        2_000,
	"IsValidator":           800,

	// ----------------------------------------------------------------------
	// Contracts (WASM / EVM‐compat)
	// ----------------------------------------------------------------------
	"InitContracts": 15_000,
	"CompileWASM":   45_000,
	"Invoke":        7_000,
	"Deploy":        25_000,

	// ----------------------------------------------------------------------
	// Cross-Chain
	// ----------------------------------------------------------------------
	"RegisterBridge": 20_000,
	"AssertRelayer":  5_000,
	"Iterator":       2_000,
	"LockAndMint":    30_000,
	"BurnAndRelease": 30_000,
	"GetBridge":      1_000,

	// ----------------------------------------------------------------------
	// Data / Oracle / IPFS Integration
	// ----------------------------------------------------------------------
	"RegisterNode":   10_000,
	"UploadAsset":    30_000,
	"Pin":            5_000, // shared with Storage
	"Retrieve":       4_000, // shared with Storage
	"RetrieveAsset":  4_000,
	"RegisterOracle": 10_000,
	"PushFeed":       3_000,
	"QueryOracle":    3_000,
	"ListCDNNodes":   3_000,
	"ListOracles":    3_000,
	"PushFeedSigned": 4_000,
	"ZTDC_Open":      6_000,
	"ZTDC_Send":      2_000,
	"ZTDC_Close":     4_000,
	"RegisterNode":      10_000,
	"UploadAsset":       30_000,
	"Pin":               5_000, // shared with Storage
	"Retrieve":          4_000, // shared with Storage
	"RetrieveAsset":     4_000,
	"RegisterOracle":    10_000,
	"PushFeed":          3_000,
	"QueryOracle":       3_000,
	"ListCDNNodes":      3_000,
	"ListOracles":       3_000,
	"PushFeedSigned":    4_000,
	"StoreManagedData":  8_000,
	"LoadManagedData":   3_000,
	"DeleteManagedData": 2_000,

	// ---------------------------------------------------------------------
	// External Sensors
	// ---------------------------------------------------------------------
	"RegisterSensor":    10_000,
	"GetSensor":         1_000,
	"ListSensors":       2_000,
	"UpdateSensorValue": 1_500,
	"PollSensor":        5_000,
	"TriggerWebhook":    5_000,

	// ----------------------------------------------------------------------
	// Fault-Tolerance / Health-Checker
	// ----------------------------------------------------------------------
	"NewHealthChecker": 8_000,
	"AddPeer":          1_500,
	"RemovePeer":       1_500,
	"FT_Snapshot":      4_000,
	"Recon":            8_000,
	"Ping":             300,
	"SendPing":         300,
	"AwaitPong":        300,
	"BackupSnapshot":   10_000,
	"RestoreSnapshot":  12_000,
	"VerifyBackup":     6_000,
	"FailoverNode":     8_000,
	"PredictFailure":   1_000,
	"AdjustResources":  1_500,
	"HA_Register":      1_000,
	"HA_Remove":        1_000,
	"HA_List":          500,
	"HA_Sync":          20_000,
	"HA_Promote":       8_000,

	// ----------------------------------------------------------------------
	// Governance
	// ----------------------------------------------------------------------
<<<<<<< HEAD
	"UpdateParam":           5_000,
	"ProposeChange":         10_000,
	"VoteChange":            3_000,
	"EnactChange":           8_000,
	"SubmitProposal":        10_000,
	"BalanceOfAsset":        600,
	"CastVote":              3_000,
	"ExecuteProposal":       15_000,
	"GetProposal":           1_000,
	"ListProposals":         2_000,
	"AddReputation":         2_000,
	"SubtractReputation":    2_000,
	"ReputationOf":          500,
	"SubmitRepGovProposal":  10_000,
	"CastRepGovVote":        3_000,
	"ExecuteRepGovProposal": 15_000,
	"GetRepGovProposal":     1_000,
	"ListRepGovProposals":   2_000,
=======
	"UpdateParam":     5_000,
	"ProposeChange":   10_000,
	"VoteChange":      3_000,
	"EnactChange":     8_000,
	"SubmitProposal":  10_000,
	"BalanceOfAsset":  600,
	"CastVote":        3_000,
	"ExecuteProposal": 15_000,
	"GetProposal":     1_000,
	"ListProposals":   2_000,
	"NewTimelock":     4_000,
	"QueueProposal":   3_000,
	"CancelProposal":  3_000,
	"ExecuteReady":    5_000,
	"ListTimelocks":   1_000,
	"CreateDAO":       10_000,
	"JoinDAO":         3_000,
	"LeaveDAO":        2_000,
	"DAOInfo":         1_000,
	"ListDAOs":        2_000,
>>>>>>> 00fed348

	// ----------------------------------------------------------------------
	// Green Technology
	// ----------------------------------------------------------------------
	"InitGreenTech":    8_000,
	"Green":            2_000,
	"RecordUsage":      3_000,
	"RecordOffset":     3_000,
	"Certify":          7_000,
	"CertificateOf":    500,
	"ShouldThrottle":   200,
	"ListCertificates": 1_000,

	// ----------------------------------------------------------------------
	// Ledger / UTXO / Account-Model
	// ----------------------------------------------------------------------
	"NewLedger":           50_000,
	"GetPendingSubBlocks": 2_000,
	"LastBlockHash":       600,
	"AppendBlock":         50_000,
	"MintBig":             2_200,
	"EmitApproval":        1_200,
	"EmitTransfer":        1_200,
	"DeductGas":           2_100,
	"WithinBlock":         1_000,
	"IsIDTokenHolder":     400,
	"TokenBalance":        400,
	"AddBlock":            40_000,
	"GetBlock":            2_000,
	"GetUTXO":             1_500,
	"AddToPool":           1_000,
	"ListPool":            800,
	"GetContract":         1_000,
	"Snapshot":            3_000,
	"MintToken":           2_000,
	"LastSubBlockHeight":  500,
	"LastBlockHeight":     500,
	"RecordPoSVote":       3_000,
	"AppendSubBlock":      8_000,
	"Transfer":            2_100, // shared with VM & Tokens
	"Burn":                2_100, // shared with VM & Tokens
	"Account_Create":      500,
	"Account_Delete":      400,
	"Account_Balance":     200,
	"Account_Transfer":    2_100,

	// ----------------------------------------------------------------------
	// Liquidity Manager (high-level AMM façade)
	// ----------------------------------------------------------------------
	"InitAMM":    8_000,
	"Manager":    1_000,
	"CreatePool": 10_000,
	"Swap":       4_500,
	// AddLiquidity & RemoveLiquidity already defined above
	"Pool":  1_500,
	"Pools": 2_000,

	// ----------------------------------------------------------------------
	// Loan-Pool
	// ----------------------------------------------------------------------
	"NewLoanPool":            20_000,
	"Submit":                 3_000,
	"Disburse":               8_000,
	"Loanpool_GetProposal":   1_000,
	"Loanpool_ListProposals": 1_500,
	"Redistribute":           5_000,
	"NewLoanPoolApply":       20_000,
	"LoanApply_Submit":       3_000,
	"LoanApply_Vote":         3_000,
	"LoanApply_Process":      1_000,
	"LoanApply_Disburse":     8_000,
	"LoanApply_Get":          1_000,
	"LoanApply_List":         1_500,
	// Vote  & Tick already priced
	// RandomElectorate / IsAuthority already priced

	// ----------------------------------------------------------------------
	// Networking
	// ----------------------------------------------------------------------
	"NewNode":         18_000,
	"HandlePeerFound": 1_500,
	"DialSeed":        2_000,
	"ListenAndServe":  8_000,
	"Close":           500,
	"Peers":           400,
	"NewDialer":       2_000,
	"Dial":            2_000,
	"SetBroadcaster":  500,
	"GlobalBroadcast": 1_000,
	"StartDevNet":     50_000,
	"StartTestNet":    60_000,
	// Broadcast & Subscribe already priced

	// ----------------------------------------------------------------------
	// Replication / Data Availability
	// ----------------------------------------------------------------------
	"NewReplicator":  12_000,
	"ReplicateBlock": 30_000,
	"RequestMissing": 4_000,
	"Synchronize":    25_000,
	"Stop":           3_000,
	// Hash & Start already priced

	// ----------------------------------------------------------------------
	// Roll-ups
	// ----------------------------------------------------------------------
	"NewAggregator":     15_000,
	"SubmitBatch":       10_000,
	"SubmitFraudProof":  30_000,
	"FinalizeBatch":     10_000,
	"BatchHeader":       500,
	"BatchState":        300,
	"BatchTransactions": 1_000,
	"ListBatches":       2_000,

	// ----------------------------------------------------------------------
	// Security / Cryptography
	// ----------------------------------------------------------------------
	"AggregateBLSSigs":  7_000,
	"VerifyAggregated":  8_000,
	"CombineShares":     6_000,
	"ComputeMerkleRoot": 1_200,
	"Encrypt":           1_500,
	"Decrypt":           1_500,
	"NewTLSConfig":      5_000,
	"DilithiumKeypair":  6_000,
	"DilithiumSign":     5_000,
	"DilithiumVerify":   5_000,
	"PredictRisk":       2_000,
	"AnomalyScore":      2_000,

	// ----------------------------------------------------------------------
	// Sharding
	// ----------------------------------------------------------------------
	"NewShardCoordinator": 20_000,
	"SetLeader":           1_000,
	"Leader":              800,
	"SubmitCrossShard":    15_000,
	"Send":                2_000,
	"PullReceipts":        3_000,
	"Reshard":             30_000,
	"GossipTx":            5_000,
	"RebalanceShards":     8_000,
	"VerticalPartition":   2_000,
	// Broadcast already priced

	// ----------------------------------------------------------------------
	// Side-chains
	// ----------------------------------------------------------------------
	"InitSidechains":     12_000,
	"Sidechains":         600,
	"Sidechain_Register": 5_000,
	"SubmitHeader":       8_000,
	"VerifyWithdraw":     4_000,
	"VerifyAggregateSig": 8_000,
	"VerifyMerkleProof":  1_200,
	"GetSidechainMeta":   1_000,
	"ListSidechains":     1_200,
	"GetSidechainHeader": 1_000,
	// Deposit already priced

	// ----------------------------------------------------------------------
	// State-Channels
	// ----------------------------------------------------------------------
	"InitStateChannels":    8_000,
	"Channels":             600,
	"OpenChannel":          10_000,
	"VerifyECDSASignature": 2_000,
	"InitiateClose":        3_000,
	"Challenge":            4_000,
	"Finalize":             5_000,
	"GetChannel":           800,
	"ListChannels":         1_200,

	// ----------------------------------------------------------------------
	// Storage / Marketplace
	// ----------------------------------------------------------------------
	"NewStorage":    12_000,
	"CreateListing": 8_000,
	"Exists":        400,
	"OpenDeal":      5_000,
	"Create":        8_000, // generic create (non-AMM/non-contract)
	"CloseDeal":     5_000,
	"Release":       2_000,
	"GetListing":    1_000,
	"ListListings":  1_000,
	"GetDeal":       1_000,
	"ListDeals":     1_000,

  // General Marketplace
	"CreateMarketListing": 8_000,
	"PurchaseItem":        6_000,
	"CancelListing":       3_000,
	"ReleaseFunds":        2_000,
	"GetMarketListing":    1_000,
	"ListMarketListings":  1_000,
	"GetMarketDeal":       1_000,
	"ListMarketDeals":     1_000,

  // Tangible assets
	"Assets_Register": 5_000,
	"Assets_Transfer": 4_000,
	"Assets_Get":      1_000,
	"Assets_List":     1_000,
	// Pin & Retrieve already priced

	// ----------------------------------------------------------------------
	// Token Standards (constants – zero-cost markers)
	// ----------------------------------------------------------------------
	"StdSYN10":   0,
	"StdSYN20":   0,
	"StdSYN70":   0,
	"StdSYN130":  0,
	"StdSYN131":  0,
	"StdSYN200":  0,
	"StdSYN223":  0,
	"StdSYN300":  0,
	"StdSYN500":  0,
	"StdSYN600":  0,
	"StdSYN700":  0,
	"StdSYN721":  0,
	"StdSYN722":  0,
	"StdSYN800":  0,
	"StdSYN845":  0,
	"StdSYN900":  0,
	"StdSYN1000": 0,
	"StdSYN1100": 0,
	"StdSYN1155": 0,
	"StdSYN1200": 0,
	"StdSYN1300": 0,
	"StdSYN1401": 0,
	"StdSYN1500": 0,
	"StdSYN1600": 0,
	"StdSYN1700": 0,
	"StdSYN1800": 0,
	"StdSYN1900": 0,
	"StdSYN1967": 0,
	"StdSYN2100": 0,
	"StdSYN2200": 0,
	"StdSYN2369": 0,
	"StdSYN2400": 0,
	"StdSYN2500": 0,
	"StdSYN2600": 0,
	"StdSYN2700": 0,
	"StdSYN2800": 0,
	"StdSYN2900": 0,
	"StdSYN3000": 0,
	"StdSYN3100": 0,
	"StdSYN3200": 0,
	"StdSYN3300": 0,
	"StdSYN3400": 0,
	"StdSYN3500": 0,
	"StdSYN3600": 0,
	"StdSYN3700": 0,
	"StdSYN3800": 0,
	"StdSYN3900": 0,
	"StdSYN4200": 0,
	"StdSYN4300": 0,
	"StdSYN4700": 0,
	"StdSYN4900": 0,
	"StdSYN5000": 0,

	// ----------------------------------------------------------------------
	// Token Utilities
	// ----------------------------------------------------------------------
	"ID":                     400,
	"Meta":                   400,
	"Allowance":              400,
	"Approve":                800,
	"Add":                    600,
	"Sub":                    600,
	"Get":                    400,
	"transfer":               2_100, // lower-case ERC20 compatibility
	"Calculate":              800,
	"RegisterToken":          8_000,
	"NewBalanceTable":        5_000,
	"Set":                    600,
	"RefundGas":              100,
	"PopUint32":              300,
	"PopAddress":             300,
	"PopUint64":              300,
	"PushBool":               300,
	"Push":                   300,
	"Len":                    200,
	"InitTokens":             8_000,
	"GetRegistryTokens":      400,
	"TokenManager_Create":    8000,
	"TokenManager_Transfer":  2100,
	"TokenManager_Mint":      2100,
	"TokenManager_Burn":      2100,
	"TokenManager_Approve":   800,
	"TokenManager_BalanceOf": 400,

	// ----------------------------------------------------------------------
	// Transactions
	// ----------------------------------------------------------------------
	"VerifySig":          3_500,
	"ValidateTx":         5_000,
	"NewTxPool":          12_000,
	"AddTx":              6_000,
	"PickTxs":            1_500,
	"TxPoolSnapshot":     800,
	"ReverseTransaction": 10_000,
	"VerifySig":        3_500,
	"ValidateTx":       5_000,
	"NewTxPool":        12_000,
	"AddTx":            6_000,
	"PickTxs":          1_500,
	"TxPoolSnapshot":   800,
	"NewTxDistributor": 8_000,
	"DistributeFees":   1_500,
	// Sign already priced

	// ----------------------------------------------------------------------
	// Low-level Math / Bitwise / Crypto opcodes
	// (values based on research into Geth & OpenEthereum plus Synnergy-specific
	//  micro-benchmarks – keep in mind that **all** word-size-dependent
	//  corrections are applied at run-time by the VM).
	// ----------------------------------------------------------------------
	"Short":            5,
	"BytesToAddress":   5,
	"Pop":              2,
	"opADD":            3,
	"opMUL":            5,
	"opSUB":            3,
	"OpDIV":            5,
	"opSDIV":           5,
	"opMOD":            5,
	"opSMOD":           5,
	"opADDMOD":         8,
	"opMULMOD":         8,
	"opEXP":            10,
	"opSIGNEXTEND":     5,
	"opLT":             3,
	"opGT":             3,
	"opSLT":            3,
	"opSGT":            3,
	"opEQ":             3,
	"opISZERO":         3,
	"opAND":            3,
	"opOR":             3,
	"opXOR":            3,
	"opNOT":            3,
	"opBYTE":           3,
	"opSHL":            3,
	"opSHR":            3,
	"opSAR":            3,
	"opECRECOVER":      700,
	"opEXTCODESIZE":    700,
	"opEXTCODECOPY":    700,
	"opEXTCODEHASH":    700,
	"opRETURNDATASIZE": 3,
	"opRETURNDATACOPY": 700,
	"opMLOAD":          3,
	"opMSTORE":         3,
	"opMSTORE8":        3,
	"opCALLDATALOAD":   3,
	"opCALLDATASIZE":   3,
	"opCALLDATACOPY":   700,
	"opCODESIZE":       3,
	"opCODECOPY":       700,
	"opJUMP":           8,
	"opJUMPI":          10,
	"opPC":             2,
	"opMSIZE":          2,
	"opGAS":            2,
	"opJUMPDEST":       1,
	"opSHA256":         60,
	"opKECCAK256":      30,
	"opRIPEMD160":      600,
	"opBLAKE2B256":     60,
	"opADDRESS":        2,
	"opCALLER":         2,
	"opORIGIN":         2,
	"opCALLVALUE":      2,
	"opGASPRICE":       2,
	"opNUMBER":         2,
	"opTIMESTAMP":      2,
	"opDIFFICULTY":     2,
	"opGASLIMIT":       2,
	"opCHAINID":        2,
	"opBLOCKHASH":      20,
	"opBALANCE":        400,
	"opSELFBALANCE":    5,
	"opLOG0":           375,
	"opLOG1":           750,
	"opLOG2":           1_125,
	"opLOG3":           1_500,
	"opLOG4":           1_875,
	"logN":             2_000,
	"opCREATE":         32_000,
	"opCALL":           700,
	"opCALLCODE":       700,
	"opDELEGATECALL":   700,
	"opSTATICCALL":     700,
	"opRETURN":         0,
	"opREVERT":         0,
	"opSTOP":           0,
	"opSELFDESTRUCT":   5_000,

	// Shared accounting ops
	"TransferVM": 2_100, // explicit VM variant (if separate constant exists)

	// ----------------------------------------------------------------------
	// Virtual Machine Internals
	// ----------------------------------------------------------------------
	"BurnVM":            2_100,
	"BurnLP":            2_100,
	"MintLP":            2_100,
	"NewInMemory":       500,
	"CallCode":          700,
	"CallContract":      700,
	"StaticCallVM":      700,
	"GetBalance":        400,
	"GetTokenBalance":   400,
	"SetTokenBalance":   500,
	"GetTokenSupply":    500,
	"SetBalance":        500,
	"DelegateCall":      700,
	"GetToken":          400,
	"NewMemory":         500,
	"Read":              3,
	"Write":             3,
	"LenVM":             3, // distinguish from token.Len if separate const
	"Call":              700,
	"SelectVM":          1_000,
	"CreateContract":    32_000,
	"AddLog":            375,
	"GetCode":           200,
	"GetCodeHash":       200,
	"MintTokenVM":       2_000,
	"PrefixIterator":    500,
	"NonceOf":           400,
	"GetState":          400,
	"SetState":          500,
	"HasState":          400,
	"DeleteState":       500,
	"NewGasMeter":       500,
	"SelfDestructVM":    5_000,
	"Remaining":         2,
	"Consume":           3,
	"ExecuteVM":         2_000,
	"NewSuperLightVM":   500,
	"NewLightVM":        800,
	"NewHeavyVM":        1_200,
	"ExecuteSuperLight": 1_000,
	"ExecuteLight":      1_500,
	"ExecuteHeavy":      2_000,

	// ----------------------------------------------------------------------
	// Plasma
	// ----------------------------------------------------------------------
	"InitPlasma":      8_000,
	"Plasma_Deposit":  4_000,
	"Plasma_Withdraw": 4_000,

  // Gaming
	// ----------------------------------------------------------------------
	"CreateGame": 8_000,
	"JoinGame":   4_000,
	"FinishGame": 6_000,
	"GetGame":    1_000,
	"ListGames":  2_000,

	// ----------------------------------------------------------------------
	// Wallet / Key-Management
	// ----------------------------------------------------------------------
	"NewRandomWallet":      10_000,
	"WalletFromMnemonic":   5_000,
	"NewHDWalletFromSeed":  6_000,
	"PrivateKey":           400,
	"NewAddress":           500,
	"SignTx":               3_000,
	"RegisterIDWallet":     8_000,
	"IsIDWalletRegistered": 500,
	"NewRandomWallet":            10_000,
	"WalletFromMnemonic":         5_000,
	"NewHDWalletFromSeed":        6_000,
	"PrivateKey":                 400,
	"NewAddress":                 500,
	"SignTx":                     3_000,
	"NewOffChainWallet":          8_000,
	"OffChainWalletFromMnemonic": 5_000,
	"SignOffline":                2_500,
	"StoreSignedTx":              300,
	"LoadSignedTx":               300,
	"BroadcastSignedTx":          1_000,
	"NewRandomWallet":     10_000,
	"WalletFromMnemonic":  5_000,
	"NewHDWalletFromSeed": 6_000,
	"PrivateKey":          400,
	"NewAddress":          500,
	"SignTx":              3_000,
 "SignTx":              3_000,
	"RegisterRecovery":    5_000,
	"RecoverAccount":      8_000,
	// ---------------------------------------------------------------------
	// Feedback System
	// ---------------------------------------------------------------------
	"InitFeedback":    8_000,
	"Feedback_Submit": 2_000,
	"Feedback_Get":    1_000,
	"Feedback_List":   1_500,
	"Feedback_Reward": 2_500,
  

	// ---------------------------------------------------------------------
	// Forum
	// ---------------------------------------------------------------------
	"Forum_CreateThread": 5_000,
	"Forum_GetThread":    500,
	"Forum_ListThreads":  1_000,
	"Forum_AddComment":   2_000,
	"Forum_ListComments": 1_000,
  

	// ------------------------------------------------------------------
	// Blockchain Compression
	// ------------------------------------------------------------------
	"CompressLedger":         6_000,
	"DecompressLedger":       6_000,
	"SaveCompressedSnapshot": 8_000,
	"LoadCompressedSnapshot": 8_000,
  

	// ----------------------------------------------------------------------
	// Biometrics Authentication
	// ----------------------------------------------------------------------
	"Bio_Enroll": 1_000,
	"Bio_Verify": 800,
	"Bio_Delete": 600,

	// ---------------------------------------------------------------------
	// System Health & Logging
	// ---------------------------------------------------------------------
	"NewHealthLogger": 8_000,
	"MetricsSnapshot": 1_000,
	"LogEvent":        500,
	"RotateLogs":      4_000,
 
  
  
  // ----------------------------------------------------------------------
	// Workflow / Key-Management
	// ----------------------------------------------------------------------
	"NewWorkflow":         15_000,
	"AddWorkflowAction":   2_000,
	"SetWorkflowTrigger":  1_000,
	"SetWebhook":          1_000,
	"ExecuteWorkflow":     5_000,
	"ListWorkflows":       500,
	

	// ------------------------------------------------------------------
	// Swarm
	// ------------------------------------------------------------------
	"NewSwarm":          10_000,
	"Swarm_AddNode":     3_000,
	"Swarm_RemoveNode":  2_000,
	"Swarm_BroadcastTx": 5_000,
	"Swarm_Start":       8_000,
	"Swarm_Stop":        5_000,
	"Swarm_Peers":       300,
  	// ----------------------------------------------------------------------
	// Real Estate
	// ----------------------------------------------------------------------
  
  "RegisterProperty":    4_000,
	"TransferProperty":    3_500,
	"GetProperty":         1_000,
	"ListProperties":      1_500,

	// ----------------------------------------------------------------------
	// Event Management
	// ----------------------------------------------------------------------
	"InitEvents": 5_000,
	"EmitEvent":  400,
	"GetEvent":   800,
	"ListEvents": 1_000,
	"CreateWallet":        10_000,
	"ImportWallet":        5_000,
	"WalletBalance":       400,
	"WalletTransfer":      2_100,

	// ----------------------------------------------------------------------
	// Employment Contracts
	// ----------------------------------------------------------------------
	"InitEmployment": 10_000,
	"CreateJob":      8_000,
	"SignJob":        3_000,
	"RecordWork":     1_000,
	"PaySalary":      8_000,
	"GetJob":         1_000,
	// ------------------------------------------------------------------
	// Escrow Management
	// ------------------------------------------------------------------
	"Escrow_Create":  8_000,
	"Escrow_Deposit": 4_000,
	"Escrow_Release": 12_000,
	"Escrow_Cancel":  6_000,
	"Escrow_Get":     1_000,
	"Escrow_List":    2_000,
	// ---------------------------------------------------------------------
	// Faucet
	// ---------------------------------------------------------------------
	"NewFaucet":          5_000,
	"Faucet_Request":     1_000,
	"Faucet_Balance":     200,
	"Faucet_SetAmount":   500,
	"Faucet_SetCooldown": 500,
  // ----------------------------------------------------------------------
	// Supply Chain
	// ----------------------------------------------------------------------
	"GetItem":             1_000,
	"RegisterItem":        10_000,
	"UpdateLocation":      5_000,
	"MarkStatus":          5_000,

	// ----------------------------------------------------------------------
	// Healthcare Records
	// ----------------------------------------------------------------------
	"InitHealthcare":    8_000,
	"RegisterPatient":   3_000,
	"AddHealthRecord":   4_000,
	"GrantAccess":       1_500,
	"RevokeAccess":      1_000,
	"ListHealthRecords": 2_000,

	// ----------------------------------------------------------------------
	// Warehouse Records
	// ----------------------------------------------------------------------

	"Warehouse_New":        10_000,
	"Warehouse_AddItem":    2_000,
	"Warehouse_RemoveItem": 2_000,
	"Warehouse_MoveItem":   2_000,
	"Warehouse_ListItems":  1_000,
	"Warehouse_GetItem":    1_000,

	// ---------------------------------------------------------------------
	// Immutability Enforcement
	// ---------------------------------------------------------------------
	"InitImmutability": 8_000,
	"VerifyChain":      4_000,
	"RestoreChain":     6_000,
}

func init() {
	gasTable = make(map[Opcode]uint64, len(gasNames))
	for name, cost := range gasNames {
		if op, ok := nameToOp[name]; ok {
			gasTable[op] = cost
		}
	}
}

// GasCost returns the **base** gas cost for a single opcode.  Dynamic portions
// (e.g. per-word fees, storage-touch refunds, call-stipends) are handled by the
// VM’s gas-meter layer.
//
// The function is lock-free and safe for concurrent use by every worker-thread
// in the execution engine.
func GasCost(op Opcode) uint64 {
	if cost, ok := gasTable[op]; ok {
		return cost
	}
	// Log only the first occurrence of an unknown opcode to avoid log spam.
	log.Printf("gas_table: missing cost for opcode %d – charging default", op)
	return DefaultGasCost
}<|MERGE_RESOLUTION|>--- conflicted
+++ resolved
@@ -976,7 +976,6 @@
 	// ----------------------------------------------------------------------
 	// Governance
 	// ----------------------------------------------------------------------
-<<<<<<< HEAD
 	"UpdateParam":           5_000,
 	"ProposeChange":         10_000,
 	"VoteChange":            3_000,
@@ -995,7 +994,6 @@
 	"ExecuteRepGovProposal": 15_000,
 	"GetRepGovProposal":     1_000,
 	"ListRepGovProposals":   2_000,
-=======
 	"UpdateParam":     5_000,
 	"ProposeChange":   10_000,
 	"VoteChange":      3_000,
@@ -1016,7 +1014,6 @@
 	"LeaveDAO":        2_000,
 	"DAOInfo":         1_000,
 	"ListDAOs":        2_000,
->>>>>>> 00fed348
 
 	// ----------------------------------------------------------------------
 	// Green Technology
