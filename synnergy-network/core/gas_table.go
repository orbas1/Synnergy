--- conflicted
+++ resolved
@@ -591,16 +591,13 @@
    AddTx:          6_000,
    PickTxs:        1_500,
    TxPoolSnapshot: 800,
-<<<<<<< HEAD
    EncryptTxPayload: 3_500,
    DecryptTxPayload: 3_000,
    SubmitPrivateTx:  6_500,
    EncodeEncryptedHex: 300,
-=======
    ReverseTransaction: 10_000,
    NewTxDistributor: 8_000,
    DistributeFees:   1_500,
->>>>>>> a918ebb6
    // Sign already priced
 
    // ----------------------------------------------------------------------
@@ -1523,8 +1520,6 @@
 	// ----------------------------------------------------------------------
 	// Transactions
 	// ----------------------------------------------------------------------
-<<<<<<< HEAD
-=======
 	"VerifySig":      3_500,
 	"ValidateTx":     5_000,
 	"NewTxPool":      12_000,
@@ -1534,19 +1529,16 @@
 	"Exec_Begin":     1_000,
 	"Exec_RunTx":     2_000,
 	"Exec_Finalize":  5_000,
->>>>>>> a918ebb6
 	"VerifySig":          3_500,
 	"ValidateTx":         5_000,
 	"NewTxPool":          12_000,
 	"AddTx":              6_000,
 	"PickTxs":            1_500,
 	"TxPoolSnapshot":     800,
-<<<<<<< HEAD
 	"EncryptTxPayload":   3_500,
 	"DecryptTxPayload":   3_000,
 	"SubmitPrivateTx":    6_500,
 	"EncodeEncryptedHex": 300,
-=======
 	"ReverseTransaction": 10_000,
 	"VerifySig":        3_500,
 	"ValidateTx":       5_000,
@@ -1556,7 +1548,6 @@
 	"TxPoolSnapshot":   800,
 	"NewTxDistributor": 8_000,
 	"DistributeFees":   1_500,
->>>>>>> a918ebb6
 	// Sign already priced
 
 	// ----------------------------------------------------------------------
