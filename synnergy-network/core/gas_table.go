// SPDX-License-Identifier: BUSL-1.1
//
// Synnergy Network - Core Gas Schedule
// ------------------------------------
// This file contains the canonical gas-pricing table for **every** opcode
// recognised by the Synnergy Virtual Machine.  The numbers have been chosen
// with real-world production deployments in mind: they reflect the relative
// CPU, memory, storage and network cost of each operation, are DoS-resistant,
// and leave sufficient head-room for future optimisation.
//
// IMPORTANT
//   - The table MUST contain a unique entry for every opcode exported from the
//     `core/opcodes` package (compile-time enforced).
//   - Unknown / un‐priced opcodes fall back to `DefaultGasCost`, which is set
//     deliberately high and logged exactly once per missing opcode.
//   - All reads from the table are fully concurrent-safe.
//
// NOTE
//
//	The `Opcode` type and individual opcode constants are defined elsewhere in
//	the core package-tree (see `core/opcodes/*.go`).  This file purposefully
//	contains **no** duplicate keys; if a symbol appears in multiple subsystems
//	it is listed **once** and its gas cost applies network-wide.
package core

import "log"

// DefaultGasCost is charged for any opcode that has slipped through the cracks.
// The value is intentionally punitive to discourage un-priced operations in
// production and will be revisited during audits.
const DefaultGasCost uint64 = 100_000

// gasTable maps every Opcode to its base gas cost.
// Gas is charged **before** execution; refunds (e.g. for SELFDESTRUCT) are
// handled by the VM’s gas-meter at commit-time.
var gasTable map[Opcode]uint64

// var gasTable = map[Opcode]uint64{
/*
   // ----------------------------------------------------------------------
   // AI
   // ----------------------------------------------------------------------
   InitAI:         50_000,
   AI:             40_000,
   PredictAnomaly: 35_000,
   OptimizeFees:   25_000,
   PublishModel:   45_000,
   FetchModel:     15_000,
   ListModel:      8_000,
   ValidateKYC:    1_000,
   BuyModel:       30_000,
   RentModel:      20_000,
   ReleaseEscrow:  12_000,
   PredictVolume:  15_000,
   DeployAIContract: 50_000,
   InvokeAIContract: 7_500,
   UpdateAIModel:    20_000,
   GetAIModel:       2_000,
   InferModel:     30_000,
   AnalyseTransactions: 35_000,

   // ----------------------------------------------------------------------
   // Automated-Market-Maker
   // ----------------------------------------------------------------------
   SwapExactIn:       4_500,
   AddLiquidity:      5_000,
   RemoveLiquidity:   5_000,
   Quote:             2_500,
   AllPairs:          2_000,
   InitPoolsFromFile: 6_000,

   // ----------------------------------------------------------------------
   // Authority / Validator-Set
   // ---------------------------------------------------------------------

   NewAuthoritySet:     20_000,
   RecordVote:          3_000,
   RegisterCandidate:   8_000,
   RandomElectorate:    4_000,
   IsAuthority:         800,
   GetAuthority:        1_000,
   ListAuthorities:     2_000,
   DeregisterAuthority: 6_000,
   NewAuthorityApplier: 20_000,
   SubmitApplication:   4_000,
   VoteApplication:     3_000,
   FinalizeApplication: 5_000,
   GetApplication:      1_000,
   ListApplications:    2_000,

   // ----------------------------------------------------------------------
   // Charity Pool
   // ----------------------------------------------------------------------
   NewCharityPool:  10_000,
   Deposit:         2_100,
   Register:        2_500,
   Vote:            3_000,
   Tick:            1_000,
   GetRegistration: 800,
   Winners:         800,

   // ----------------------------------------------------------------------
   // Coin
   // ----------------------------------------------------------------------
   NewCoin:     12_000,
   Mint:        2_100, // shared with ledger & tokens
   TotalSupply: 800,
   BalanceOf:   400,

   // ----------------------------------------------------------------------
   // Compliance
   // ----------------------------------------------------------------------

   InitCompliance:        8_000,
   EraseData:             5_000,
   RecordFraudSignal:     7_000,
   Compliance_LogAudit:   2_000,
   Compliance_AuditTrail: 3_000,
   Compliance_MonitorTx:  5_000,
   Compliance_VerifyZKP:  12_000,
   Audit_Init:           5_000,
   Audit_Log:            2_000,
   Audit_Events:         3_000,
   Audit_Close:          1_000,
   InitComplianceManager: 10_000,
   SuspendAccount:        4_000,
   ResumeAccount:         4_000,
   IsSuspended:           500,
   WhitelistAccount:      3_000,
   RemoveWhitelist:       3_000,
   IsWhitelisted:         500,
   Compliance_ReviewTx:   2_500,
   AnalyzeAnomaly:       6_000,
   FlagAnomalyTx:        2_500,

   // ----------------------------------------------------------------------
   // Consensus Core
   // ----------------------------------------------------------------------
   Pick:                  2_000,
   Broadcast:             5_000,
   Subscribe:             1_500,
   Sign:                  3_000, // shared with Security & Tx
   Verify:                3_500, // shared with Security & Tx
   ValidatorPubKey:       800,
   StakeOf:               1_000,
   LoanPoolAddress:       800,
   Hash:                  600, // shared with Replication
   SerializeWithoutNonce: 1_200,
   NewConsensus:          25_000,
   Start:                 5_000,
   ProposeSubBlock:       15_000,
   ValidatePoH:           20_000,
   SealMainBlockPOW:      60_000,
   DistributeRewards:     10_000,
   CalculateWeights:      8_000,
   ComputeThreshold:      6_000,
   HopConsensus:         4_000,
   CurrentConsensus:     500,
   Status:                1_000,
   SetDifficulty:         2_000,
   NewConsensusAdaptiveManager: 10_000,
   ComputeDemand:               2_000,
   ComputeStakeConcentration:   2_000,
   AdjustConsensus:             5_000,
   RegisterValidator:     8_000,
   DeregisterValidator:   6_000,
   StakeValidator:        2_000,
   UnstakeValidator:      2_000,
   SlashValidator:        3_000,
   GetValidator:          1_000,
   ListValidators:        2_000,
   IsValidator:           800,

   // ----------------------------------------------------------------------
   // Contracts (WASM / EVM‐compat)
   // ----------------------------------------------------------------------
   InitContracts: 15_000,
   CompileWASM:   45_000,
   Invoke:        7_000,
   Deploy:        25_000,
   TransferOwnership: 5_000,
   PauseContract:     3_000,
   ResumeContract:    3_000,
   UpgradeContract:   20_000,
   ContractInfo:      1_000,

   // ----------------------------------------------------------------------
   // Cross-Chain
   // ----------------------------------------------------------------------
   RegisterBridge: 20_000,
   AssertRelayer:  5_000,
   Iterator:       2_000,
   LockAndMint:    30_000,
   BurnAndRelease: 30_000,
   GetBridge:      1_000,
   RegisterXContract: 22_000,
   GetXContract:      1_000,
   ListXContracts:    1_200,
   RemoveXContract:   5_000,
   RecordCrossChainTx: 25_000,
   GetCrossChainTx:    2_000,
   ListCrossChainTx:   3_000,
   OpenChainConnection:  10_000,
   CloseChainConnection: 5_000,
   GetChainConnection:   1_000,
   ListChainConnections: 2_000,
   RegisterProtocol:   20_000,
   ListProtocols:      2_000,
   GetProtocol:        1_000,
   ProtocolDeposit:    30_000,
   ProtocolWithdraw:   30_000,
   StartBridgeTransfer:    25_000,
   CompleteBridgeTransfer: 25_000,
   GetBridgeTransfer:      1_000,
   ListBridgeTransfers:    2_000,

   // ----------------------------------------------------------------------
   // Data / Oracle / IPFS Integration
   // ----------------------------------------------------------------------
   RegisterNode:   10_000,
   UploadAsset:    30_000,
   Pin:            5_000, // shared with Storage
   Retrieve:       4_000, // shared with Storage
   RetrieveAsset:  4_000,
   RegisterOracle: 10_000,
   PushFeed:       3_000,
   QueryOracle:    3_000,
   ListCDNNodes:   3_000,
   ListOracles:    3_000,
   PushFeedSigned: 4_000,
   UpdateOracleSource: 4_000,
   RemoveOracle:      4_000,
   GetOracleMetrics:  2_000,
   RequestOracleData: 3_000,
   SyncOracle:        5_000,
   CreateDataFeed: 6_000,
   QueryDataFeed:  3_000,
   ManageDataFeed: 5_000,
   ImputeMissing:  4_000,
   NormalizeFeed:  4_000,
   AddProvenance:  2_000,
   SampleFeed:     3_000,
   ScaleFeed:      3_000,
   TransformFeed:  4_000,
   VerifyFeedTrust: 3_000,
   ZTDC_Open:      6_000,
   ZTDC_Send:      2_000,
   ZTDC_Close:     4_000,

   // ----------------------------------------------------------------------
   // Fault-Tolerance / Health-Checker
   // ----------------------------------------------------------------------
   NewHealthChecker: 8_000,
   AddPeer:          1_500,
   RemovePeer:       1_500,
   Snapshot:         4_000,
   Recon:            8_000,
   Ping:             300,
   SendPing:         300,
   AwaitPong:        300,
   BackupSnapshot:   10_000,
   RestoreSnapshot:  12_000,
   VerifyBackup:     6_000,
   FailoverNode:     8_000,
   PredictFailure:   1_000,
   AdjustResources:  1_500,
   HA_Register:      1_000,
   HA_Remove:        1_000,
   HA_List:          500,
   HA_Sync:          20_000,
   HA_Promote:       8_000,

   // ----------------------------------------------------------------------
   // Governance
   // ----------------------------------------------------------------------
   UpdateParam:     5_000,
   ProposeChange:   10_000,
   VoteChange:      3_000,
   EnactChange:     8_000,
   SubmitProposal:  10_000,
   BalanceOfAsset:  600,
   CastVote:        3_000,
   CastTokenVote:   4_000,
   ExecuteProposal: 15_000,
   GetProposal:     1_000,
   ListProposals:   2_000,
   DAO_Stake:       5_000,
   DAO_Unstake:     5_000,
   DAO_Staked:      500,
   DAO_TotalStaked: 500,

   // Quadratic Voting
   SubmitQuadraticVote: 3_500,
   QuadraticResults:    2_000,
   QuadraticWeight:     50,
   AddDAOMember:    1_200,
   RemoveDAOMember: 1_200,
   RoleOfMember:    500,
   ListDAOMembers:  1_000,
   AddSYN2500Member:    1_200,
   RemoveSYN2500Member: 1_200,
   DelegateSYN2500Vote: 800,
   SYN2500VotingPower:  500,
   CastSYN2500Vote:     1_500,
   SYN2500MemberInfo:   500,
   ListSYN2500Members:  1_000,
   RegisterGovContract: 8_000,
   GetGovContract:      1_000,
   ListGovContracts:    2_000,
   EnableGovContract:   1_000,
   DeleteGovContract:   1_000,
   DeployGovContract: 25_000,
   InvokeGovContract: 7_000,
   NewTimelock:     4_000,
   QueueProposal:   3_000,
   CancelProposal:  3_000,
   ExecuteReady:    5_000,
   ListTimelocks:   1_000,

   // ----------------------------------------------------------------------
   // Green Technology
   // ----------------------------------------------------------------------
   InitGreenTech:    8_000,
   Green:            2_000,
   RecordUsage:      3_000,
   RecordOffset:     3_000,
   Certify:          7_000,
   CertificateOf:    500,
   ShouldThrottle:   200,
   ListCertificates: 1_000,

   // ----------------------------------------------------------------------
   // Ledger / UTXO / Account-Model
   // ----------------------------------------------------------------------
   NewLedger:           50_000,
   GetPendingSubBlocks: 2_000,
   LastBlockHash:       600,
   AppendBlock:         50_000,
   MintBig:             2_200,
   EmitApproval:        1_200,
   EmitTransfer:        1_200,
   DeductGas:           2_100,
   WithinBlock:         1_000,
   IsIDTokenHolder:     400,
   TokenBalance:        400,
   AddBlock:            40_000,
   GetBlock:            2_000,
   GetUTXO:             1_500,
   AddToPool:           1_000,
   ListPool:            800,
   GetContract:         1_000,
   Snapshot:            3_000,
   MintToken:           2_000,
   LastSubBlockHeight:  500,
   LastBlockHeight:     500,
   RecordPoSVote:       3_000,
   AppendSubBlock:      8_000,
   Transfer:            2_100, // shared with VM & Tokens
   Burn:                2_100, // shared with VM & Tokens
   InitForkManager:     5_000,
   AddForkBlock:        7_000,
   ResolveForks:        12_000,
   ListForks:           2_000,

   // ----------------------------------------------------------------------
   // Liquidity Manager (high-level AMM façade)
   // ----------------------------------------------------------------------
   InitAMM:    8_000,
   Manager:    1_000,
   CreatePool: 10_000,
   Swap:       4_500,
   // AddLiquidity & RemoveLiquidity already defined above
   Pool:  1_500,
   Pools: 2_000,

   // ----------------------------------------------------------------------
   // Loan-Pool
   // ----------------------------------------------------------------------
   NewLoanPool:   20_000,
   Submit:        3_000,
   Disburse:      8_000,
   GetProposal:   1_000,
   ListProposals: 1_500,
   Redistribute:  5_000,
   CreateGrant:   3_000,
   ReleaseGrant:  8_000,
   GetGrant:      1_000,
   CancelProposal: 2_000,
   ExtendProposal: 1_500,
   NewLoanPoolManager: 10_000,
   Loanpool_Pause: 1_000,
   Loanpool_Resume: 1_000,
   Loanpool_IsPaused: 500,
   Loanpool_Stats: 2_000,
   RequestApproval: 3_000,
   ApproveRequest:  4_000,
   RejectRequest:   4_000,
   NewLoanPoolApply:   20_000,
   LoanApply_Submit:   3_000,
   LoanApply_Vote:     3_000,
   LoanApply_Process:  1_000,
   LoanApply_Disburse: 8_000,
   LoanApply_Get:      1_000,
   LoanApply_List:     1_500,
   // Vote  & Tick already priced
   // RandomElectorate / IsAuthority already priced

   // ----------------------------------------------------------------------
   // Networking
   // ----------------------------------------------------------------------
   NewNode:         18_000,
   HandlePeerFound: 1_500,
   DialSeed:        2_000,
   ListenAndServe:  8_000,
   Close:           500,
   Peers:           400,
   NewDialer:       2_000,
   Dial:            2_000,
   SetBroadcaster:  500,
   GlobalBroadcast: 1_000,
   NewBootstrapNode: 20_000,
   Bootstrap_Start: 8_000,
   Bootstrap_Stop: 4_000,
   Bootstrap_Peers: 500,
   Bootstrap_DialSeed: 2_000,
   NewConnPool:     8_000,
   AcquireConn:     500,
   ReleaseConn:     200,
   ClosePool:       400,
   PoolStats:       100,
   DiscoverPeers:  1_000,
   Connect:        1_500,
   Disconnect:     1_000,
   AdvertiseSelf:  800,
   StartDevNet:    50_000,
   StartTestNet:   60_000,
   // Broadcast & Subscribe already priced

   // ----------------------------------------------------------------------
   // Replication / Data Availability
   // ----------------------------------------------------------------------
   NewReplicator:  12_000,
   ReplicateBlock: 30_000,
   RequestMissing: 4_000,
   Synchronize:    25_000,
   Stop:           3_000,
   NewInitService:     8_000,
   BootstrapLedger:    20_000,
   ShutdownInitService: 3_000,
   NewSyncManager: 12_000,
   Sync_Start:     5_000,
   Sync_Stop:      3_000,
   Sync_Status:    1_000,
   SyncOnce:       8_000,
   // Hash & Start already priced

   // ----------------------------------------------------------------------
   // Distributed Coordination
   // ----------------------------------------------------------------------
   NewCoordinator:         10_000,
   StartCoordinator:        5_000,
   StopCoordinator:         5_000,
   BroadcastLedgerHeight:   3_000,
   DistributeToken:         5_000,

   // ----------------------------------------------------------------------
   // Roll-ups
   // ----------------------------------------------------------------------
   NewAggregator:     15_000,
   SubmitBatch:       10_000,
   SubmitFraudProof:  30_000,
   FinalizeBatch:     10_000,
   BatchHeader:       500,
   BatchState:        300,
   BatchTransactions: 1_000,
   ListBatches:       2_000,
   PauseAggregator:   500,
   ResumeAggregator:  500,
   AggregatorStatus:  200,

   // ----------------------------------------------------------------------
   // Security / Cryptography
   // ----------------------------------------------------------------------
   AggregateBLSSigs:  7_000,
   VerifyAggregated:  8_000,
   CombineShares:     6_000,
   ComputeMerkleRoot: 1_200,
   Encrypt:           1_500,
   Decrypt:           1_500,
   NewTLSConfig:      5_000,
   DilithiumKeypair:  6_000,
   DilithiumSign:     5_000,
   DilithiumVerify:   5_000,
   PredictRisk:       2_000,
   AnomalyScore:      2_000,
   BuildMerkleTree:   1_500,
   MerkleProof:       1_200,
   VerifyMerklePath:  1_200,

   // ----------------------------------------------------------------------
   // Sharding
   // ----------------------------------------------------------------------
   NewShardCoordinator: 20_000,
   SetLeader:           1_000,
   Leader:              800,
   SubmitCrossShard:    15_000,
   Send:                2_000,
   PullReceipts:        3_000,
   Reshard:             30_000,
   GossipTx:            5_000,
   RebalanceShards:     8_000,
   VerticalPartition:   2_000,
   HorizontalPartition: 2_000,
   CompressData:        4_000,
   DecompressData:      4_000,
   // Broadcast already priced

   // ----------------------------------------------------------------------
   // Side-chains
   // ----------------------------------------------------------------------
   InitSidechains:     12_000,
   Sidechains:         600,
   Register:           5_000,
   SubmitHeader:       8_000,
   VerifyWithdraw:     4_000,
   VerifyAggregateSig: 8_000,
   VerifyMerkleProof:  1_200,
   GetSidechainMeta:   1_000,
   ListSidechains:     1_200,
   GetSidechainHeader: 1_000,
   PauseSidechain:            3_000,
   ResumeSidechain:           3_000,
   UpdateSidechainValidators: 5_000,
   RemoveSidechain:           6_000,
   // Deposit already priced

   // ----------------------------------------------------------------------
   // State-Channels
   // ----------------------------------------------------------------------
   InitStateChannels:    8_000,
   Channels:             600,
   OpenChannel:          10_000,
   VerifyECDSASignature: 2_000,
   InitiateClose:        3_000,
   Challenge:            4_000,
   Finalize:             5_000,
   GetChannel:           800,
   ListChannels:         1_200,
   PauseChannel:         1_500,
   ResumeChannel:        1_500,
   CancelClose:          3_000,
   ForceClose:           6_000,

   // ----------------------------------------------------------------------
   // Storage / Marketplace
   // ----------------------------------------------------------------------
   NewStorage:    12_000,
   CreateListing: 8_000,
   Exists:        400,
   OpenDeal:      5_000,
   Create:        8_000, // generic create (non-AMM/non-contract)
   CloseDeal:     5_000,
   Release:       2_000,
   GetListing:    1_000,
   ListListings:  1_000,
   GetDeal:       1_000,
   ListDeals:     1_000,
   IPFS_Add:     5_000,
   IPFS_Get:     4_000,
   IPFS_Unpin:   3_000,
        // General Marketplace
        CreateMarketListing:  8_000,
        PurchaseItem:        6_000,
        CancelListing:       3_000,
        ReleaseFunds:        2_000,
        GetMarketListing:    1_000,
        ListMarketListings:  1_000,
        GetMarketDeal:       1_000,
        ListMarketDeals:     1_000,
   // Pin & Retrieve already priced
   // ----------------------------------------------------------------------
   // Identity Verification
   // ----------------------------------------------------------------------
   RegisterIdentity: 5_000,
   VerifyIdentity:   1_000,
   RemoveIdentity:   2_000,
   ListIdentities:   2_000,


   // ----------------------------------------------------------------------
   // Resource Marketplace
   // ----------------------------------------------------------------------
   ListResource:        8_000,
   OpenResourceDeal:    5_000,
   CloseResourceDeal:   5_000,
   GetResourceListing:  1_000,
   ListResourceListings: 1_000,
   GetResourceDeal:     1_000,
   ListResourceDeals:   1_000,

   // ----------------------------------------------------------------------
   // Token Standards (constants – zero-cost markers)
   // ----------------------------------------------------------------------
   StdSYN10:   0,
   StdSYN20:   0,
   StdSYN70:   0,
   StdSYN130:  0,
   StdSYN131:  0,
   StdSYN200:  0,
   StdSYN223:  0,
   StdSYN300:  0,
   StdSYN500:  0,
   StdSYN600:  0,
   StdSYN700:  0,
   StdSYN721:  0,
   StdSYN722:  0,
   StdSYN800:  0,
   StdSYN845:  0,
   StdSYN900:  0,
   StdSYN1000: 0,
   StdSYN1100: 0,
   StdSYN1155: 0,
   StdSYN1200: 0,
   StdSYN1300: 0,
   StdSYN1401: 0,
   StdSYN1500: 0,
   StdSYN1600: 0,
   StdSYN1700: 0,
   StdSYN1800: 0,
   StdSYN1900: 0,
   StdSYN1967: 0,
   StdSYN2100: 0,
   StdSYN2200: 0,
   StdSYN2369: 0,
   StdSYN2400: 0,
   StdSYN2500: 0,
   StdSYN2600: 0,
   StdSYN2700: 0,
   StdSYN2800: 0,
   StdSYN2900: 0,
   StdSYN3000: 0,
   StdSYN3100: 0,
   StdSYN3200: 0,
   StdSYN3300: 0,
   StdSYN3400: 0,
   StdSYN3500: 0,
   StdSYN3600: 0,
   StdSYN3700: 0,
   StdSYN3800: 0,
   StdSYN3900: 0,
   StdSYN4200: 0,
   StdSYN4300: 0,
   StdSYN4700: 0,
   StdSYN4900: 0,
   StdSYN5000: 0,

   // ----------------------------------------------------------------------
   // Token Utilities
   // ----------------------------------------------------------------------
   ID:                400,
   Meta:              400,
   Allowance:         400,
   Approve:           800,
   Add:               600,
   Sub:               600,
   Get:               400,
   transfer:          2_100, // lower-case ERC20 compatibility
   Calculate:         800,
   RegisterToken:     8_000,
   NewBalanceTable:   5_000,
   Set:               600,
   RefundGas:         100,
   PopUint32:         300,
   PopAddress:        300,
   PopUint64:         300,
   PushBool:          300,
   Push:              300,
   Len:               200,
   InitTokens:        8_000,
   GetRegistryTokens: 400,
   TokenManager_Create: 8_000,
   TokenManager_Transfer: 2_100,
   TokenManager_Mint: 2_100,
   TokenManager_Burn: 2_100,
   TokenManager_Approve: 800,
   TokenManager_BalanceOf: 400,
<<<<<<< HEAD
   // SYN2100 token standard
   SYN2100_RegisterDocument: 800,
   SYN2100_FinanceDocument:  800,
   SYN2100_GetDocument:      200,
   SYN2100_ListDocuments:    400,
   SYN2100_AddLiquidity:     500,
   SYN2100_RemoveLiquidity:  500,
   SYN2100_LiquidityOf:      200,
=======
   Tokens_CreateSYN2200: 8_000,
   Tokens_SendPayment: 2_100,
   Tokens_GetPayment: 400,
   DataToken_UpdateMeta: 500,
   DataToken_SetPrice: 400,
   DataToken_GrantAccess: 400,
   DataToken_RevokeAccess: 300,
>>>>>>> c43558d4

   // ----------------------------------------------------------------------
   // Transactions
   // ----------------------------------------------------------------------
   VerifySig:      3_500,
   ValidateTx:     5_000,
   NewTxPool:      12_000,
   AddTx:          6_000,
   PickTxs:        1_500,
   TxPoolSnapshot: 800,
   EncryptTxPayload: 3_500,
   DecryptTxPayload: 3_000,
   SubmitPrivateTx:  6_500,
   EncodeEncryptedHex: 300,
   ReverseTransaction: 10_000,
   NewTxDistributor: 8_000,
   DistributeFees:   1_500,
   // Sign already priced

   // ----------------------------------------------------------------------
   // Low-level Math / Bitwise / Crypto opcodes
   // (values based on research into Geth & OpenEthereum plus Synnergy-specific
   //  micro-benchmarks – keep in mind that **all** word-size-dependent
   //  corrections are applied at run-time by the VM).
   // ----------------------------------------------------------------------
   Short:            5,
   BytesToAddress:   5,
   Pop:              2,
   opADD:            3,
   opMUL:            5,
   opSUB:            3,
   OpDIV:            5,
   opSDIV:           5,
   opMOD:            5,
   opSMOD:           5,
   opADDMOD:         8,
   opMULMOD:         8,
   opEXP:            10,
   opSIGNEXTEND:     5,
   opLT:             3,
   opGT:             3,
   opSLT:            3,
   opSGT:            3,
   opEQ:             3,
   opISZERO:         3,
   opAND:            3,
   opOR:             3,
   opXOR:            3,
   opNOT:            3,
   opBYTE:           3,
   opSHL:            3,
   opSHR:            3,
   opSAR:            3,
   opECRECOVER:      700,
   opEXTCODESIZE:    700,
   opEXTCODECOPY:    700,
   opEXTCODEHASH:    700,
   opRETURNDATASIZE: 3,
   opRETURNDATACOPY: 700,
   opMLOAD:          3,
   opMSTORE:         3,
   opMSTORE8:        3,
   opCALLDATALOAD:   3,
   opCALLDATASIZE:   3,
   opCALLDATACOPY:   700,
   opCODESIZE:       3,
   opCODECOPY:       700,
   opJUMP:           8,
   opJUMPI:          10,
   opPC:             2,
   opMSIZE:          2,
   opGAS:            2,
   opJUMPDEST:       1,
   opSHA256:         60,
   opKECCAK256:      30,
   opRIPEMD160:      600,
   opBLAKE2B256:     60,
   opADDRESS:        2,
   opCALLER:         2,
   opORIGIN:         2,
   opCALLVALUE:      2,
   opGASPRICE:       2,
   opNUMBER:         2,
   opTIMESTAMP:      2,
   opDIFFICULTY:     2,
   opGASLIMIT:       2,
   opCHAINID:        2,
   opBLOCKHASH:      20,
   opBALANCE:        400,
   opSELFBALANCE:    5,
   opLOG0:           375,
   opLOG1:           750,
   opLOG2:           1_125,
   opLOG3:           1_500,
   opLOG4:           1_875,
   logN:             2_000,
   opCREATE:         32_000,
   opCALL:           700,
   opCALLCODE:       700,
   opDELEGATECALL:   700,
   opSTATICCALL:     700,
   opRETURN:         0,
   opREVERT:         0,
   opSTOP:           0,
   opSELFDESTRUCT:   5_000,

   // Shared accounting ops
   TransferVM: 2_100, // explicit VM variant (if separate constant exists)

   // ----------------------------------------------------------------------
   // Virtual Machine Internals
   // ----------------------------------------------------------------------
   BurnVM:            2_100,
   BurnLP:            2_100,
   MintLP:            2_100,
   NewInMemory:       500,
   CallCode:          700,
   CallContract:      700,
   StaticCallVM:      700,
   GetBalance:        400,
   GetTokenBalance:   400,
   SetTokenBalance:   500,
   GetTokenSupply:    500,
   SetBalance:        500,
   DelegateCall:      700,
   GetToken:          400,
   NewMemory:         500,
   Read:              3,
   Write:             3,
   LenVM:             3, // distinguish from token.Len if separate const
   Call:              700,
   SelectVM:          1_000,
   CreateContract:    32_000,
   AddLog:            375,
   GetCode:           200,
   GetCodeHash:       200,
   MintTokenVM:       2_000,
   PrefixIterator:    500,
   NonceOf:           400,
   GetState:          400,
   SetState:          500,
   HasState:          400,
   DeleteState:       500,
   NewGasMeter:       500,
   SelfDestructVM:    5_000,
   Remaining:         2,
   Consume:           3,
   ExecuteVM:         2_000,
   NewSuperLightVM:   500,
   NewLightVM:        800,
   NewHeavyVM:        1_200,
   ExecuteSuperLight: 1_000,
   ExecuteLight:      1_500,
   ExecuteHeavy:      2_000,

   // ----------------------------------------------------------------------
   // Wallet / Key-Management
   // ----------------------------------------------------------------------
   NewRandomWallet:     10_000,
   WalletFromMnemonic:  5_000,
   NewHDWalletFromSeed: 6_000,
   PrivateKey:          400,
   NewAddress:          500,
   SignTx:              3_000,

   // ----------------------------------------------------------------------
   // Access Control
   // ----------------------------------------------------------------------
   GrantRole:  1_000,
   RevokeRole: 1_000,
   HasRole:    300,
   ListRoles:  500,
   // Plasma Management
   // ----------------------------------------------------------------------
   InitPlasma:        8_000,
   Plasma_Deposit:    5_000,
   Plasma_Withdraw:   5_000,
   Plasma_SubmitBlock: 10_000,
   Plasma_GetBlock:    1_000,
   // Resource Management
   // ----------------------------------------------------------------------
   SetQuota:         1_000,
   GetQuota:         500,
   ChargeResources:  2_000,
   ReleaseResources: 1_000,
   // Finalization Management
   // ----------------------------------------------------------------------
   NewFinalizationManager: 8_000,
   FinalizeBlock:         4_000,
   FinalizeBatchManaged:  3_500,
   FinalizeChannelManaged: 3_500,
   // System Health & Logging
   // ----------------------------------------------------------------------
   NewHealthLogger: 8_000,
   MetricsSnapshot: 1_000,
   LogEvent:        500,
   RotateLogs:      4_000,
   RegisterIDWallet:    8_000,
   IsIDWalletRegistered: 500,

   // ----------------------------------------------------------------------
   // Event Management
   // ----------------------------------------------------------------------
   InitEvents: 5_000,
   EmitEvent: 400,
   GetEvent:  800,
   ListEvents: 1_000,
   CreateWallet:        10_000,
   ImportWallet:        5_000,
   WalletBalance:       400,
   WalletTransfer:      2_100,

   // ----------------------------------------------------------------------
   // Immutability Enforcement
   // ----------------------------------------------------------------------
   InitImmutability: 8_000,
   VerifyChain:     4_000,
   RestoreChain:    6_000,
*/

// gasNames holds the gas cost associated with each opcode name. During init()
// these names are resolved to their Opcode values using the catalogue defined
// in opcode_dispatcher.go.
var gasNames = map[string]uint64{
	// ----------------------------------------------------------------------
	// AI
	// ----------------------------------------------------------------------
	"InitAI":              5000,
	"AI":                  4000,
	"PredictAnomaly":      3500,
	"OptimizeFees":        2500,
	"PublishModel":        4500,
	"FetchModel":          1500,
	"ListModel":           800,
	"ValidateKYC":         100,
	"BuyModel":            3000,
	"RentModel":           2000,
	"ReleaseEscrow":       1200,
	"PredictVolume":       1500,
	"DeployAIContract":    5000,
	"InvokeAIContract":    750,
	"UpdateAIModel":       2000,
	"GetAIModel":          200,
	"StartTraining":       5000,
	"TrainingStatus":      500,
	"ListTrainingJobs":    800,
	"CancelTraining":      1000,
	"GetModelListing":     100,
	"ListModelListings":   200,
	"UpdateListingPrice":  200,
	"RemoveListing":       200,
	"InferModel":          3000,
	"AnalyseTransactions": 3500,

	// ----------------------------------------------------------------------
	// Automated-Market-Maker
	// ----------------------------------------------------------------------
	"SwapExactIn":       450,
	"AddLiquidity":      500,
	"RemoveLiquidity":   500,
	"Quote":             250,
	"AllPairs":          200,
	"InitPoolsFromFile": 600,

	// ----------------------------------------------------------------------
	// Authority / Validator-Set
	// ---------------------------------------------------------------------

	"NewAuthoritySet":     2000,
	"RecordVote":          300,
	"RegisterCandidate":   800,
	"RandomElectorate":    400,
	"IsAuthority":         80,
	"GetAuthority":        100,
	"ListAuthorities":     200,
	"DeregisterAuthority": 600,
	"NewAuthorityApplier": 2000,
	"SubmitApplication":   400,
	"VoteApplication":     300,
	"FinalizeApplication": 500,
	"GetApplication":      100,
	"ListApplications":    200,

	// ----------------------------------------------------------------------
	// Charity Pool
	// ----------------------------------------------------------------------
	"NewCharityPool":           1000,
	"Deposit":                  210,
	"Charity_Register":         0,
	"Vote":                     300,
	"Tick":                     100,
	"GetRegistration":          80,
	"Winners":                  80,
	"Charity_Donate":           0,
	"Charity_WithdrawInternal": 0,
	"Charity_Balances":         0,

	// ----------------------------------------------------------------------
	// Coin
	// ----------------------------------------------------------------------
	"NewCoin":     1200,
	"Mint":        210,
	"TotalSupply": 80,
	"BalanceOf":   40,

	// ----------------------------------------------------------------------
	// Compliance
	// ----------------------------------------------------------------------

	"InitCompliance":        800,
	"EraseData":             500,
	"RecordFraudSignal":     700,
	"Compliance_LogAudit":   0,
	"Compliance_AuditTrail": 0,
	"Compliance_MonitorTx":  0,
	"Compliance_VerifyZKP":  0,
	"Audit_Init":            0,
	"Audit_Log":             0,
	"Audit_Events":          0,
	"Audit_Close":           0,
	"InitComplianceManager": 1000,
	"SuspendAccount":        400,
	"ResumeAccount":         400,
	"IsSuspended":           50,
	"WhitelistAccount":      300,
	"RemoveWhitelist":       300,
	"IsWhitelisted":         50,
	"Compliance_ReviewTx":   0,
	"AnalyzeAnomaly":        600,
	"FlagAnomalyTx":         250,

	// ----------------------------------------------------------------------
	// Consensus Core
	// ----------------------------------------------------------------------
	"Pick":                        200,
	"Broadcast":                   500,
	"Subscribe":                   150,
	"Sign":                        300,
	"Verify":                      350,
	"ValidatorPubKey":             80,
	"StakeOf":                     100,
	"LoanPoolAddress":             80,
	"Hash":                        60,
	"SerializeWithoutNonce":       120,
	"NewConsensus":                2500,
	"Start":                       500,
	"ProposeSubBlock":             1500,
	"ValidatePoH":                 2000,
	"SealMainBlockPOW":            6000,
	"DistributeRewards":           1000,
	"CalculateWeights":            800,
	"ComputeThreshold":            600,
	"NewConsensusAdaptiveManager": 1000,
	"ComputeDemand":               200,
	"ComputeStakeConcentration":   200,
	"AdjustConsensus":             500,
	"HopConsensus":                400,
	"CurrentConsensus":            50,
	"Status":                      100,
	"SetDifficulty":               200,
	"AdjustStake":                 300,
	"PenalizeValidator":           400,
	"RegisterValidator":           800,
	"DeregisterValidator":         600,
	"StakeValidator":              200,
	"UnstakeValidator":            200,
	"SlashValidator":              300,
	"GetValidator":                100,
	"ListValidators":              200,
	"IsValidator":                 80,

	// ----------------------------------------------------------------------
	// Contracts (WASM / EVM‐compat)
	// ----------------------------------------------------------------------
	"InitContracts":     1500,
	"CompileWASM":       4500,
	"Invoke":            700,
	"Deploy":            2500,
	"TransferOwnership": 500,
	"PauseContract":     300,
	"ResumeContract":    300,
	"UpgradeContract":   2000,
	"ContractInfo":      100,

	// ----------------------------------------------------------------------
	// Cross-Chain
	// ----------------------------------------------------------------------
	"RegisterBridge":         2000,
	"AssertRelayer":          500,
	"Iterator":               200,
	"LockAndMint":            3000,
	"BurnAndRelease":         3000,
	"GetBridge":              100,
	"RegisterXContract":      2200,
	"GetXContract":           100,
	"ListXContracts":         120,
	"RemoveXContract":        500,
	"RecordCrossChainTx":     2500,
	"GetCrossChainTx":        200,
	"ListCrossChainTx":       300,
	"OpenChainConnection":    1000,
	"CloseChainConnection":   500,
	"GetChainConnection":     100,
	"ListChainConnections":   200,
	"RegisterProtocol":       2000,
	"ListProtocols":          200,
	"GetProtocol":            100,
	"ProtocolDeposit":        3000,
	"ProtocolWithdraw":       3000,
	"StartBridgeTransfer":    2500,
	"CompleteBridgeTransfer": 2500,
	"GetBridgeTransfer":      100,
	"ListBridgeTransfers":    200,

	// ----------------------------------------------------------------------
	// Cross-Consensus Scaling Networks
	// ----------------------------------------------------------------------
	"RegisterCCSNetwork": 2000,
	"ListCCSNetworks":    500,
	"GetCCSNetwork":      100,
	"CCSLockAndTransfer": 3000,
	"CCSBurnAndRelease":  3000,

	// ----------------------------------------------------------------------
	// Data / Oracle / IPFS Integration
	// ----------------------------------------------------------------------

	"RegisterNode":       1000,
	"UploadAsset":        3000,
	"Pin":                500,
	"Retrieve":           400,
	"RetrieveAsset":      400,
	"RegisterOracle":     1000,
	"PushFeed":           300,
	"QueryOracle":        300,
	"ListCDNNodes":       300,
	"ListOracles":        300,
	"PushFeedSigned":     400,
	"UpdateOracleSource": 400,
	"RemoveOracle":       400,
	"GetOracleMetrics":   200,
	"RequestOracleData":  300,
	"SyncOracle":         500,
	"CreateDataSet":      800,
	"PurchaseDataSet":    500,
	"GetDataSet":         100,
	"ListDataSets":       200,
	"HasAccess":          100,
	"CreateDataFeed":     600,
	"QueryDataFeed":      300,
	"ManageDataFeed":     500,
	"ImputeMissing":      400,
	"NormalizeFeed":      400,
	"AddProvenance":      200,
	"SampleFeed":         300,
	"ScaleFeed":          300,
	"TransformFeed":      400,
	"VerifyFeedTrust":    300,
	"ZTDC_Open":          0,
	"ZTDC_Send":          0,
	"ZTDC_Close":         0,
	"StoreManagedData":   800,
	"LoadManagedData":    300,
	"DeleteManagedData":  200,

	// ---------------------------------------------------------------------
	// External Sensors
	// ---------------------------------------------------------------------
	"RegisterSensor":    1000,
	"GetSensor":         100,
	"ListSensors":       200,
	"UpdateSensorValue": 150,
	"PollSensor":        500,
	"TriggerWebhook":    500,

	// ----------------------------------------------------------------------
	// Fault-Tolerance / Health-Checker
	// ----------------------------------------------------------------------
	"NewHealthChecker":    800,
	"AddPeer":             150,
	"RemovePeer":          150,
	"FT_Snapshot":         0,
	"Recon":               800,
	"Ping":                30,
	"SendPing":            30,
	"AwaitPong":           30,
	"BackupSnapshot":      1000,
	"RestoreSnapshot":     1200,
	"VerifyBackup":        600,
	"FailoverNode":        800,
	"PredictFailure":      100,
	"AdjustResources":     150,
	"InitResourceManager": 500,
	"SetLimit":            100,
	"GetLimit":            50,
	"ConsumeLimit":        80,
	"TransferLimit":       120,
	"ListLimits":          70,
	"HA_Register":         0,
	"HA_Remove":           0,
	"HA_List":             0,
	"HA_Sync":             0,
	"HA_Promote":          0,

	// ----------------------------------------------------------------------
	// Governance
	// ----------------------------------------------------------------------

	"UpdateParam":           500,
	"ProposeChange":         1000,
	"VoteChange":            300,
	"EnactChange":           800,
	"SubmitProposal":        1000,
	"BalanceOfAsset":        60,
	"CastVote":              300,
	"ExecuteProposal":       1500,
	"GetProposal":           100,
	"ListProposals":         200,
	"NewQuorumTracker":      100,
	"Quorum_AddVote":        0,
	"Quorum_HasQuorum":      0,
	"Quorum_Reset":          0,
	"SubmitQuadraticVote":   350,
	"QuadraticResults":      200,
	"QuadraticWeight":       5,
	"RegisterGovContract":   800,
	"GetGovContract":        100,
	"ListGovContracts":      200,
	"EnableGovContract":     100,
	"DeleteGovContract":     100,
	"DeployGovContract":     2500,
	"InvokeGovContract":     700,
	"AddReputation":         200,
	"SubtractReputation":    200,
	"ReputationOf":          50,
	"SubmitRepGovProposal":  1000,
	"CastRepGovVote":        300,
	"ExecuteRepGovProposal": 1500,
	"GetRepGovProposal":     100,
	"ListRepGovProposals":   200,
	"CastTokenVote":         400,
	"DAO_Stake":             0,
	"DAO_Unstake":           0,
	"DAO_Staked":            0,
	"DAO_TotalStaked":       0,
	"AddDAOMember":          120,
	"RemoveDAOMember":       120,
	"RoleOfMember":          50,
	"ListDAOMembers":        100,
	"AddSYN2500Member":      120,
	"RemoveSYN2500Member":   120,
	"DelegateSYN2500Vote":   80,
	"SYN2500VotingPower":    50,
	"CastSYN2500Vote":       150,
	"SYN2500MemberInfo":     50,
	"ListSYN2500Members":    100,
	"NewTimelock":           400,
	"QueueProposal":         300,
	"CancelProposal":        300,
	"ExecuteReady":          500,
	"ListTimelocks":         100,
	"CreateDAO":             1000,
	"JoinDAO":               300,
	"LeaveDAO":              200,
	"DAOInfo":               100,
	"ListDAOs":              200,

	// ----------------------------------------------------------------------
	// Green Technology
	// ----------------------------------------------------------------------
	"InitGreenTech":    800,
	"Green":            200,
	"RecordUsage":      300,
	"RecordOffset":     300,
	"Certify":          700,
	"CertificateOf":    50,
	"ShouldThrottle":   20,
	"ListCertificates": 100,

	// ----------------------------------------------------------------------
	// Energy Efficiency
	// ----------------------------------------------------------------------
	"InitEnergyEfficiency": 800,
	"EnergyEff":            200,
	"RecordStats":          300,
	"EfficiencyOf":         50,
	"NetworkAverage":       100,
	"ListEfficiency":       100,

	// ----------------------------------------------------------------------
	// Ledger / UTXO / Account-Model
	// ----------------------------------------------------------------------
	"NewLedger":           5000,
	"GetPendingSubBlocks": 200,
	"LastBlockHash":       60,
	"AppendBlock":         5000,
	"MintBig":             220,
	"EmitApproval":        120,
	"EmitTransfer":        120,
	"DeductGas":           210,
	"WithinBlock":         100,
	"IsIDTokenHolder":     40,
	"TokenBalance":        40,
	"AddBlock":            4000,
	"GetBlock":            200,
	"GetUTXO":             150,
	"AddToPool":           100,
	"ListPool":            80,
	"GetContract":         100,
	"Snapshot":            300,
	"MintToken":           200,
	"LastSubBlockHeight":  50,
	"LastBlockHeight":     50,
	"RecordPoSVote":       300,
	"AppendSubBlock":      800,
	"Transfer":            210,
	"Burn":                210,
	"InitForkManager":     500,
	"AddForkBlock":        700,
	"ResolveForks":        1200,
	"ListForks":           200,
	"Account_Create":      0,
	"Account_Delete":      0,
	"Account_Balance":     0,
	"Account_Transfer":    0,

	// ----------------------------------------------------------------------
	// Liquidity Manager (high-level AMM façade)
	// ----------------------------------------------------------------------
	"InitAMM":    800,
	"Manager":    100,
	"CreatePool": 1000,
	"Swap":       450,
	// AddLiquidity & RemoveLiquidity already defined above
	"Pool":  150,
	"Pools": 200,

	// ----------------------------------------------------------------------
	// Loan-Pool
	// ----------------------------------------------------------------------
	"NewLoanPool":              2000,
	"Submit":                   300,
	"Disburse":                 800,
	"Loanpool_GetProposal":     0,
	"Loanpool_ListProposals":   0,
	"Redistribute":             500,
	"Loanpool_CancelProposal":  0,
	"Loanpool_ExtendProposal":  0,
	"Loanpool_RequestApproval": 0,
	"Loanpool_ApproveRequest":  0,
	"Loanpool_RejectRequest":   0,
	"Loanpool_CreateGrant":     0,
	"Loanpool_ReleaseGrant":    0,
	"Loanpool_GetGrant":        0,
	"NewLoanPoolManager":       1000,
	"Loanpool_Pause":           0,
	"Loanpool_Resume":          0,
	"Loanpool_IsPaused":        0,
	"Loanpool_Stats":           0,
	"NewLoanPoolApply":         2000,
	"LoanApply_Submit":         0,
	"LoanApply_Vote":           0,
	"LoanApply_Process":        0,
	"LoanApply_Disburse":       0,
	"LoanApply_Get":            0,
	"LoanApply_List":           0,
	// Vote  & Tick already priced
	// RandomElectorate / IsAuthority already priced

	// ----------------------------------------------------------------------
	// Networking
	// ----------------------------------------------------------------------
	"NewNode":            1800,
	"HandlePeerFound":    150,
	"DialSeed":           200,
	"ListenAndServe":     800,
	"Close":              50,
	"Peers":              40,
	"NewDialer":          200,
	"Dial":               200,
	"SetBroadcaster":     50,
	"GlobalBroadcast":    100,
	"NewBootstrapNode":   2000,
	"Bootstrap_Start":    0,
	"Bootstrap_Stop":     0,
	"Bootstrap_Peers":    0,
	"Bootstrap_DialSeed": 0,
	"NewConnPool":        800,
	"AcquireConn":        50,
	"ReleaseConn":        20,
	"ClosePool":          40,
	"PoolStats":          10,
	"NewNATManager":      500,
	"NAT_Map":            0,
	"NAT_Unmap":          0,
	"NAT_ExternalIP":     0,
	"DiscoverPeers":      100,
	"Connect":            150,
	"Disconnect":         100,
	"AdvertiseSelf":      80,
	"StartDevNet":        5000,
	"StartTestNet":       6000,
	// Broadcast & Subscribe already priced

	// ----------------------------------------------------------------------
	// Replication / Data Availability
	// ----------------------------------------------------------------------
	"NewReplicator":       1200,
	"ReplicateBlock":      3000,
	"RequestMissing":      400,
	"Synchronize":         2500,
	"Stop":                300,
	"NewInitService":      800,
	"BootstrapLedger":     2000,
	"ShutdownInitService": 300,
	// ----------------------------------------------------------------------
	// Distributed Coordination
	// ----------------------------------------------------------------------
	"NewCoordinator":        1000,
	"StartCoordinator":      500,
	"StopCoordinator":       500,
	"BroadcastLedgerHeight": 300,
	"DistributeToken":       500,

	"NewSyncManager": 1200,
	"Sync_Start":     0,
	"Sync_Stop":      0,
	"Sync_Status":    0,
	"SyncOnce":       800,
	// Hash & Start already priced

	// ----------------------------------------------------------------------
	// Roll-ups
	// ----------------------------------------------------------------------
	"NewAggregator":     1500,
	"SubmitBatch":       1000,
	"SubmitFraudProof":  3000,
	"FinalizeBatch":     1000,
	"BatchHeader":       50,
	"BatchState":        30,
	"BatchTransactions": 100,
	"ListBatches":       200,
	"PauseAggregator":   50,
	"ResumeAggregator":  50,
	"AggregatorStatus":  20,

	// ----------------------------------------------------------------------
	// Security / Cryptography
	// ----------------------------------------------------------------------
	"AggregateBLSSigs":  700,
	"VerifyAggregated":  800,
	"CombineShares":     600,
	"ComputeMerkleRoot": 120,
	"Encrypt":           150,
	"Decrypt":           150,
	"NewTLSConfig":      500,
	"DilithiumKeypair":  600,
	"DilithiumSign":     500,
	"DilithiumVerify":   500,
	"PredictRisk":       200,
	"AnomalyScore":      200,
	"BuildMerkleTree":   150,
	"MerkleProof":       120,
	"VerifyMerklePath":  120,

	// ----------------------------------------------------------------------
	// Sharding
	// ----------------------------------------------------------------------
	"NewShardCoordinator": 2000,
	"SetLeader":           100,
	"Leader":              80,
	"SubmitCrossShard":    1500,
	"Send":                200,
	"PullReceipts":        300,
	"Reshard":             3000,
	"GossipTx":            500,
	"RebalanceShards":     800,
	"VerticalPartition":   200,
	"HorizontalPartition": 200,
	"CompressData":        400,
	"DecompressData":      400,
	// Broadcast already priced

	// ----------------------------------------------------------------------
	// Side-chains
	// ----------------------------------------------------------------------
	"InitSidechains":            1200,
	"Sidechains":                60,
	"Sidechain_Register":        0,
	"SubmitHeader":              800,
	"VerifyWithdraw":            400,
	"VerifyAggregateSig":        800,
	"VerifyMerkleProof":         120,
	"GetSidechainMeta":          100,
	"ListSidechains":            120,
	"GetSidechainHeader":        100,
	"PauseSidechain":            300,
	"ResumeSidechain":           300,
	"UpdateSidechainValidators": 500,
	"RemoveSidechain":           600,
	// Deposit already priced

	// ----------------------------------------------------------------------
	// State-Channels
	// ----------------------------------------------------------------------
	"InitStateChannels":    800,
	"Channels":             60,
	"OpenChannel":          1000,
	"VerifyECDSASignature": 200,
	"InitiateClose":        300,
	"Challenge":            400,
	"Finalize":             500,
	"GetChannel":           80,
	"ListChannels":         120,
	"PauseChannel":         150,
	"ResumeChannel":        150,
	"CancelClose":          300,
	"ForceClose":           600,

	// ----------------------------------------------------------------------
	// Storage / Marketplace
	// ----------------------------------------------------------------------
	"NewStorage":    1200,
	"CreateListing": 800,
	"Exists":        40,
	"OpenDeal":      500,
	"Create":        800,
	"CloseDeal":     500,
	"Release":       200,
	"GetListing":    100,
	"ListListings":  100,
	"GetDeal":       100,
	"ListDeals":     100,
	"IPFS_Add":      0,
	"IPFS_Get":      0,
	"IPFS_Unpin":    0,

	// General Marketplace
	"CreateMarketListing": 800,
	"PurchaseItem":        600,
	"CancelListing":       300,
	"ReleaseFunds":        200,
	"GetMarketListing":    100,
	"ListMarketListings":  100,
	"GetMarketDeal":       100,
	"ListMarketDeals":     100,

	// Tangible assets
	"Assets_Register": 0,
	"Assets_Transfer": 0,
	"Assets_Get":      0,
	"Assets_List":     0,
	// Pin & Retrieve already priced
	// ----------------------------------------------------------------------
	// Identity Verification
	// ----------------------------------------------------------------------
	"RegisterIdentity": 500,
	"VerifyIdentity":   100,
	"RemoveIdentity":   200,
	"ListIdentities":   200,

	// ----------------------------------------------------------------------
	// Resource Marketplace
	// ----------------------------------------------------------------------
	"ListResource":         800,
	"OpenResourceDeal":     500,
	"CloseResourceDeal":    500,
	"GetResourceListing":   100,
	"ListResourceListings": 100,
	"GetResourceDeal":      100,
	"ListResourceDeals":    100,

	// ----------------------------------------------------------------------
	// Token Standards (constants – zero-cost markers)
	// ----------------------------------------------------------------------
	"StdSYN10":   1,
	"StdSYN20":   2,
	"StdSYN70":   7,
	"StdSYN130":  13,
	"StdSYN131":  13,
	"StdSYN200":  20,
	"StdSYN223":  22,
	"StdSYN300":  30,
	"StdSYN500":  50,
	"StdSYN600":  60,
	"StdSYN700":  70,
	"StdSYN721":  72,
	"StdSYN722":  72,
	"StdSYN800":  80,
	"StdSYN845":  84,
	"StdSYN900":  90,
	"StdSYN1000": 100,
	"StdSYN1100": 110,
	"StdSYN1155": 115,
	"StdSYN1200": 120,
	"StdSYN1300": 130,
	"StdSYN1401": 140,
	"StdSYN1500": 150,
	"StdSYN1600": 160,
	"StdSYN1700": 170,
	"StdSYN1800": 180,
	"StdSYN1900": 190,
	"StdSYN1967": 196,
	"StdSYN2100": 210,
	"StdSYN2200": 220,
	"StdSYN2369": 236,
	"StdSYN2400": 240,
	"StdSYN2500": 250,
	"StdSYN2600": 260,
	"StdSYN2700": 270,
	"StdSYN2800": 280,
	"StdSYN2900": 290,
	"StdSYN3000": 300,
	"StdSYN3100": 310,
	"StdSYN3200": 320,
	"StdSYN3300": 330,
	"StdSYN3400": 340,
	"StdSYN3500": 350,
	"StdSYN3600": 360,
	"StdSYN3700": 370,
	"StdSYN3800": 380,
	"StdSYN3900": 390,
	"StdSYN4200": 420,
	"StdSYN4300": 430,
	"StdSYN4700": 470,
	"StdSYN4900": 490,
	"StdSYN5000": 500,

	// ----------------------------------------------------------------------
	// Token Utilities
	// ----------------------------------------------------------------------
<<<<<<< HEAD
	"ID":                       40,
	"Meta":                     40,
	"Allowance":                40,
	"Approve":                  80,
	"Add":                      60,
	"Sub":                      60,
	"Get":                      40,
	"transfer":                 210,
	"Calculate":                80,
	"RegisterToken":            800,
	"NewBalanceTable":          500,
	"Set":                      60,
	"RefundGas":                10,
	"PopUint32":                3,
	"PopAddress":               30,
	"PopUint64":                6,
	"PushBool":                 30,
	"Push":                     30,
	"Len":                      20,
	"InitTokens":               800,
	"GetRegistryTokens":        40,
	"TokenManager_Create":      0,
	"TokenManager_Transfer":    0,
	"TokenManager_Mint":        0,
	"TokenManager_Burn":        0,
	"TokenManager_Approve":     0,
	"TokenManager_BalanceOf":   0,
	"SYN2100_RegisterDocument": 0,
	"SYN2100_FinanceDocument":  0,
	"SYN2100_GetDocument":      0,
	"SYN2100_ListDocuments":    0,
	"SYN2100_AddLiquidity":     0,
	"SYN2100_RemoveLiquidity":  0,
	"SYN2100_LiquidityOf":      0,
=======
	"ID":                     40,
	"Meta":                   40,
	"Allowance":              40,
	"Approve":                80,
	"Add":                    60,
	"Sub":                    60,
	"Get":                    40,
	"transfer":               210,
	"Calculate":              80,
	"RegisterToken":          800,
	"NewBalanceTable":        500,
	"Set":                    60,
	"RefundGas":              10,
	"PopUint32":              3,
	"PopAddress":             30,
	"PopUint64":              6,
	"PushBool":               30,
	"Push":                   30,
	"Len":                    20,
	"InitTokens":             800,
	"GetRegistryTokens":      40,
	"TokenManager_Create":    0,
	"TokenManager_Transfer":  0,
	"TokenManager_Mint":      0,
	"TokenManager_Burn":      0,
	"TokenManager_Approve":   0,
	"TokenManager_BalanceOf": 0,
	"Tokens_CreateSYN2200":   0,
	"Tokens_SendPayment":     0,
	"Tokens_GetPayment":      0,
	"DataToken_UpdateMeta":   0,
	"DataToken_SetPrice":     0,
	"DataToken_GrantAccess":  0,
	"DataToken_RevokeAccess": 0,
>>>>>>> c43558d4

	// ----------------------------------------------------------------------
	// Transactions
	// ----------------------------------------------------------------------
	"VerifySig":          350,
	"ValidateTx":         500,
	"NewTxPool":          1200,
	"AddTx":              600,
	"PickTxs":            150,
	"TxPoolSnapshot":     80,
	"Exec_Begin":         0,
	"Exec_RunTx":         0,
	"Exec_Finalize":      0,
	"EncryptTxPayload":   350,
	"DecryptTxPayload":   300,
	"SubmitPrivateTx":    650,
	"EncodeEncryptedHex": 30,
	"ReverseTransaction": 1000,
	"NewTxDistributor":   800,
	"DistributeFees":     150,
	// Sign already priced

	// ----------------------------------------------------------------------
	// Low-level Math / Bitwise / Crypto opcodes
	// (values based on research into Geth & OpenEthereum plus Synnergy-specific
	//  micro-benchmarks – keep in mind that **all** word-size-dependent
	//  corrections are applied at run-time by the VM).
	// ----------------------------------------------------------------------
	"Short":            0,
	"BytesToAddress":   0,
	"Pop":              0,
	"opADD":            0,
	"opMUL":            0,
	"opSUB":            0,
	"OpDIV":            0,
	"opSDIV":           0,
	"opMOD":            0,
	"opSMOD":           0,
	"opADDMOD":         0,
	"opMULMOD":         0,
	"opEXP":            1,
	"opSIGNEXTEND":     0,
	"opLT":             0,
	"opGT":             0,
	"opSLT":            0,
	"opSGT":            0,
	"opEQ":             0,
	"opISZERO":         0,
	"opAND":            0,
	"opOR":             0,
	"opXOR":            0,
	"opNOT":            0,
	"opBYTE":           0,
	"opSHL":            0,
	"opSHR":            0,
	"opSAR":            0,
	"opECRECOVER":      70,
	"opEXTCODESIZE":    70,
	"opEXTCODECOPY":    70,
	"opEXTCODEHASH":    70,
	"opRETURNDATASIZE": 0,
	"opRETURNDATACOPY": 70,
	"opMLOAD":          0,
	"opMSTORE":         0,
	"opMSTORE8":        0,
	"opCALLDATALOAD":   0,
	"opCALLDATASIZE":   0,
	"opCALLDATACOPY":   70,
	"opCODESIZE":       0,
	"opCODECOPY":       70,
	"opJUMP":           0,
	"opJUMPI":          1,
	"opPC":             0,
	"opMSIZE":          0,
	"opGAS":            0,
	"opJUMPDEST":       0,
	"opSHA256":         25,
	"opKECCAK256":      25,
	"opRIPEMD160":      16,
	"opBLAKE2B256":     0,
	"opADDRESS":        0,
	"opCALLER":         0,
	"opORIGIN":         0,
	"opCALLVALUE":      0,
	"opGASPRICE":       0,
	"opNUMBER":         0,
	"opTIMESTAMP":      0,
	"opDIFFICULTY":     0,
	"opGASLIMIT":       0,
	"opCHAINID":        0,
	"opBLOCKHASH":      2,
	"opBALANCE":        40,
	"opSELFBALANCE":    0,
	"opLOG0":           0,
	"opLOG1":           0,
	"opLOG2":           0,
	"opLOG3":           0,
	"opLOG4":           0,
	"logN":             200,
	"opCREATE":         3200,
	"opCALL":           70,
	"opCALLCODE":       70,
	"opDELEGATECALL":   70,
	"opSTATICCALL":     70,
	"opRETURN":         0,
	"opREVERT":         0,
	"opSTOP":           0,
	"opSELFDESTRUCT":   500,

	// Shared accounting ops
	"TransferVM": 210,

	// ----------------------------------------------------------------------
	// Virtual Machine Internals
	// ----------------------------------------------------------------------
	"BurnVM":            210,
	"BurnLP":            210,
	"MintLP":            210,
	"NewInMemory":       50,
	"CallCode":          70,
	"CallContract":      70,
	"StaticCallVM":      70,
	"GetBalance":        40,
	"GetTokenBalance":   40,
	"SetTokenBalance":   50,
	"GetTokenSupply":    50,
	"SetBalance":        50,
	"DelegateCall":      70,
	"GetToken":          40,
	"NewMemory":         50,
	"Read":              0,
	"Write":             0,
	"LenVM":             0,
	"Call":              70,
	"SelectVM":          100,
	"CreateContract":    3200,
	"AddLog":            37,
	"GetCode":           20,
	"GetCodeHash":       20,
	"MintTokenVM":       200,
	"PrefixIterator":    50,
	"NonceOf":           40,
	"GetState":          40,
	"SetState":          50,
	"HasState":          40,
	"DeleteState":       50,
	"NewGasMeter":       50,
	"SelfDestructVM":    500,
	"Remaining":         0,
	"Consume":           0,
	"ExecuteVM":         200,
	"NewSuperLightVM":   50,
	"NewLightVM":        80,
	"NewHeavyVM":        120,
	"ExecuteSuperLight": 100,
	"ExecuteLight":      150,
	"ExecuteHeavy":      200,

	// Sandbox management
	"VM_SandboxStart":  0,
	"VM_SandboxStop":   0,
	"VM_SandboxReset":  0,
	"VM_SandboxStatus": 0,
	"VM_SandboxList":   0,

	// ----------------------------------------------------------------------
	// Smart Legal Contracts
	// ----------------------------------------------------------------------
	"Legal_Register": 0,
	"Legal_Sign":     0,
	"Legal_Revoke":   0,
	"Legal_Info":     0,
	"Legal_List":     0,
	// Plasma
	// ----------------------------------------------------------------------
	"InitPlasma":      800,
	"Plasma_Deposit":  0,
	"Plasma_Withdraw": 0,

	// Gaming
	// ----------------------------------------------------------------------
	"CreateGame": 800,
	"JoinGame":   400,
	"FinishGame": 600,
	"GetGame":    100,
	"ListGames":  200,

	// ----------------------------------------------------------------------
	// Messaging / Queue Management
	// ----------------------------------------------------------------------
	"NewMessageQueue":      500,
	"EnqueueMessage":       50,
	"DequeueMessage":       50,
	"BroadcastNextMessage": 100,
	"ProcessNextMessage":   200,
	"QueueLength":          10,
	"ClearQueue":           20,

	// ----------------------------------------------------------------------
	// Wallet / Key-Management
	// ----------------------------------------------------------------------
	"NewRandomWallet":            1000,
	"WalletFromMnemonic":         500,
	"NewHDWalletFromSeed":        600,
	"PrivateKey":                 40,
	"NewAddress":                 50,
	"SignTx":                     300,
	"RegisterIDWallet":           800,
	"IsIDWalletRegistered":       50,
	"NewOffChainWallet":          800,
	"OffChainWalletFromMnemonic": 500,
	"SignOffline":                250,
	"StoreSignedTx":              30,
	"LoadSignedTx":               30,
	"BroadcastSignedTx":          100,

	// ----------------------------------------------------------------------
	// Access Control
	// ----------------------------------------------------------------------
	"GrantRole":  100,
	"RevokeRole": 100,
	"HasRole":    30,
	"ListRoles":  50,
	// Geolocation Network
	// ----------------------------------------------------------------------
	"RegisterLocation": 200,
	"GetLocation":      50,
	"ListLocations":    100,
	"NodesInRadius":    150,
	// Firewall
	// ----------------------------------------------------------------------
	"NewFirewall":               400,
	"Firewall_BlockAddress":     0,
	"Firewall_UnblockAddress":   0,
	"Firewall_IsAddressBlocked": 0,
	"Firewall_BlockToken":       0,
	"Firewall_UnblockToken":     0,
	"Firewall_IsTokenBlocked":   0,
	"Firewall_BlockIP":          0,
	"Firewall_UnblockIP":        0,
	"Firewall_IsIPBlocked":      0,
	"Firewall_ListRules":        0,
	"Firewall_CheckTx":          0,
	// RPC / WebRTC
	// ----------------------------------------------------------------------
	"NewRPCWebRTC":    1000,
	"RPC_Serve":       0,
	"RPC_Close":       0,
	"RPC_ConnectPeer": 0,
	"RPC_Broadcast":   0,
	// Plasma
	// ----------------------------------------------------------------------
	"Plasma_StartExit":    0,
	"Plasma_FinalizeExit": 0,
	"Plasma_GetExit":      0,
	"Plasma_ListExits":    0,
	// ---------------------------------------------------------------------
	// Plasma Management
	// ---------------------------------------------------------------------
	"Plasma_SubmitBlock": 0,
	"Plasma_GetBlock":    0,
	// Resource Management
	// ---------------------------------------------------------------------
	"SetQuota":         100,
	"GetQuota":         50,
	"ChargeResources":  200,
	"ReleaseResources": 100,

	// Distribution
	// ---------------------------------------------------------------------
	"NewDistributor": 100,
	"BatchTransfer":  400,
	"Airdrop":        300,
	"DistributeEven": 200,
	// Carbon Credit System
	// ---------------------------------------------------------------------
	"InitCarbonEngine": 800,
	"Carbon":           200,
	"RegisterProject":  500,
	"IssueCredits":     500,
	"RetireCredits":    300,
	"ProjectInfo":      100,
	"ListProjects":     100,
	// ----------------------------------------------------------------------
	// Finalization Management
	// ----------------------------------------------------------------------
	"NewFinalizationManager": 800,
	"FinalizeBlock":          400,
	"FinalizeBatchManaged":   350,
	"FinalizeChannelManaged": 350,
	"RegisterRecovery":       500,
	"RecoverAccount":         800,

	// ---------------------------------------------------------------------
	// DeFi
	// ---------------------------------------------------------------------
	"DeFi_CreateInsurance":   0,
	"DeFi_ClaimInsurance":    0,
	"DeFi_PlaceBet":          0,
	"DeFi_SettleBet":         0,
	"DeFi_StartCrowdfund":    0,
	"DeFi_Contribute":        0,
	"DeFi_FinalizeCrowdfund": 0,
	"DeFi_CreatePrediction":  0,
	"DeFi_VotePrediction":    0,
	"DeFi_ResolvePrediction": 0,
	"DeFi_RequestLoan":       0,
	"DeFi_RepayLoan":         0,
	"DeFi_StartYieldFarm":    0,
	"DeFi_Stake":             0,
	"DeFi_Unstake":           0,
	"DeFi_CreateSynthetic":   0,
	"DeFi_MintSynthetic":     0,
	"DeFi_BurnSynthetic":     0,
	// ----------------------------------------------------------------------
	// Binary Tree Operations
	// ----------------------------------------------------------------------
	"BinaryTreeNew":     500,
	"BinaryTreeInsert":  600,
	"BinaryTreeSearch":  400,
	"BinaryTreeDelete":  600,
	"BinaryTreeInOrder": 300,

	// ---------------------------------------------------------------------
	// Regulatory Management
	// ---------------------------------------------------------------------
	"InitRegulatory":    400,
	"RegisterRegulator": 600,
	"GetRegulator":      200,
	"ListRegulators":    200,
	"EvaluateRuleSet":   500,

	// ----------------------------------------------------------------------
	// Polls Management
	// ----------------------------------------------------------------------
	"CreatePoll": 800,
	"VotePoll":   300,
	"ClosePoll":  200,
	"GetPoll":    50,
	"ListPolls":  100,

	// ---------------------------------------------------------------------
	// Feedback System
	// ---------------------------------------------------------------------
	"InitFeedback":    800,
	"Feedback_Submit": 0,
	"Feedback_Get":    0,
	"Feedback_List":   0,
	"Feedback_Reward": 0,

	// ---------------------------------------------------------------------
	// Forum
	// ---------------------------------------------------------------------
	"Forum_CreateThread": 0,
	"Forum_GetThread":    0,
	"Forum_ListThreads":  0,
	"Forum_AddComment":   0,
	"Forum_ListComments": 0,

	// ------------------------------------------------------------------
	// Blockchain Compression
	// ------------------------------------------------------------------
	"CompressLedger":         600,
	"DecompressLedger":       600,
	"SaveCompressedSnapshot": 800,
	"LoadCompressedSnapshot": 800,

	// ----------------------------------------------------------------------
	// Biometrics Authentication
	// ----------------------------------------------------------------------
	"Bio_Enroll": 0,
	"Bio_Verify": 0,
	"Bio_Delete": 0,

	// ---------------------------------------------------------------------
	// System Health & Logging
	// ---------------------------------------------------------------------
	"NewHealthLogger": 800,
	"MetricsSnapshot": 100,
	"LogEvent":        50,
	"RotateLogs":      400,

	// ----------------------------------------------------------------------
	// Workflow / Key-Management
	// ----------------------------------------------------------------------
	"NewWorkflow":        1500,
	"AddWorkflowAction":  200,
	"SetWorkflowTrigger": 100,
	"SetWebhook":         100,
	"ExecuteWorkflow":    500,
	"ListWorkflows":      50,

	// ------------------------------------------------------------------
	// Swarm
	// ------------------------------------------------------------------
	"NewSwarm":          1000,
	"Swarm_AddNode":     0,
	"Swarm_RemoveNode":  0,
	"Swarm_BroadcastTx": 0,
	"Swarm_Start":       0,
	"Swarm_Stop":        0,
	"Swarm_Peers":       0,
	// ----------------------------------------------------------------------
	// Real Estate
	// ----------------------------------------------------------------------

	"RegisterProperty": 400,
	"TransferProperty": 350,
	"GetProperty":      100,
	"ListProperties":   150,

	// ----------------------------------------------------------------------
	// Event Management
	// ----------------------------------------------------------------------
	"InitEvents":     500,
	"EmitEvent":      40,
	"GetEvent":       80,
	"ListEvents":     100,
	"CreateWallet":   1000,
	"ImportWallet":   500,
	"WalletBalance":  40,
	"WalletTransfer": 210,

	// ----------------------------------------------------------------------
	// Employment Contracts
	// ----------------------------------------------------------------------
	"InitEmployment": 1000,
	"CreateJob":      800,
	"SignJob":        300,
	"RecordWork":     100,
	"PaySalary":      800,
	"GetJob":         100,
	// ------------------------------------------------------------------
	// Escrow Management
	// ------------------------------------------------------------------
	"Escrow_Create":  0,
	"Escrow_Deposit": 0,
	"Escrow_Release": 0,
	"Escrow_Cancel":  0,
	"Escrow_Get":     0,
	"Escrow_List":    0,
	// ---------------------------------------------------------------------
	// Faucet
	// ---------------------------------------------------------------------
	"NewFaucet":          500,
	"Faucet_Request":     0,
	"Faucet_Balance":     0,
	"Faucet_SetAmount":   0,
	"Faucet_SetCooldown": 0,
	// ----------------------------------------------------------------------
	// Supply Chain
	// ----------------------------------------------------------------------
	"GetItem":        100,
	"RegisterItem":   1000,
	"UpdateLocation": 500,
	"MarkStatus":     500,

	// ----------------------------------------------------------------------
	// Healthcare Records
	// ----------------------------------------------------------------------
	"InitHealthcare":    800,
	"RegisterPatient":   300,
	"AddHealthRecord":   400,
	"GrantAccess":       150,
	"RevokeAccess":      100,
	"ListHealthRecords": 200,

	// ----------------------------------------------------------------------
	// Warehouse Records
	// ----------------------------------------------------------------------

	"Warehouse_New":        0,
	"Warehouse_AddItem":    0,
	"Warehouse_RemoveItem": 0,
	"Warehouse_MoveItem":   0,
	"Warehouse_ListItems":  0,
	"Warehouse_GetItem":    0,

	// ---------------------------------------------------------------------
	// Immutability Enforcement
	// ---------------------------------------------------------------------
	"InitImmutability": 800,
	"VerifyChain":      400,
	"RestoreChain":     600,
}

func init() {
	gasTable = make(map[Opcode]uint64, len(gasNames))
	for name, cost := range gasNames {
		if op, ok := nameToOp[name]; ok {
			gasTable[op] = cost
		}
	}
}

// GasCost returns the **base** gas cost for a single opcode.  Dynamic portions
// (e.g. per-word fees, storage-touch refunds, call-stipends) are handled by the
// VM’s gas-meter layer.
//
// The function is lock-free and safe for concurrent use by every worker-thread
// in the execution engine.
func GasCost(op Opcode) uint64 {
	if cost, ok := gasTable[op]; ok {
		return cost
	}
	// Log only the first occurrence of an unknown opcode to avoid log spam.
	log.Printf("gas_table: missing cost for opcode %d – charging default", op)
	return DefaultGasCost
}<|MERGE_RESOLUTION|>--- conflicted
+++ resolved
@@ -684,7 +684,6 @@
    TokenManager_Burn: 2_100,
    TokenManager_Approve: 800,
    TokenManager_BalanceOf: 400,
-<<<<<<< HEAD
    // SYN2100 token standard
    SYN2100_RegisterDocument: 800,
    SYN2100_FinanceDocument:  800,
@@ -693,7 +692,6 @@
    SYN2100_AddLiquidity:     500,
    SYN2100_RemoveLiquidity:  500,
    SYN2100_LiquidityOf:      200,
-=======
    Tokens_CreateSYN2200: 8_000,
    Tokens_SendPayment: 2_100,
    Tokens_GetPayment: 400,
@@ -701,7 +699,6 @@
    DataToken_SetPrice: 400,
    DataToken_GrantAccess: 400,
    DataToken_RevokeAccess: 300,
->>>>>>> c43558d4
 
    // ----------------------------------------------------------------------
    // Transactions
@@ -1633,7 +1630,6 @@
 	// ----------------------------------------------------------------------
 	// Token Utilities
 	// ----------------------------------------------------------------------
-<<<<<<< HEAD
 	"ID":                       40,
 	"Meta":                     40,
 	"Allowance":                40,
@@ -1668,7 +1664,6 @@
 	"SYN2100_AddLiquidity":     0,
 	"SYN2100_RemoveLiquidity":  0,
 	"SYN2100_LiquidityOf":      0,
-=======
 	"ID":                     40,
 	"Meta":                   40,
 	"Allowance":              40,
@@ -1703,7 +1698,6 @@
 	"DataToken_SetPrice":     0,
 	"DataToken_GrantAccess":  0,
 	"DataToken_RevokeAccess": 0,
->>>>>>> c43558d4
 
 	// ----------------------------------------------------------------------
 	// Transactions
