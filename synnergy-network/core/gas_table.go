--- conflicted
+++ resolved
@@ -1198,7 +1198,6 @@
 	// ----------------------------------------------------------------------
 	// Wallet / Key-Management
 	// ----------------------------------------------------------------------
-<<<<<<< HEAD
 	"NewRandomWallet":     10_000,
 	"WalletFromMnemonic":  5_000,
 	"NewHDWalletFromSeed": 6_000,
@@ -1215,15 +1214,11 @@
 	"GrantAccess":       1_500,
 	"RevokeAccess":      1_000,
 	"ListHealthRecords": 2_000,
-=======
-
-
-"NewRandomWallet":      10_000,
-	"WalletFromMnemonic":   5_000,
-	"NewHDWalletFromSeed":  6_000,
-	"PrivateKey":           400,
-	"NewAddress":           500,
-	"SignTx":               3_000,
+
+	// ----------------------------------------------------------------------
+	// Warehouse Records
+	// ----------------------------------------------------------------------
+
 	"Warehouse_New":        10_000,
 	"Warehouse_AddItem":    2_000,
 	"Warehouse_RemoveItem": 2_000,
@@ -1237,7 +1232,6 @@
 	"InitImmutability": 8_000,
 	"VerifyChain":      4_000,
 	"RestoreChain":     6_000,
->>>>>>> de7935a6
 }
 
 func init() {
