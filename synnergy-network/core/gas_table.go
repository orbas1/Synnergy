--- conflicted
+++ resolved
@@ -372,15 +372,12 @@
    Dial:            2_000,
    SetBroadcaster:  500,
    GlobalBroadcast: 1_000,
-<<<<<<< HEAD
    DiscoverPeers:  1_000,
    Connect:        1_500,
    Disconnect:     1_000,
    AdvertiseSelf:  800,
-=======
    StartDevNet:    50_000,
    StartTestNet:   60_000,
->>>>>>> 5a7cfc98
    // Broadcast & Subscribe already priced
 
    // ----------------------------------------------------------------------
@@ -1373,15 +1370,12 @@
 	"Dial":            2_000,
 	"SetBroadcaster":  500,
 	"GlobalBroadcast": 1_000,
-<<<<<<< HEAD
 	"DiscoverPeers":   1_000,
 	"Connect":         1_500,
 	"Disconnect":      1_000,
 	"AdvertiseSelf":   800,
-=======
 	"StartDevNet":     50_000,
 	"StartTestNet":    60_000,
->>>>>>> 5a7cfc98
 	// Broadcast & Subscribe already priced
 
 	// ----------------------------------------------------------------------
