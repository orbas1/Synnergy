--- conflicted
+++ resolved
@@ -1648,7 +1648,9 @@
 	"PrivateKey":          400,
 	"NewAddress":          500,
 	"SignTx":              3_000,
-<<<<<<< HEAD
+   "SignTx":              3_000,
+	"RegisterRecovery":    5_000,
+	"RecoverAccount":      8_000,
 
 	// ---------------------------------------------------------------------
 	// DeFi
@@ -1671,7 +1673,6 @@
 	"DeFi_CreateSynthetic":   6_000,
 	"DeFi_MintSynthetic":     3_000,
 	"DeFi_BurnSynthetic":     3_000,
-=======
  "SignTx":              3_000,
 	"RegisterRecovery":    5_000,
 	"RecoverAccount":      8_000,
@@ -1851,7 +1852,6 @@
 	"InitImmutability": 8_000,
 	"VerifyChain":      4_000,
 	"RestoreChain":     6_000,
->>>>>>> 7f557c85
 }
 
 func init() {
