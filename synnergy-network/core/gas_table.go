--- conflicted
+++ resolved
@@ -685,7 +685,6 @@
 	// ----------------------------------------------------------------------
 	// AI
 	// ----------------------------------------------------------------------
-<<<<<<< HEAD
 	"InitAI":           50_000,
 	"AI":               40_000,
 	"PredictAnomaly":   35_000,
@@ -702,7 +701,6 @@
 	"TrainingStatus":   5_000,
 	"ListTrainingJobs": 8_000,
 	"CancelTraining":   10_000,
-=======
 	"InitAI":             50_000,
 	"AI":                 40_000,
 	"PredictAnomaly":     35_000,
@@ -733,7 +731,6 @@
 	"PredictVolume":       15_000,
 	"InferModel":          30_000,
 	"AnalyseTransactions": 35_000,
->>>>>>> e75b17f4
 
 	// ----------------------------------------------------------------------
 	// Automated-Market-Maker
