// SPDX-License-Identifier: BUSL-1.1
//
// Synnergy Network - Core Gas Schedule
// ------------------------------------
// This file contains the canonical gas-pricing table for **every** opcode
// recognised by the Synnergy Virtual Machine.  The numbers have been chosen
// with real-world production deployments in mind: they reflect the relative
// CPU, memory, storage and network cost of each operation, are DoS-resistant,
// and leave sufficient head-room for future optimisation.
//
// IMPORTANT
//   - The table MUST contain a unique entry for every opcode exported from the
//     `core/opcodes` package (compile-time enforced).
//   - Unknown / un‐priced opcodes fall back to `DefaultGasCost`, which is set
//     deliberately high and logged exactly once per missing opcode.
//   - All reads from the table are fully concurrent-safe.
//
// NOTE
//
//	The `Opcode` type and individual opcode constants are defined elsewhere in
//	the core package-tree (see `core/opcodes/*.go`).  This file purposefully
//	contains **no** duplicate keys; if a symbol appears in multiple subsystems
//	it is listed **once** and its gas cost applies network-wide.
package core

import "log"

// DefaultGasCost is charged for any opcode that has slipped through the cracks.
// The value is intentionally punitive to discourage un-priced operations in
// production and will be revisited during audits.
const DefaultGasCost uint64 = 100_000

// gasTable maps every Opcode to its base gas cost.
// Gas is charged **before** execution; refunds (e.g. for SELFDESTRUCT) are
// handled by the VM’s gas-meter at commit-time.
var gasTable map[Opcode]uint64

// var gasTable = map[Opcode]uint64{
/*
   // ----------------------------------------------------------------------
   // AI
   // ----------------------------------------------------------------------
   InitAI:         50_000,
   AI:             40_000,
   PredictAnomaly: 35_000,
   OptimizeFees:   25_000,
   PublishModel:   45_000,
   FetchModel:     15_000,
   ListModel:      8_000,
   ValidateKYC:    1_000,
   BuyModel:       30_000,
   RentModel:      20_000,
   ReleaseEscrow:  12_000,
   PredictVolume:  15_000,
   InferModel:     30_000,
   AnalyseTransactions: 35_000,

   // ----------------------------------------------------------------------
   // Automated-Market-Maker
   // ----------------------------------------------------------------------
   SwapExactIn:       4_500,
   AddLiquidity:      5_000,
   RemoveLiquidity:   5_000,
   Quote:             2_500,
   AllPairs:          2_000,
   InitPoolsFromFile: 6_000,

   // ----------------------------------------------------------------------
   // Authority / Validator-Set
   // ---------------------------------------------------------------------

   NewAuthoritySet:     20_000,
   RecordVote:          3_000,
   RegisterCandidate:   8_000,
   RandomElectorate:    4_000,
   IsAuthority:         800,
   GetAuthority:        1_000,
   ListAuthorities:     2_000,
   DeregisterAuthority: 6_000,
   NewAuthorityApplier: 20_000,
   SubmitApplication:   4_000,
   VoteApplication:     3_000,
   FinalizeApplication: 5_000,
   GetApplication:      1_000,
   ListApplications:    2_000,

   // ----------------------------------------------------------------------
   // Charity Pool
   // ----------------------------------------------------------------------
   NewCharityPool:  10_000,
   Deposit:         2_100,
   Register:        2_500,
   Vote:            3_000,
   Tick:            1_000,
   GetRegistration: 800,
   Winners:         800,

   // ----------------------------------------------------------------------
   // Coin
   // ----------------------------------------------------------------------
   NewCoin:     12_000,
   Mint:        2_100, // shared with ledger & tokens
   TotalSupply: 800,
   BalanceOf:   400,

   // ----------------------------------------------------------------------
   // Compliance
   // ----------------------------------------------------------------------

   InitCompliance:        8_000,
   EraseData:             5_000,
   RecordFraudSignal:     7_000,
   Compliance_LogAudit:   2_000,
   Compliance_AuditTrail: 3_000,
   Compliance_MonitorTx:  5_000,
   Compliance_VerifyZKP:  12_000,
   AnalyzeAnomaly:       6_000,
   FlagAnomalyTx:        2_500,

   // ----------------------------------------------------------------------
   // Consensus Core
   // ----------------------------------------------------------------------
   Pick:                  2_000,
   Broadcast:             5_000,
   Subscribe:             1_500,
   Sign:                  3_000, // shared with Security & Tx
   Verify:                3_500, // shared with Security & Tx
   ValidatorPubKey:       800,
   StakeOf:               1_000,
   LoanPoolAddress:       800,
   Hash:                  600, // shared with Replication
   SerializeWithoutNonce: 1_200,
   NewConsensus:          25_000,
   Start:                 5_000,
   ProposeSubBlock:       15_000,
   ValidatePoH:           20_000,
   SealMainBlockPOW:      60_000,
   DistributeRewards:     10_000,
   CalculateWeights:      8_000,
   ComputeThreshold:      6_000,

   // ----------------------------------------------------------------------
   // Contracts (WASM / EVM‐compat)
   // ----------------------------------------------------------------------
   InitContracts: 15_000,
   CompileWASM:   45_000,
   Invoke:        7_000,
   Deploy:        25_000,

   // ----------------------------------------------------------------------
   // Cross-Chain
   // ----------------------------------------------------------------------
   RegisterBridge: 20_000,
   AssertRelayer:  5_000,
   Iterator:       2_000,
   LockAndMint:    30_000,
   BurnAndRelease: 30_000,
   GetBridge:      1_000,

   // ----------------------------------------------------------------------
   // Data / Oracle / IPFS Integration
   // ----------------------------------------------------------------------
   RegisterNode:   10_000,
   UploadAsset:    30_000,
   Pin:            5_000, // shared with Storage
   Retrieve:       4_000, // shared with Storage
   RetrieveAsset:  4_000,
   RegisterOracle: 10_000,
   PushFeed:       3_000,
   QueryOracle:    3_000,
   ListCDNNodes:   3_000,
   ListOracles:    3_000,
   PushFeedSigned: 4_000,
   ZTDC_Open:      6_000,
   ZTDC_Send:      2_000,
   ZTDC_Close:     4_000,

   // ----------------------------------------------------------------------
   // Fault-Tolerance / Health-Checker
   // ----------------------------------------------------------------------
   NewHealthChecker: 8_000,
   AddPeer:          1_500,
   RemovePeer:       1_500,
   Snapshot:         4_000,
   Recon:            8_000,
   Ping:             300,
   SendPing:         300,
   AwaitPong:        300,
   BackupSnapshot:   10_000,
   RestoreSnapshot:  12_000,
   VerifyBackup:     6_000,
   FailoverNode:     8_000,
   PredictFailure:   1_000,
   AdjustResources:  1_500,

   // ----------------------------------------------------------------------
   // Governance
   // ----------------------------------------------------------------------
   UpdateParam:     5_000,
   ProposeChange:   10_000,
   VoteChange:      3_000,
   EnactChange:     8_000,
   SubmitProposal:  10_000,
   BalanceOfAsset:  600,
   CastVote:        3_000,
   ExecuteProposal: 15_000,
   GetProposal:     1_000,
   ListProposals:   2_000,

   // ----------------------------------------------------------------------
   // Green Technology
   // ----------------------------------------------------------------------
   InitGreenTech:    8_000,
   Green:            2_000,
   RecordUsage:      3_000,
   RecordOffset:     3_000,
   Certify:          7_000,
   CertificateOf:    500,
   ShouldThrottle:   200,
   ListCertificates: 1_000,

   // ----------------------------------------------------------------------
   // Ledger / UTXO / Account-Model
   // ----------------------------------------------------------------------
   NewLedger:           50_000,
   GetPendingSubBlocks: 2_000,
   LastBlockHash:       600,
   AppendBlock:         50_000,
   MintBig:             2_200,
   EmitApproval:        1_200,
   EmitTransfer:        1_200,
   DeductGas:           2_100,
   WithinBlock:         1_000,
   IsIDTokenHolder:     400,
   TokenBalance:        400,
   AddBlock:            40_000,
   GetBlock:            2_000,
   GetUTXO:             1_500,
   AddToPool:           1_000,
   ListPool:            800,
   GetContract:         1_000,
   Snapshot:            3_000,
   MintToken:           2_000,
   LastSubBlockHeight:  500,
   LastBlockHeight:     500,
   RecordPoSVote:       3_000,
   AppendSubBlock:      8_000,
   Transfer:            2_100, // shared with VM & Tokens
   Burn:                2_100, // shared with VM & Tokens

   // ----------------------------------------------------------------------
   // Liquidity Manager (high-level AMM façade)
   // ----------------------------------------------------------------------
   InitAMM:    8_000,
   Manager:    1_000,
   CreatePool: 10_000,
   Swap:       4_500,
   // AddLiquidity & RemoveLiquidity already defined above
   Pool:  1_500,
   Pools: 2_000,

   // ----------------------------------------------------------------------
   // Loan-Pool
   // ----------------------------------------------------------------------
   NewLoanPool:   20_000,
   Submit:        3_000,
   Disburse:      8_000,
   GetProposal:   1_000,
   ListProposals: 1_500,
   Redistribute:  5_000,
   NewLoanPoolApply:   20_000,
   LoanApply_Submit:   3_000,
   LoanApply_Vote:     3_000,
   LoanApply_Process:  1_000,
   LoanApply_Disburse: 8_000,
   LoanApply_Get:      1_000,
   LoanApply_List:     1_500,
   // Vote  & Tick already priced
   // RandomElectorate / IsAuthority already priced

   // ----------------------------------------------------------------------
   // Networking
   // ----------------------------------------------------------------------
   NewNode:         18_000,
   HandlePeerFound: 1_500,
   DialSeed:        2_000,
   ListenAndServe:  8_000,
   Close:           500,
   Peers:           400,
   NewDialer:       2_000,
   Dial:            2_000,
   SetBroadcaster:  500,
   GlobalBroadcast: 1_000,
   StartDevNet:    50_000,
   StartTestNet:   60_000,
   // Broadcast & Subscribe already priced

   // ----------------------------------------------------------------------
   // Replication / Data Availability
   // ----------------------------------------------------------------------
   NewReplicator:  12_000,
   ReplicateBlock: 30_000,
   RequestMissing: 4_000,
   Synchronize:    25_000,
   Stop:           3_000,
   // Hash & Start already priced

   // ----------------------------------------------------------------------
   // Roll-ups
   // ----------------------------------------------------------------------
   NewAggregator:     15_000,
   SubmitBatch:       10_000,
   SubmitFraudProof:  30_000,
   FinalizeBatch:     10_000,
   BatchHeader:       500,
   BatchState:        300,
   BatchTransactions: 1_000,
   ListBatches:       2_000,

   // ----------------------------------------------------------------------
   // Security / Cryptography
   // ----------------------------------------------------------------------
   AggregateBLSSigs:  7_000,
   VerifyAggregated:  8_000,
   CombineShares:     6_000,
   ComputeMerkleRoot: 1_200,
   Encrypt:           1_500,
   Decrypt:           1_500,
   NewTLSConfig:      5_000,
   DilithiumKeypair:  6_000,
   DilithiumSign:     5_000,
   DilithiumVerify:   5_000,
   PredictRisk:       2_000,
   AnomalyScore:      2_000,

   // ----------------------------------------------------------------------
   // Sharding
   // ----------------------------------------------------------------------
   NewShardCoordinator: 20_000,
   SetLeader:           1_000,
   Leader:              800,
   SubmitCrossShard:    15_000,
   Send:                2_000,
   PullReceipts:        3_000,
   Reshard:             30_000,
   GossipTx:            5_000,
   RebalanceShards:     8_000,
   VerticalPartition:   2_000,
   // Broadcast already priced

   // ----------------------------------------------------------------------
   // Side-chains
   // ----------------------------------------------------------------------
   InitSidechains:     12_000,
   Sidechains:         600,
   Register:           5_000,
   SubmitHeader:       8_000,
   VerifyWithdraw:     4_000,
   VerifyAggregateSig: 8_000,
   VerifyMerkleProof:  1_200,
   GetSidechainMeta:   1_000,
   ListSidechains:     1_200,
   GetSidechainHeader: 1_000,
   // Deposit already priced

   // ----------------------------------------------------------------------
   // State-Channels
   // ----------------------------------------------------------------------
   InitStateChannels:    8_000,
   Channels:             600,
   OpenChannel:          10_000,
   VerifyECDSASignature: 2_000,
   InitiateClose:        3_000,
   Challenge:            4_000,
   Finalize:             5_000,
   GetChannel:           800,
   ListChannels:         1_200,

   // ----------------------------------------------------------------------
   // Storage / Marketplace
   // ----------------------------------------------------------------------
   NewStorage:    12_000,
   CreateListing: 8_000,
   Exists:        400,
   OpenDeal:      5_000,
   Create:        8_000, // generic create (non-AMM/non-contract)
   CloseDeal:     5_000,
   Release:       2_000,
   GetListing:    1_000,
   ListListings:  1_000,
   GetDeal:       1_000,
   ListDeals:     1_000,
        // General Marketplace
        CreateMarketListing:  8_000,
        PurchaseItem:        6_000,
        CancelListing:       3_000,
        ReleaseFunds:        2_000,
        GetMarketListing:    1_000,
        ListMarketListings:  1_000,
        GetMarketDeal:       1_000,
        ListMarketDeals:     1_000,
   // Pin & Retrieve already priced

   // ----------------------------------------------------------------------
   // Token Standards (constants – zero-cost markers)
   // ----------------------------------------------------------------------
   StdSYN10:   0,
   StdSYN20:   0,
   StdSYN70:   0,
   StdSYN130:  0,
   StdSYN131:  0,
   StdSYN200:  0,
   StdSYN223:  0,
   StdSYN300:  0,
   StdSYN500:  0,
   StdSYN600:  0,
   StdSYN700:  0,
   StdSYN721:  0,
   StdSYN722:  0,
   StdSYN800:  0,
   StdSYN845:  0,
   StdSYN900:  0,
   StdSYN1000: 0,
   StdSYN1100: 0,
   StdSYN1155: 0,
   StdSYN1200: 0,
   StdSYN1300: 0,
   StdSYN1401: 0,
   StdSYN1500: 0,
   StdSYN1600: 0,
   StdSYN1700: 0,
   StdSYN1800: 0,
   StdSYN1900: 0,
   StdSYN1967: 0,
   StdSYN2100: 0,
   StdSYN2200: 0,
   StdSYN2369: 0,
   StdSYN2400: 0,
   StdSYN2500: 0,
   StdSYN2600: 0,
   StdSYN2700: 0,
   StdSYN2800: 0,
   StdSYN2900: 0,
   StdSYN3000: 0,
   StdSYN3100: 0,
   StdSYN3200: 0,
   StdSYN3300: 0,
   StdSYN3400: 0,
   StdSYN3500: 0,
   StdSYN3600: 0,
   StdSYN3700: 0,
   StdSYN3800: 0,
   StdSYN3900: 0,
   StdSYN4200: 0,
   StdSYN4300: 0,
   StdSYN4700: 0,
   StdSYN4900: 0,
   StdSYN5000: 0,

   // ----------------------------------------------------------------------
   // Token Utilities
   // ----------------------------------------------------------------------
   ID:                400,
   Meta:              400,
   Allowance:         400,
   Approve:           800,
   Add:               600,
   Sub:               600,
   Get:               400,
   transfer:          2_100, // lower-case ERC20 compatibility
   Calculate:         800,
   RegisterToken:     8_000,
   NewBalanceTable:   5_000,
   Set:               600,
   RefundGas:         100,
   PopUint32:         300,
   PopAddress:        300,
   PopUint64:         300,
   PushBool:          300,
   Push:              300,
   Len:               200,
   InitTokens:        8_000,
   GetRegistryTokens: 400,
   TokenManager_Create: 8_000,
   TokenManager_Transfer: 2_100,
   TokenManager_Mint: 2_100,
   TokenManager_Burn: 2_100,
   TokenManager_Approve: 800,
   TokenManager_BalanceOf: 400,

   // ----------------------------------------------------------------------
   // Transactions
   // ----------------------------------------------------------------------
   VerifySig:      3_500,
   ValidateTx:     5_000,
   NewTxPool:      12_000,
   AddTx:          6_000,
   PickTxs:        1_500,
   TxPoolSnapshot: 800,
   NewTxDistributor: 8_000,
   DistributeFees:   1_500,
   // Sign already priced

   // ----------------------------------------------------------------------
   // Low-level Math / Bitwise / Crypto opcodes
   // (values based on research into Geth & OpenEthereum plus Synnergy-specific
   //  micro-benchmarks – keep in mind that **all** word-size-dependent
   //  corrections are applied at run-time by the VM).
   // ----------------------------------------------------------------------
   Short:            5,
   BytesToAddress:   5,
   Pop:              2,
   opADD:            3,
   opMUL:            5,
   opSUB:            3,
   OpDIV:            5,
   opSDIV:           5,
   opMOD:            5,
   opSMOD:           5,
   opADDMOD:         8,
   opMULMOD:         8,
   opEXP:            10,
   opSIGNEXTEND:     5,
   opLT:             3,
   opGT:             3,
   opSLT:            3,
   opSGT:            3,
   opEQ:             3,
   opISZERO:         3,
   opAND:            3,
   opOR:             3,
   opXOR:            3,
   opNOT:            3,
   opBYTE:           3,
   opSHL:            3,
   opSHR:            3,
   opSAR:            3,
   opECRECOVER:      700,
   opEXTCODESIZE:    700,
   opEXTCODECOPY:    700,
   opEXTCODEHASH:    700,
   opRETURNDATASIZE: 3,
   opRETURNDATACOPY: 700,
   opMLOAD:          3,
   opMSTORE:         3,
   opMSTORE8:        3,
   opCALLDATALOAD:   3,
   opCALLDATASIZE:   3,
   opCALLDATACOPY:   700,
   opCODESIZE:       3,
   opCODECOPY:       700,
   opJUMP:           8,
   opJUMPI:          10,
   opPC:             2,
   opMSIZE:          2,
   opGAS:            2,
   opJUMPDEST:       1,
   opSHA256:         60,
   opKECCAK256:      30,
   opRIPEMD160:      600,
   opBLAKE2B256:     60,
   opADDRESS:        2,
   opCALLER:         2,
   opORIGIN:         2,
   opCALLVALUE:      2,
   opGASPRICE:       2,
   opNUMBER:         2,
   opTIMESTAMP:      2,
   opDIFFICULTY:     2,
   opGASLIMIT:       2,
   opCHAINID:        2,
   opBLOCKHASH:      20,
   opBALANCE:        400,
   opSELFBALANCE:    5,
   opLOG0:           375,
   opLOG1:           750,
   opLOG2:           1_125,
   opLOG3:           1_500,
   opLOG4:           1_875,
   logN:             2_000,
   opCREATE:         32_000,
   opCALL:           700,
   opCALLCODE:       700,
   opDELEGATECALL:   700,
   opSTATICCALL:     700,
   opRETURN:         0,
   opREVERT:         0,
   opSTOP:           0,
   opSELFDESTRUCT:   5_000,

   // Shared accounting ops
   TransferVM: 2_100, // explicit VM variant (if separate constant exists)

   // ----------------------------------------------------------------------
   // Virtual Machine Internals
   // ----------------------------------------------------------------------
   BurnVM:            2_100,
   BurnLP:            2_100,
   MintLP:            2_100,
   NewInMemory:       500,
   CallCode:          700,
   CallContract:      700,
   StaticCallVM:      700,
   GetBalance:        400,
   GetTokenBalance:   400,
   SetTokenBalance:   500,
   GetTokenSupply:    500,
   SetBalance:        500,
   DelegateCall:      700,
   GetToken:          400,
   NewMemory:         500,
   Read:              3,
   Write:             3,
   LenVM:             3, // distinguish from token.Len if separate const
   Call:              700,
   SelectVM:          1_000,
   CreateContract:    32_000,
   AddLog:            375,
   GetCode:           200,
   GetCodeHash:       200,
   MintTokenVM:       2_000,
   PrefixIterator:    500,
   NonceOf:           400,
   GetState:          400,
   SetState:          500,
   HasState:          400,
   DeleteState:       500,
   NewGasMeter:       500,
   SelfDestructVM:    5_000,
   Remaining:         2,
   Consume:           3,
   ExecuteVM:         2_000,
   NewSuperLightVM:   500,
   NewLightVM:        800,
   NewHeavyVM:        1_200,
   ExecuteSuperLight: 1_000,
   ExecuteLight:      1_500,
   ExecuteHeavy:      2_000,

   // ----------------------------------------------------------------------
   // Wallet / Key-Management
   // ----------------------------------------------------------------------
   NewRandomWallet:     10_000,
   WalletFromMnemonic:  5_000,
   NewHDWalletFromSeed: 6_000,
   PrivateKey:          400,
   NewAddress:          500,
   SignTx:              3_000,

   // ----------------------------------------------------------------------
   // System Health & Logging
   // ----------------------------------------------------------------------
   NewHealthLogger: 8_000,
   MetricsSnapshot: 1_000,
   LogEvent:        500,
   RotateLogs:      4_000,
   RegisterIDWallet:    8_000,
   IsIDWalletRegistered: 500,

   // ----------------------------------------------------------------------
   // Event Management
   // ----------------------------------------------------------------------
   InitEvents: 5_000,
   EmitEvent: 400,
   GetEvent:  800,
   ListEvents: 1_000,
   CreateWallet:        10_000,
   ImportWallet:        5_000,
   WalletBalance:       400,
   WalletTransfer:      2_100,

   // ----------------------------------------------------------------------
   // Immutability Enforcement
   // ----------------------------------------------------------------------
   InitImmutability: 8_000,
   VerifyChain:     4_000,
   RestoreChain:    6_000,
*/

// gasNames holds the gas cost associated with each opcode name. During init()
// these names are resolved to their Opcode values using the catalogue defined
// in opcode_dispatcher.go.
var gasNames = map[string]uint64{
	// ----------------------------------------------------------------------
	// AI
	// ----------------------------------------------------------------------
<<<<<<< HEAD
	"InitAI":             50_000,
	"AI":                 40_000,
	"PredictAnomaly":     35_000,
	"OptimizeFees":       25_000,
	"PublishModel":       45_000,
	"FetchModel":         15_000,
	"ListModel":          8_000,
	"ValidateKYC":        1_000,
	"BuyModel":           30_000,
	"RentModel":          20_000,
	"ReleaseEscrow":      12_000,
	"PredictVolume":      15_000,
	"GetModelListing":    1_000,
	"ListModelListings":  2_000,
	"UpdateListingPrice": 2_000,
	"RemoveListing":      2_000,
=======
	"InitAI":              50_000,
	"AI":                  40_000,
	"PredictAnomaly":      35_000,
	"OptimizeFees":        25_000,
	"PublishModel":        45_000,
	"FetchModel":          15_000,
	"ListModel":           8_000,
	"ValidateKYC":         1_000,
	"BuyModel":            30_000,
	"RentModel":           20_000,
	"ReleaseEscrow":       12_000,
	"PredictVolume":       15_000,
	"InferModel":          30_000,
	"AnalyseTransactions": 35_000,
>>>>>>> 5b238b40

	// ----------------------------------------------------------------------
	// Automated-Market-Maker
	// ----------------------------------------------------------------------
	"SwapExactIn":       4_500,
	"AddLiquidity":      5_000,
	"RemoveLiquidity":   5_000,
	"Quote":             2_500,
	"AllPairs":          2_000,
	"InitPoolsFromFile": 6_000,

	// ----------------------------------------------------------------------
	// Authority / Validator-Set
	// ---------------------------------------------------------------------

	"NewAuthoritySet":     20_000,
	"RecordVote":          3_000,
	"RegisterCandidate":   8_000,
	"RandomElectorate":    4_000,
	"IsAuthority":         800,
	"GetAuthority":        1_000,
	"ListAuthorities":     2_000,
	"DeregisterAuthority": 6_000,
	"NewAuthorityApplier": 20_000,
	"SubmitApplication":   4_000,
	"VoteApplication":     3_000,
	"FinalizeApplication": 5_000,
	"GetApplication":      1_000,
	"ListApplications":    2_000,

	// ----------------------------------------------------------------------
	// Charity Pool
	// ----------------------------------------------------------------------
	"NewCharityPool":   10_000,
	"Deposit":          2_100,
	"Charity_Register": 2_500,
	"Vote":             3_000,
	"Tick":             1_000,
	"GetRegistration":  800,
	"Winners":          800,

	// ----------------------------------------------------------------------
	// Coin
	// ----------------------------------------------------------------------
	"NewCoin":     12_000,
	"Mint":        2_100, // shared with ledger & tokens
	"TotalSupply": 800,
	"BalanceOf":   400,

	// ----------------------------------------------------------------------
	// Compliance
	// ----------------------------------------------------------------------

	"InitCompliance":        8_000,
	"EraseData":             5_000,
	"RecordFraudSignal":     7_000,
	"Compliance_LogAudit":   2_000,
	"Compliance_AuditTrail": 3_000,
	"Compliance_MonitorTx":  5_000,
	"Compliance_VerifyZKP":  12_000,
	"AnalyzeAnomaly":        6_000,
	"FlagAnomalyTx":         2_500,

	// ----------------------------------------------------------------------
	// Consensus Core
	// ----------------------------------------------------------------------
	"Pick":                  2_000,
	"Broadcast":             5_000,
	"Subscribe":             1_500,
	"Sign":                  3_000, // shared with Security & Tx
	"Verify":                3_500, // shared with Security & Tx
	"ValidatorPubKey":       800,
	"StakeOf":               1_000,
	"LoanPoolAddress":       800,
	"Hash":                  600, // shared with Replication
	"SerializeWithoutNonce": 1_200,
	"NewConsensus":          25_000,
	"Start":                 5_000,
	"ProposeSubBlock":       15_000,
	"ValidatePoH":           20_000,
	"SealMainBlockPOW":      60_000,
	"DistributeRewards":     10_000,
	"CalculateWeights":      8_000,
	"ComputeThreshold":      6_000,

	// ----------------------------------------------------------------------
	// Contracts (WASM / EVM‐compat)
	// ----------------------------------------------------------------------
	"InitContracts": 15_000,
	"CompileWASM":   45_000,
	"Invoke":        7_000,
	"Deploy":        25_000,

	// ----------------------------------------------------------------------
	// Cross-Chain
	// ----------------------------------------------------------------------
	"RegisterBridge": 20_000,
	"AssertRelayer":  5_000,
	"Iterator":       2_000,
	"LockAndMint":    30_000,
	"BurnAndRelease": 30_000,
	"GetBridge":      1_000,

	// ----------------------------------------------------------------------
	// Data / Oracle / IPFS Integration
	// ----------------------------------------------------------------------
	"RegisterNode":   10_000,
	"UploadAsset":    30_000,
	"Pin":            5_000, // shared with Storage
	"Retrieve":       4_000, // shared with Storage
	"RetrieveAsset":  4_000,
	"RegisterOracle": 10_000,
	"PushFeed":       3_000,
	"QueryOracle":    3_000,
	"ListCDNNodes":   3_000,
	"ListOracles":    3_000,
	"PushFeedSigned": 4_000,
	"ZTDC_Open":      6_000,
	"ZTDC_Send":      2_000,
	"ZTDC_Close":     4_000,
	"RegisterNode":      10_000,
	"UploadAsset":       30_000,
	"Pin":               5_000, // shared with Storage
	"Retrieve":          4_000, // shared with Storage
	"RetrieveAsset":     4_000,
	"RegisterOracle":    10_000,
	"PushFeed":          3_000,
	"QueryOracle":       3_000,
	"ListCDNNodes":      3_000,
	"ListOracles":       3_000,
	"PushFeedSigned":    4_000,
	"StoreManagedData":  8_000,
	"LoadManagedData":   3_000,
	"DeleteManagedData": 2_000,

	// ---------------------------------------------------------------------
	// External Sensors
	// ---------------------------------------------------------------------
	"RegisterSensor":    10_000,
	"GetSensor":         1_000,
	"ListSensors":       2_000,
	"UpdateSensorValue": 1_500,
	"PollSensor":        5_000,
	"TriggerWebhook":    5_000,

	// ----------------------------------------------------------------------
	// Fault-Tolerance / Health-Checker
	// ----------------------------------------------------------------------
	"NewHealthChecker": 8_000,
	"AddPeer":          1_500,
	"RemovePeer":       1_500,
	"FT_Snapshot":      4_000,
	"Recon":            8_000,
	"Ping":             300,
	"SendPing":         300,
	"AwaitPong":        300,
	"BackupSnapshot":   10_000,
	"RestoreSnapshot":  12_000,
	"VerifyBackup":     6_000,
	"FailoverNode":     8_000,
	"PredictFailure":   1_000,
	"AdjustResources":  1_500,

	// ----------------------------------------------------------------------
	// Governance
	// ----------------------------------------------------------------------
	"UpdateParam":     5_000,
	"ProposeChange":   10_000,
	"VoteChange":      3_000,
	"EnactChange":     8_000,
	"SubmitProposal":  10_000,
	"BalanceOfAsset":  600,
	"CastVote":        3_000,
	"ExecuteProposal": 15_000,
	"GetProposal":     1_000,
	"ListProposals":   2_000,
	"CreateDAO":       10_000,
	"JoinDAO":         3_000,
	"LeaveDAO":        2_000,
	"DAOInfo":         1_000,
	"ListDAOs":        2_000,

	// ----------------------------------------------------------------------
	// Green Technology
	// ----------------------------------------------------------------------
	"InitGreenTech":    8_000,
	"Green":            2_000,
	"RecordUsage":      3_000,
	"RecordOffset":     3_000,
	"Certify":          7_000,
	"CertificateOf":    500,
	"ShouldThrottle":   200,
	"ListCertificates": 1_000,

	// ----------------------------------------------------------------------
	// Ledger / UTXO / Account-Model
	// ----------------------------------------------------------------------
	"NewLedger":           50_000,
	"GetPendingSubBlocks": 2_000,
	"LastBlockHash":       600,
	"AppendBlock":         50_000,
	"MintBig":             2_200,
	"EmitApproval":        1_200,
	"EmitTransfer":        1_200,
	"DeductGas":           2_100,
	"WithinBlock":         1_000,
	"IsIDTokenHolder":     400,
	"TokenBalance":        400,
	"AddBlock":            40_000,
	"GetBlock":            2_000,
	"GetUTXO":             1_500,
	"AddToPool":           1_000,
	"ListPool":            800,
	"GetContract":         1_000,
	"Snapshot":            3_000,
	"MintToken":           2_000,
	"LastSubBlockHeight":  500,
	"LastBlockHeight":     500,
	"RecordPoSVote":       3_000,
	"AppendSubBlock":      8_000,
	"Transfer":            2_100, // shared with VM & Tokens
	"Burn":                2_100, // shared with VM & Tokens
	"Account_Create":      500,
	"Account_Delete":      400,
	"Account_Balance":     200,
	"Account_Transfer":    2_100,

	// ----------------------------------------------------------------------
	// Liquidity Manager (high-level AMM façade)
	// ----------------------------------------------------------------------
	"InitAMM":    8_000,
	"Manager":    1_000,
	"CreatePool": 10_000,
	"Swap":       4_500,
	// AddLiquidity & RemoveLiquidity already defined above
	"Pool":  1_500,
	"Pools": 2_000,

	// ----------------------------------------------------------------------
	// Loan-Pool
	// ----------------------------------------------------------------------
	"NewLoanPool":            20_000,
	"Submit":                 3_000,
	"Disburse":               8_000,
	"Loanpool_GetProposal":   1_000,
	"Loanpool_ListProposals": 1_500,
	"Redistribute":           5_000,
	"NewLoanPoolApply":       20_000,
	"LoanApply_Submit":       3_000,
	"LoanApply_Vote":         3_000,
	"LoanApply_Process":      1_000,
	"LoanApply_Disburse":     8_000,
	"LoanApply_Get":          1_000,
	"LoanApply_List":         1_500,
	// Vote  & Tick already priced
	// RandomElectorate / IsAuthority already priced

	// ----------------------------------------------------------------------
	// Networking
	// ----------------------------------------------------------------------
	"NewNode":         18_000,
	"HandlePeerFound": 1_500,
	"DialSeed":        2_000,
	"ListenAndServe":  8_000,
	"Close":           500,
	"Peers":           400,
	"NewDialer":       2_000,
	"Dial":            2_000,
	"SetBroadcaster":  500,
	"GlobalBroadcast": 1_000,
	"StartDevNet":     50_000,
	"StartTestNet":    60_000,
	// Broadcast & Subscribe already priced

	// ----------------------------------------------------------------------
	// Replication / Data Availability
	// ----------------------------------------------------------------------
	"NewReplicator":  12_000,
	"ReplicateBlock": 30_000,
	"RequestMissing": 4_000,
	"Synchronize":    25_000,
	"Stop":           3_000,
	// Hash & Start already priced

	// ----------------------------------------------------------------------
	// Roll-ups
	// ----------------------------------------------------------------------
	"NewAggregator":     15_000,
	"SubmitBatch":       10_000,
	"SubmitFraudProof":  30_000,
	"FinalizeBatch":     10_000,
	"BatchHeader":       500,
	"BatchState":        300,
	"BatchTransactions": 1_000,
	"ListBatches":       2_000,

	// ----------------------------------------------------------------------
	// Security / Cryptography
	// ----------------------------------------------------------------------
	"AggregateBLSSigs":  7_000,
	"VerifyAggregated":  8_000,
	"CombineShares":     6_000,
	"ComputeMerkleRoot": 1_200,
	"Encrypt":           1_500,
	"Decrypt":           1_500,
	"NewTLSConfig":      5_000,
	"DilithiumKeypair":  6_000,
	"DilithiumSign":     5_000,
	"DilithiumVerify":   5_000,
	"PredictRisk":       2_000,
	"AnomalyScore":      2_000,

	// ----------------------------------------------------------------------
	// Sharding
	// ----------------------------------------------------------------------
	"NewShardCoordinator": 20_000,
	"SetLeader":           1_000,
	"Leader":              800,
	"SubmitCrossShard":    15_000,
	"Send":                2_000,
	"PullReceipts":        3_000,
	"Reshard":             30_000,
	"GossipTx":            5_000,
	"RebalanceShards":     8_000,
	"VerticalPartition":   2_000,
	// Broadcast already priced

	// ----------------------------------------------------------------------
	// Side-chains
	// ----------------------------------------------------------------------
	"InitSidechains":     12_000,
	"Sidechains":         600,
	"Sidechain_Register": 5_000,
	"SubmitHeader":       8_000,
	"VerifyWithdraw":     4_000,
	"VerifyAggregateSig": 8_000,
	"VerifyMerkleProof":  1_200,
	"GetSidechainMeta":   1_000,
	"ListSidechains":     1_200,
	"GetSidechainHeader": 1_000,
	// Deposit already priced

	// ----------------------------------------------------------------------
	// State-Channels
	// ----------------------------------------------------------------------
	"InitStateChannels":    8_000,
	"Channels":             600,
	"OpenChannel":          10_000,
	"VerifyECDSASignature": 2_000,
	"InitiateClose":        3_000,
	"Challenge":            4_000,
	"Finalize":             5_000,
	"GetChannel":           800,
	"ListChannels":         1_200,

	// ----------------------------------------------------------------------
	// Storage / Marketplace
	// ----------------------------------------------------------------------
	"NewStorage":    12_000,
	"CreateListing": 8_000,
	"Exists":        400,
	"OpenDeal":      5_000,
	"Create":        8_000, // generic create (non-AMM/non-contract)
	"CloseDeal":     5_000,
	"Release":       2_000,
	"GetListing":    1_000,
	"ListListings":  1_000,
	"GetDeal":       1_000,
	"ListDeals":     1_000,

  // General Marketplace
	"CreateMarketListing": 8_000,
	"PurchaseItem":        6_000,
	"CancelListing":       3_000,
	"ReleaseFunds":        2_000,
	"GetMarketListing":    1_000,
	"ListMarketListings":  1_000,
	"GetMarketDeal":       1_000,
	"ListMarketDeals":     1_000,

  // Tangible assets
	"Assets_Register": 5_000,
	"Assets_Transfer": 4_000,
	"Assets_Get":      1_000,
	"Assets_List":     1_000,
	// Pin & Retrieve already priced

	// ----------------------------------------------------------------------
	// Token Standards (constants – zero-cost markers)
	// ----------------------------------------------------------------------
	"StdSYN10":   0,
	"StdSYN20":   0,
	"StdSYN70":   0,
	"StdSYN130":  0,
	"StdSYN131":  0,
	"StdSYN200":  0,
	"StdSYN223":  0,
	"StdSYN300":  0,
	"StdSYN500":  0,
	"StdSYN600":  0,
	"StdSYN700":  0,
	"StdSYN721":  0,
	"StdSYN722":  0,
	"StdSYN800":  0,
	"StdSYN845":  0,
	"StdSYN900":  0,
	"StdSYN1000": 0,
	"StdSYN1100": 0,
	"StdSYN1155": 0,
	"StdSYN1200": 0,
	"StdSYN1300": 0,
	"StdSYN1401": 0,
	"StdSYN1500": 0,
	"StdSYN1600": 0,
	"StdSYN1700": 0,
	"StdSYN1800": 0,
	"StdSYN1900": 0,
	"StdSYN1967": 0,
	"StdSYN2100": 0,
	"StdSYN2200": 0,
	"StdSYN2369": 0,
	"StdSYN2400": 0,
	"StdSYN2500": 0,
	"StdSYN2600": 0,
	"StdSYN2700": 0,
	"StdSYN2800": 0,
	"StdSYN2900": 0,
	"StdSYN3000": 0,
	"StdSYN3100": 0,
	"StdSYN3200": 0,
	"StdSYN3300": 0,
	"StdSYN3400": 0,
	"StdSYN3500": 0,
	"StdSYN3600": 0,
	"StdSYN3700": 0,
	"StdSYN3800": 0,
	"StdSYN3900": 0,
	"StdSYN4200": 0,
	"StdSYN4300": 0,
	"StdSYN4700": 0,
	"StdSYN4900": 0,
	"StdSYN5000": 0,

	// ----------------------------------------------------------------------
	// Token Utilities
	// ----------------------------------------------------------------------
	"ID":                     400,
	"Meta":                   400,
	"Allowance":              400,
	"Approve":                800,
	"Add":                    600,
	"Sub":                    600,
	"Get":                    400,
	"transfer":               2_100, // lower-case ERC20 compatibility
	"Calculate":              800,
	"RegisterToken":          8_000,
	"NewBalanceTable":        5_000,
	"Set":                    600,
	"RefundGas":              100,
	"PopUint32":              300,
	"PopAddress":             300,
	"PopUint64":              300,
	"PushBool":               300,
	"Push":                   300,
	"Len":                    200,
	"InitTokens":             8_000,
	"GetRegistryTokens":      400,
	"TokenManager_Create":    8000,
	"TokenManager_Transfer":  2100,
	"TokenManager_Mint":      2100,
	"TokenManager_Burn":      2100,
	"TokenManager_Approve":   800,
	"TokenManager_BalanceOf": 400,

	// ----------------------------------------------------------------------
	// Transactions
	// ----------------------------------------------------------------------
	"VerifySig":        3_500,
	"ValidateTx":       5_000,
	"NewTxPool":        12_000,
	"AddTx":            6_000,
	"PickTxs":          1_500,
	"TxPoolSnapshot":   800,
	"NewTxDistributor": 8_000,
	"DistributeFees":   1_500,
	// Sign already priced

	// ----------------------------------------------------------------------
	// Low-level Math / Bitwise / Crypto opcodes
	// (values based on research into Geth & OpenEthereum plus Synnergy-specific
	//  micro-benchmarks – keep in mind that **all** word-size-dependent
	//  corrections are applied at run-time by the VM).
	// ----------------------------------------------------------------------
	"Short":            5,
	"BytesToAddress":   5,
	"Pop":              2,
	"opADD":            3,
	"opMUL":            5,
	"opSUB":            3,
	"OpDIV":            5,
	"opSDIV":           5,
	"opMOD":            5,
	"opSMOD":           5,
	"opADDMOD":         8,
	"opMULMOD":         8,
	"opEXP":            10,
	"opSIGNEXTEND":     5,
	"opLT":             3,
	"opGT":             3,
	"opSLT":            3,
	"opSGT":            3,
	"opEQ":             3,
	"opISZERO":         3,
	"opAND":            3,
	"opOR":             3,
	"opXOR":            3,
	"opNOT":            3,
	"opBYTE":           3,
	"opSHL":            3,
	"opSHR":            3,
	"opSAR":            3,
	"opECRECOVER":      700,
	"opEXTCODESIZE":    700,
	"opEXTCODECOPY":    700,
	"opEXTCODEHASH":    700,
	"opRETURNDATASIZE": 3,
	"opRETURNDATACOPY": 700,
	"opMLOAD":          3,
	"opMSTORE":         3,
	"opMSTORE8":        3,
	"opCALLDATALOAD":   3,
	"opCALLDATASIZE":   3,
	"opCALLDATACOPY":   700,
	"opCODESIZE":       3,
	"opCODECOPY":       700,
	"opJUMP":           8,
	"opJUMPI":          10,
	"opPC":             2,
	"opMSIZE":          2,
	"opGAS":            2,
	"opJUMPDEST":       1,
	"opSHA256":         60,
	"opKECCAK256":      30,
	"opRIPEMD160":      600,
	"opBLAKE2B256":     60,
	"opADDRESS":        2,
	"opCALLER":         2,
	"opORIGIN":         2,
	"opCALLVALUE":      2,
	"opGASPRICE":       2,
	"opNUMBER":         2,
	"opTIMESTAMP":      2,
	"opDIFFICULTY":     2,
	"opGASLIMIT":       2,
	"opCHAINID":        2,
	"opBLOCKHASH":      20,
	"opBALANCE":        400,
	"opSELFBALANCE":    5,
	"opLOG0":           375,
	"opLOG1":           750,
	"opLOG2":           1_125,
	"opLOG3":           1_500,
	"opLOG4":           1_875,
	"logN":             2_000,
	"opCREATE":         32_000,
	"opCALL":           700,
	"opCALLCODE":       700,
	"opDELEGATECALL":   700,
	"opSTATICCALL":     700,
	"opRETURN":         0,
	"opREVERT":         0,
	"opSTOP":           0,
	"opSELFDESTRUCT":   5_000,

	// Shared accounting ops
	"TransferVM": 2_100, // explicit VM variant (if separate constant exists)

	// ----------------------------------------------------------------------
	// Virtual Machine Internals
	// ----------------------------------------------------------------------
	"BurnVM":            2_100,
	"BurnLP":            2_100,
	"MintLP":            2_100,
	"NewInMemory":       500,
	"CallCode":          700,
	"CallContract":      700,
	"StaticCallVM":      700,
	"GetBalance":        400,
	"GetTokenBalance":   400,
	"SetTokenBalance":   500,
	"GetTokenSupply":    500,
	"SetBalance":        500,
	"DelegateCall":      700,
	"GetToken":          400,
	"NewMemory":         500,
	"Read":              3,
	"Write":             3,
	"LenVM":             3, // distinguish from token.Len if separate const
	"Call":              700,
	"SelectVM":          1_000,
	"CreateContract":    32_000,
	"AddLog":            375,
	"GetCode":           200,
	"GetCodeHash":       200,
	"MintTokenVM":       2_000,
	"PrefixIterator":    500,
	"NonceOf":           400,
	"GetState":          400,
	"SetState":          500,
	"HasState":          400,
	"DeleteState":       500,
	"NewGasMeter":       500,
	"SelfDestructVM":    5_000,
	"Remaining":         2,
	"Consume":           3,
	"ExecuteVM":         2_000,
	"NewSuperLightVM":   500,
	"NewLightVM":        800,
	"NewHeavyVM":        1_200,
	"ExecuteSuperLight": 1_000,
	"ExecuteLight":      1_500,
	"ExecuteHeavy":      2_000,

	// ----------------------------------------------------------------------
	// Plasma
	// ----------------------------------------------------------------------
	"InitPlasma":      8_000,
	"Plasma_Deposit":  4_000,
	"Plasma_Withdraw": 4_000,

  // Gaming
	// ----------------------------------------------------------------------
	"CreateGame": 8_000,
	"JoinGame":   4_000,
	"FinishGame": 6_000,
	"GetGame":    1_000,
	"ListGames":  2_000,

	// ----------------------------------------------------------------------
	// Wallet / Key-Management
	// ----------------------------------------------------------------------
	"NewRandomWallet":      10_000,
	"WalletFromMnemonic":   5_000,
	"NewHDWalletFromSeed":  6_000,
	"PrivateKey":           400,
	"NewAddress":           500,
	"SignTx":               3_000,
	"RegisterIDWallet":     8_000,
	"IsIDWalletRegistered": 500,
	"NewRandomWallet":            10_000,
	"WalletFromMnemonic":         5_000,
	"NewHDWalletFromSeed":        6_000,
	"PrivateKey":                 400,
	"NewAddress":                 500,
	"SignTx":                     3_000,
	"NewOffChainWallet":          8_000,
	"OffChainWalletFromMnemonic": 5_000,
	"SignOffline":                2_500,
	"StoreSignedTx":              300,
	"LoadSignedTx":               300,
	"BroadcastSignedTx":          1_000,
	"NewRandomWallet":     10_000,
	"WalletFromMnemonic":  5_000,
	"NewHDWalletFromSeed": 6_000,
	"PrivateKey":          400,
	"NewAddress":          500,
	"SignTx":              3_000,
 "SignTx":              3_000,
	"RegisterRecovery":    5_000,
	"RecoverAccount":      8_000,
	// ---------------------------------------------------------------------
	// System Health & Logging
	// ---------------------------------------------------------------------
	"NewHealthLogger": 8_000,
	"MetricsSnapshot": 1_000,
	"LogEvent":        500,
	"RotateLogs":      4_000,
 
  
  
  // ----------------------------------------------------------------------
	// Workflow / Key-Management
	// ----------------------------------------------------------------------
	"NewWorkflow":         15_000,
	"AddWorkflowAction":   2_000,
	"SetWorkflowTrigger":  1_000,
	"SetWebhook":          1_000,
	"ExecuteWorkflow":     5_000,
	"ListWorkflows":       500,
	

	// ------------------------------------------------------------------
	// Swarm
	// ------------------------------------------------------------------
	"NewSwarm":          10_000,
	"Swarm_AddNode":     3_000,
	"Swarm_RemoveNode":  2_000,
	"Swarm_BroadcastTx": 5_000,
	"Swarm_Start":       8_000,
	"Swarm_Stop":        5_000,
	"Swarm_Peers":       300,
  	// ----------------------------------------------------------------------
	// Real Estate
	// ----------------------------------------------------------------------
  
  "RegisterProperty":    4_000,
	"TransferProperty":    3_500,
	"GetProperty":         1_000,
	"ListProperties":      1_500,

	// ----------------------------------------------------------------------
	// Event Management
	// ----------------------------------------------------------------------
	"InitEvents": 5_000,
	"EmitEvent":  400,
	"GetEvent":   800,
	"ListEvents": 1_000,
	"CreateWallet":        10_000,
	"ImportWallet":        5_000,
	"WalletBalance":       400,
	"WalletTransfer":      2_100,

	// ----------------------------------------------------------------------
	// Employment Contracts
	// ----------------------------------------------------------------------
	"InitEmployment": 10_000,
	"CreateJob":      8_000,
	"SignJob":        3_000,
	"RecordWork":     1_000,
	"PaySalary":      8_000,
	"GetJob":         1_000,
	// ------------------------------------------------------------------
	// Escrow Management
	// ------------------------------------------------------------------
	"Escrow_Create":  8_000,
	"Escrow_Deposit": 4_000,
	"Escrow_Release": 12_000,
	"Escrow_Cancel":  6_000,
	"Escrow_Get":     1_000,
	"Escrow_List":    2_000,
	// ---------------------------------------------------------------------
	// Faucet
	// ---------------------------------------------------------------------
	"NewFaucet":          5_000,
	"Faucet_Request":     1_000,
	"Faucet_Balance":     200,
	"Faucet_SetAmount":   500,
	"Faucet_SetCooldown": 500,
  // ----------------------------------------------------------------------
	// Supply Chain
	// ----------------------------------------------------------------------
	"GetItem":             1_000,
	"RegisterItem":        10_000,
	"UpdateLocation":      5_000,
	"MarkStatus":          5_000,

	// ----------------------------------------------------------------------
	// Healthcare Records
	// ----------------------------------------------------------------------
	"InitHealthcare":    8_000,
	"RegisterPatient":   3_000,
	"AddHealthRecord":   4_000,
	"GrantAccess":       1_500,
	"RevokeAccess":      1_000,
	"ListHealthRecords": 2_000,

	// ----------------------------------------------------------------------
	// Warehouse Records
	// ----------------------------------------------------------------------

	"Warehouse_New":        10_000,
	"Warehouse_AddItem":    2_000,
	"Warehouse_RemoveItem": 2_000,
	"Warehouse_MoveItem":   2_000,
	"Warehouse_ListItems":  1_000,
	"Warehouse_GetItem":    1_000,

	// ---------------------------------------------------------------------
	// Immutability Enforcement
	// ---------------------------------------------------------------------
	"InitImmutability": 8_000,
	"VerifyChain":      4_000,
	"RestoreChain":     6_000,
}

func init() {
	gasTable = make(map[Opcode]uint64, len(gasNames))
	for name, cost := range gasNames {
		if op, ok := nameToOp[name]; ok {
			gasTable[op] = cost
		}
	}
}

// GasCost returns the **base** gas cost for a single opcode.  Dynamic portions
// (e.g. per-word fees, storage-touch refunds, call-stipends) are handled by the
// VM’s gas-meter layer.
//
// The function is lock-free and safe for concurrent use by every worker-thread
// in the execution engine.
func GasCost(op Opcode) uint64 {
	if cost, ok := gasTable[op]; ok {
		return cost
	}
	// Log only the first occurrence of an unknown opcode to avoid log spam.
	log.Printf("gas_table: missing cost for opcode %d – charging default", op)
	return DefaultGasCost
}<|MERGE_RESOLUTION|>--- conflicted
+++ resolved
@@ -684,7 +684,6 @@
 	// ----------------------------------------------------------------------
 	// AI
 	// ----------------------------------------------------------------------
-<<<<<<< HEAD
 	"InitAI":             50_000,
 	"AI":                 40_000,
 	"PredictAnomaly":     35_000,
@@ -701,7 +700,6 @@
 	"ListModelListings":  2_000,
 	"UpdateListingPrice": 2_000,
 	"RemoveListing":      2_000,
-=======
 	"InitAI":              50_000,
 	"AI":                  40_000,
 	"PredictAnomaly":      35_000,
@@ -716,7 +714,6 @@
 	"PredictVolume":       15_000,
 	"InferModel":          30_000,
 	"AnalyseTransactions": 35_000,
->>>>>>> 5b238b40
 
 	// ----------------------------------------------------------------------
 	// Automated-Market-Maker
