// SPDX-License-Identifier: BUSL-1.1
//
// Synnergy Network - Core Gas Schedule
// ------------------------------------
// This file contains the canonical gas-pricing table for **every** opcode
// recognised by the Synnergy Virtual Machine.  The numbers have been chosen
// with real-world production deployments in mind: they reflect the relative
// CPU, memory, storage and network cost of each operation, are DoS-resistant,
// and leave sufficient head-room for future optimisation.
//
// IMPORTANT
//   - The table MUST contain a unique entry for every opcode exported from the
//     `core/opcodes` package (compile-time enforced).
//   - Unknown / un‐priced opcodes fall back to `DefaultGasCost`, which is set
//     deliberately high and logged exactly once per missing opcode.
//   - All reads from the table are fully concurrent-safe.
//
// NOTE
//
//	The `Opcode` type and individual opcode constants are defined elsewhere in
//	the core package-tree (see `core/opcodes/*.go`).  This file purposefully
//	contains **no** duplicate keys; if a symbol appears in multiple subsystems
//	it is listed **once** and its gas cost applies network-wide.
package core

import "log"

// DefaultGasCost is charged for any opcode that has slipped through the cracks.
// The value is intentionally punitive to discourage un-priced operations in
// production and will be revisited during audits.
const DefaultGasCost uint64 = 100_000

// gasTable maps every Opcode to its base gas cost.
// Gas is charged **before** execution; refunds (e.g. for SELFDESTRUCT) are
// handled by the VM’s gas-meter at commit-time.
var gasTable map[Opcode]uint64

// var gasTable = map[Opcode]uint64{
/*
   // ----------------------------------------------------------------------
   // AI
   // ----------------------------------------------------------------------
   InitAI:         50_000,
   AI:             40_000,
   PredictAnomaly: 35_000,
   OptimizeFees:   25_000,
   PublishModel:   45_000,
   FetchModel:     15_000,
   ListModel:      8_000,
   ValidateKYC:    1_000,
   BuyModel:       30_000,
   RentModel:      20_000,
   ReleaseEscrow:  12_000,
   PredictVolume:  15_000,
   InferModel:     30_000,
   AnalyseTransactions: 35_000,

   // ----------------------------------------------------------------------
   // Automated-Market-Maker
   // ----------------------------------------------------------------------
   SwapExactIn:       4_500,
   AddLiquidity:      5_000,
   RemoveLiquidity:   5_000,
   Quote:             2_500,
   AllPairs:          2_000,
   InitPoolsFromFile: 6_000,

   // ----------------------------------------------------------------------
   // Authority / Validator-Set
   // ---------------------------------------------------------------------

   NewAuthoritySet:     20_000,
   RecordVote:          3_000,
   RegisterCandidate:   8_000,
   RandomElectorate:    4_000,
   IsAuthority:         800,
   GetAuthority:        1_000,
   ListAuthorities:     2_000,
   DeregisterAuthority: 6_000,
   NewAuthorityApplier: 20_000,
   SubmitApplication:   4_000,
   VoteApplication:     3_000,
   FinalizeApplication: 5_000,
   GetApplication:      1_000,
   ListApplications:    2_000,

   // ----------------------------------------------------------------------
   // Charity Pool
   // ----------------------------------------------------------------------
   NewCharityPool:  10_000,
   Deposit:         2_100,
   Register:        2_500,
   Vote:            3_000,
   Tick:            1_000,
   GetRegistration: 800,
   Winners:         800,

   // ----------------------------------------------------------------------
   // Coin
   // ----------------------------------------------------------------------
   NewCoin:     12_000,
   Mint:        2_100, // shared with ledger & tokens
   TotalSupply: 800,
   BalanceOf:   400,

   // ----------------------------------------------------------------------
   // Compliance
   // ----------------------------------------------------------------------

   InitCompliance:        8_000,
   EraseData:             5_000,
   RecordFraudSignal:     7_000,
   Compliance_LogAudit:   2_000,
   Compliance_AuditTrail: 3_000,
   Compliance_MonitorTx:  5_000,
   Compliance_VerifyZKP:  12_000,
   Audit_Init:           5_000,
   Audit_Log:            2_000,
   Audit_Events:         3_000,
   Audit_Close:          1_000,
   InitComplianceManager: 10_000,
   SuspendAccount:        4_000,
   ResumeAccount:         4_000,
   IsSuspended:           500,
   WhitelistAccount:      3_000,
   RemoveWhitelist:       3_000,
   IsWhitelisted:         500,
   Compliance_ReviewTx:   2_500,
   AnalyzeAnomaly:       6_000,
   FlagAnomalyTx:        2_500,

   // ----------------------------------------------------------------------
   // Consensus Core
   // ----------------------------------------------------------------------
   Pick:                  2_000,
   Broadcast:             5_000,
   Subscribe:             1_500,
   Sign:                  3_000, // shared with Security & Tx
   Verify:                3_500, // shared with Security & Tx
   ValidatorPubKey:       800,
   StakeOf:               1_000,
   LoanPoolAddress:       800,
   Hash:                  600, // shared with Replication
   SerializeWithoutNonce: 1_200,
   NewConsensus:          25_000,
   Start:                 5_000,
   ProposeSubBlock:       15_000,
   ValidatePoH:           20_000,
   SealMainBlockPOW:      60_000,
   DistributeRewards:     10_000,
   CalculateWeights:      8_000,
   ComputeThreshold:      6_000,
   Status:                1_000,
   SetDifficulty:         2_000,
   NewConsensusAdaptiveManager: 10_000,
   ComputeDemand:               2_000,
   ComputeStakeConcentration:   2_000,
   AdjustConsensus:             5_000,
   RegisterValidator:     8_000,
   DeregisterValidator:   6_000,
   StakeValidator:        2_000,
   UnstakeValidator:      2_000,
   SlashValidator:        3_000,
   GetValidator:          1_000,
   ListValidators:        2_000,
   IsValidator:           800,

   // ----------------------------------------------------------------------
   // Contracts (WASM / EVM‐compat)
   // ----------------------------------------------------------------------
   InitContracts: 15_000,
   CompileWASM:   45_000,
   Invoke:        7_000,
   Deploy:        25_000,

   // ----------------------------------------------------------------------
   // Cross-Chain
   // ----------------------------------------------------------------------
   RegisterBridge: 20_000,
   AssertRelayer:  5_000,
   Iterator:       2_000,
   LockAndMint:    30_000,
   BurnAndRelease: 30_000,
   GetBridge:      1_000,

   // ----------------------------------------------------------------------
   // Data / Oracle / IPFS Integration
   // ----------------------------------------------------------------------
   RegisterNode:   10_000,
   UploadAsset:    30_000,
   Pin:            5_000, // shared with Storage
   Retrieve:       4_000, // shared with Storage
   RetrieveAsset:  4_000,
   RegisterOracle: 10_000,
   PushFeed:       3_000,
   QueryOracle:    3_000,
   ListCDNNodes:   3_000,
   ListOracles:    3_000,
   PushFeedSigned: 4_000,
   ZTDC_Open:      6_000,
   ZTDC_Send:      2_000,
   ZTDC_Close:     4_000,

   // ----------------------------------------------------------------------
   // Fault-Tolerance / Health-Checker
   // ----------------------------------------------------------------------
   NewHealthChecker: 8_000,
   AddPeer:          1_500,
   RemovePeer:       1_500,
   Snapshot:         4_000,
   Recon:            8_000,
   Ping:             300,
   SendPing:         300,
   AwaitPong:        300,
   BackupSnapshot:   10_000,
   RestoreSnapshot:  12_000,
   VerifyBackup:     6_000,
   FailoverNode:     8_000,
   PredictFailure:   1_000,
   AdjustResources:  1_500,
   HA_Register:      1_000,
   HA_Remove:        1_000,
   HA_List:          500,
   HA_Sync:          20_000,
   HA_Promote:       8_000,

   // ----------------------------------------------------------------------
   // Governance
   // ----------------------------------------------------------------------
   UpdateParam:     5_000,
   ProposeChange:   10_000,
   VoteChange:      3_000,
   EnactChange:     8_000,
   SubmitProposal:  10_000,
   BalanceOfAsset:  600,
   CastVote:        3_000,
   CastTokenVote:   4_000,
   ExecuteProposal: 15_000,
   GetProposal:     1_000,
   ListProposals:   2_000,
<<<<<<< HEAD
   DAO_Stake:       5_000,
   DAO_Unstake:     5_000,
   DAO_Staked:      500,
   DAO_TotalStaked: 500,
=======
   // Quadratic Voting
   SubmitQuadraticVote: 3_500,
   QuadraticResults:    2_000,
   QuadraticWeight:     50,
   AddDAOMember:    1_200,
   RemoveDAOMember: 1_200,
   RoleOfMember:    500,
   ListDAOMembers:  1_000,
   RegisterGovContract: 8_000,
   GetGovContract:      1_000,
   ListGovContracts:    2_000,
   EnableGovContract:   1_000,
   DeleteGovContract:   1_000,
   DeployGovContract: 25_000,
   InvokeGovContract: 7_000,
   NewTimelock:     4_000,
   QueueProposal:   3_000,
   CancelProposal:  3_000,
   ExecuteReady:    5_000,
   ListTimelocks:   1_000,
>>>>>>> 666c73b4

   // ----------------------------------------------------------------------
   // Green Technology
   // ----------------------------------------------------------------------
   InitGreenTech:    8_000,
   Green:            2_000,
   RecordUsage:      3_000,
   RecordOffset:     3_000,
   Certify:          7_000,
   CertificateOf:    500,
   ShouldThrottle:   200,
   ListCertificates: 1_000,

   // ----------------------------------------------------------------------
   // Ledger / UTXO / Account-Model
   // ----------------------------------------------------------------------
   NewLedger:           50_000,
   GetPendingSubBlocks: 2_000,
   LastBlockHash:       600,
   AppendBlock:         50_000,
   MintBig:             2_200,
   EmitApproval:        1_200,
   EmitTransfer:        1_200,
   DeductGas:           2_100,
   WithinBlock:         1_000,
   IsIDTokenHolder:     400,
   TokenBalance:        400,
   AddBlock:            40_000,
   GetBlock:            2_000,
   GetUTXO:             1_500,
   AddToPool:           1_000,
   ListPool:            800,
   GetContract:         1_000,
   Snapshot:            3_000,
   MintToken:           2_000,
   LastSubBlockHeight:  500,
   LastBlockHeight:     500,
   RecordPoSVote:       3_000,
   AppendSubBlock:      8_000,
   Transfer:            2_100, // shared with VM & Tokens
   Burn:                2_100, // shared with VM & Tokens

   // ----------------------------------------------------------------------
   // Liquidity Manager (high-level AMM façade)
   // ----------------------------------------------------------------------
   InitAMM:    8_000,
   Manager:    1_000,
   CreatePool: 10_000,
   Swap:       4_500,
   // AddLiquidity & RemoveLiquidity already defined above
   Pool:  1_500,
   Pools: 2_000,

   // ----------------------------------------------------------------------
   // Loan-Pool
   // ----------------------------------------------------------------------
   NewLoanPool:   20_000,
   Submit:        3_000,
   Disburse:      8_000,
   GetProposal:   1_000,
   ListProposals: 1_500,
   Redistribute:  5_000,
   NewLoanPoolApply:   20_000,
   LoanApply_Submit:   3_000,
   LoanApply_Vote:     3_000,
   LoanApply_Process:  1_000,
   LoanApply_Disburse: 8_000,
   LoanApply_Get:      1_000,
   LoanApply_List:     1_500,
   // Vote  & Tick already priced
   // RandomElectorate / IsAuthority already priced

   // ----------------------------------------------------------------------
   // Networking
   // ----------------------------------------------------------------------
   NewNode:         18_000,
   HandlePeerFound: 1_500,
   DialSeed:        2_000,
   ListenAndServe:  8_000,
   Close:           500,
   Peers:           400,
   NewDialer:       2_000,
   Dial:            2_000,
   SetBroadcaster:  500,
   GlobalBroadcast: 1_000,
   StartDevNet:    50_000,
   StartTestNet:   60_000,
   // Broadcast & Subscribe already priced

   // ----------------------------------------------------------------------
   // Replication / Data Availability
   // ----------------------------------------------------------------------
   NewReplicator:  12_000,
   ReplicateBlock: 30_000,
   RequestMissing: 4_000,
   Synchronize:    25_000,
   Stop:           3_000,
   // Hash & Start already priced

   // ----------------------------------------------------------------------
   // Roll-ups
   // ----------------------------------------------------------------------
   NewAggregator:     15_000,
   SubmitBatch:       10_000,
   SubmitFraudProof:  30_000,
   FinalizeBatch:     10_000,
   BatchHeader:       500,
   BatchState:        300,
   BatchTransactions: 1_000,
   ListBatches:       2_000,

   // ----------------------------------------------------------------------
   // Security / Cryptography
   // ----------------------------------------------------------------------
   AggregateBLSSigs:  7_000,
   VerifyAggregated:  8_000,
   CombineShares:     6_000,
   ComputeMerkleRoot: 1_200,
   Encrypt:           1_500,
   Decrypt:           1_500,
   NewTLSConfig:      5_000,
   DilithiumKeypair:  6_000,
   DilithiumSign:     5_000,
   DilithiumVerify:   5_000,
   PredictRisk:       2_000,
   AnomalyScore:      2_000,

   // ----------------------------------------------------------------------
   // Sharding
   // ----------------------------------------------------------------------
   NewShardCoordinator: 20_000,
   SetLeader:           1_000,
   Leader:              800,
   SubmitCrossShard:    15_000,
   Send:                2_000,
   PullReceipts:        3_000,
   Reshard:             30_000,
   GossipTx:            5_000,
   RebalanceShards:     8_000,
   VerticalPartition:   2_000,
   // Broadcast already priced

   // ----------------------------------------------------------------------
   // Side-chains
   // ----------------------------------------------------------------------
   InitSidechains:     12_000,
   Sidechains:         600,
   Register:           5_000,
   SubmitHeader:       8_000,
   VerifyWithdraw:     4_000,
   VerifyAggregateSig: 8_000,
   VerifyMerkleProof:  1_200,
   GetSidechainMeta:   1_000,
   ListSidechains:     1_200,
   GetSidechainHeader: 1_000,
   // Deposit already priced

   // ----------------------------------------------------------------------
   // State-Channels
   // ----------------------------------------------------------------------
   InitStateChannels:    8_000,
   Channels:             600,
   OpenChannel:          10_000,
   VerifyECDSASignature: 2_000,
   InitiateClose:        3_000,
   Challenge:            4_000,
   Finalize:             5_000,
   GetChannel:           800,
   ListChannels:         1_200,

   // ----------------------------------------------------------------------
   // Storage / Marketplace
   // ----------------------------------------------------------------------
   NewStorage:    12_000,
   CreateListing: 8_000,
   Exists:        400,
   OpenDeal:      5_000,
   Create:        8_000, // generic create (non-AMM/non-contract)
   CloseDeal:     5_000,
   Release:       2_000,
   GetListing:    1_000,
   ListListings:  1_000,
   GetDeal:       1_000,
   ListDeals:     1_000,
        // General Marketplace
        CreateMarketListing:  8_000,
        PurchaseItem:        6_000,
        CancelListing:       3_000,
        ReleaseFunds:        2_000,
        GetMarketListing:    1_000,
        ListMarketListings:  1_000,
        GetMarketDeal:       1_000,
        ListMarketDeals:     1_000,
   // Pin & Retrieve already priced

   // ----------------------------------------------------------------------
   // Token Standards (constants – zero-cost markers)
   // ----------------------------------------------------------------------
   StdSYN10:   0,
   StdSYN20:   0,
   StdSYN70:   0,
   StdSYN130:  0,
   StdSYN131:  0,
   StdSYN200:  0,
   StdSYN223:  0,
   StdSYN300:  0,
   StdSYN500:  0,
   StdSYN600:  0,
   StdSYN700:  0,
   StdSYN721:  0,
   StdSYN722:  0,
   StdSYN800:  0,
   StdSYN845:  0,
   StdSYN900:  0,
   StdSYN1000: 0,
   StdSYN1100: 0,
   StdSYN1155: 0,
   StdSYN1200: 0,
   StdSYN1300: 0,
   StdSYN1401: 0,
   StdSYN1500: 0,
   StdSYN1600: 0,
   StdSYN1700: 0,
   StdSYN1800: 0,
   StdSYN1900: 0,
   StdSYN1967: 0,
   StdSYN2100: 0,
   StdSYN2200: 0,
   StdSYN2369: 0,
   StdSYN2400: 0,
   StdSYN2500: 0,
   StdSYN2600: 0,
   StdSYN2700: 0,
   StdSYN2800: 0,
   StdSYN2900: 0,
   StdSYN3000: 0,
   StdSYN3100: 0,
   StdSYN3200: 0,
   StdSYN3300: 0,
   StdSYN3400: 0,
   StdSYN3500: 0,
   StdSYN3600: 0,
   StdSYN3700: 0,
   StdSYN3800: 0,
   StdSYN3900: 0,
   StdSYN4200: 0,
   StdSYN4300: 0,
   StdSYN4700: 0,
   StdSYN4900: 0,
   StdSYN5000: 0,

   // ----------------------------------------------------------------------
   // Token Utilities
   // ----------------------------------------------------------------------
   ID:                400,
   Meta:              400,
   Allowance:         400,
   Approve:           800,
   Add:               600,
   Sub:               600,
   Get:               400,
   transfer:          2_100, // lower-case ERC20 compatibility
   Calculate:         800,
   RegisterToken:     8_000,
   NewBalanceTable:   5_000,
   Set:               600,
   RefundGas:         100,
   PopUint32:         300,
   PopAddress:        300,
   PopUint64:         300,
   PushBool:          300,
   Push:              300,
   Len:               200,
   InitTokens:        8_000,
   GetRegistryTokens: 400,
   TokenManager_Create: 8_000,
   TokenManager_Transfer: 2_100,
   TokenManager_Mint: 2_100,
   TokenManager_Burn: 2_100,
   TokenManager_Approve: 800,
   TokenManager_BalanceOf: 400,

   // ----------------------------------------------------------------------
   // Transactions
   // ----------------------------------------------------------------------
   VerifySig:      3_500,
   ValidateTx:     5_000,
   NewTxPool:      12_000,
   AddTx:          6_000,
   PickTxs:        1_500,
   TxPoolSnapshot: 800,
   ReverseTransaction: 10_000,
   NewTxDistributor: 8_000,
   DistributeFees:   1_500,
   // Sign already priced

   // ----------------------------------------------------------------------
   // Low-level Math / Bitwise / Crypto opcodes
   // (values based on research into Geth & OpenEthereum plus Synnergy-specific
   //  micro-benchmarks – keep in mind that **all** word-size-dependent
   //  corrections are applied at run-time by the VM).
   // ----------------------------------------------------------------------
   Short:            5,
   BytesToAddress:   5,
   Pop:              2,
   opADD:            3,
   opMUL:            5,
   opSUB:            3,
   OpDIV:            5,
   opSDIV:           5,
   opMOD:            5,
   opSMOD:           5,
   opADDMOD:         8,
   opMULMOD:         8,
   opEXP:            10,
   opSIGNEXTEND:     5,
   opLT:             3,
   opGT:             3,
   opSLT:            3,
   opSGT:            3,
   opEQ:             3,
   opISZERO:         3,
   opAND:            3,
   opOR:             3,
   opXOR:            3,
   opNOT:            3,
   opBYTE:           3,
   opSHL:            3,
   opSHR:            3,
   opSAR:            3,
   opECRECOVER:      700,
   opEXTCODESIZE:    700,
   opEXTCODECOPY:    700,
   opEXTCODEHASH:    700,
   opRETURNDATASIZE: 3,
   opRETURNDATACOPY: 700,
   opMLOAD:          3,
   opMSTORE:         3,
   opMSTORE8:        3,
   opCALLDATALOAD:   3,
   opCALLDATASIZE:   3,
   opCALLDATACOPY:   700,
   opCODESIZE:       3,
   opCODECOPY:       700,
   opJUMP:           8,
   opJUMPI:          10,
   opPC:             2,
   opMSIZE:          2,
   opGAS:            2,
   opJUMPDEST:       1,
   opSHA256:         60,
   opKECCAK256:      30,
   opRIPEMD160:      600,
   opBLAKE2B256:     60,
   opADDRESS:        2,
   opCALLER:         2,
   opORIGIN:         2,
   opCALLVALUE:      2,
   opGASPRICE:       2,
   opNUMBER:         2,
   opTIMESTAMP:      2,
   opDIFFICULTY:     2,
   opGASLIMIT:       2,
   opCHAINID:        2,
   opBLOCKHASH:      20,
   opBALANCE:        400,
   opSELFBALANCE:    5,
   opLOG0:           375,
   opLOG1:           750,
   opLOG2:           1_125,
   opLOG3:           1_500,
   opLOG4:           1_875,
   logN:             2_000,
   opCREATE:         32_000,
   opCALL:           700,
   opCALLCODE:       700,
   opDELEGATECALL:   700,
   opSTATICCALL:     700,
   opRETURN:         0,
   opREVERT:         0,
   opSTOP:           0,
   opSELFDESTRUCT:   5_000,

   // Shared accounting ops
   TransferVM: 2_100, // explicit VM variant (if separate constant exists)

   // ----------------------------------------------------------------------
   // Virtual Machine Internals
   // ----------------------------------------------------------------------
   BurnVM:            2_100,
   BurnLP:            2_100,
   MintLP:            2_100,
   NewInMemory:       500,
   CallCode:          700,
   CallContract:      700,
   StaticCallVM:      700,
   GetBalance:        400,
   GetTokenBalance:   400,
   SetTokenBalance:   500,
   GetTokenSupply:    500,
   SetBalance:        500,
   DelegateCall:      700,
   GetToken:          400,
   NewMemory:         500,
   Read:              3,
   Write:             3,
   LenVM:             3, // distinguish from token.Len if separate const
   Call:              700,
   SelectVM:          1_000,
   CreateContract:    32_000,
   AddLog:            375,
   GetCode:           200,
   GetCodeHash:       200,
   MintTokenVM:       2_000,
   PrefixIterator:    500,
   NonceOf:           400,
   GetState:          400,
   SetState:          500,
   HasState:          400,
   DeleteState:       500,
   NewGasMeter:       500,
   SelfDestructVM:    5_000,
   Remaining:         2,
   Consume:           3,
   ExecuteVM:         2_000,
   NewSuperLightVM:   500,
   NewLightVM:        800,
   NewHeavyVM:        1_200,
   ExecuteSuperLight: 1_000,
   ExecuteLight:      1_500,
   ExecuteHeavy:      2_000,

   // ----------------------------------------------------------------------
   // Wallet / Key-Management
   // ----------------------------------------------------------------------
   NewRandomWallet:     10_000,
   WalletFromMnemonic:  5_000,
   NewHDWalletFromSeed: 6_000,
   PrivateKey:          400,
   NewAddress:          500,
   SignTx:              3_000,

   // ----------------------------------------------------------------------
   // System Health & Logging
   // ----------------------------------------------------------------------
   NewHealthLogger: 8_000,
   MetricsSnapshot: 1_000,
   LogEvent:        500,
   RotateLogs:      4_000,
   RegisterIDWallet:    8_000,
   IsIDWalletRegistered: 500,

   // ----------------------------------------------------------------------
   // Event Management
   // ----------------------------------------------------------------------
   InitEvents: 5_000,
   EmitEvent: 400,
   GetEvent:  800,
   ListEvents: 1_000,
   CreateWallet:        10_000,
   ImportWallet:        5_000,
   WalletBalance:       400,
   WalletTransfer:      2_100,

   // ----------------------------------------------------------------------
   // Immutability Enforcement
   // ----------------------------------------------------------------------
   InitImmutability: 8_000,
   VerifyChain:     4_000,
   RestoreChain:    6_000,
*/

// gasNames holds the gas cost associated with each opcode name. During init()
// these names are resolved to their Opcode values using the catalogue defined
// in opcode_dispatcher.go.
var gasNames = map[string]uint64{
	// ----------------------------------------------------------------------
	// AI
	// ----------------------------------------------------------------------
	"InitAI":           50_000,
	"AI":               40_000,
	"PredictAnomaly":   35_000,
	"OptimizeFees":     25_000,
	"PublishModel":     45_000,
	"FetchModel":       15_000,
	"ListModel":        8_000,
	"ValidateKYC":      1_000,
	"BuyModel":         30_000,
	"RentModel":        20_000,
	"ReleaseEscrow":    12_000,
	"PredictVolume":    15_000,
	"StartTraining":    50_000,
	"TrainingStatus":   5_000,
	"ListTrainingJobs": 8_000,
	"CancelTraining":   10_000,
	"InitAI":             50_000,
	"AI":                 40_000,
	"PredictAnomaly":     35_000,
	"OptimizeFees":       25_000,
	"PublishModel":       45_000,
	"FetchModel":         15_000,
	"ListModel":          8_000,
	"ValidateKYC":        1_000,
	"BuyModel":           30_000,
	"RentModel":          20_000,
	"ReleaseEscrow":      12_000,
	"PredictVolume":      15_000,
	"GetModelListing":    1_000,
	"ListModelListings":  2_000,
	"UpdateListingPrice": 2_000,
	"RemoveListing":      2_000,
	"InitAI":              50_000,
	"AI":                  40_000,
	"PredictAnomaly":      35_000,
	"OptimizeFees":        25_000,
	"PublishModel":        45_000,
	"FetchModel":          15_000,
	"ListModel":           8_000,
	"ValidateKYC":         1_000,
	"BuyModel":            30_000,
	"RentModel":           20_000,
	"ReleaseEscrow":       12_000,
	"PredictVolume":       15_000,
	"InferModel":          30_000,
	"AnalyseTransactions": 35_000,

	// ----------------------------------------------------------------------
	// Automated-Market-Maker
	// ----------------------------------------------------------------------
	"SwapExactIn":       4_500,
	"AddLiquidity":      5_000,
	"RemoveLiquidity":   5_000,
	"Quote":             2_500,
	"AllPairs":          2_000,
	"InitPoolsFromFile": 6_000,

	// ----------------------------------------------------------------------
	// Authority / Validator-Set
	// ---------------------------------------------------------------------

	"NewAuthoritySet":     20_000,
	"RecordVote":          3_000,
	"RegisterCandidate":   8_000,
	"RandomElectorate":    4_000,
	"IsAuthority":         800,
	"GetAuthority":        1_000,
	"ListAuthorities":     2_000,
	"DeregisterAuthority": 6_000,
	"NewAuthorityApplier": 20_000,
	"SubmitApplication":   4_000,
	"VoteApplication":     3_000,
	"FinalizeApplication": 5_000,
	"GetApplication":      1_000,
	"ListApplications":    2_000,

	// ----------------------------------------------------------------------
	// Charity Pool
	// ----------------------------------------------------------------------
	"NewCharityPool":   10_000,
	"Deposit":          2_100,
	"Charity_Register": 2_500,
	"Vote":             3_000,
	"Tick":             1_000,
	"GetRegistration":  800,
	"Winners":          800,

	// ----------------------------------------------------------------------
	// Coin
	// ----------------------------------------------------------------------
	"NewCoin":     12_000,
	"Mint":        2_100, // shared with ledger & tokens
	"TotalSupply": 800,
	"BalanceOf":   400,

	// ----------------------------------------------------------------------
	// Compliance
	// ----------------------------------------------------------------------

	"InitCompliance":        8_000,
	"EraseData":             5_000,
	"RecordFraudSignal":     7_000,
	"Compliance_LogAudit":   2_000,
	"Compliance_AuditTrail": 3_000,
	"Compliance_MonitorTx":  5_000,
	"Compliance_VerifyZKP":  12_000,
	"Audit_Init":            5_000,
	"Audit_Log":             2_000,
	"Audit_Events":          3_000,
	"Audit_Close":           1_000,
	"InitComplianceManager": 10_000,
	"SuspendAccount":        4_000,
	"ResumeAccount":         4_000,
	"IsSuspended":           500,
	"WhitelistAccount":      3_000,
	"RemoveWhitelist":       3_000,
	"IsWhitelisted":         500,
	"Compliance_ReviewTx":   2_500,
	"AnalyzeAnomaly":        6_000,
	"FlagAnomalyTx":         2_500,

	// ----------------------------------------------------------------------
	// Consensus Core
	// ----------------------------------------------------------------------
	"Pick":                        2_000,
	"Broadcast":                   5_000,
	"Subscribe":                   1_500,
	"Sign":                        3_000, // shared with Security & Tx
	"Verify":                      3_500, // shared with Security & Tx
	"ValidatorPubKey":             800,
	"StakeOf":                     1_000,
	"LoanPoolAddress":             800,
	"Hash":                        600, // shared with Replication
	"SerializeWithoutNonce":       1_200,
	"NewConsensus":                25_000,
	"Start":                       5_000,
	"ProposeSubBlock":             15_000,
	"ValidatePoH":                 20_000,
	"SealMainBlockPOW":            60_000,
	"DistributeRewards":           10_000,
	"CalculateWeights":            8_000,
	"ComputeThreshold":            6_000,
	"NewConsensusAdaptiveManager": 10_000,
	"ComputeDemand":               2_000,
	"ComputeStakeConcentration":   2_000,
	"AdjustConsensus":             5_000,
	"Pick":                  2_000,
	"Broadcast":             5_000,
	"Subscribe":             1_500,
	"Sign":                  3_000, // shared with Security & Tx
	"Verify":                3_500, // shared with Security & Tx
	"ValidatorPubKey":       800,
	"StakeOf":               1_000,
	"LoanPoolAddress":       800,
	"Hash":                  600, // shared with Replication
	"SerializeWithoutNonce": 1_200,
	"NewConsensus":          25_000,
	"Start":                 5_000,
	"ProposeSubBlock":       15_000,
	"ValidatePoH":           20_000,
	"SealMainBlockPOW":      60_000,
	"DistributeRewards":     10_000,
	"CalculateWeights":      8_000,
	"ComputeThreshold":      6_000,
	"Status":                1_000,
	"SetDifficulty":         2_000,
	"AdjustStake":           3_000,
	"PenalizeValidator":     4_000,
	"RegisterValidator":     8_000,
	"DeregisterValidator":   6_000,
	"StakeValidator":        2_000,
	"UnstakeValidator":      2_000,
	"SlashValidator":        3_000,
	"GetValidator":          1_000,
	"ListValidators":        2_000,
	"IsValidator":           800,

	// ----------------------------------------------------------------------
	// Contracts (WASM / EVM‐compat)
	// ----------------------------------------------------------------------
	"InitContracts": 15_000,
	"CompileWASM":   45_000,
	"Invoke":        7_000,
	"Deploy":        25_000,

	// ----------------------------------------------------------------------
	// Cross-Chain
	// ----------------------------------------------------------------------
	"RegisterBridge": 20_000,
	"AssertRelayer":  5_000,
	"Iterator":       2_000,
	"LockAndMint":    30_000,
	"BurnAndRelease": 30_000,
	"GetBridge":      1_000,

	// ----------------------------------------------------------------------
	// Data / Oracle / IPFS Integration
	// ----------------------------------------------------------------------
	"RegisterNode":   10_000,
	"UploadAsset":    30_000,
	"Pin":            5_000, // shared with Storage
	"Retrieve":       4_000, // shared with Storage
	"RetrieveAsset":  4_000,
	"RegisterOracle": 10_000,
	"PushFeed":       3_000,
	"QueryOracle":    3_000,
	"ListCDNNodes":   3_000,
	"ListOracles":    3_000,
	"PushFeedSigned": 4_000,
	"ZTDC_Open":      6_000,
	"ZTDC_Send":      2_000,
	"ZTDC_Close":     4_000,
	"RegisterNode":      10_000,
	"UploadAsset":       30_000,
	"Pin":               5_000, // shared with Storage
	"Retrieve":          4_000, // shared with Storage
	"RetrieveAsset":     4_000,
	"RegisterOracle":    10_000,
	"PushFeed":          3_000,
	"QueryOracle":       3_000,
	"ListCDNNodes":      3_000,
	"ListOracles":       3_000,
	"PushFeedSigned":    4_000,
	"StoreManagedData":  8_000,
	"LoadManagedData":   3_000,
	"DeleteManagedData": 2_000,

	// ---------------------------------------------------------------------
	// External Sensors
	// ---------------------------------------------------------------------
	"RegisterSensor":    10_000,
	"GetSensor":         1_000,
	"ListSensors":       2_000,
	"UpdateSensorValue": 1_500,
	"PollSensor":        5_000,
	"TriggerWebhook":    5_000,

	// ----------------------------------------------------------------------
	// Fault-Tolerance / Health-Checker
	// ----------------------------------------------------------------------
	"NewHealthChecker": 8_000,
	"AddPeer":          1_500,
	"RemovePeer":       1_500,
	"FT_Snapshot":      4_000,
	"Recon":            8_000,
	"Ping":             300,
	"SendPing":         300,
	"AwaitPong":        300,
	"BackupSnapshot":   10_000,
	"RestoreSnapshot":  12_000,
	"VerifyBackup":     6_000,
	"FailoverNode":     8_000,
	"PredictFailure":   1_000,
	"AdjustResources":  1_500,
	"HA_Register":      1_000,
	"HA_Remove":        1_000,
	"HA_List":          500,
	"HA_Sync":          20_000,
	"HA_Promote":       8_000,

	// ----------------------------------------------------------------------
	// Governance
	// ----------------------------------------------------------------------

	"UpdateParam":      5_000,
	"ProposeChange":    10_000,
	"VoteChange":       3_000,
	"EnactChange":      8_000,
	"SubmitProposal":   10_000,
	"BalanceOfAsset":   600,
	"CastVote":         3_000,
	"ExecuteProposal":  15_000,
	"GetProposal":      1_000,
	"ListProposals":    2_000,
	"NewQuorumTracker": 1_000,
	"Quorum_AddVote":   500,
	"Quorum_HasQuorum": 300,
	"Quorum_Reset":     200,
	"UpdateParam":         5_000,
	"ProposeChange":       10_000,
	"VoteChange":          3_000,
	"EnactChange":         8_000,
	"SubmitProposal":      10_000,
	"BalanceOfAsset":      600,
	"CastVote":            3_000,
	"ExecuteProposal":     15_000,
	"GetProposal":         1_000,
	"ListProposals":       2_000,
	"SubmitQuadraticVote": 3_500,
	"QuadraticResults":    2_000,
	"QuadraticWeight":     50,
	"RegisterGovContract": 8_000,
	"GetGovContract":      1_000,
	"ListGovContracts":    2_000,
	"EnableGovContract":   1_000,
	"DeleteGovContract":   1_000,
	"UpdateParam":       5_000,
	"ProposeChange":     10_000,
	"VoteChange":        3_000,
	"EnactChange":       8_000,
	"SubmitProposal":    10_000,
	"BalanceOfAsset":    600,
	"CastVote":          3_000,
	"ExecuteProposal":   15_000,
	"GetProposal":       1_000,
	"ListProposals":     2_000,
	"DeployGovContract": 25_000,
	"InvokeGovContract": 7_000,
	"UpdateParam":           5_000,
	"ProposeChange":         10_000,
	"VoteChange":            3_000,
	"EnactChange":           8_000,
	"SubmitProposal":        10_000,
	"BalanceOfAsset":        600,
	"CastVote":              3_000,
	"ExecuteProposal":       15_000,
	"GetProposal":           1_000,
	"ListProposals":         2_000,
	"AddReputation":         2_000,
	"SubtractReputation":    2_000,
	"ReputationOf":          500,
	"SubmitRepGovProposal":  10_000,
	"CastRepGovVote":        3_000,
	"ExecuteRepGovProposal": 15_000,
	"GetRepGovProposal":     1_000,
	"ListRepGovProposals":   2_000,
	"UpdateParam":     5_000,
	"ProposeChange":   10_000,
	"VoteChange":      3_000,
	"EnactChange":     8_000,
	"SubmitProposal":  10_000,
	"BalanceOfAsset":  600,
	"CastVote":        3_000,
	"CastTokenVote":   4_000,
	"ExecuteProposal": 15_000,
	"GetProposal":     1_000,
	"ListProposals":   2_000,
<<<<<<< HEAD
	"DAO_Stake":       5_000,
	"DAO_Unstake":     5_000,
	"DAO_Staked":      500,
	"DAO_TotalStaked": 500,
=======
	"AddDAOMember":    1_200,
	"RemoveDAOMember": 1_200,
	"RoleOfMember":    500,
	"ListDAOMembers":  1_000,
	"NewTimelock":     4_000,
	"QueueProposal":   3_000,
	"CancelProposal":  3_000,
	"ExecuteReady":    5_000,
	"ListTimelocks":   1_000,
	"CreateDAO":       10_000,
	"JoinDAO":         3_000,
	"LeaveDAO":        2_000,
	"DAOInfo":         1_000,
	"ListDAOs":        2_000,
>>>>>>> 666c73b4

	// ----------------------------------------------------------------------
	// Green Technology
	// ----------------------------------------------------------------------
	"InitGreenTech":    8_000,
	"Green":            2_000,
	"RecordUsage":      3_000,
	"RecordOffset":     3_000,
	"Certify":          7_000,
	"CertificateOf":    500,
	"ShouldThrottle":   200,
	"ListCertificates": 1_000,

	// ----------------------------------------------------------------------
	// Ledger / UTXO / Account-Model
	// ----------------------------------------------------------------------
	"NewLedger":           50_000,
	"GetPendingSubBlocks": 2_000,
	"LastBlockHash":       600,
	"AppendBlock":         50_000,
	"MintBig":             2_200,
	"EmitApproval":        1_200,
	"EmitTransfer":        1_200,
	"DeductGas":           2_100,
	"WithinBlock":         1_000,
	"IsIDTokenHolder":     400,
	"TokenBalance":        400,
	"AddBlock":            40_000,
	"GetBlock":            2_000,
	"GetUTXO":             1_500,
	"AddToPool":           1_000,
	"ListPool":            800,
	"GetContract":         1_000,
	"Snapshot":            3_000,
	"MintToken":           2_000,
	"LastSubBlockHeight":  500,
	"LastBlockHeight":     500,
	"RecordPoSVote":       3_000,
	"AppendSubBlock":      8_000,
	"Transfer":            2_100, // shared with VM & Tokens
	"Burn":                2_100, // shared with VM & Tokens
	"Account_Create":      500,
	"Account_Delete":      400,
	"Account_Balance":     200,
	"Account_Transfer":    2_100,

	// ----------------------------------------------------------------------
	// Liquidity Manager (high-level AMM façade)
	// ----------------------------------------------------------------------
	"InitAMM":    8_000,
	"Manager":    1_000,
	"CreatePool": 10_000,
	"Swap":       4_500,
	// AddLiquidity & RemoveLiquidity already defined above
	"Pool":  1_500,
	"Pools": 2_000,

	// ----------------------------------------------------------------------
	// Loan-Pool
	// ----------------------------------------------------------------------
	"NewLoanPool":            20_000,
	"Submit":                 3_000,
	"Disburse":               8_000,
	"Loanpool_GetProposal":   1_000,
	"Loanpool_ListProposals": 1_500,
	"Redistribute":           5_000,
	"NewLoanPoolApply":       20_000,
	"LoanApply_Submit":       3_000,
	"LoanApply_Vote":         3_000,
	"LoanApply_Process":      1_000,
	"LoanApply_Disburse":     8_000,
	"LoanApply_Get":          1_000,
	"LoanApply_List":         1_500,
	// Vote  & Tick already priced
	// RandomElectorate / IsAuthority already priced

	// ----------------------------------------------------------------------
	// Networking
	// ----------------------------------------------------------------------
	"NewNode":         18_000,
	"HandlePeerFound": 1_500,
	"DialSeed":        2_000,
	"ListenAndServe":  8_000,
	"Close":           500,
	"Peers":           400,
	"NewDialer":       2_000,
	"Dial":            2_000,
	"SetBroadcaster":  500,
	"GlobalBroadcast": 1_000,
	"StartDevNet":     50_000,
	"StartTestNet":    60_000,
	// Broadcast & Subscribe already priced

	// ----------------------------------------------------------------------
	// Replication / Data Availability
	// ----------------------------------------------------------------------
	"NewReplicator":  12_000,
	"ReplicateBlock": 30_000,
	"RequestMissing": 4_000,
	"Synchronize":    25_000,
	"Stop":           3_000,
	// Hash & Start already priced

	// ----------------------------------------------------------------------
	// Roll-ups
	// ----------------------------------------------------------------------
	"NewAggregator":     15_000,
	"SubmitBatch":       10_000,
	"SubmitFraudProof":  30_000,
	"FinalizeBatch":     10_000,
	"BatchHeader":       500,
	"BatchState":        300,
	"BatchTransactions": 1_000,
	"ListBatches":       2_000,

	// ----------------------------------------------------------------------
	// Security / Cryptography
	// ----------------------------------------------------------------------
	"AggregateBLSSigs":  7_000,
	"VerifyAggregated":  8_000,
	"CombineShares":     6_000,
	"ComputeMerkleRoot": 1_200,
	"Encrypt":           1_500,
	"Decrypt":           1_500,
	"NewTLSConfig":      5_000,
	"DilithiumKeypair":  6_000,
	"DilithiumSign":     5_000,
	"DilithiumVerify":   5_000,
	"PredictRisk":       2_000,
	"AnomalyScore":      2_000,

	// ----------------------------------------------------------------------
	// Sharding
	// ----------------------------------------------------------------------
	"NewShardCoordinator": 20_000,
	"SetLeader":           1_000,
	"Leader":              800,
	"SubmitCrossShard":    15_000,
	"Send":                2_000,
	"PullReceipts":        3_000,
	"Reshard":             30_000,
	"GossipTx":            5_000,
	"RebalanceShards":     8_000,
	"VerticalPartition":   2_000,
	// Broadcast already priced

	// ----------------------------------------------------------------------
	// Side-chains
	// ----------------------------------------------------------------------
	"InitSidechains":     12_000,
	"Sidechains":         600,
	"Sidechain_Register": 5_000,
	"SubmitHeader":       8_000,
	"VerifyWithdraw":     4_000,
	"VerifyAggregateSig": 8_000,
	"VerifyMerkleProof":  1_200,
	"GetSidechainMeta":   1_000,
	"ListSidechains":     1_200,
	"GetSidechainHeader": 1_000,
	// Deposit already priced

	// ----------------------------------------------------------------------
	// State-Channels
	// ----------------------------------------------------------------------
	"InitStateChannels":    8_000,
	"Channels":             600,
	"OpenChannel":          10_000,
	"VerifyECDSASignature": 2_000,
	"InitiateClose":        3_000,
	"Challenge":            4_000,
	"Finalize":             5_000,
	"GetChannel":           800,
	"ListChannels":         1_200,

	// ----------------------------------------------------------------------
	// Storage / Marketplace
	// ----------------------------------------------------------------------
	"NewStorage":    12_000,
	"CreateListing": 8_000,
	"Exists":        400,
	"OpenDeal":      5_000,
	"Create":        8_000, // generic create (non-AMM/non-contract)
	"CloseDeal":     5_000,
	"Release":       2_000,
	"GetListing":    1_000,
	"ListListings":  1_000,
	"GetDeal":       1_000,
	"ListDeals":     1_000,

  // General Marketplace
	"CreateMarketListing": 8_000,
	"PurchaseItem":        6_000,
	"CancelListing":       3_000,
	"ReleaseFunds":        2_000,
	"GetMarketListing":    1_000,
	"ListMarketListings":  1_000,
	"GetMarketDeal":       1_000,
	"ListMarketDeals":     1_000,

  // Tangible assets
	"Assets_Register": 5_000,
	"Assets_Transfer": 4_000,
	"Assets_Get":      1_000,
	"Assets_List":     1_000,
	// Pin & Retrieve already priced

	// ----------------------------------------------------------------------
	// Token Standards (constants – zero-cost markers)
	// ----------------------------------------------------------------------
	"StdSYN10":   0,
	"StdSYN20":   0,
	"StdSYN70":   0,
	"StdSYN130":  0,
	"StdSYN131":  0,
	"StdSYN200":  0,
	"StdSYN223":  0,
	"StdSYN300":  0,
	"StdSYN500":  0,
	"StdSYN600":  0,
	"StdSYN700":  0,
	"StdSYN721":  0,
	"StdSYN722":  0,
	"StdSYN800":  0,
	"StdSYN845":  0,
	"StdSYN900":  0,
	"StdSYN1000": 0,
	"StdSYN1100": 0,
	"StdSYN1155": 0,
	"StdSYN1200": 0,
	"StdSYN1300": 0,
	"StdSYN1401": 0,
	"StdSYN1500": 0,
	"StdSYN1600": 0,
	"StdSYN1700": 0,
	"StdSYN1800": 0,
	"StdSYN1900": 0,
	"StdSYN1967": 0,
	"StdSYN2100": 0,
	"StdSYN2200": 0,
	"StdSYN2369": 0,
	"StdSYN2400": 0,
	"StdSYN2500": 0,
	"StdSYN2600": 0,
	"StdSYN2700": 0,
	"StdSYN2800": 0,
	"StdSYN2900": 0,
	"StdSYN3000": 0,
	"StdSYN3100": 0,
	"StdSYN3200": 0,
	"StdSYN3300": 0,
	"StdSYN3400": 0,
	"StdSYN3500": 0,
	"StdSYN3600": 0,
	"StdSYN3700": 0,
	"StdSYN3800": 0,
	"StdSYN3900": 0,
	"StdSYN4200": 0,
	"StdSYN4300": 0,
	"StdSYN4700": 0,
	"StdSYN4900": 0,
	"StdSYN5000": 0,

	// ----------------------------------------------------------------------
	// Token Utilities
	// ----------------------------------------------------------------------
	"ID":                     400,
	"Meta":                   400,
	"Allowance":              400,
	"Approve":                800,
	"Add":                    600,
	"Sub":                    600,
	"Get":                    400,
	"transfer":               2_100, // lower-case ERC20 compatibility
	"Calculate":              800,
	"RegisterToken":          8_000,
	"NewBalanceTable":        5_000,
	"Set":                    600,
	"RefundGas":              100,
	"PopUint32":              300,
	"PopAddress":             300,
	"PopUint64":              300,
	"PushBool":               300,
	"Push":                   300,
	"Len":                    200,
	"InitTokens":             8_000,
	"GetRegistryTokens":      400,
	"TokenManager_Create":    8000,
	"TokenManager_Transfer":  2100,
	"TokenManager_Mint":      2100,
	"TokenManager_Burn":      2100,
	"TokenManager_Approve":   800,
	"TokenManager_BalanceOf": 400,

	// ----------------------------------------------------------------------
	// Transactions
	// ----------------------------------------------------------------------
	"VerifySig":          3_500,
	"ValidateTx":         5_000,
	"NewTxPool":          12_000,
	"AddTx":              6_000,
	"PickTxs":            1_500,
	"TxPoolSnapshot":     800,
	"ReverseTransaction": 10_000,
	"VerifySig":        3_500,
	"ValidateTx":       5_000,
	"NewTxPool":        12_000,
	"AddTx":            6_000,
	"PickTxs":          1_500,
	"TxPoolSnapshot":   800,
	"NewTxDistributor": 8_000,
	"DistributeFees":   1_500,
	// Sign already priced

	// ----------------------------------------------------------------------
	// Low-level Math / Bitwise / Crypto opcodes
	// (values based on research into Geth & OpenEthereum plus Synnergy-specific
	//  micro-benchmarks – keep in mind that **all** word-size-dependent
	//  corrections are applied at run-time by the VM).
	// ----------------------------------------------------------------------
	"Short":            5,
	"BytesToAddress":   5,
	"Pop":              2,
	"opADD":            3,
	"opMUL":            5,
	"opSUB":            3,
	"OpDIV":            5,
	"opSDIV":           5,
	"opMOD":            5,
	"opSMOD":           5,
	"opADDMOD":         8,
	"opMULMOD":         8,
	"opEXP":            10,
	"opSIGNEXTEND":     5,
	"opLT":             3,
	"opGT":             3,
	"opSLT":            3,
	"opSGT":            3,
	"opEQ":             3,
	"opISZERO":         3,
	"opAND":            3,
	"opOR":             3,
	"opXOR":            3,
	"opNOT":            3,
	"opBYTE":           3,
	"opSHL":            3,
	"opSHR":            3,
	"opSAR":            3,
	"opECRECOVER":      700,
	"opEXTCODESIZE":    700,
	"opEXTCODECOPY":    700,
	"opEXTCODEHASH":    700,
	"opRETURNDATASIZE": 3,
	"opRETURNDATACOPY": 700,
	"opMLOAD":          3,
	"opMSTORE":         3,
	"opMSTORE8":        3,
	"opCALLDATALOAD":   3,
	"opCALLDATASIZE":   3,
	"opCALLDATACOPY":   700,
	"opCODESIZE":       3,
	"opCODECOPY":       700,
	"opJUMP":           8,
	"opJUMPI":          10,
	"opPC":             2,
	"opMSIZE":          2,
	"opGAS":            2,
	"opJUMPDEST":       1,
	"opSHA256":         60,
	"opKECCAK256":      30,
	"opRIPEMD160":      600,
	"opBLAKE2B256":     60,
	"opADDRESS":        2,
	"opCALLER":         2,
	"opORIGIN":         2,
	"opCALLVALUE":      2,
	"opGASPRICE":       2,
	"opNUMBER":         2,
	"opTIMESTAMP":      2,
	"opDIFFICULTY":     2,
	"opGASLIMIT":       2,
	"opCHAINID":        2,
	"opBLOCKHASH":      20,
	"opBALANCE":        400,
	"opSELFBALANCE":    5,
	"opLOG0":           375,
	"opLOG1":           750,
	"opLOG2":           1_125,
	"opLOG3":           1_500,
	"opLOG4":           1_875,
	"logN":             2_000,
	"opCREATE":         32_000,
	"opCALL":           700,
	"opCALLCODE":       700,
	"opDELEGATECALL":   700,
	"opSTATICCALL":     700,
	"opRETURN":         0,
	"opREVERT":         0,
	"opSTOP":           0,
	"opSELFDESTRUCT":   5_000,

	// Shared accounting ops
	"TransferVM": 2_100, // explicit VM variant (if separate constant exists)

	// ----------------------------------------------------------------------
	// Virtual Machine Internals
	// ----------------------------------------------------------------------
	"BurnVM":            2_100,
	"BurnLP":            2_100,
	"MintLP":            2_100,
	"NewInMemory":       500,
	"CallCode":          700,
	"CallContract":      700,
	"StaticCallVM":      700,
	"GetBalance":        400,
	"GetTokenBalance":   400,
	"SetTokenBalance":   500,
	"GetTokenSupply":    500,
	"SetBalance":        500,
	"DelegateCall":      700,
	"GetToken":          400,
	"NewMemory":         500,
	"Read":              3,
	"Write":             3,
	"LenVM":             3, // distinguish from token.Len if separate const
	"Call":              700,
	"SelectVM":          1_000,
	"CreateContract":    32_000,
	"AddLog":            375,
	"GetCode":           200,
	"GetCodeHash":       200,
	"MintTokenVM":       2_000,
	"PrefixIterator":    500,
	"NonceOf":           400,
	"GetState":          400,
	"SetState":          500,
	"HasState":          400,
	"DeleteState":       500,
	"NewGasMeter":       500,
	"SelfDestructVM":    5_000,
	"Remaining":         2,
	"Consume":           3,
	"ExecuteVM":         2_000,
	"NewSuperLightVM":   500,
	"NewLightVM":        800,
	"NewHeavyVM":        1_200,
	"ExecuteSuperLight": 1_000,
	"ExecuteLight":      1_500,
	"ExecuteHeavy":      2_000,

	// ----------------------------------------------------------------------
	// Plasma
	// ----------------------------------------------------------------------
	"InitPlasma":      8_000,
	"Plasma_Deposit":  4_000,
	"Plasma_Withdraw": 4_000,

  // Gaming
	// ----------------------------------------------------------------------
	"CreateGame": 8_000,
	"JoinGame":   4_000,
	"FinishGame": 6_000,
	"GetGame":    1_000,
	"ListGames":  2_000,

	// ----------------------------------------------------------------------
	// Wallet / Key-Management
	// ----------------------------------------------------------------------
	"NewRandomWallet":      10_000,
	"WalletFromMnemonic":   5_000,
	"NewHDWalletFromSeed":  6_000,
	"PrivateKey":           400,
	"NewAddress":           500,
	"SignTx":               3_000,
	"RegisterIDWallet":     8_000,
	"IsIDWalletRegistered": 500,
	"NewRandomWallet":            10_000,
	"WalletFromMnemonic":         5_000,
	"NewHDWalletFromSeed":        6_000,
	"PrivateKey":                 400,
	"NewAddress":                 500,
	"SignTx":                     3_000,
	"NewOffChainWallet":          8_000,
	"OffChainWalletFromMnemonic": 5_000,
	"SignOffline":                2_500,
	"StoreSignedTx":              300,
	"LoadSignedTx":               300,
	"BroadcastSignedTx":          1_000,
	"NewRandomWallet":     10_000,
	"WalletFromMnemonic":  5_000,
	"NewHDWalletFromSeed": 6_000,
	"PrivateKey":          400,
	"NewAddress":          500,
	"SignTx":              3_000,
 "SignTx":              3_000,
	"RegisterRecovery":    5_000,
	"RecoverAccount":      8_000,
	// ---------------------------------------------------------------------
	// Regulatory Management
	// ---------------------------------------------------------------------
	"InitRegulatory":    4_000,
	"RegisterRegulator": 6_000,
	"GetRegulator":      2_000,
	"ListRegulators":    2_000,
	"EvaluateRuleSet":   5_000,

	// ----------------------------------------------------------------------
	// Polls Management
	// ----------------------------------------------------------------------
	"CreatePoll": 8_000,
	"VotePoll":   3_000,
	"ClosePoll":  2_000,
	"GetPoll":    500,
	"ListPolls":  1_000,

	// ---------------------------------------------------------------------
	// Feedback System
	// ---------------------------------------------------------------------
	"InitFeedback":    8_000,
	"Feedback_Submit": 2_000,
	"Feedback_Get":    1_000,
	"Feedback_List":   1_500,
	"Feedback_Reward": 2_500,
  

	// ---------------------------------------------------------------------
	// Forum
	// ---------------------------------------------------------------------
	"Forum_CreateThread": 5_000,
	"Forum_GetThread":    500,
	"Forum_ListThreads":  1_000,
	"Forum_AddComment":   2_000,
	"Forum_ListComments": 1_000,
  

	// ------------------------------------------------------------------
	// Blockchain Compression
	// ------------------------------------------------------------------
	"CompressLedger":         6_000,
	"DecompressLedger":       6_000,
	"SaveCompressedSnapshot": 8_000,
	"LoadCompressedSnapshot": 8_000,
  

	// ----------------------------------------------------------------------
	// Biometrics Authentication
	// ----------------------------------------------------------------------
	"Bio_Enroll": 1_000,
	"Bio_Verify": 800,
	"Bio_Delete": 600,

	// ---------------------------------------------------------------------
	// System Health & Logging
	// ---------------------------------------------------------------------
	"NewHealthLogger": 8_000,
	"MetricsSnapshot": 1_000,
	"LogEvent":        500,
	"RotateLogs":      4_000,
 
  
  
  // ----------------------------------------------------------------------
	// Workflow / Key-Management
	// ----------------------------------------------------------------------
	"NewWorkflow":         15_000,
	"AddWorkflowAction":   2_000,
	"SetWorkflowTrigger":  1_000,
	"SetWebhook":          1_000,
	"ExecuteWorkflow":     5_000,
	"ListWorkflows":       500,
	

	// ------------------------------------------------------------------
	// Swarm
	// ------------------------------------------------------------------
	"NewSwarm":          10_000,
	"Swarm_AddNode":     3_000,
	"Swarm_RemoveNode":  2_000,
	"Swarm_BroadcastTx": 5_000,
	"Swarm_Start":       8_000,
	"Swarm_Stop":        5_000,
	"Swarm_Peers":       300,
  	// ----------------------------------------------------------------------
	// Real Estate
	// ----------------------------------------------------------------------
  
  "RegisterProperty":    4_000,
	"TransferProperty":    3_500,
	"GetProperty":         1_000,
	"ListProperties":      1_500,

	// ----------------------------------------------------------------------
	// Event Management
	// ----------------------------------------------------------------------
	"InitEvents": 5_000,
	"EmitEvent":  400,
	"GetEvent":   800,
	"ListEvents": 1_000,
	"CreateWallet":        10_000,
	"ImportWallet":        5_000,
	"WalletBalance":       400,
	"WalletTransfer":      2_100,

	// ----------------------------------------------------------------------
	// Employment Contracts
	// ----------------------------------------------------------------------
	"InitEmployment": 10_000,
	"CreateJob":      8_000,
	"SignJob":        3_000,
	"RecordWork":     1_000,
	"PaySalary":      8_000,
	"GetJob":         1_000,
	// ------------------------------------------------------------------
	// Escrow Management
	// ------------------------------------------------------------------
	"Escrow_Create":  8_000,
	"Escrow_Deposit": 4_000,
	"Escrow_Release": 12_000,
	"Escrow_Cancel":  6_000,
	"Escrow_Get":     1_000,
	"Escrow_List":    2_000,
	// ---------------------------------------------------------------------
	// Faucet
	// ---------------------------------------------------------------------
	"NewFaucet":          5_000,
	"Faucet_Request":     1_000,
	"Faucet_Balance":     200,
	"Faucet_SetAmount":   500,
	"Faucet_SetCooldown": 500,
  // ----------------------------------------------------------------------
	// Supply Chain
	// ----------------------------------------------------------------------
	"GetItem":             1_000,
	"RegisterItem":        10_000,
	"UpdateLocation":      5_000,
	"MarkStatus":          5_000,

	// ----------------------------------------------------------------------
	// Healthcare Records
	// ----------------------------------------------------------------------
	"InitHealthcare":    8_000,
	"RegisterPatient":   3_000,
	"AddHealthRecord":   4_000,
	"GrantAccess":       1_500,
	"RevokeAccess":      1_000,
	"ListHealthRecords": 2_000,

	// ----------------------------------------------------------------------
	// Warehouse Records
	// ----------------------------------------------------------------------

	"Warehouse_New":        10_000,
	"Warehouse_AddItem":    2_000,
	"Warehouse_RemoveItem": 2_000,
	"Warehouse_MoveItem":   2_000,
	"Warehouse_ListItems":  1_000,
	"Warehouse_GetItem":    1_000,

	// ---------------------------------------------------------------------
	// Immutability Enforcement
	// ---------------------------------------------------------------------
	"InitImmutability": 8_000,
	"VerifyChain":      4_000,
	"RestoreChain":     6_000,
}

func init() {
	gasTable = make(map[Opcode]uint64, len(gasNames))
	for name, cost := range gasNames {
		if op, ok := nameToOp[name]; ok {
			gasTable[op] = cost
		}
	}
}

// GasCost returns the **base** gas cost for a single opcode.  Dynamic portions
// (e.g. per-word fees, storage-touch refunds, call-stipends) are handled by the
// VM’s gas-meter layer.
//
// The function is lock-free and safe for concurrent use by every worker-thread
// in the execution engine.
func GasCost(op Opcode) uint64 {
	if cost, ok := gasTable[op]; ok {
		return cost
	}
	// Log only the first occurrence of an unknown opcode to avoid log spam.
	log.Printf("gas_table: missing cost for opcode %d – charging default", op)
	return DefaultGasCost
}<|MERGE_RESOLUTION|>--- conflicted
+++ resolved
@@ -238,12 +238,10 @@
    ExecuteProposal: 15_000,
    GetProposal:     1_000,
    ListProposals:   2_000,
-<<<<<<< HEAD
    DAO_Stake:       5_000,
    DAO_Unstake:     5_000,
    DAO_Staked:      500,
    DAO_TotalStaked: 500,
-=======
    // Quadratic Voting
    SubmitQuadraticVote: 3_500,
    QuadraticResults:    2_000,
@@ -264,7 +262,6 @@
    CancelProposal:  3_000,
    ExecuteReady:    5_000,
    ListTimelocks:   1_000,
->>>>>>> 666c73b4
 
    // ----------------------------------------------------------------------
    // Green Technology
@@ -1081,12 +1078,10 @@
 	"ExecuteProposal": 15_000,
 	"GetProposal":     1_000,
 	"ListProposals":   2_000,
-<<<<<<< HEAD
 	"DAO_Stake":       5_000,
 	"DAO_Unstake":     5_000,
 	"DAO_Staked":      500,
 	"DAO_TotalStaked": 500,
-=======
 	"AddDAOMember":    1_200,
 	"RemoveDAOMember": 1_200,
 	"RoleOfMember":    500,
@@ -1101,7 +1096,6 @@
 	"LeaveDAO":        2_000,
 	"DAOInfo":         1_000,
 	"ListDAOs":        2_000,
->>>>>>> 666c73b4
 
 	// ----------------------------------------------------------------------
 	// Green Technology
