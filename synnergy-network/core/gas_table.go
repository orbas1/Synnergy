--- conflicted
+++ resolved
@@ -1563,8 +1563,9 @@
 	"PrivateKey":          400,
 	"NewAddress":          500,
 	"SignTx":              3_000,
-<<<<<<< HEAD
-
+ "SignTx":              3_000,
+	"RegisterRecovery":    5_000,
+	"RecoverAccount":      8_000,
 	// ---------------------------------------------------------------------
 	// Regulatory Management
 	// ---------------------------------------------------------------------
@@ -1573,10 +1574,7 @@
 	"GetRegulator":      2_000,
 	"ListRegulators":    2_000,
 	"EvaluateRuleSet":   5_000,
-=======
- "SignTx":              3_000,
-	"RegisterRecovery":    5_000,
-	"RecoverAccount":      8_000,
+
 	// ----------------------------------------------------------------------
 	// Polls Management
 	// ----------------------------------------------------------------------
@@ -1735,7 +1733,6 @@
 	"InitImmutability": 8_000,
 	"VerifyChain":      4_000,
 	"RestoreChain":     6_000,
->>>>>>> bbd3356c
 }
 
 func init() {
