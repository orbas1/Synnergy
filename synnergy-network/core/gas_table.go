--- conflicted
+++ resolved
@@ -684,14 +684,12 @@
    TokenManager_Burn: 2_100,
    TokenManager_Approve: 800,
    TokenManager_BalanceOf: 400,
-<<<<<<< HEAD
    // SYN1700 Event Ticket operations
    Event_Create:       1_000,
    Event_IssueTicket:  1_500,
    Event_Transfer:     2_100,
    Event_Verify:       500,
    Event_Use:          400,
-=======
    Tokens_RecordEmission: 1_000,
    Tokens_RecordOffset: 1_000,
    Tokens_NetBalance: 400,
@@ -717,7 +715,6 @@
    DataToken_SetPrice: 400,
    DataToken_GrantAccess: 400,
    DataToken_RevokeAccess: 300,
->>>>>>> 299ecbd1
 
    // ----------------------------------------------------------------------
    // Transactions
@@ -1710,13 +1707,11 @@
 	"TokenManager_Burn":      0,
 	"TokenManager_Approve":   0,
 	"TokenManager_BalanceOf": 0,
-<<<<<<< HEAD
 	"Event_Create":           100,
 	"Event_IssueTicket":      150,
 	"Event_Transfer":         210,
 	"Event_Verify":           50,
 	"Event_Use":              40,
-=======
 	"Tokens_RecordEmission":  0,
 	"Tokens_RecordOffset":    0,
 	"Tokens_NetBalance":      0,
@@ -1734,7 +1729,6 @@
 	"DataToken_SetPrice":     0,
 	"DataToken_GrantAccess":  0,
 	"DataToken_RevokeAccess": 0,
->>>>>>> 299ecbd1
 
 	// ----------------------------------------------------------------------
 	// Transactions
