--- conflicted
+++ resolved
@@ -52,13 +52,6 @@
 	// ----------------------------------------------------------------------
 	// Automated-Market-Maker
 	// ----------------------------------------------------------------------
-<<<<<<< HEAD
-	SwapExactIn:     4_500,
-	AddLiquidity:    5_000,
-	RemoveLiquidity: 5_000,
-	Quote:           2_500,
-	AllPairs:        2_000,
-=======
 	SwapExactIn:    4_500,
 	AddLiquidity:   5_000,
 	RemoveLiquidity:5_000,
@@ -66,18 +59,10 @@
   AllPairs:       2_000,
   InitPoolsFromFile: 6_000,
 
->>>>>>> cd749cf6
 
 	// ----------------------------------------------------------------------
 	// Authority / Validator-Set
 	// ----------------------------------------------------------------------
-<<<<<<< HEAD
-	NewAuthoritySet:   20_000,
-	RecordVote:        3_000,
-	RegisterCandidate: 8_000,
-	RandomElectorate:  4_000,
-	IsAuthority:       800,
-=======
 	NewAuthoritySet:     20_000,
 	RecordVote:          3_000,
 	RegisterCandidate:   8_000,
@@ -86,7 +71,6 @@
 	GetAuthority:        1_000,
 	ListAuthorities:     2_000,
 	DeregisterAuthority: 6_000,
->>>>>>> cd749cf6
 
 	// ----------------------------------------------------------------------
 	// Charity Pool
@@ -110,11 +94,6 @@
 	// ----------------------------------------------------------------------
 	// Compliance
 	// ----------------------------------------------------------------------
-<<<<<<< HEAD
-	InitCompliance:    8_000,
-	EraseData:         5_000,
-	RecordFraudSignal: 7_000,
-=======
 	InitCompliance:        8_000,
 	EraseData:             5_000,
 	RecordFraudSignal:     7_000,
@@ -122,7 +101,6 @@
 	Compliance_AuditTrail: 3_000,
 	Compliance_MonitorTx:  5_000,
 
->>>>>>> cd749cf6
 
 	// ----------------------------------------------------------------------
 	// Consensus Core
@@ -143,11 +121,8 @@
 	ValidatePoH:           20_000,
 	SealMainBlockPOW:      60_000,
 	DistributeRewards:     10_000,
-<<<<<<< HEAD
-=======
 	CalculateWeights:      8_000,
 	ComputeThreshold:      6_000,
->>>>>>> cd749cf6
 
 	// ----------------------------------------------------------------------
 	// Contracts (WASM / EVM‐compat)
