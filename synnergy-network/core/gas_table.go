// SPDX-License-Identifier: BUSL-1.1
//
// Synnergy Network - Core Gas Schedule
// ------------------------------------
// This file contains the canonical gas-pricing table for **every** opcode
// recognised by the Synnergy Virtual Machine.  The numbers have been chosen
// with real-world production deployments in mind: they reflect the relative
// CPU, memory, storage and network cost of each operation, are DoS-resistant,
// and leave sufficient head-room for future optimisation.
//
// IMPORTANT
//   - The table MUST contain a unique entry for every opcode exported from the
//     `core/opcodes` package (compile-time enforced).
//   - Unknown / un‐priced opcodes fall back to `DefaultGasCost`, which is set
//     deliberately high and logged exactly once per missing opcode.
//   - All reads from the table are fully concurrent-safe.
//
// NOTE
//
//	The `Opcode` type and individual opcode constants are defined elsewhere in
//	the core package-tree (see `core/opcodes/*.go`).  This file purposefully
//	contains **no** duplicate keys; if a symbol appears in multiple subsystems
//	it is listed **once** and its gas cost applies network-wide.
package core

import "log"

// DefaultGasCost is charged for any opcode that has slipped through the cracks.
// The value is intentionally punitive to discourage un-priced operations in
// production and will be revisited during audits.
const DefaultGasCost uint64 = 100_000

// gasTable maps every Opcode to its base gas cost.
// Gas is charged **before** execution; refunds (e.g. for SELFDESTRUCT) are
// handled by the VM’s gas-meter at commit-time.
var gasTable map[Opcode]uint64

// var gasTable = map[Opcode]uint64{
/*
   // ----------------------------------------------------------------------
   // AI
   // ----------------------------------------------------------------------
   InitAI:         50_000,
   AI:             40_000,
   PredictAnomaly: 35_000,
   OptimizeFees:   25_000,
   PublishModel:   45_000,
   FetchModel:     15_000,
   ListModel:      8_000,
   ValidateKYC:    1_000,
   BuyModel:       30_000,
   RentModel:      20_000,
   ReleaseEscrow:  12_000,
   PredictVolume:  15_000,
   DeployAIContract: 50_000,
   InvokeAIContract: 7_500,
   UpdateAIModel:    20_000,
   GetAIModel:       2_000,
   InferModel:     30_000,
   AnalyseTransactions: 35_000,

   // ----------------------------------------------------------------------
   // Automated-Market-Maker
   // ----------------------------------------------------------------------
   SwapExactIn:       4_500,
   AddLiquidity:      5_000,
   RemoveLiquidity:   5_000,
   Quote:             2_500,
   AllPairs:          2_000,
   InitPoolsFromFile: 6_000,

   // ----------------------------------------------------------------------
   // Authority / Validator-Set
   // ---------------------------------------------------------------------

   NewAuthoritySet:     20_000,
   RecordVote:          3_000,
   RegisterCandidate:   8_000,
   RandomElectorate:    4_000,
   IsAuthority:         800,
   GetAuthority:        1_000,
   ListAuthorities:     2_000,
   DeregisterAuthority: 6_000,
   NewAuthorityApplier: 20_000,
   SubmitApplication:   4_000,
   VoteApplication:     3_000,
   FinalizeApplication: 5_000,
   GetApplication:      1_000,
   ListApplications:    2_000,

   // ----------------------------------------------------------------------
   // Charity Pool
   // ----------------------------------------------------------------------
   NewCharityPool:  10_000,
   Deposit:         2_100,
   Register:        2_500,
   Vote:            3_000,
   Tick:            1_000,
   GetRegistration: 800,
   Winners:         800,

   // ----------------------------------------------------------------------
   // Coin
   // ----------------------------------------------------------------------
   NewCoin:     12_000,
   Mint:        2_100, // shared with ledger & tokens
   TotalSupply: 800,
   BalanceOf:   400,

   // ----------------------------------------------------------------------
   // Compliance
   // ----------------------------------------------------------------------

   InitCompliance:        8_000,
   EraseData:             5_000,
   RecordFraudSignal:     7_000,
   Compliance_LogAudit:   2_000,
   Compliance_AuditTrail: 3_000,
   Compliance_MonitorTx:  5_000,
   Compliance_VerifyZKP:  12_000,
   Audit_Init:           5_000,
   Audit_Log:            2_000,
   Audit_Events:         3_000,
   Audit_Close:          1_000,
   InitComplianceManager: 10_000,
   SuspendAccount:        4_000,
   ResumeAccount:         4_000,
   IsSuspended:           500,
   WhitelistAccount:      3_000,
   RemoveWhitelist:       3_000,
   IsWhitelisted:         500,
   Compliance_ReviewTx:   2_500,
   AnalyzeAnomaly:       6_000,
   FlagAnomalyTx:        2_500,

   // ----------------------------------------------------------------------
   // Consensus Core
   // ----------------------------------------------------------------------
   Pick:                  2_000,
   Broadcast:             5_000,
   Subscribe:             1_500,
   Sign:                  3_000, // shared with Security & Tx
   Verify:                3_500, // shared with Security & Tx
   ValidatorPubKey:       800,
   StakeOf:               1_000,
   LoanPoolAddress:       800,
   Hash:                  600, // shared with Replication
   SerializeWithoutNonce: 1_200,
   NewConsensus:          25_000,
   Start:                 5_000,
   ProposeSubBlock:       15_000,
   ValidatePoH:           20_000,
   SealMainBlockPOW:      60_000,
   DistributeRewards:     10_000,
   CalculateWeights:      8_000,
   ComputeThreshold:      6_000,
   HopConsensus:         4_000,
   CurrentConsensus:     500,
   Status:                1_000,
   SetDifficulty:         2_000,
   NewConsensusAdaptiveManager: 10_000,
   ComputeDemand:               2_000,
   ComputeStakeConcentration:   2_000,
   AdjustConsensus:             5_000,
   RegisterValidator:     8_000,
   DeregisterValidator:   6_000,
   StakeValidator:        2_000,
   UnstakeValidator:      2_000,
   SlashValidator:        3_000,
   GetValidator:          1_000,
   ListValidators:        2_000,
   IsValidator:           800,

   // ----------------------------------------------------------------------
   // Contracts (WASM / EVM‐compat)
   // ----------------------------------------------------------------------
   InitContracts: 15_000,
   CompileWASM:   45_000,
   Invoke:        7_000,
   Deploy:        25_000,
   TransferOwnership: 5_000,
   PauseContract:     3_000,
   ResumeContract:    3_000,
   UpgradeContract:   20_000,
   ContractInfo:      1_000,

   // ----------------------------------------------------------------------
   // Cross-Chain
   // ----------------------------------------------------------------------
   RegisterBridge: 20_000,
   AssertRelayer:  5_000,
   Iterator:       2_000,
   LockAndMint:    30_000,
   BurnAndRelease: 30_000,
   GetBridge:      1_000,
   RegisterXContract: 22_000,
   GetXContract:      1_000,
   ListXContracts:    1_200,
   RemoveXContract:   5_000,
   RecordCrossChainTx: 25_000,
   GetCrossChainTx:    2_000,
   ListCrossChainTx:   3_000,
   OpenChainConnection:  10_000,
   CloseChainConnection: 5_000,
   GetChainConnection:   1_000,
   ListChainConnections: 2_000,
   RegisterProtocol:   20_000,
   ListProtocols:      2_000,
   GetProtocol:        1_000,
   ProtocolDeposit:    30_000,
   ProtocolWithdraw:   30_000,
   StartBridgeTransfer:    25_000,
   CompleteBridgeTransfer: 25_000,
   GetBridgeTransfer:      1_000,
   ListBridgeTransfers:    2_000,

   // ----------------------------------------------------------------------
   // Data / Oracle / IPFS Integration
   // ----------------------------------------------------------------------
   RegisterNode:   10_000,
   UploadAsset:    30_000,
   Pin:            5_000, // shared with Storage
   Retrieve:       4_000, // shared with Storage
   RetrieveAsset:  4_000,
   RegisterOracle: 10_000,
   PushFeed:       3_000,
   QueryOracle:    3_000,
   ListCDNNodes:   3_000,
   ListOracles:    3_000,
   PushFeedSigned: 4_000,
   UpdateOracleSource: 4_000,
   RemoveOracle:      4_000,
   GetOracleMetrics:  2_000,
   RequestOracleData: 3_000,
   SyncOracle:        5_000,
   CreateDataFeed: 6_000,
   QueryDataFeed:  3_000,
   ManageDataFeed: 5_000,
   ImputeMissing:  4_000,
   NormalizeFeed:  4_000,
   AddProvenance:  2_000,
   SampleFeed:     3_000,
   ScaleFeed:      3_000,
   TransformFeed:  4_000,
   VerifyFeedTrust: 3_000,
   ZTDC_Open:      6_000,
   ZTDC_Send:      2_000,
   ZTDC_Close:     4_000,

   // ----------------------------------------------------------------------
   // Fault-Tolerance / Health-Checker
   // ----------------------------------------------------------------------
   NewHealthChecker: 8_000,
   AddPeer:          1_500,
   RemovePeer:       1_500,
   Snapshot:         4_000,
   Recon:            8_000,
   Ping:             300,
   SendPing:         300,
   AwaitPong:        300,
   BackupSnapshot:   10_000,
   RestoreSnapshot:  12_000,
   VerifyBackup:     6_000,
   FailoverNode:     8_000,
   PredictFailure:   1_000,
   AdjustResources:  1_500,
   HA_Register:      1_000,
   HA_Remove:        1_000,
   HA_List:          500,
   HA_Sync:          20_000,
   HA_Promote:       8_000,

   // ----------------------------------------------------------------------
   // Governance
   // ----------------------------------------------------------------------
   UpdateParam:     5_000,
   ProposeChange:   10_000,
   VoteChange:      3_000,
   EnactChange:     8_000,
   SubmitProposal:  10_000,
   BalanceOfAsset:  600,
   CastVote:        3_000,
   CastTokenVote:   4_000,
   ExecuteProposal: 15_000,
   GetProposal:     1_000,
   ListProposals:   2_000,
   DAO_Stake:       5_000,
   DAO_Unstake:     5_000,
   DAO_Staked:      500,
   DAO_TotalStaked: 500,

   // Quadratic Voting
   SubmitQuadraticVote: 3_500,
   QuadraticResults:    2_000,
   QuadraticWeight:     50,
   AddDAOMember:    1_200,
   RemoveDAOMember: 1_200,
   RoleOfMember:    500,
   ListDAOMembers:  1_000,
   AddSYN2500Member:    1_200,
   RemoveSYN2500Member: 1_200,
   DelegateSYN2500Vote: 800,
   SYN2500VotingPower:  500,
   CastSYN2500Vote:     1_500,
   SYN2500MemberInfo:   500,
   ListSYN2500Members:  1_000,
   RegisterGovContract: 8_000,
   GetGovContract:      1_000,
   ListGovContracts:    2_000,
   EnableGovContract:   1_000,
   DeleteGovContract:   1_000,
   DeployGovContract: 25_000,
   InvokeGovContract: 7_000,
   NewTimelock:     4_000,
   QueueProposal:   3_000,
   CancelProposal:  3_000,
   ExecuteReady:    5_000,
   ListTimelocks:   1_000,

   // ----------------------------------------------------------------------
   // Green Technology
   // ----------------------------------------------------------------------
   InitGreenTech:    8_000,
   Green:            2_000,
   RecordUsage:      3_000,
   RecordOffset:     3_000,
   Certify:          7_000,
   CertificateOf:    500,
   ShouldThrottle:   200,
   ListCertificates: 1_000,

   // ----------------------------------------------------------------------
   // Ledger / UTXO / Account-Model
   // ----------------------------------------------------------------------
   NewLedger:           50_000,
   GetPendingSubBlocks: 2_000,
   LastBlockHash:       600,
   AppendBlock:         50_000,
   MintBig:             2_200,
   EmitApproval:        1_200,
   EmitTransfer:        1_200,
   DeductGas:           2_100,
   WithinBlock:         1_000,
   IsIDTokenHolder:     400,
   TokenBalance:        400,
   AddBlock:            40_000,
   GetBlock:            2_000,
   GetUTXO:             1_500,
   AddToPool:           1_000,
   ListPool:            800,
   GetContract:         1_000,
   Snapshot:            3_000,
   MintToken:           2_000,
   LastSubBlockHeight:  500,
   LastBlockHeight:     500,
   RecordPoSVote:       3_000,
   AppendSubBlock:      8_000,
   Transfer:            2_100, // shared with VM & Tokens
   Burn:                2_100, // shared with VM & Tokens
   InitForkManager:     5_000,
   AddForkBlock:        7_000,
   ResolveForks:        12_000,
   ListForks:           2_000,

   // ----------------------------------------------------------------------
   // Liquidity Manager (high-level AMM façade)
   // ----------------------------------------------------------------------
   InitAMM:    8_000,
   Manager:    1_000,
   CreatePool: 10_000,
   Swap:       4_500,
   // AddLiquidity & RemoveLiquidity already defined above
   Pool:  1_500,
   Pools: 2_000,

   // ----------------------------------------------------------------------
   // Loan-Pool
   // ----------------------------------------------------------------------
   NewLoanPool:   20_000,
   Submit:        3_000,
   Disburse:      8_000,
   GetProposal:   1_000,
   ListProposals: 1_500,
   Redistribute:  5_000,
   CreateGrant:   3_000,
   ReleaseGrant:  8_000,
   GetGrant:      1_000,
   CancelProposal: 2_000,
   ExtendProposal: 1_500,
   NewLoanPoolManager: 10_000,
   Loanpool_Pause: 1_000,
   Loanpool_Resume: 1_000,
   Loanpool_IsPaused: 500,
   Loanpool_Stats: 2_000,
   RequestApproval: 3_000,
   ApproveRequest:  4_000,
   RejectRequest:   4_000,
   NewLoanPoolApply:   20_000,
   LoanApply_Submit:   3_000,
   LoanApply_Vote:     3_000,
   LoanApply_Process:  1_000,
   LoanApply_Disburse: 8_000,
   LoanApply_Get:      1_000,
   LoanApply_List:     1_500,
   // Vote  & Tick already priced
   // RandomElectorate / IsAuthority already priced

   // ----------------------------------------------------------------------
   // Networking
   // ----------------------------------------------------------------------
   NewNode:         18_000,
   HandlePeerFound: 1_500,
   DialSeed:        2_000,
   ListenAndServe:  8_000,
   Close:           500,
   Peers:           400,
   NewDialer:       2_000,
   Dial:            2_000,
   SetBroadcaster:  500,
   GlobalBroadcast: 1_000,
   NewBootstrapNode: 20_000,
   Bootstrap_Start: 8_000,
   Bootstrap_Stop: 4_000,
   Bootstrap_Peers: 500,
   Bootstrap_DialSeed: 2_000,
   NewConnPool:     8_000,
   AcquireConn:     500,
   ReleaseConn:     200,
   ClosePool:       400,
   PoolStats:       100,
   DiscoverPeers:  1_000,
   Connect:        1_500,
   Disconnect:     1_000,
   AdvertiseSelf:  800,
   StartDevNet:    50_000,
   StartTestNet:   60_000,
   // Broadcast & Subscribe already priced

   // ----------------------------------------------------------------------
   // Replication / Data Availability
   // ----------------------------------------------------------------------
   NewReplicator:  12_000,
   ReplicateBlock: 30_000,
   RequestMissing: 4_000,
   Synchronize:    25_000,
   Stop:           3_000,
   NewInitService:     8_000,
   BootstrapLedger:    20_000,
   ShutdownInitService: 3_000,
   NewSyncManager: 12_000,
   Sync_Start:     5_000,
   Sync_Stop:      3_000,
   Sync_Status:    1_000,
   SyncOnce:       8_000,
   // Hash & Start already priced

   // ----------------------------------------------------------------------
   // Distributed Coordination
   // ----------------------------------------------------------------------
   NewCoordinator:         10_000,
   StartCoordinator:        5_000,
   StopCoordinator:         5_000,
   BroadcastLedgerHeight:   3_000,
   DistributeToken:         5_000,

   // ----------------------------------------------------------------------
   // Roll-ups
   // ----------------------------------------------------------------------
   NewAggregator:     15_000,
   SubmitBatch:       10_000,
   SubmitFraudProof:  30_000,
   FinalizeBatch:     10_000,
   BatchHeader:       500,
   BatchState:        300,
   BatchTransactions: 1_000,
   ListBatches:       2_000,
   PauseAggregator:   500,
   ResumeAggregator:  500,
   AggregatorStatus:  200,

   // ----------------------------------------------------------------------
   // Security / Cryptography
   // ----------------------------------------------------------------------
   AggregateBLSSigs:  7_000,
   VerifyAggregated:  8_000,
   CombineShares:     6_000,
   ComputeMerkleRoot: 1_200,
   Encrypt:           1_500,
   Decrypt:           1_500,
   NewTLSConfig:      5_000,
   DilithiumKeypair:  6_000,
   DilithiumSign:     5_000,
   DilithiumVerify:   5_000,
   PredictRisk:       2_000,
   AnomalyScore:      2_000,
   BuildMerkleTree:   1_500,
   MerkleProof:       1_200,
   VerifyMerklePath:  1_200,

   // ----------------------------------------------------------------------
   // Sharding
   // ----------------------------------------------------------------------
   NewShardCoordinator: 20_000,
   SetLeader:           1_000,
   Leader:              800,
   SubmitCrossShard:    15_000,
   Send:                2_000,
   PullReceipts:        3_000,
   Reshard:             30_000,
   GossipTx:            5_000,
   RebalanceShards:     8_000,
   VerticalPartition:   2_000,
   HorizontalPartition: 2_000,
   CompressData:        4_000,
   DecompressData:      4_000,
   // Broadcast already priced

   // ----------------------------------------------------------------------
   // Side-chains
   // ----------------------------------------------------------------------
   InitSidechains:     12_000,
   Sidechains:         600,
   Register:           5_000,
   SubmitHeader:       8_000,
   VerifyWithdraw:     4_000,
   VerifyAggregateSig: 8_000,
   VerifyMerkleProof:  1_200,
   GetSidechainMeta:   1_000,
   ListSidechains:     1_200,
   GetSidechainHeader: 1_000,
   PauseSidechain:            3_000,
   ResumeSidechain:           3_000,
   UpdateSidechainValidators: 5_000,
   RemoveSidechain:           6_000,
   // Deposit already priced

   // ----------------------------------------------------------------------
   // State-Channels
   // ----------------------------------------------------------------------
   InitStateChannels:    8_000,
   Channels:             600,
   OpenChannel:          10_000,
   VerifyECDSASignature: 2_000,
   InitiateClose:        3_000,
   Challenge:            4_000,
   Finalize:             5_000,
   GetChannel:           800,
   ListChannels:         1_200,
   PauseChannel:         1_500,
   ResumeChannel:        1_500,
   CancelClose:          3_000,
   ForceClose:           6_000,

   // ----------------------------------------------------------------------
   // Storage / Marketplace
   // ----------------------------------------------------------------------
   NewStorage:    12_000,
   CreateListing: 8_000,
   Exists:        400,
   OpenDeal:      5_000,
   Create:        8_000, // generic create (non-AMM/non-contract)
   CloseDeal:     5_000,
   Release:       2_000,
   GetListing:    1_000,
   ListListings:  1_000,
   GetDeal:       1_000,
   ListDeals:     1_000,
   IPFS_Add:     5_000,
   IPFS_Get:     4_000,
   IPFS_Unpin:   3_000,
        // General Marketplace
        CreateMarketListing:  8_000,
        PurchaseItem:        6_000,
        CancelListing:       3_000,
        ReleaseFunds:        2_000,
        GetMarketListing:    1_000,
        ListMarketListings:  1_000,
        GetMarketDeal:       1_000,
        ListMarketDeals:     1_000,
   // Pin & Retrieve already priced
   // ----------------------------------------------------------------------
   // Identity Verification
   // ----------------------------------------------------------------------
   RegisterIdentity: 5_000,
   VerifyIdentity:   1_000,
   RemoveIdentity:   2_000,
   ListIdentities:   2_000,


   // ----------------------------------------------------------------------
   // Resource Marketplace
   // ----------------------------------------------------------------------
   ListResource:        8_000,
   OpenResourceDeal:    5_000,
   CloseResourceDeal:   5_000,
   GetResourceListing:  1_000,
   ListResourceListings: 1_000,
   GetResourceDeal:     1_000,
   ListResourceDeals:   1_000,

   // ----------------------------------------------------------------------
   // Token Standards (constants – zero-cost markers)
   // ----------------------------------------------------------------------
   StdSYN10:   0,
   StdSYN20:   0,
   StdSYN70:   0,
   StdSYN130:  0,
   StdSYN131:  0,
   StdSYN200:  0,
   StdSYN223:  0,
   StdSYN300:  0,
   StdSYN500:  0,
   StdSYN600:  0,
   StdSYN700:  0,
   StdSYN721:  0,
   StdSYN722:  0,
   StdSYN800:  0,
   StdSYN845:  0,
   StdSYN900:  0,
   StdSYN1000: 0,
   StdSYN1100: 0,
   StdSYN1155: 0,
   StdSYN1200: 0,
   StdSYN1300: 0,
   StdSYN1401: 0,
   StdSYN1500: 0,
   StdSYN1600: 0,
   StdSYN1700: 0,
   StdSYN1800: 0,
   StdSYN1900: 0,
   StdSYN1967: 0,
   StdSYN2100: 0,
   StdSYN2200: 0,
   StdSYN2369: 0,
   StdSYN2400: 0,
   StdSYN2500: 0,
   StdSYN2600: 0,
   StdSYN2700: 0,
   StdSYN2800: 0,
   StdSYN2900: 0,
   StdSYN3000: 0,
   StdSYN3100: 0,
   StdSYN3200: 0,
   StdSYN3300: 0,
   StdSYN3400: 0,
   StdSYN3500: 0,
   StdSYN3600: 0,
   StdSYN3700: 0,
   StdSYN3800: 0,
   StdSYN3900: 0,
   StdSYN4200: 0,
   StdSYN4300: 0,
   StdSYN4700: 0,
   StdSYN4900: 0,
   StdSYN5000: 0,

   // ----------------------------------------------------------------------
   // Token Utilities
   // ----------------------------------------------------------------------
   ID:                400,
   Meta:              400,
   Allowance:         400,
   Approve:           800,
   Add:               600,
   Sub:               600,
   Get:               400,
   transfer:          2_100, // lower-case ERC20 compatibility
   Calculate:         800,
   RegisterToken:     8_000,
   NewBalanceTable:   5_000,
   Set:               600,
   RefundGas:         100,
   PopUint32:         300,
   PopAddress:        300,
   PopUint64:         300,
   PushBool:          300,
   Push:              300,
   Len:               200,
   InitTokens:        8_000,
   GetRegistryTokens: 400,
   TokenManager_Create: 8_000,
   TokenManager_Transfer: 2_100,
   TokenManager_Mint: 2_100,
   TokenManager_Burn: 2_100,
   TokenManager_Approve: 800,
   TokenManager_BalanceOf: 400,
<<<<<<< HEAD
   // Supply chain token utilities
   SupplyChain_RegisterAsset: 5_000,
   SupplyChain_UpdateLocation: 800,
   SupplyChain_UpdateStatus: 800,
   SupplyChain_TransferAsset: 2_100,
=======
   MusicRoyalty_AddRevenue: 800,
   MusicRoyalty_Distribute: 1_000,
   MusicRoyalty_UpdateInfo: 500,
   // SYN1700 Event Ticket operations
   Event_Create:       1_000,
   Event_IssueTicket:  1_500,
   Event_Transfer:     2_100,
   Event_Verify:       500,
   Event_Use:          400,
   Tokens_RecordEmission: 1_000,
   Tokens_RecordOffset: 1_000,
   Tokens_NetBalance: 400,
   Tokens_ListRecords: 800,
   Edu_RegisterCourse: 5_000,
   Edu_IssueCredit:    2_100,
   Edu_VerifyCredit:   800,
   Edu_RevokeCredit:   800,
   Edu_GetCredit:      400,
   Edu_ListCredits:    400,
   // SYN2100 token standard
   SYN2100_RegisterDocument: 800,
   SYN2100_FinanceDocument:  800,
   SYN2100_GetDocument:      200,
   SYN2100_ListDocuments:    400,
   SYN2100_AddLiquidity:     500,
   SYN2100_RemoveLiquidity:  500,
   SYN2100_LiquidityOf:      200,
   Tokens_CreateSYN2200: 8_000,
   Tokens_SendPayment: 2_100,
   Tokens_GetPayment: 400,
   DataToken_UpdateMeta: 500,
   DataToken_SetPrice: 400,
   DataToken_GrantAccess: 400,
   DataToken_RevokeAccess: 300,
>>>>>>> 343da253

   // ----------------------------------------------------------------------
   // Transactions
   // ----------------------------------------------------------------------
   VerifySig:      3_500,
   ValidateTx:     5_000,
   NewTxPool:      12_000,
   AddTx:          6_000,
   PickTxs:        1_500,
   TxPoolSnapshot: 800,
   EncryptTxPayload: 3_500,
   DecryptTxPayload: 3_000,
   SubmitPrivateTx:  6_500,
   EncodeEncryptedHex: 300,
   ReverseTransaction: 10_000,
   NewTxDistributor: 8_000,
   DistributeFees:   1_500,
   // Sign already priced

   // ----------------------------------------------------------------------
   // Low-level Math / Bitwise / Crypto opcodes
   // (values based on research into Geth & OpenEthereum plus Synnergy-specific
   //  micro-benchmarks – keep in mind that **all** word-size-dependent
   //  corrections are applied at run-time by the VM).
   // ----------------------------------------------------------------------
   Short:            5,
   BytesToAddress:   5,
   Pop:              2,
   opADD:            3,
   opMUL:            5,
   opSUB:            3,
   OpDIV:            5,
   opSDIV:           5,
   opMOD:            5,
   opSMOD:           5,
   opADDMOD:         8,
   opMULMOD:         8,
   opEXP:            10,
   opSIGNEXTEND:     5,
   opLT:             3,
   opGT:             3,
   opSLT:            3,
   opSGT:            3,
   opEQ:             3,
   opISZERO:         3,
   opAND:            3,
   opOR:             3,
   opXOR:            3,
   opNOT:            3,
   opBYTE:           3,
   opSHL:            3,
   opSHR:            3,
   opSAR:            3,
   opECRECOVER:      700,
   opEXTCODESIZE:    700,
   opEXTCODECOPY:    700,
   opEXTCODEHASH:    700,
   opRETURNDATASIZE: 3,
   opRETURNDATACOPY: 700,
   opMLOAD:          3,
   opMSTORE:         3,
   opMSTORE8:        3,
   opCALLDATALOAD:   3,
   opCALLDATASIZE:   3,
   opCALLDATACOPY:   700,
   opCODESIZE:       3,
   opCODECOPY:       700,
   opJUMP:           8,
   opJUMPI:          10,
   opPC:             2,
   opMSIZE:          2,
   opGAS:            2,
   opJUMPDEST:       1,
   opSHA256:         60,
   opKECCAK256:      30,
   opRIPEMD160:      600,
   opBLAKE2B256:     60,
   opADDRESS:        2,
   opCALLER:         2,
   opORIGIN:         2,
   opCALLVALUE:      2,
   opGASPRICE:       2,
   opNUMBER:         2,
   opTIMESTAMP:      2,
   opDIFFICULTY:     2,
   opGASLIMIT:       2,
   opCHAINID:        2,
   opBLOCKHASH:      20,
   opBALANCE:        400,
   opSELFBALANCE:    5,
   opLOG0:           375,
   opLOG1:           750,
   opLOG2:           1_125,
   opLOG3:           1_500,
   opLOG4:           1_875,
   logN:             2_000,
   opCREATE:         32_000,
   opCALL:           700,
   opCALLCODE:       700,
   opDELEGATECALL:   700,
   opSTATICCALL:     700,
   opRETURN:         0,
   opREVERT:         0,
   opSTOP:           0,
   opSELFDESTRUCT:   5_000,

   // Shared accounting ops
   TransferVM: 2_100, // explicit VM variant (if separate constant exists)

   // ----------------------------------------------------------------------
   // Virtual Machine Internals
   // ----------------------------------------------------------------------
   BurnVM:            2_100,
   BurnLP:            2_100,
   MintLP:            2_100,
   NewInMemory:       500,
   CallCode:          700,
   CallContract:      700,
   StaticCallVM:      700,
   GetBalance:        400,
   GetTokenBalance:   400,
   SetTokenBalance:   500,
   GetTokenSupply:    500,
   SetBalance:        500,
   DelegateCall:      700,
   GetToken:          400,
   NewMemory:         500,
   Read:              3,
   Write:             3,
   LenVM:             3, // distinguish from token.Len if separate const
   Call:              700,
   SelectVM:          1_000,
   CreateContract:    32_000,
   AddLog:            375,
   GetCode:           200,
   GetCodeHash:       200,
   MintTokenVM:       2_000,
   PrefixIterator:    500,
   NonceOf:           400,
   GetState:          400,
   SetState:          500,
   HasState:          400,
   DeleteState:       500,
   NewGasMeter:       500,
   SelfDestructVM:    5_000,
   Remaining:         2,
   Consume:           3,
   ExecuteVM:         2_000,
   NewSuperLightVM:   500,
   NewLightVM:        800,
   NewHeavyVM:        1_200,
   ExecuteSuperLight: 1_000,
   ExecuteLight:      1_500,
   ExecuteHeavy:      2_000,

   // ----------------------------------------------------------------------
   // Wallet / Key-Management
   // ----------------------------------------------------------------------
   NewRandomWallet:     10_000,
   WalletFromMnemonic:  5_000,
   NewHDWalletFromSeed: 6_000,
   PrivateKey:          400,
   NewAddress:          500,
   SignTx:              3_000,

   // ----------------------------------------------------------------------
   // Access Control
   // ----------------------------------------------------------------------
   GrantRole:  1_000,
   RevokeRole: 1_000,
   HasRole:    300,
   ListRoles:  500,
   // Plasma Management
   // ----------------------------------------------------------------------
   InitPlasma:        8_000,
   Plasma_Deposit:    5_000,
   Plasma_Withdraw:   5_000,
   Plasma_SubmitBlock: 10_000,
   Plasma_GetBlock:    1_000,
   // Resource Management
   // ----------------------------------------------------------------------
   SetQuota:         1_000,
   GetQuota:         500,
   ChargeResources:  2_000,
   ReleaseResources: 1_000,
   // Finalization Management
   // ----------------------------------------------------------------------
   NewFinalizationManager: 8_000,
   FinalizeBlock:         4_000,
   FinalizeBatchManaged:  3_500,
   FinalizeChannelManaged: 3_500,
   // System Health & Logging
   // ----------------------------------------------------------------------
   NewHealthLogger: 8_000,
   MetricsSnapshot: 1_000,
   LogEvent:        500,
   RotateLogs:      4_000,
   RegisterIDWallet:    8_000,
   IsIDWalletRegistered: 500,

   // ----------------------------------------------------------------------
   // Event Management
   // ----------------------------------------------------------------------
   InitEvents: 5_000,
   EmitEvent: 400,
   GetEvent:  800,
   ListEvents: 1_000,
   CreateWallet:        10_000,
   ImportWallet:        5_000,
   WalletBalance:       400,
   WalletTransfer:      2_100,

   // ----------------------------------------------------------------------
   // Immutability Enforcement
   // ----------------------------------------------------------------------
   InitImmutability: 8_000,
   VerifyChain:     4_000,
   RestoreChain:    6_000,
*/

// gasNames holds the gas cost associated with each opcode name. During init()
// these names are resolved to their Opcode values using the catalogue defined
// in opcode_dispatcher.go.
var gasNames = map[string]uint64{
	// ----------------------------------------------------------------------
	// AI
	// ----------------------------------------------------------------------
	"InitAI":              5000,
	"AI":                  4000,
	"PredictAnomaly":      3500,
	"OptimizeFees":        2500,
	"PublishModel":        4500,
	"FetchModel":          1500,
	"ListModel":           800,
	"ValidateKYC":         100,
	"BuyModel":            3000,
	"RentModel":           2000,
	"ReleaseEscrow":       1200,
	"PredictVolume":       1500,
	"DeployAIContract":    5000,
	"InvokeAIContract":    750,
	"UpdateAIModel":       2000,
	"GetAIModel":          200,
	"StartTraining":       5000,
	"TrainingStatus":      500,
	"ListTrainingJobs":    800,
	"CancelTraining":      1000,
	"GetModelListing":     100,
	"ListModelListings":   200,
	"UpdateListingPrice":  200,
	"RemoveListing":       200,
	"InferModel":          3000,
	"AnalyseTransactions": 3500,

	// ----------------------------------------------------------------------
	// Automated-Market-Maker
	// ----------------------------------------------------------------------
	"SwapExactIn":       450,
	"AddLiquidity":      500,
	"RemoveLiquidity":   500,
	"Quote":             250,
	"AllPairs":          200,
	"InitPoolsFromFile": 600,

	// ----------------------------------------------------------------------
	// Authority / Validator-Set
	// ---------------------------------------------------------------------

	"NewAuthoritySet":     2000,
	"RecordVote":          300,
	"RegisterCandidate":   800,
	"RandomElectorate":    400,
	"IsAuthority":         80,
	"GetAuthority":        100,
	"ListAuthorities":     200,
	"DeregisterAuthority": 600,
	"NewAuthorityApplier": 2000,
	"SubmitApplication":   400,
	"VoteApplication":     300,
	"FinalizeApplication": 500,
	"GetApplication":      100,
	"ListApplications":    200,

	// ----------------------------------------------------------------------
	// Charity Pool
	// ----------------------------------------------------------------------
	"NewCharityPool":           1000,
	"Deposit":                  210,
	"Charity_Register":         0,
	"Vote":                     300,
	"Tick":                     100,
	"GetRegistration":          80,
	"Winners":                  80,
	"Charity_Donate":           0,
	"Charity_WithdrawInternal": 0,
	"Charity_Balances":         0,

	// ----------------------------------------------------------------------
	// Coin
	// ----------------------------------------------------------------------
	"NewCoin":     1200,
	"Mint":        210,
	"TotalSupply": 80,
	"BalanceOf":   40,

	// ----------------------------------------------------------------------
	// Compliance
	// ----------------------------------------------------------------------

	"InitCompliance":        800,
	"EraseData":             500,
	"RecordFraudSignal":     700,
	"Compliance_LogAudit":   0,
	"Compliance_AuditTrail": 0,
	"Compliance_MonitorTx":  0,
	"Compliance_VerifyZKP":  0,
	"Audit_Init":            0,
	"Audit_Log":             0,
	"Audit_Events":          0,
	"Audit_Close":           0,
	"InitComplianceManager": 1000,
	"SuspendAccount":        400,
	"ResumeAccount":         400,
	"IsSuspended":           50,
	"WhitelistAccount":      300,
	"RemoveWhitelist":       300,
	"IsWhitelisted":         50,
	"Compliance_ReviewTx":   0,
	"AnalyzeAnomaly":        600,
	"FlagAnomalyTx":         250,

	// ----------------------------------------------------------------------
	// Consensus Core
	// ----------------------------------------------------------------------
	"Pick":                        200,
	"Broadcast":                   500,
	"Subscribe":                   150,
	"Sign":                        300,
	"Verify":                      350,
	"ValidatorPubKey":             80,
	"StakeOf":                     100,
	"LoanPoolAddress":             80,
	"Hash":                        60,
	"SerializeWithoutNonce":       120,
	"NewConsensus":                2500,
	"Start":                       500,
	"ProposeSubBlock":             1500,
	"ValidatePoH":                 2000,
	"SealMainBlockPOW":            6000,
	"DistributeRewards":           1000,
	"CalculateWeights":            800,
	"ComputeThreshold":            600,
	"NewConsensusAdaptiveManager": 1000,
	"ComputeDemand":               200,
	"ComputeStakeConcentration":   200,
	"AdjustConsensus":             500,
	"HopConsensus":                400,
	"CurrentConsensus":            50,
	"Status":                      100,
	"SetDifficulty":               200,
	"AdjustStake":                 300,
	"PenalizeValidator":           400,
	"RegisterValidator":           800,
	"DeregisterValidator":         600,
	"StakeValidator":              200,
	"UnstakeValidator":            200,
	"SlashValidator":              300,
	"GetValidator":                100,
	"ListValidators":              200,
	"IsValidator":                 80,

	// ----------------------------------------------------------------------
	// Contracts (WASM / EVM‐compat)
	// ----------------------------------------------------------------------
	"InitContracts":     1500,
	"CompileWASM":       4500,
	"Invoke":            700,
	"Deploy":            2500,
	"TransferOwnership": 500,
	"PauseContract":     300,
	"ResumeContract":    300,
	"UpgradeContract":   2000,
	"ContractInfo":      100,

	// ----------------------------------------------------------------------
	// Cross-Chain
	// ----------------------------------------------------------------------
	"RegisterBridge":         2000,
	"AssertRelayer":          500,
	"Iterator":               200,
	"LockAndMint":            3000,
	"BurnAndRelease":         3000,
	"GetBridge":              100,
	"RegisterXContract":      2200,
	"GetXContract":           100,
	"ListXContracts":         120,
	"RemoveXContract":        500,
	"RecordCrossChainTx":     2500,
	"GetCrossChainTx":        200,
	"ListCrossChainTx":       300,
	"OpenChainConnection":    1000,
	"CloseChainConnection":   500,
	"GetChainConnection":     100,
	"ListChainConnections":   200,
	"RegisterProtocol":       2000,
	"ListProtocols":          200,
	"GetProtocol":            100,
	"ProtocolDeposit":        3000,
	"ProtocolWithdraw":       3000,
	"StartBridgeTransfer":    2500,
	"CompleteBridgeTransfer": 2500,
	"GetBridgeTransfer":      100,
	"ListBridgeTransfers":    200,

	// ----------------------------------------------------------------------
	// Cross-Consensus Scaling Networks
	// ----------------------------------------------------------------------
	"RegisterCCSNetwork": 2000,
	"ListCCSNetworks":    500,
	"GetCCSNetwork":      100,
	"CCSLockAndTransfer": 3000,
	"CCSBurnAndRelease":  3000,

	// ----------------------------------------------------------------------
	// Data / Oracle / IPFS Integration
	// ----------------------------------------------------------------------

	"RegisterNode":       1000,
	"UploadAsset":        3000,
	"Pin":                500,
	"Retrieve":           400,
	"RetrieveAsset":      400,
	"RegisterOracle":     1000,
	"PushFeed":           300,
	"QueryOracle":        300,
	"ListCDNNodes":       300,
	"ListOracles":        300,
	"PushFeedSigned":     400,
	"UpdateOracleSource": 400,
	"RemoveOracle":       400,
	"GetOracleMetrics":   200,
	"RequestOracleData":  300,
	"SyncOracle":         500,
	"CreateDataSet":      800,
	"PurchaseDataSet":    500,
	"GetDataSet":         100,
	"ListDataSets":       200,
	"HasAccess":          100,
	"CreateDataFeed":     600,
	"QueryDataFeed":      300,
	"ManageDataFeed":     500,
	"ImputeMissing":      400,
	"NormalizeFeed":      400,
	"AddProvenance":      200,
	"SampleFeed":         300,
	"ScaleFeed":          300,
	"TransformFeed":      400,
	"VerifyFeedTrust":    300,
	"ZTDC_Open":          0,
	"ZTDC_Send":          0,
	"ZTDC_Close":         0,
	"StoreManagedData":   800,
	"LoadManagedData":    300,
	"DeleteManagedData":  200,

	// ---------------------------------------------------------------------
	// External Sensors
	// ---------------------------------------------------------------------
	"RegisterSensor":    1000,
	"GetSensor":         100,
	"ListSensors":       200,
	"UpdateSensorValue": 150,
	"PollSensor":        500,
	"TriggerWebhook":    500,

	// ----------------------------------------------------------------------
	// Fault-Tolerance / Health-Checker
	// ----------------------------------------------------------------------
	"NewHealthChecker":    800,
	"AddPeer":             150,
	"RemovePeer":          150,
	"FT_Snapshot":         0,
	"Recon":               800,
	"Ping":                30,
	"SendPing":            30,
	"AwaitPong":           30,
	"BackupSnapshot":      1000,
	"RestoreSnapshot":     1200,
	"VerifyBackup":        600,
	"FailoverNode":        800,
	"PredictFailure":      100,
	"AdjustResources":     150,
	"InitResourceManager": 500,
	"SetLimit":            100,
	"GetLimit":            50,
	"ConsumeLimit":        80,
	"TransferLimit":       120,
	"ListLimits":          70,
	"HA_Register":         0,
	"HA_Remove":           0,
	"HA_List":             0,
	"HA_Sync":             0,
	"HA_Promote":          0,

	// ----------------------------------------------------------------------
	// Governance
	// ----------------------------------------------------------------------

	"UpdateParam":           500,
	"ProposeChange":         1000,
	"VoteChange":            300,
	"EnactChange":           800,
	"SubmitProposal":        1000,
	"BalanceOfAsset":        60,
	"CastVote":              300,
	"ExecuteProposal":       1500,
	"GetProposal":           100,
	"ListProposals":         200,
	"NewQuorumTracker":      100,
	"Quorum_AddVote":        0,
	"Quorum_HasQuorum":      0,
	"Quorum_Reset":          0,
	"SubmitQuadraticVote":   350,
	"QuadraticResults":      200,
	"QuadraticWeight":       5,
	"RegisterGovContract":   800,
	"GetGovContract":        100,
	"ListGovContracts":      200,
	"EnableGovContract":     100,
	"DeleteGovContract":     100,
	"DeployGovContract":     2500,
	"InvokeGovContract":     700,
	"AddReputation":         200,
	"SubtractReputation":    200,
	"ReputationOf":          50,
	"SubmitRepGovProposal":  1000,
	"CastRepGovVote":        300,
	"ExecuteRepGovProposal": 1500,
	"GetRepGovProposal":     100,
	"ListRepGovProposals":   200,
	"CastTokenVote":         400,
	"DAO_Stake":             0,
	"DAO_Unstake":           0,
	"DAO_Staked":            0,
	"DAO_TotalStaked":       0,
	"AddDAOMember":          120,
	"RemoveDAOMember":       120,
	"RoleOfMember":          50,
	"ListDAOMembers":        100,
	"AddSYN2500Member":      120,
	"RemoveSYN2500Member":   120,
	"DelegateSYN2500Vote":   80,
	"SYN2500VotingPower":    50,
	"CastSYN2500Vote":       150,
	"SYN2500MemberInfo":     50,
	"ListSYN2500Members":    100,
	"NewTimelock":           400,
	"QueueProposal":         300,
	"CancelProposal":        300,
	"ExecuteReady":          500,
	"ListTimelocks":         100,
	"CreateDAO":             1000,
	"JoinDAO":               300,
	"LeaveDAO":              200,
	"DAOInfo":               100,
	"ListDAOs":              200,

	// ----------------------------------------------------------------------
	// Green Technology
	// ----------------------------------------------------------------------
	"InitGreenTech":    800,
	"Green":            200,
	"RecordUsage":      300,
	"RecordOffset":     300,
	"Certify":          700,
	"CertificateOf":    50,
	"ShouldThrottle":   20,
	"ListCertificates": 100,

	// ----------------------------------------------------------------------
	// Energy Efficiency
	// ----------------------------------------------------------------------
	"InitEnergyEfficiency": 800,
	"EnergyEff":            200,
	"RecordStats":          300,
	"EfficiencyOf":         50,
	"NetworkAverage":       100,
	"ListEfficiency":       100,

	// ----------------------------------------------------------------------
	// Ledger / UTXO / Account-Model
	// ----------------------------------------------------------------------
	"NewLedger":           5000,
	"GetPendingSubBlocks": 200,
	"LastBlockHash":       60,
	"AppendBlock":         5000,
	"MintBig":             220,
	"EmitApproval":        120,
	"EmitTransfer":        120,
	"DeductGas":           210,
	"WithinBlock":         100,
	"IsIDTokenHolder":     40,
	"TokenBalance":        40,
	"AddBlock":            4000,
	"GetBlock":            200,
	"GetUTXO":             150,
	"AddToPool":           100,
	"ListPool":            80,
	"GetContract":         100,
	"Snapshot":            300,
	"MintToken":           200,
	"LastSubBlockHeight":  50,
	"LastBlockHeight":     50,
	"RecordPoSVote":       300,
	"AppendSubBlock":      800,
	"Transfer":            210,
	"Burn":                210,
	"InitForkManager":     500,
	"AddForkBlock":        700,
	"ResolveForks":        1200,
	"ListForks":           200,
	"Account_Create":      0,
	"Account_Delete":      0,
	"Account_Balance":     0,
	"Account_Transfer":    0,

	// ----------------------------------------------------------------------
	// Liquidity Manager (high-level AMM façade)
	// ----------------------------------------------------------------------
	"InitAMM":    800,
	"Manager":    100,
	"CreatePool": 1000,
	"Swap":       450,
	// AddLiquidity & RemoveLiquidity already defined above
	"Pool":  150,
	"Pools": 200,

	// ----------------------------------------------------------------------
	// Loan-Pool
	// ----------------------------------------------------------------------
	"NewLoanPool":              2000,
	"Submit":                   300,
	"Disburse":                 800,
	"Loanpool_GetProposal":     0,
	"Loanpool_ListProposals":   0,
	"Redistribute":             500,
	"Loanpool_CancelProposal":  0,
	"Loanpool_ExtendProposal":  0,
	"Loanpool_RequestApproval": 0,
	"Loanpool_ApproveRequest":  0,
	"Loanpool_RejectRequest":   0,
	"Loanpool_CreateGrant":     0,
	"Loanpool_ReleaseGrant":    0,
	"Loanpool_GetGrant":        0,
	"NewLoanPoolManager":       1000,
	"Loanpool_Pause":           0,
	"Loanpool_Resume":          0,
	"Loanpool_IsPaused":        0,
	"Loanpool_Stats":           0,
	"NewLoanPoolApply":         2000,
	"LoanApply_Submit":         0,
	"LoanApply_Vote":           0,
	"LoanApply_Process":        0,
	"LoanApply_Disburse":       0,
	"LoanApply_Get":            0,
	"LoanApply_List":           0,
	// Vote  & Tick already priced
	// RandomElectorate / IsAuthority already priced

	// ----------------------------------------------------------------------
	// Networking
	// ----------------------------------------------------------------------
	"NewNode":            1800,
	"HandlePeerFound":    150,
	"DialSeed":           200,
	"ListenAndServe":     800,
	"Close":              50,
	"Peers":              40,
	"NewDialer":          200,
	"Dial":               200,
	"SetBroadcaster":     50,
	"GlobalBroadcast":    100,
	"NewBootstrapNode":   2000,
	"Bootstrap_Start":    0,
	"Bootstrap_Stop":     0,
	"Bootstrap_Peers":    0,
	"Bootstrap_DialSeed": 0,
	"NewConnPool":        800,
	"AcquireConn":        50,
	"ReleaseConn":        20,
	"ClosePool":          40,
	"PoolStats":          10,
	"NewNATManager":      500,
	"NAT_Map":            0,
	"NAT_Unmap":          0,
	"NAT_ExternalIP":     0,
	"DiscoverPeers":      100,
	"Connect":            150,
	"Disconnect":         100,
	"AdvertiseSelf":      80,
	"StartDevNet":        5000,
	"StartTestNet":       6000,
	// Broadcast & Subscribe already priced

	// ----------------------------------------------------------------------
	// Replication / Data Availability
	// ----------------------------------------------------------------------
	"NewReplicator":       1200,
	"ReplicateBlock":      3000,
	"RequestMissing":      400,
	"Synchronize":         2500,
	"Stop":                300,
	"NewInitService":      800,
	"BootstrapLedger":     2000,
	"ShutdownInitService": 300,
	// ----------------------------------------------------------------------
	// Distributed Coordination
	// ----------------------------------------------------------------------
	"NewCoordinator":        1000,
	"StartCoordinator":      500,
	"StopCoordinator":       500,
	"BroadcastLedgerHeight": 300,
	"DistributeToken":       500,

	"NewSyncManager": 1200,
	"Sync_Start":     0,
	"Sync_Stop":      0,
	"Sync_Status":    0,
	"SyncOnce":       800,
	// Hash & Start already priced

	// ----------------------------------------------------------------------
	// Roll-ups
	// ----------------------------------------------------------------------
	"NewAggregator":     1500,
	"SubmitBatch":       1000,
	"SubmitFraudProof":  3000,
	"FinalizeBatch":     1000,
	"BatchHeader":       50,
	"BatchState":        30,
	"BatchTransactions": 100,
	"ListBatches":       200,
	"PauseAggregator":   50,
	"ResumeAggregator":  50,
	"AggregatorStatus":  20,

	// ----------------------------------------------------------------------
	// Security / Cryptography
	// ----------------------------------------------------------------------
	"AggregateBLSSigs":  700,
	"VerifyAggregated":  800,
	"CombineShares":     600,
	"ComputeMerkleRoot": 120,
	"Encrypt":           150,
	"Decrypt":           150,
	"NewTLSConfig":      500,
	"DilithiumKeypair":  600,
	"DilithiumSign":     500,
	"DilithiumVerify":   500,
	"PredictRisk":       200,
	"AnomalyScore":      200,
	"BuildMerkleTree":   150,
	"MerkleProof":       120,
	"VerifyMerklePath":  120,

	// ----------------------------------------------------------------------
	// Sharding
	// ----------------------------------------------------------------------
	"NewShardCoordinator": 2000,
	"SetLeader":           100,
	"Leader":              80,
	"SubmitCrossShard":    1500,
	"Send":                200,
	"PullReceipts":        300,
	"Reshard":             3000,
	"GossipTx":            500,
	"RebalanceShards":     800,
	"VerticalPartition":   200,
	"HorizontalPartition": 200,
	"CompressData":        400,
	"DecompressData":      400,
	// Broadcast already priced

	// ----------------------------------------------------------------------
	// Side-chains
	// ----------------------------------------------------------------------
	"InitSidechains":            1200,
	"Sidechains":                60,
	"Sidechain_Register":        0,
	"SubmitHeader":              800,
	"VerifyWithdraw":            400,
	"VerifyAggregateSig":        800,
	"VerifyMerkleProof":         120,
	"GetSidechainMeta":          100,
	"ListSidechains":            120,
	"GetSidechainHeader":        100,
	"PauseSidechain":            300,
	"ResumeSidechain":           300,
	"UpdateSidechainValidators": 500,
	"RemoveSidechain":           600,
	// Deposit already priced

	// ----------------------------------------------------------------------
	// State-Channels
	// ----------------------------------------------------------------------
	"InitStateChannels":    800,
	"Channels":             60,
	"OpenChannel":          1000,
	"VerifyECDSASignature": 200,
	"InitiateClose":        300,
	"Challenge":            400,
	"Finalize":             500,
	"GetChannel":           80,
	"ListChannels":         120,
	"PauseChannel":         150,
	"ResumeChannel":        150,
	"CancelClose":          300,
	"ForceClose":           600,

	// ----------------------------------------------------------------------
	// Storage / Marketplace
	// ----------------------------------------------------------------------
	"NewStorage":    1200,
	"CreateListing": 800,
	"Exists":        40,
	"OpenDeal":      500,
	"Create":        800,
	"CloseDeal":     500,
	"Release":       200,
	"GetListing":    100,
	"ListListings":  100,
	"GetDeal":       100,
	"ListDeals":     100,
	"IPFS_Add":      0,
	"IPFS_Get":      0,
	"IPFS_Unpin":    0,

	// General Marketplace
	"CreateMarketListing": 800,
	"PurchaseItem":        600,
	"CancelListing":       300,
	"ReleaseFunds":        200,
	"GetMarketListing":    100,
	"ListMarketListings":  100,
	"GetMarketDeal":       100,
	"ListMarketDeals":     100,

	// Tangible assets
	"Assets_Register": 0,
	"Assets_Transfer": 0,
	"Assets_Get":      0,
	"Assets_List":     0,
	// Pin & Retrieve already priced
	// ----------------------------------------------------------------------
	// Identity Verification
	// ----------------------------------------------------------------------
	"RegisterIdentity": 500,
	"VerifyIdentity":   100,
	"RemoveIdentity":   200,
	"ListIdentities":   200,

	// ----------------------------------------------------------------------
	// Resource Marketplace
	// ----------------------------------------------------------------------
	"ListResource":         800,
	"OpenResourceDeal":     500,
	"CloseResourceDeal":    500,
	"GetResourceListing":   100,
	"ListResourceListings": 100,
	"GetResourceDeal":      100,
	"ListResourceDeals":    100,

	// ----------------------------------------------------------------------
	// Token Standards (constants – zero-cost markers)
	// ----------------------------------------------------------------------
	"StdSYN10":   1,
	"StdSYN20":   2,
	"StdSYN70":   7,
	"StdSYN130":  13,
	"StdSYN131":  13,
	"StdSYN200":  20,
	"StdSYN223":  22,
	"StdSYN300":  30,
	"StdSYN500":  50,
	"StdSYN600":  60,
	"StdSYN700":  70,
	"StdSYN721":  72,
	"StdSYN722":  72,
	"StdSYN800":  80,
	"StdSYN845":  84,
	"StdSYN900":  90,
	"StdSYN1000": 100,
	"StdSYN1100": 110,
	"StdSYN1155": 115,
	"StdSYN1200": 120,
	"StdSYN1300": 130,
	"StdSYN1401": 140,
	"StdSYN1500": 150,
	"StdSYN1600": 160,
	"StdSYN1700": 170,
	"StdSYN1800": 180,
	"StdSYN1900": 190,
	"StdSYN1967": 196,
	"StdSYN2100": 210,
	"StdSYN2200": 220,
	"StdSYN2369": 236,
	"StdSYN2400": 240,
	"StdSYN2500": 250,
	"StdSYN2600": 260,
	"StdSYN2700": 270,
	"StdSYN2800": 280,
	"StdSYN2900": 290,
	"StdSYN3000": 300,
	"StdSYN3100": 310,
	"StdSYN3200": 320,
	"StdSYN3300": 330,
	"StdSYN3400": 340,
	"StdSYN3500": 350,
	"StdSYN3600": 360,
	"StdSYN3700": 370,
	"StdSYN3800": 380,
	"StdSYN3900": 390,
	"StdSYN4200": 420,
	"StdSYN4300": 430,
	"StdSYN4700": 470,
	"StdSYN4900": 490,
	"StdSYN5000": 500,

	// ----------------------------------------------------------------------
	// Token Utilities
	// ----------------------------------------------------------------------
<<<<<<< HEAD
	"ID":                         40,
	"Meta":                       40,
	"Allowance":                  40,
	"Approve":                    80,
	"Add":                        60,
	"Sub":                        60,
	"Get":                        40,
	"transfer":                   210,
	"Calculate":                  80,
	"RegisterToken":              800,
	"NewBalanceTable":            500,
	"Set":                        60,
	"RefundGas":                  10,
	"PopUint32":                  3,
	"PopAddress":                 30,
	"PopUint64":                  6,
	"PushBool":                   30,
	"Push":                       30,
	"Len":                        20,
	"InitTokens":                 800,
	"GetRegistryTokens":          40,
	"TokenManager_Create":        0,
	"TokenManager_Transfer":      0,
	"TokenManager_Mint":          0,
	"TokenManager_Burn":          0,
	"TokenManager_Approve":       0,
	"TokenManager_BalanceOf":     0,
	"SupplyChain_RegisterAsset":  0,
	"SupplyChain_UpdateLocation": 0,
	"SupplyChain_UpdateStatus":   0,
	"SupplyChain_TransferAsset":  0,
=======
	"ID":                      40,
	"Meta":                    40,
	"Allowance":               40,
	"Approve":                 80,
	"Add":                     60,
	"Sub":                     60,
	"Get":                     40,
	"transfer":                210,
	"Calculate":               80,
	"RegisterToken":           800,
	"NewBalanceTable":         500,
	"Set":                     60,
	"RefundGas":               10,
	"PopUint32":               3,
	"PopAddress":              30,
	"PopUint64":               6,
	"PushBool":                30,
	"Push":                    30,
	"Len":                     20,
	"InitTokens":              800,
	"GetRegistryTokens":       40,
	"TokenManager_Create":     0,
	"TokenManager_Transfer":   0,
	"TokenManager_Mint":       0,
	"TokenManager_Burn":       0,
	"TokenManager_Approve":    0,
	"TokenManager_BalanceOf":  0,
	"MusicRoyalty_AddRevenue": 80,
	"MusicRoyalty_Distribute": 100,
	"MusicRoyalty_UpdateInfo": 50,
	"ID":                       40,
	"Meta":                     40,
	"Allowance":                40,
	"Approve":                  80,
	"Add":                      60,
	"Sub":                      60,
	"Get":                      40,
	"transfer":                 210,
	"Calculate":                80,
	"RegisterToken":            800,
	"NewBalanceTable":          500,
	"Set":                      60,
	"RefundGas":                10,
	"PopUint32":                3,
	"PopAddress":               30,
	"PopUint64":                6,
	"PushBool":                 30,
	"Push":                     30,
	"Len":                      20,
	"InitTokens":               800,
	"GetRegistryTokens":        40,
	"TokenManager_Create":      0,
	"TokenManager_Transfer":    0,
	"TokenManager_Mint":        0,
	"TokenManager_Burn":        0,
	"TokenManager_Approve":     0,
	"TokenManager_BalanceOf":   0,
	"SYN2100_RegisterDocument": 0,
	"SYN2100_FinanceDocument":  0,
	"SYN2100_GetDocument":      0,
	"SYN2100_ListDocuments":    0,
	"SYN2100_AddLiquidity":     0,
	"SYN2100_RemoveLiquidity":  0,
	"SYN2100_LiquidityOf":      0,
	"ID":                     40,
	"Meta":                   40,
	"Allowance":              40,
	"Approve":                80,
	"Add":                    60,
	"Sub":                    60,
	"Get":                    40,
	"transfer":               210,
	"Calculate":              80,
	"RegisterToken":          800,
	"NewBalanceTable":        500,
	"Set":                    60,
	"RefundGas":              10,
	"PopUint32":              3,
	"PopAddress":             30,
	"PopUint64":              6,
	"PushBool":               30,
	"Push":                   30,
	"Len":                    20,
	"InitTokens":             800,
	"GetRegistryTokens":      40,
	"TokenManager_Create":    0,
	"TokenManager_Transfer":  0,
	"TokenManager_Mint":      0,
	"TokenManager_Burn":      0,
	"TokenManager_Approve":   0,
	"TokenManager_BalanceOf": 0,
	"Event_Create":           100,
	"Event_IssueTicket":      150,
	"Event_Transfer":         210,
	"Event_Verify":           50,
	"Event_Use":              40,
	"Tokens_RecordEmission":  0,
	"Tokens_RecordOffset":    0,
	"Tokens_NetBalance":      0,
	"Tokens_ListRecords":     0,
	"Edu_RegisterCourse":     0,
	"Edu_IssueCredit":        0,
	"Edu_VerifyCredit":       0,
	"Edu_RevokeCredit":       0,
	"Edu_GetCredit":          0,
	"Edu_ListCredits":        0,
	"Tokens_CreateSYN2200":   0,
	"Tokens_SendPayment":     0,
	"Tokens_GetPayment":      0,
	"DataToken_UpdateMeta":   0,
	"DataToken_SetPrice":     0,
	"DataToken_GrantAccess":  0,
	"DataToken_RevokeAccess": 0,
>>>>>>> 343da253

	// ----------------------------------------------------------------------
	// Transactions
	// ----------------------------------------------------------------------
	"VerifySig":          350,
	"ValidateTx":         500,
	"NewTxPool":          1200,
	"AddTx":              600,
	"PickTxs":            150,
	"TxPoolSnapshot":     80,
	"Exec_Begin":         0,
	"Exec_RunTx":         0,
	"Exec_Finalize":      0,
	"EncryptTxPayload":   350,
	"DecryptTxPayload":   300,
	"SubmitPrivateTx":    650,
	"EncodeEncryptedHex": 30,
	"ReverseTransaction": 1000,
	"NewTxDistributor":   800,
	"DistributeFees":     150,
	// Sign already priced

	// ----------------------------------------------------------------------
	// Low-level Math / Bitwise / Crypto opcodes
	// (values based on research into Geth & OpenEthereum plus Synnergy-specific
	//  micro-benchmarks – keep in mind that **all** word-size-dependent
	//  corrections are applied at run-time by the VM).
	// ----------------------------------------------------------------------
	"Short":            0,
	"BytesToAddress":   0,
	"Pop":              0,
	"opADD":            0,
	"opMUL":            0,
	"opSUB":            0,
	"OpDIV":            0,
	"opSDIV":           0,
	"opMOD":            0,
	"opSMOD":           0,
	"opADDMOD":         0,
	"opMULMOD":         0,
	"opEXP":            1,
	"opSIGNEXTEND":     0,
	"opLT":             0,
	"opGT":             0,
	"opSLT":            0,
	"opSGT":            0,
	"opEQ":             0,
	"opISZERO":         0,
	"opAND":            0,
	"opOR":             0,
	"opXOR":            0,
	"opNOT":            0,
	"opBYTE":           0,
	"opSHL":            0,
	"opSHR":            0,
	"opSAR":            0,
	"opECRECOVER":      70,
	"opEXTCODESIZE":    70,
	"opEXTCODECOPY":    70,
	"opEXTCODEHASH":    70,
	"opRETURNDATASIZE": 0,
	"opRETURNDATACOPY": 70,
	"opMLOAD":          0,
	"opMSTORE":         0,
	"opMSTORE8":        0,
	"opCALLDATALOAD":   0,
	"opCALLDATASIZE":   0,
	"opCALLDATACOPY":   70,
	"opCODESIZE":       0,
	"opCODECOPY":       70,
	"opJUMP":           0,
	"opJUMPI":          1,
	"opPC":             0,
	"opMSIZE":          0,
	"opGAS":            0,
	"opJUMPDEST":       0,
	"opSHA256":         25,
	"opKECCAK256":      25,
	"opRIPEMD160":      16,
	"opBLAKE2B256":     0,
	"opADDRESS":        0,
	"opCALLER":         0,
	"opORIGIN":         0,
	"opCALLVALUE":      0,
	"opGASPRICE":       0,
	"opNUMBER":         0,
	"opTIMESTAMP":      0,
	"opDIFFICULTY":     0,
	"opGASLIMIT":       0,
	"opCHAINID":        0,
	"opBLOCKHASH":      2,
	"opBALANCE":        40,
	"opSELFBALANCE":    0,
	"opLOG0":           0,
	"opLOG1":           0,
	"opLOG2":           0,
	"opLOG3":           0,
	"opLOG4":           0,
	"logN":             200,
	"opCREATE":         3200,
	"opCALL":           70,
	"opCALLCODE":       70,
	"opDELEGATECALL":   70,
	"opSTATICCALL":     70,
	"opRETURN":         0,
	"opREVERT":         0,
	"opSTOP":           0,
	"opSELFDESTRUCT":   500,

	// Shared accounting ops
	"TransferVM": 210,

	// ----------------------------------------------------------------------
	// Virtual Machine Internals
	// ----------------------------------------------------------------------
	"BurnVM":            210,
	"BurnLP":            210,
	"MintLP":            210,
	"NewInMemory":       50,
	"CallCode":          70,
	"CallContract":      70,
	"StaticCallVM":      70,
	"GetBalance":        40,
	"GetTokenBalance":   40,
	"SetTokenBalance":   50,
	"GetTokenSupply":    50,
	"SetBalance":        50,
	"DelegateCall":      70,
	"GetToken":          40,
	"NewMemory":         50,
	"Read":              0,
	"Write":             0,
	"LenVM":             0,
	"Call":              70,
	"SelectVM":          100,
	"CreateContract":    3200,
	"AddLog":            37,
	"GetCode":           20,
	"GetCodeHash":       20,
	"MintTokenVM":       200,
	"PrefixIterator":    50,
	"NonceOf":           40,
	"GetState":          40,
	"SetState":          50,
	"HasState":          40,
	"DeleteState":       50,
	"NewGasMeter":       50,
	"SelfDestructVM":    500,
	"Remaining":         0,
	"Consume":           0,
	"ExecuteVM":         200,
	"NewSuperLightVM":   50,
	"NewLightVM":        80,
	"NewHeavyVM":        120,
	"ExecuteSuperLight": 100,
	"ExecuteLight":      150,
	"ExecuteHeavy":      200,

	// Sandbox management
	"VM_SandboxStart":  0,
	"VM_SandboxStop":   0,
	"VM_SandboxReset":  0,
	"VM_SandboxStatus": 0,
	"VM_SandboxList":   0,

	// ----------------------------------------------------------------------
	// Smart Legal Contracts
	// ----------------------------------------------------------------------
	"Legal_Register": 0,
	"Legal_Sign":     0,
	"Legal_Revoke":   0,
	"Legal_Info":     0,
	"Legal_List":     0,
	// Plasma
	// ----------------------------------------------------------------------
	"InitPlasma":      800,
	"Plasma_Deposit":  0,
	"Plasma_Withdraw": 0,

	// Gaming
	// ----------------------------------------------------------------------
	"CreateGame": 800,
	"JoinGame":   400,
	"FinishGame": 600,
	"GetGame":    100,
	"ListGames":  200,

	// ----------------------------------------------------------------------
	// Messaging / Queue Management
	// ----------------------------------------------------------------------
	"NewMessageQueue":      500,
	"EnqueueMessage":       50,
	"DequeueMessage":       50,
	"BroadcastNextMessage": 100,
	"ProcessNextMessage":   200,
	"QueueLength":          10,
	"ClearQueue":           20,

	// ----------------------------------------------------------------------
	// Wallet / Key-Management
	// ----------------------------------------------------------------------
	"NewRandomWallet":            1000,
	"WalletFromMnemonic":         500,
	"NewHDWalletFromSeed":        600,
	"PrivateKey":                 40,
	"NewAddress":                 50,
	"SignTx":                     300,
	"RegisterIDWallet":           800,
	"IsIDWalletRegistered":       50,
	"NewOffChainWallet":          800,
	"OffChainWalletFromMnemonic": 500,
	"SignOffline":                250,
	"StoreSignedTx":              30,
	"LoadSignedTx":               30,
	"BroadcastSignedTx":          100,

	// ----------------------------------------------------------------------
	// Access Control
	// ----------------------------------------------------------------------
	"GrantRole":  100,
	"RevokeRole": 100,
	"HasRole":    30,
	"ListRoles":  50,
	// Geolocation Network
	// ----------------------------------------------------------------------
	"RegisterLocation": 200,
	"GetLocation":      50,
	"ListLocations":    100,
	"NodesInRadius":    150,
	// Firewall
	// ----------------------------------------------------------------------
	"NewFirewall":               400,
	"Firewall_BlockAddress":     0,
	"Firewall_UnblockAddress":   0,
	"Firewall_IsAddressBlocked": 0,
	"Firewall_BlockToken":       0,
	"Firewall_UnblockToken":     0,
	"Firewall_IsTokenBlocked":   0,
	"Firewall_BlockIP":          0,
	"Firewall_UnblockIP":        0,
	"Firewall_IsIPBlocked":      0,
	"Firewall_ListRules":        0,
	"Firewall_CheckTx":          0,
	// RPC / WebRTC
	// ----------------------------------------------------------------------
	"NewRPCWebRTC":    1000,
	"RPC_Serve":       0,
	"RPC_Close":       0,
	"RPC_ConnectPeer": 0,
	"RPC_Broadcast":   0,
	// Plasma
	// ----------------------------------------------------------------------
	"Plasma_StartExit":    0,
	"Plasma_FinalizeExit": 0,
	"Plasma_GetExit":      0,
	"Plasma_ListExits":    0,
	// ---------------------------------------------------------------------
	// Plasma Management
	// ---------------------------------------------------------------------
	"Plasma_SubmitBlock": 0,
	"Plasma_GetBlock":    0,
	// Resource Management
	// ---------------------------------------------------------------------
	"SetQuota":         100,
	"GetQuota":         50,
	"ChargeResources":  200,
	"ReleaseResources": 100,

	// Distribution
	// ---------------------------------------------------------------------
	"NewDistributor": 100,
	"BatchTransfer":  400,
	"Airdrop":        300,
	"DistributeEven": 200,
	// Carbon Credit System
	// ---------------------------------------------------------------------
	"InitCarbonEngine": 800,
	"Carbon":           200,
	"RegisterProject":  500,
	"IssueCredits":     500,
	"RetireCredits":    300,
	"ProjectInfo":      100,
	"ListProjects":     100,
	// ----------------------------------------------------------------------
	// Finalization Management
	// ----------------------------------------------------------------------
	"NewFinalizationManager": 800,
	"FinalizeBlock":          400,
	"FinalizeBatchManaged":   350,
	"FinalizeChannelManaged": 350,
	"RegisterRecovery":       500,
	"RecoverAccount":         800,

	// ---------------------------------------------------------------------
	// DeFi
	// ---------------------------------------------------------------------
	"DeFi_CreateInsurance":   0,
	"DeFi_ClaimInsurance":    0,
	"DeFi_PlaceBet":          0,
	"DeFi_SettleBet":         0,
	"DeFi_StartCrowdfund":    0,
	"DeFi_Contribute":        0,
	"DeFi_FinalizeCrowdfund": 0,
	"DeFi_CreatePrediction":  0,
	"DeFi_VotePrediction":    0,
	"DeFi_ResolvePrediction": 0,
	"DeFi_RequestLoan":       0,
	"DeFi_RepayLoan":         0,
	"DeFi_StartYieldFarm":    0,
	"DeFi_Stake":             0,
	"DeFi_Unstake":           0,
	"DeFi_CreateSynthetic":   0,
	"DeFi_MintSynthetic":     0,
	"DeFi_BurnSynthetic":     0,
	// ----------------------------------------------------------------------
	// Binary Tree Operations
	// ----------------------------------------------------------------------
	"BinaryTreeNew":     500,
	"BinaryTreeInsert":  600,
	"BinaryTreeSearch":  400,
	"BinaryTreeDelete":  600,
	"BinaryTreeInOrder": 300,

	// ---------------------------------------------------------------------
	// Regulatory Management
	// ---------------------------------------------------------------------
	"InitRegulatory":    400,
	"RegisterRegulator": 600,
	"GetRegulator":      200,
	"ListRegulators":    200,
	"EvaluateRuleSet":   500,

	// ----------------------------------------------------------------------
	// Polls Management
	// ----------------------------------------------------------------------
	"CreatePoll": 800,
	"VotePoll":   300,
	"ClosePoll":  200,
	"GetPoll":    50,
	"ListPolls":  100,

	// ---------------------------------------------------------------------
	// Feedback System
	// ---------------------------------------------------------------------
	"InitFeedback":    800,
	"Feedback_Submit": 0,
	"Feedback_Get":    0,
	"Feedback_List":   0,
	"Feedback_Reward": 0,

	// ---------------------------------------------------------------------
	// Forum
	// ---------------------------------------------------------------------
	"Forum_CreateThread": 0,
	"Forum_GetThread":    0,
	"Forum_ListThreads":  0,
	"Forum_AddComment":   0,
	"Forum_ListComments": 0,

	// ------------------------------------------------------------------
	// Blockchain Compression
	// ------------------------------------------------------------------
	"CompressLedger":         600,
	"DecompressLedger":       600,
	"SaveCompressedSnapshot": 800,
	"LoadCompressedSnapshot": 800,

	// ----------------------------------------------------------------------
	// Biometrics Authentication
	// ----------------------------------------------------------------------
	"Bio_Enroll": 0,
	"Bio_Verify": 0,
	"Bio_Delete": 0,

	// ---------------------------------------------------------------------
	// System Health & Logging
	// ---------------------------------------------------------------------
	"NewHealthLogger": 800,
	"MetricsSnapshot": 100,
	"LogEvent":        50,
	"RotateLogs":      400,

	// ----------------------------------------------------------------------
	// Workflow / Key-Management
	// ----------------------------------------------------------------------
	"NewWorkflow":        1500,
	"AddWorkflowAction":  200,
	"SetWorkflowTrigger": 100,
	"SetWebhook":         100,
	"ExecuteWorkflow":    500,
	"ListWorkflows":      50,

	// ------------------------------------------------------------------
	// Swarm
	// ------------------------------------------------------------------
	"NewSwarm":          1000,
	"Swarm_AddNode":     0,
	"Swarm_RemoveNode":  0,
	"Swarm_BroadcastTx": 0,
	"Swarm_Start":       0,
	"Swarm_Stop":        0,
	"Swarm_Peers":       0,
	// ----------------------------------------------------------------------
	// Real Estate
	// ----------------------------------------------------------------------

	"RegisterProperty": 400,
	"TransferProperty": 350,
	"GetProperty":      100,
	"ListProperties":   150,

	// ----------------------------------------------------------------------
	// Event Management
	// ----------------------------------------------------------------------
	"InitEvents":     500,
	"EmitEvent":      40,
	"GetEvent":       80,
	"ListEvents":     100,
	"CreateWallet":   1000,
	"ImportWallet":   500,
	"WalletBalance":  40,
	"WalletTransfer": 210,

	// ----------------------------------------------------------------------
	// Employment Contracts
	// ----------------------------------------------------------------------
	"InitEmployment": 1000,
	"CreateJob":      800,
	"SignJob":        300,
	"RecordWork":     100,
	"PaySalary":      800,
	"GetJob":         100,
	// ------------------------------------------------------------------
	// Escrow Management
	// ------------------------------------------------------------------
	"Escrow_Create":  0,
	"Escrow_Deposit": 0,
	"Escrow_Release": 0,
	"Escrow_Cancel":  0,
	"Escrow_Get":     0,
	"Escrow_List":    0,
	// ---------------------------------------------------------------------
	// Faucet
	// ---------------------------------------------------------------------
	"NewFaucet":          500,
	"Faucet_Request":     0,
	"Faucet_Balance":     0,
	"Faucet_SetAmount":   0,
	"Faucet_SetCooldown": 0,
	// ----------------------------------------------------------------------
	// Supply Chain
	// ----------------------------------------------------------------------
	"GetItem":        100,
	"RegisterItem":   1000,
	"UpdateLocation": 500,
	"MarkStatus":     500,

	// ----------------------------------------------------------------------
	// Healthcare Records
	// ----------------------------------------------------------------------
	"InitHealthcare":    800,
	"RegisterPatient":   300,
	"AddHealthRecord":   400,
	"GrantAccess":       150,
	"RevokeAccess":      100,
	"ListHealthRecords": 200,

	// ----------------------------------------------------------------------
	// Warehouse Records
	// ----------------------------------------------------------------------

	"Warehouse_New":        0,
	"Warehouse_AddItem":    0,
	"Warehouse_RemoveItem": 0,
	"Warehouse_MoveItem":   0,
	"Warehouse_ListItems":  0,
	"Warehouse_GetItem":    0,

	// ---------------------------------------------------------------------
	// Immutability Enforcement
	// ---------------------------------------------------------------------
	"InitImmutability": 800,
	"VerifyChain":      400,
	"RestoreChain":     600,
}

func init() {
	gasTable = make(map[Opcode]uint64, len(gasNames))
	for name, cost := range gasNames {
		if op, ok := nameToOp[name]; ok {
			gasTable[op] = cost
		}
	}
}

// GasCost returns the **base** gas cost for a single opcode.  Dynamic portions
// (e.g. per-word fees, storage-touch refunds, call-stipends) are handled by the
// VM’s gas-meter layer.
//
// The function is lock-free and safe for concurrent use by every worker-thread
// in the execution engine.
func GasCost(op Opcode) uint64 {
	if cost, ok := gasTable[op]; ok {
		return cost
	}
	// Log only the first occurrence of an unknown opcode to avoid log spam.
	log.Printf("gas_table: missing cost for opcode %d – charging default", op)
	return DefaultGasCost
}<|MERGE_RESOLUTION|>--- conflicted
+++ resolved
@@ -684,13 +684,11 @@
    TokenManager_Burn: 2_100,
    TokenManager_Approve: 800,
    TokenManager_BalanceOf: 400,
-<<<<<<< HEAD
    // Supply chain token utilities
    SupplyChain_RegisterAsset: 5_000,
    SupplyChain_UpdateLocation: 800,
    SupplyChain_UpdateStatus: 800,
    SupplyChain_TransferAsset: 2_100,
-=======
    MusicRoyalty_AddRevenue: 800,
    MusicRoyalty_Distribute: 1_000,
    MusicRoyalty_UpdateInfo: 500,
@@ -725,7 +723,6 @@
    DataToken_SetPrice: 400,
    DataToken_GrantAccess: 400,
    DataToken_RevokeAccess: 300,
->>>>>>> 343da253
 
    // ----------------------------------------------------------------------
    // Transactions
@@ -1657,7 +1654,6 @@
 	// ----------------------------------------------------------------------
 	// Token Utilities
 	// ----------------------------------------------------------------------
-<<<<<<< HEAD
 	"ID":                         40,
 	"Meta":                       40,
 	"Allowance":                  40,
@@ -1689,7 +1685,6 @@
 	"SupplyChain_UpdateLocation": 0,
 	"SupplyChain_UpdateStatus":   0,
 	"SupplyChain_TransferAsset":  0,
-=======
 	"ID":                      40,
 	"Meta":                    40,
 	"Allowance":               40,
@@ -1803,7 +1798,6 @@
 	"DataToken_SetPrice":     0,
 	"DataToken_GrantAccess":  0,
 	"DataToken_RevokeAccess": 0,
->>>>>>> 343da253
 
 	// ----------------------------------------------------------------------
 	// Transactions
