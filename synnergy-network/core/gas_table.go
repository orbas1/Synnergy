// SPDX-License-Identifier: BUSL-1.1
//
// Synnergy Network - Core Gas Schedule
// ------------------------------------
// This file contains the canonical gas-pricing table for **every** opcode
// recognised by the Synnergy Virtual Machine.  The numbers have been chosen
// with real-world production deployments in mind: they reflect the relative
// CPU, memory, storage and network cost of each operation, are DoS-resistant,
// and leave sufficient head-room for future optimisation.
//
// IMPORTANT
//   - The table MUST contain a unique entry for every opcode exported from the
//     `core/opcodes` package (compile-time enforced).
//   - Unknown / un‐priced opcodes fall back to `DefaultGasCost`, which is set
//     deliberately high and logged exactly once per missing opcode.
//   - All reads from the table are fully concurrent-safe.
//
// NOTE
//
//	The `Opcode` type and individual opcode constants are defined elsewhere in
//	the core package-tree (see `core/opcodes/*.go`).  This file purposefully
//	contains **no** duplicate keys; if a symbol appears in multiple subsystems
//	it is listed **once** and its gas cost applies network-wide.
package core

import "log"

// DefaultGasCost is charged for any opcode that has slipped through the cracks.
// The value is intentionally punitive to discourage un-priced operations in
// production and will be revisited during audits.
const DefaultGasCost uint64 = 100_000


// gasTable maps every Opcode to its base gas cost.
// Gas is charged **before** execution; refunds (e.g. for SELFDESTRUCT) are
// handled by the VM’s gas-meter at commit-time.
<<<<<<< HEAD
var gasTable = map[Opcode]uint64{}

=======
var gasTable = map[Opcode]uint64{
	/*
	   // ----------------------------------------------------------------------
	   // AI
	   // ----------------------------------------------------------------------
	   InitAI:         50_000,
	   AI:             40_000,
	   PredictAnomaly: 35_000,
	   OptimizeFees:   25_000,
	   PublishModel:   45_000,
	   FetchModel:     15_000,
	   ListModel:      8_000,
	   ValidateKYC:    1_000,
	   BuyModel:       30_000,
	   RentModel:      20_000,
	   ReleaseEscrow:  12_000,
	   PredictVolume:  15_000,

	   // ----------------------------------------------------------------------
	   // Automated-Market-Maker
	   // ----------------------------------------------------------------------
	   SwapExactIn:       4_500,
	   AddLiquidity:      5_000,
	   RemoveLiquidity:   5_000,
	   Quote:             2_500,
	   AllPairs:          2_000,
	   InitPoolsFromFile: 6_000,

	   // ----------------------------------------------------------------------
	   // Authority / Validator-Set
	   // ---------------------------------------------------------------------

	   NewAuthoritySet:     20_000,
	   RecordVote:          3_000,
	   RegisterCandidate:   8_000,
	   RandomElectorate:    4_000,
	   IsAuthority:         800,
	   GetAuthority:        1_000,
	   ListAuthorities:     2_000,
	   DeregisterAuthority: 6_000,

	   // ----------------------------------------------------------------------
	   // Charity Pool
	   // ----------------------------------------------------------------------
	   NewCharityPool:  10_000,
	   Deposit:         2_100,
	   Register:        2_500,
	   Vote:            3_000,
	   Tick:            1_000,
	   GetRegistration: 800,
	   Winners:         800,

	   // ----------------------------------------------------------------------
	   // Coin
	   // ----------------------------------------------------------------------
	   NewCoin:     12_000,
	   Mint:        2_100, // shared with ledger & tokens
	   TotalSupply: 800,
	   BalanceOf:   400,

	   // ----------------------------------------------------------------------
	   // Compliance
	   // ----------------------------------------------------------------------

	   InitCompliance:        8_000,
	   EraseData:             5_000,
	   RecordFraudSignal:     7_000,
	   Compliance_LogAudit:   2_000,
	   Compliance_AuditTrail: 3_000,
	   Compliance_MonitorTx:  5_000,
	   Compliance_VerifyZKP:  12_000,

	   // ----------------------------------------------------------------------
	   // Consensus Core
	   // ----------------------------------------------------------------------
	   Pick:                  2_000,
	   Broadcast:             5_000,
	   Subscribe:             1_500,
	   Sign:                  3_000, // shared with Security & Tx
	   Verify:                3_500, // shared with Security & Tx
	   ValidatorPubKey:       800,
	   StakeOf:               1_000,
	   LoanPoolAddress:       800,
	   Hash:                  600, // shared with Replication
	   SerializeWithoutNonce: 1_200,
	   NewConsensus:          25_000,
	   Start:                 5_000,
	   ProposeSubBlock:       15_000,
	   ValidatePoH:           20_000,
	   SealMainBlockPOW:      60_000,
	   DistributeRewards:     10_000,
	   CalculateWeights:      8_000,
	   ComputeThreshold:      6_000,

	   // ----------------------------------------------------------------------
	   // Contracts (WASM / EVM‐compat)
	   // ----------------------------------------------------------------------
	   InitContracts: 15_000,
	   CompileWASM:   45_000,
	   Invoke:        7_000,
	   Deploy:        25_000,

	   // ----------------------------------------------------------------------
	   // Cross-Chain
	   // ----------------------------------------------------------------------
	   RegisterBridge: 20_000,
	   AssertRelayer:  5_000,
	   Iterator:       2_000,
	   LockAndMint:    30_000,
	   BurnAndRelease: 30_000,
	   GetBridge:      1_000,

	   // ----------------------------------------------------------------------
	   // Data / Oracle / IPFS Integration
	   // ----------------------------------------------------------------------
	   RegisterNode:   10_000,
	   UploadAsset:    30_000,
	   Pin:            5_000, // shared with Storage
	   Retrieve:       4_000, // shared with Storage
	   RetrieveAsset:  4_000,
	   RegisterOracle: 10_000,
	   PushFeed:       3_000,
	   QueryOracle:    3_000,
	   ListCDNNodes:   3_000,
	   ListOracles:    3_000,
	   PushFeedSigned: 4_000,

	   // ----------------------------------------------------------------------
	   // Fault-Tolerance / Health-Checker
	   // ----------------------------------------------------------------------
	   NewHealthChecker: 8_000,
	   AddPeer:          1_500,
	   RemovePeer:       1_500,
	   Snapshot:         4_000,
	   Recon:            8_000,
	   Ping:             300,
	   SendPing:         300,
	   AwaitPong:        300,
	   BackupSnapshot:   10_000,
	   RestoreSnapshot:  12_000,
	   VerifyBackup:     6_000,
	   FailoverNode:     8_000,
	   PredictFailure:   1_000,
	   AdjustResources:  1_500,

	   // ----------------------------------------------------------------------
	   // Governance
	   // ----------------------------------------------------------------------
	   UpdateParam:     5_000,
	   ProposeChange:   10_000,
	   VoteChange:      3_000,
	   EnactChange:     8_000,
	   SubmitProposal:  10_000,
	   BalanceOfAsset:  600,
	   CastVote:        3_000,
	   ExecuteProposal: 15_000,
	   GetProposal:     1_000,
	   ListProposals:   2_000,

	   // ----------------------------------------------------------------------
	   // Green Technology
	   // ----------------------------------------------------------------------
	   InitGreenTech:    8_000,
	   Green:            2_000,
	   RecordUsage:      3_000,
	   RecordOffset:     3_000,
	   Certify:          7_000,
	   CertificateOf:    500,
	   ShouldThrottle:   200,
	   ListCertificates: 1_000,

	   // ----------------------------------------------------------------------
	   // Ledger / UTXO / Account-Model
	   // ----------------------------------------------------------------------
	   NewLedger:           50_000,
	   GetPendingSubBlocks: 2_000,
	   LastBlockHash:       600,
	   AppendBlock:         50_000,
	   MintBig:             2_200,
	   EmitApproval:        1_200,
	   EmitTransfer:        1_200,
	   DeductGas:           2_100,
	   WithinBlock:         1_000,
	   IsIDTokenHolder:     400,
	   TokenBalance:        400,
	   AddBlock:            40_000,
	   GetBlock:            2_000,
	   GetUTXO:             1_500,
	   AddToPool:           1_000,
	   ListPool:            800,
	   GetContract:         1_000,
	   Snapshot:            3_000,
	   MintToken:           2_000,
	   LastSubBlockHeight:  500,
	   LastBlockHeight:     500,
	   RecordPoSVote:       3_000,
	   AppendSubBlock:      8_000,
	   Transfer:            2_100, // shared with VM & Tokens
	   Burn:                2_100, // shared with VM & Tokens

	   // ----------------------------------------------------------------------
	   // Liquidity Manager (high-level AMM façade)
	   // ----------------------------------------------------------------------
	   InitAMM:    8_000,
	   Manager:    1_000,
	   CreatePool: 10_000,
	   Swap:       4_500,
	   // AddLiquidity & RemoveLiquidity already defined above
	   Pool:  1_500,
	   Pools: 2_000,

	   // ----------------------------------------------------------------------
	   // Loan-Pool
	   // ----------------------------------------------------------------------
	   NewLoanPool:   20_000,
	   Submit:        3_000,
	   Disburse:      8_000,
	   GetProposal:   1_000,
	   ListProposals: 1_500,
	   Redistribute:  5_000,
	   // Vote  & Tick already priced
	   // RandomElectorate / IsAuthority already priced

	   // ----------------------------------------------------------------------
	   // Networking
	   // ----------------------------------------------------------------------
	   NewNode:         18_000,
	   HandlePeerFound: 1_500,
	   DialSeed:        2_000,
	   ListenAndServe:  8_000,
	   Close:           500,
	   Peers:           400,
	   NewDialer:       2_000,
	   Dial:            2_000,
	   SetBroadcaster:  500,
	   GlobalBroadcast: 1_000,
	   // Broadcast & Subscribe already priced

	   // ----------------------------------------------------------------------
	   // Replication / Data Availability
	   // ----------------------------------------------------------------------
	   NewReplicator:  12_000,
	   ReplicateBlock: 30_000,
	   RequestMissing: 4_000,
	   Synchronize:    25_000,
	   Stop:           3_000,
	   // Hash & Start already priced

	   // ----------------------------------------------------------------------
	   // Roll-ups
	   // ----------------------------------------------------------------------
	   NewAggregator:     15_000,
	   SubmitBatch:       10_000,
	   SubmitFraudProof:  30_000,
	   FinalizeBatch:     10_000,
	   BatchHeader:       500,
	   BatchState:        300,
	   BatchTransactions: 1_000,
	   ListBatches:       2_000,

	   // ----------------------------------------------------------------------
	   // Security / Cryptography
	   // ----------------------------------------------------------------------
	   AggregateBLSSigs:  7_000,
	   VerifyAggregated:  8_000,
	   CombineShares:     6_000,
	   ComputeMerkleRoot: 1_200,
	   Encrypt:           1_500,
	   Decrypt:           1_500,
	   NewTLSConfig:      5_000,
	   DilithiumKeypair:  6_000,
	   DilithiumSign:     5_000,
	   DilithiumVerify:   5_000,
	   PredictRisk:       2_000,
	   AnomalyScore:      2_000,

	   // ----------------------------------------------------------------------
	   // Sharding
	   // ----------------------------------------------------------------------
	   NewShardCoordinator: 20_000,
	   SetLeader:           1_000,
	   Leader:              800,
	   SubmitCrossShard:    15_000,
	   Send:                2_000,
	   PullReceipts:        3_000,
	   Reshard:             30_000,
	   GossipTx:            5_000,
	   RebalanceShards:     8_000,
	   VerticalPartition:   2_000,
	   // Broadcast already priced

	   // ----------------------------------------------------------------------
	   // Side-chains
	   // ----------------------------------------------------------------------
	   InitSidechains:     12_000,
	   Sidechains:         600,
	   Register:           5_000,
	   SubmitHeader:       8_000,
	   VerifyWithdraw:     4_000,
	   VerifyAggregateSig: 8_000,
	   VerifyMerkleProof:  1_200,
	   GetSidechainMeta:   1_000,
	   ListSidechains:     1_200,
	   GetSidechainHeader: 1_000,
	   // Deposit already priced

	   // ----------------------------------------------------------------------
	   // State-Channels
	   // ----------------------------------------------------------------------
	   InitStateChannels:    8_000,
	   Channels:             600,
	   OpenChannel:          10_000,
	   VerifyECDSASignature: 2_000,
	   InitiateClose:        3_000,
	   Challenge:            4_000,
	   Finalize:             5_000,
	   GetChannel:           800,
	   ListChannels:         1_200,

	   // ----------------------------------------------------------------------
	   // Storage / Marketplace
	   // ----------------------------------------------------------------------
	   NewStorage:    12_000,
	   CreateListing: 8_000,
	   Exists:        400,
	   OpenDeal:      5_000,
	   Create:        8_000, // generic create (non-AMM/non-contract)
	   CloseDeal:     5_000,
	   Release:       2_000,
	   GetListing:    1_000,
	   ListListings:  1_000,
	   GetDeal:       1_000,
	   ListDeals:     1_000,
	   // Pin & Retrieve already priced

	   // ----------------------------------------------------------------------
	   // Token Standards (constants – zero-cost markers)
	   // ----------------------------------------------------------------------
	   StdSYN10:   0,
	   StdSYN20:   0,
	   StdSYN70:   0,
	   StdSYN130:  0,
	   StdSYN131:  0,
	   StdSYN200:  0,
	   StdSYN223:  0,
	   StdSYN300:  0,
	   StdSYN500:  0,
	   StdSYN600:  0,
	   StdSYN700:  0,
	   StdSYN721:  0,
	   StdSYN722:  0,
	   StdSYN800:  0,
	   StdSYN845:  0,
	   StdSYN900:  0,
	   StdSYN1000: 0,
	   StdSYN1100: 0,
	   StdSYN1155: 0,
	   StdSYN1200: 0,
	   StdSYN1300: 0,
	   StdSYN1401: 0,
	   StdSYN1500: 0,
	   StdSYN1600: 0,
	   StdSYN1700: 0,
	   StdSYN1800: 0,
	   StdSYN1900: 0,
	   StdSYN1967: 0,
	   StdSYN2100: 0,
	   StdSYN2200: 0,
	   StdSYN2369: 0,
	   StdSYN2400: 0,
	   StdSYN2500: 0,
	   StdSYN2600: 0,
	   StdSYN2700: 0,
	   StdSYN2800: 0,
	   StdSYN2900: 0,
	   StdSYN3000: 0,
	   StdSYN3100: 0,
	   StdSYN3200: 0,
	   StdSYN3300: 0,
	   StdSYN3400: 0,
	   StdSYN3500: 0,
	   StdSYN3600: 0,
	   StdSYN3700: 0,
	   StdSYN3800: 0,
	   StdSYN3900: 0,
	   StdSYN4200: 0,
	   StdSYN4300: 0,
	   StdSYN4700: 0,
	   StdSYN4900: 0,
	   StdSYN5000: 0,

	   // ----------------------------------------------------------------------
	   // Token Utilities
	   // ----------------------------------------------------------------------
	   ID:                400,
	   Meta:              400,
	   Allowance:         400,
	   Approve:           800,
	   Add:               600,
	   Sub:               600,
	   Get:               400,
	   transfer:          2_100, // lower-case ERC20 compatibility
	   Calculate:         800,
	   RegisterToken:     8_000,
	   NewBalanceTable:   5_000,
	   Set:               600,
	   RefundGas:         100,
	   PopUint32:         300,
	   PopAddress:        300,
	   PopUint64:         300,
	   PushBool:          300,
	   Push:              300,
	   Len:               200,
	   InitTokens:        8_000,
	   GetRegistryTokens: 400,

	   // ----------------------------------------------------------------------
	   // Transactions
	   // ----------------------------------------------------------------------
	   VerifySig:      3_500,
	   ValidateTx:     5_000,
	   NewTxPool:      12_000,
	   AddTx:          6_000,
	   PickTxs:        1_500,
	   TxPoolSnapshot: 800,
	   // Sign already priced

	   // ----------------------------------------------------------------------
	   // Low-level Math / Bitwise / Crypto opcodes
	   // (values based on research into Geth & OpenEthereum plus Synnergy-specific
	   //  micro-benchmarks – keep in mind that **all** word-size-dependent
	   //  corrections are applied at run-time by the VM).
	   // ----------------------------------------------------------------------
	   Short:            5,
	   BytesToAddress:   5,
	   Pop:              2,
	   opADD:            3,
	   opMUL:            5,
	   opSUB:            3,
	   OpDIV:            5,
	   opSDIV:           5,
	   opMOD:            5,
	   opSMOD:           5,
	   opADDMOD:         8,
	   opMULMOD:         8,
	   opEXP:            10,
	   opSIGNEXTEND:     5,
	   opLT:             3,
	   opGT:             3,
	   opSLT:            3,
	   opSGT:            3,
	   opEQ:             3,
	   opISZERO:         3,
	   opAND:            3,
	   opOR:             3,
	   opXOR:            3,
	   opNOT:            3,
	   opBYTE:           3,
	   opSHL:            3,
	   opSHR:            3,
	   opSAR:            3,
	   opECRECOVER:      700,
	   opEXTCODESIZE:    700,
	   opEXTCODECOPY:    700,
	   opEXTCODEHASH:    700,
	   opRETURNDATASIZE: 3,
	   opRETURNDATACOPY: 700,
	   opMLOAD:          3,
	   opMSTORE:         3,
	   opMSTORE8:        3,
	   opCALLDATALOAD:   3,
	   opCALLDATASIZE:   3,
	   opCALLDATACOPY:   700,
	   opCODESIZE:       3,
	   opCODECOPY:       700,
	   opJUMP:           8,
	   opJUMPI:          10,
	   opPC:             2,
	   opMSIZE:          2,
	   opGAS:            2,
	   opJUMPDEST:       1,
	   opSHA256:         60,
	   opKECCAK256:      30,
	   opRIPEMD160:      600,
	   opBLAKE2B256:     60,
	   opADDRESS:        2,
	   opCALLER:         2,
	   opORIGIN:         2,
	   opCALLVALUE:      2,
	   opGASPRICE:       2,
	   opNUMBER:         2,
	   opTIMESTAMP:      2,
	   opDIFFICULTY:     2,
	   opGASLIMIT:       2,
	   opCHAINID:        2,
	   opBLOCKHASH:      20,
	   opBALANCE:        400,
	   opSELFBALANCE:    5,
	   opLOG0:           375,
	   opLOG1:           750,
	   opLOG2:           1_125,
	   opLOG3:           1_500,
	   opLOG4:           1_875,
	   logN:             2_000,
	   opCREATE:         32_000,
	   opCALL:           700,
	   opCALLCODE:       700,
	   opDELEGATECALL:   700,
	   opSTATICCALL:     700,
	   opRETURN:         0,
	   opREVERT:         0,
	   opSTOP:           0,
	   opSELFDESTRUCT:   5_000,

	   // Shared accounting ops
	   TransferVM: 2_100, // explicit VM variant (if separate constant exists)

	   // ----------------------------------------------------------------------
	   // Virtual Machine Internals
	   // ----------------------------------------------------------------------
	   BurnVM:            2_100,
	   BurnLP:            2_100,
	   MintLP:            2_100,
	   NewInMemory:       500,
	   CallCode:          700,
	   CallContract:      700,
	   StaticCallVM:      700,
	   GetBalance:        400,
	   GetTokenBalance:   400,
	   SetTokenBalance:   500,
	   GetTokenSupply:    500,
	   SetBalance:        500,
	   DelegateCall:      700,
	   GetToken:          400,
	   NewMemory:         500,
	   Read:              3,
	   Write:             3,
	   LenVM:             3, // distinguish from token.Len if separate const
	   Call:              700,
	   SelectVM:          1_000,
	   CreateContract:    32_000,
	   AddLog:            375,
	   GetCode:           200,
	   GetCodeHash:       200,
	   MintTokenVM:       2_000,
	   PrefixIterator:    500,
	   NonceOf:           400,
	   GetState:          400,
	   SetState:          500,
	   HasState:          400,
	   DeleteState:       500,
	   NewGasMeter:       500,
	   SelfDestructVM:    5_000,
	   Remaining:         2,
	   Consume:           3,
	   ExecuteVM:         2_000,
	   NewSuperLightVM:   500,
	   NewLightVM:        800,
	   NewHeavyVM:        1_200,
	   ExecuteSuperLight: 1_000,
	   ExecuteLight:      1_500,
	   ExecuteHeavy:      2_000,

	   // ----------------------------------------------------------------------
	   // Wallet / Key-Management
	   // ----------------------------------------------------------------------
	   NewRandomWallet:     10_000,
	   WalletFromMnemonic:  5_000,
	   NewHDWalletFromSeed: 6_000,
	   PrivateKey:          400,
	   NewAddress:          500,
	   SignTx:              3_000,
	*/
=======
>>>>>>> 494f36ff

// gasNames holds the gas cost associated with each opcode name. During init()
// these names are resolved to their Opcode values using the catalogue defined
// in opcode_dispatcher.go.
var gasNames = map[string]uint64{
	// ----------------------------------------------------------------------
	// AI
	// ----------------------------------------------------------------------
	"InitAI":         50_000,
	"AI":             40_000,
	"PredictAnomaly": 35_000,
	"OptimizeFees":   25_000,
	"PublishModel":   45_000,
	"FetchModel":     15_000,
	"ListModel":      8_000,
	"ValidateKYC":    1_000,
	"BuyModel":       30_000,
	"RentModel":      20_000,
	"ReleaseEscrow":  12_000,
	"PredictVolume":  15_000,

	// ----------------------------------------------------------------------
	// Automated-Market-Maker
	// ----------------------------------------------------------------------
	"SwapExactIn":       4_500,
	"AddLiquidity":      5_000,
	"RemoveLiquidity":   5_000,
	"Quote":             2_500,
	"AllPairs":          2_000,
	"InitPoolsFromFile": 6_000,

	// ----------------------------------------------------------------------
	// Authority / Validator-Set
	// ---------------------------------------------------------------------

	"NewAuthoritySet":     20_000,
	"RecordVote":          3_000,
	"RegisterCandidate":   8_000,
	"RandomElectorate":    4_000,
	"IsAuthority":         800,
	"GetAuthority":        1_000,
	"ListAuthorities":     2_000,
	"DeregisterAuthority": 6_000,

	// ----------------------------------------------------------------------
	// Charity Pool
	// ----------------------------------------------------------------------
	"NewCharityPool":   10_000,
	"Deposit":          2_100,
	"Charity_Register": 2_500,
	"Vote":             3_000,
	"Tick":             1_000,
	"GetRegistration":  800,
	"Winners":          800,

	// ----------------------------------------------------------------------
	// Coin
	// ----------------------------------------------------------------------
	"NewCoin":     12_000,
	"Mint":        2_100, // shared with ledger & tokens
	"TotalSupply": 800,
	"BalanceOf":   400,

	// ----------------------------------------------------------------------
	// Compliance
	// ----------------------------------------------------------------------

	"InitCompliance":        8_000,
	"EraseData":             5_000,
	"RecordFraudSignal":     7_000,
	"Compliance_LogAudit":   2_000,
	"Compliance_AuditTrail": 3_000,
	"Compliance_MonitorTx":  5_000,
	"Compliance_VerifyZKP":  12_000,

	// ----------------------------------------------------------------------
	// Consensus Core
	// ----------------------------------------------------------------------
	"Pick":                  2_000,
	"Broadcast":             5_000,
	"Subscribe":             1_500,
	"Sign":                  3_000, // shared with Security & Tx
	"Verify":                3_500, // shared with Security & Tx
	"ValidatorPubKey":       800,
	"StakeOf":               1_000,
	"LoanPoolAddress":       800,
	"Hash":                  600, // shared with Replication
	"SerializeWithoutNonce": 1_200,
	"NewConsensus":          25_000,
	"Start":                 5_000,
	"ProposeSubBlock":       15_000,
	"ValidatePoH":           20_000,
	"SealMainBlockPOW":      60_000,
	"DistributeRewards":     10_000,
	"CalculateWeights":      8_000,
	"ComputeThreshold":      6_000,

	// ----------------------------------------------------------------------
	// Contracts (WASM / EVM‐compat)
	// ----------------------------------------------------------------------
	"InitContracts": 15_000,
	"CompileWASM":   45_000,
	"Invoke":        7_000,
	"Deploy":        25_000,

	// ----------------------------------------------------------------------
	// Cross-Chain
	// ----------------------------------------------------------------------
	"RegisterBridge": 20_000,
	"AssertRelayer":  5_000,
	"Iterator":       2_000,
	"LockAndMint":    30_000,
	"BurnAndRelease": 30_000,
	"GetBridge":      1_000,

	// ----------------------------------------------------------------------
	// Data / Oracle / IPFS Integration
	// ----------------------------------------------------------------------
	"RegisterNode":   10_000,
	"UploadAsset":    30_000,
	"Pin":            5_000, // shared with Storage
	"Retrieve":       4_000, // shared with Storage
	"RetrieveAsset":  4_000,
	"RegisterOracle": 10_000,
	"PushFeed":       3_000,
	"QueryOracle":    3_000,
	"ListCDNNodes":   3_000,
	"ListOracles":    3_000,
	"PushFeedSigned": 4_000,

	// ----------------------------------------------------------------------
	// Fault-Tolerance / Health-Checker
	// ----------------------------------------------------------------------
	"NewHealthChecker": 8_000,
	"AddPeer":          1_500,
	"RemovePeer":       1_500,
	"FT_Snapshot":      4_000,
	"Recon":            8_000,
	"Ping":             300,
	"SendPing":         300,
	"AwaitPong":        300,
	"BackupSnapshot":   10_000,
	"RestoreSnapshot":  12_000,
	"VerifyBackup":     6_000,
	"FailoverNode":     8_000,
	"PredictFailure":   1_000,
	"AdjustResources":  1_500,

	// ----------------------------------------------------------------------
	// Governance
	// ----------------------------------------------------------------------
	"UpdateParam":     5_000,
	"ProposeChange":   10_000,
	"VoteChange":      3_000,
	"EnactChange":     8_000,
	"SubmitProposal":  10_000,
	"BalanceOfAsset":  600,
	"CastVote":        3_000,
	"ExecuteProposal": 15_000,
	"GetProposal":     1_000,
	"ListProposals":   2_000,

	// ----------------------------------------------------------------------
	// Green Technology
	// ----------------------------------------------------------------------
	"InitGreenTech":    8_000,
	"Green":            2_000,
	"RecordUsage":      3_000,
	"RecordOffset":     3_000,
	"Certify":          7_000,
	"CertificateOf":    500,
	"ShouldThrottle":   200,
	"ListCertificates": 1_000,

	// ----------------------------------------------------------------------
	// Ledger / UTXO / Account-Model
	// ----------------------------------------------------------------------
	"NewLedger":           50_000,
	"GetPendingSubBlocks": 2_000,
	"LastBlockHash":       600,
	"AppendBlock":         50_000,
	"MintBig":             2_200,
	"EmitApproval":        1_200,
	"EmitTransfer":        1_200,
	"DeductGas":           2_100,
	"WithinBlock":         1_000,
	"IsIDTokenHolder":     400,
	"TokenBalance":        400,
	"AddBlock":            40_000,
	"GetBlock":            2_000,
	"GetUTXO":             1_500,
	"AddToPool":           1_000,
	"ListPool":            800,
	"GetContract":         1_000,
	"Snapshot":            3_000,
	"MintToken":           2_000,
	"LastSubBlockHeight":  500,
	"LastBlockHeight":     500,
	"RecordPoSVote":       3_000,
	"AppendSubBlock":      8_000,
	"Transfer":            2_100, // shared with VM & Tokens
	"Burn":                2_100, // shared with VM & Tokens

	// ----------------------------------------------------------------------
	// Liquidity Manager (high-level AMM façade)
	// ----------------------------------------------------------------------
	"InitAMM":    8_000,
	"Manager":    1_000,
	"CreatePool": 10_000,
	"Swap":       4_500,
	// AddLiquidity & RemoveLiquidity already defined above
	"Pool":  1_500,
	"Pools": 2_000,

	// ----------------------------------------------------------------------
	// Loan-Pool
	// ----------------------------------------------------------------------
	"NewLoanPool":            20_000,
	"Submit":                 3_000,
	"Disburse":               8_000,
	"Loanpool_GetProposal":   1_000,
	"Loanpool_ListProposals": 1_500,
	"Redistribute":           5_000,
	// Vote  & Tick already priced
	// RandomElectorate / IsAuthority already priced

	// ----------------------------------------------------------------------
	// Networking
	// ----------------------------------------------------------------------
	"NewNode":         18_000,
	"HandlePeerFound": 1_500,
	"DialSeed":        2_000,
	"ListenAndServe":  8_000,
	"Close":           500,
	"Peers":           400,
	"NewDialer":       2_000,
	"Dial":            2_000,
	"SetBroadcaster":  500,
	"GlobalBroadcast": 1_000,
	// Broadcast & Subscribe already priced

	// ----------------------------------------------------------------------
	// Replication / Data Availability
	// ----------------------------------------------------------------------
	"NewReplicator":  12_000,
	"ReplicateBlock": 30_000,
	"RequestMissing": 4_000,
	"Synchronize":    25_000,
	"Stop":           3_000,
	// Hash & Start already priced

	// ----------------------------------------------------------------------
	// Roll-ups
	// ----------------------------------------------------------------------
	"NewAggregator":     15_000,
	"SubmitBatch":       10_000,
	"SubmitFraudProof":  30_000,
	"FinalizeBatch":     10_000,
	"BatchHeader":       500,
	"BatchState":        300,
	"BatchTransactions": 1_000,
	"ListBatches":       2_000,

	// ----------------------------------------------------------------------
	// Security / Cryptography
	// ----------------------------------------------------------------------
	"AggregateBLSSigs":  7_000,
	"VerifyAggregated":  8_000,
	"CombineShares":     6_000,
	"ComputeMerkleRoot": 1_200,
	"Encrypt":           1_500,
	"Decrypt":           1_500,
	"NewTLSConfig":      5_000,
	"DilithiumKeypair":  6_000,
	"DilithiumSign":     5_000,
	"DilithiumVerify":   5_000,
	"PredictRisk":       2_000,
	"AnomalyScore":      2_000,

	// ----------------------------------------------------------------------
	// Sharding
	// ----------------------------------------------------------------------
	"NewShardCoordinator": 20_000,
	"SetLeader":           1_000,
	"Leader":              800,
	"SubmitCrossShard":    15_000,
	"Send":                2_000,
	"PullReceipts":        3_000,
	"Reshard":             30_000,
	"GossipTx":            5_000,
	"RebalanceShards":     8_000,
	"VerticalPartition":   2_000,
	// Broadcast already priced

	// ----------------------------------------------------------------------
	// Side-chains
	// ----------------------------------------------------------------------
	"InitSidechains":     12_000,
	"Sidechains":         600,
	"Sidechain_Register": 5_000,
	"SubmitHeader":       8_000,
	"VerifyWithdraw":     4_000,
	"VerifyAggregateSig": 8_000,
	"VerifyMerkleProof":  1_200,
	"GetSidechainMeta":   1_000,
	"ListSidechains":     1_200,
	"GetSidechainHeader": 1_000,
	// Deposit already priced

	// ----------------------------------------------------------------------
	// State-Channels
	// ----------------------------------------------------------------------
	"InitStateChannels":    8_000,
	"Channels":             600,
	"OpenChannel":          10_000,
	"VerifyECDSASignature": 2_000,
	"InitiateClose":        3_000,
	"Challenge":            4_000,
	"Finalize":             5_000,
	"GetChannel":           800,
	"ListChannels":         1_200,

	// ----------------------------------------------------------------------
	// Storage / Marketplace
	// ----------------------------------------------------------------------
	"NewStorage":    12_000,
	"CreateListing": 8_000,
	"Exists":        400,
	"OpenDeal":      5_000,
	"Create":        8_000, // generic create (non-AMM/non-contract)
	"CloseDeal":     5_000,
	"Release":       2_000,
	"GetListing":    1_000,
	"ListListings":  1_000,
	"GetDeal":       1_000,
	"ListDeals":     1_000,
	// Pin & Retrieve already priced

	// ----------------------------------------------------------------------
	// Token Standards (constants – zero-cost markers)
	// ----------------------------------------------------------------------
	"StdSYN10":   0,
	"StdSYN20":   0,
	"StdSYN70":   0,
	"StdSYN130":  0,
	"StdSYN131":  0,
	"StdSYN200":  0,
	"StdSYN223":  0,
	"StdSYN300":  0,
	"StdSYN500":  0,
	"StdSYN600":  0,
	"StdSYN700":  0,
	"StdSYN721":  0,
	"StdSYN722":  0,
	"StdSYN800":  0,
	"StdSYN845":  0,
	"StdSYN900":  0,
	"StdSYN1000": 0,
	"StdSYN1100": 0,
	"StdSYN1155": 0,
	"StdSYN1200": 0,
	"StdSYN1300": 0,
	"StdSYN1401": 0,
	"StdSYN1500": 0,
	"StdSYN1600": 0,
	"StdSYN1700": 0,
	"StdSYN1800": 0,
	"StdSYN1900": 0,
	"StdSYN1967": 0,
	"StdSYN2100": 0,
	"StdSYN2200": 0,
	"StdSYN2369": 0,
	"StdSYN2400": 0,
	"StdSYN2500": 0,
	"StdSYN2600": 0,
	"StdSYN2700": 0,
	"StdSYN2800": 0,
	"StdSYN2900": 0,
	"StdSYN3000": 0,
	"StdSYN3100": 0,
	"StdSYN3200": 0,
	"StdSYN3300": 0,
	"StdSYN3400": 0,
	"StdSYN3500": 0,
	"StdSYN3600": 0,
	"StdSYN3700": 0,
	"StdSYN3800": 0,
	"StdSYN3900": 0,
	"StdSYN4200": 0,
	"StdSYN4300": 0,
	"StdSYN4700": 0,
	"StdSYN4900": 0,
	"StdSYN5000": 0,

	// ----------------------------------------------------------------------
	// Token Utilities
	// ----------------------------------------------------------------------
	"ID":                400,
	"Meta":              400,
	"Allowance":         400,
	"Approve":           800,
	"Add":               600,
	"Sub":               600,
	"Get":               400,
	"transfer":          2_100, // lower-case ERC20 compatibility
	"Calculate":         800,
	"RegisterToken":     8_000,
	"NewBalanceTable":   5_000,
	"Set":               600,
	"RefundGas":         100,
	"PopUint32":         300,
	"PopAddress":        300,
	"PopUint64":         300,
	"PushBool":          300,
	"Push":              300,
	"Len":               200,
	"InitTokens":        8_000,
	"GetRegistryTokens": 400,

	// ----------------------------------------------------------------------
	// Transactions
	// ----------------------------------------------------------------------
	"VerifySig":      3_500,
	"ValidateTx":     5_000,
	"NewTxPool":      12_000,
	"AddTx":          6_000,
	"PickTxs":        1_500,
	"TxPoolSnapshot": 800,
	// Sign already priced

	// ----------------------------------------------------------------------
	// Low-level Math / Bitwise / Crypto opcodes
	// (values based on research into Geth & OpenEthereum plus Synnergy-specific
	//  micro-benchmarks – keep in mind that **all** word-size-dependent
	//  corrections are applied at run-time by the VM).
	// ----------------------------------------------------------------------
	"Short":            5,
	"BytesToAddress":   5,
	"Pop":              2,
	"opADD":            3,
	"opMUL":            5,
	"opSUB":            3,
	"OpDIV":            5,
	"opSDIV":           5,
	"opMOD":            5,
	"opSMOD":           5,
	"opADDMOD":         8,
	"opMULMOD":         8,
	"opEXP":            10,
	"opSIGNEXTEND":     5,
	"opLT":             3,
	"opGT":             3,
	"opSLT":            3,
	"opSGT":            3,
	"opEQ":             3,
	"opISZERO":         3,
	"opAND":            3,
	"opOR":             3,
	"opXOR":            3,
	"opNOT":            3,
	"opBYTE":           3,
	"opSHL":            3,
	"opSHR":            3,
	"opSAR":            3,
	"opECRECOVER":      700,
	"opEXTCODESIZE":    700,
	"opEXTCODECOPY":    700,
	"opEXTCODEHASH":    700,
	"opRETURNDATASIZE": 3,
	"opRETURNDATACOPY": 700,
	"opMLOAD":          3,
	"opMSTORE":         3,
	"opMSTORE8":        3,
	"opCALLDATALOAD":   3,
	"opCALLDATASIZE":   3,
	"opCALLDATACOPY":   700,
	"opCODESIZE":       3,
	"opCODECOPY":       700,
	"opJUMP":           8,
	"opJUMPI":          10,
	"opPC":             2,
	"opMSIZE":          2,
	"opGAS":            2,
	"opJUMPDEST":       1,
	"opSHA256":         60,
	"opKECCAK256":      30,
	"opRIPEMD160":      600,
	"opBLAKE2B256":     60,
	"opADDRESS":        2,
	"opCALLER":         2,
	"opORIGIN":         2,
	"opCALLVALUE":      2,
	"opGASPRICE":       2,
	"opNUMBER":         2,
	"opTIMESTAMP":      2,
	"opDIFFICULTY":     2,
	"opGASLIMIT":       2,
	"opCHAINID":        2,
	"opBLOCKHASH":      20,
	"opBALANCE":        400,
	"opSELFBALANCE":    5,
	"opLOG0":           375,
	"opLOG1":           750,
	"opLOG2":           1_125,
	"opLOG3":           1_500,
	"opLOG4":           1_875,
	"logN":             2_000,
	"opCREATE":         32_000,
	"opCALL":           700,
	"opCALLCODE":       700,
	"opDELEGATECALL":   700,
	"opSTATICCALL":     700,
	"opRETURN":         0,
	"opREVERT":         0,
	"opSTOP":           0,
	"opSELFDESTRUCT":   5_000,

	// Shared accounting ops
	"TransferVM": 2_100, // explicit VM variant (if separate constant exists)

	// ----------------------------------------------------------------------
	// Virtual Machine Internals
	// ----------------------------------------------------------------------
	"BurnVM":            2_100,
	"BurnLP":            2_100,
	"MintLP":            2_100,
	"NewInMemory":       500,
	"CallCode":          700,
	"CallContract":      700,
	"StaticCallVM":      700,
	"GetBalance":        400,
	"GetTokenBalance":   400,
	"SetTokenBalance":   500,
	"GetTokenSupply":    500,
	"SetBalance":        500,
	"DelegateCall":      700,
	"GetToken":          400,
	"NewMemory":         500,
	"Read":              3,
	"Write":             3,
	"LenVM":             3, // distinguish from token.Len if separate const
	"Call":              700,
	"SelectVM":          1_000,
	"CreateContract":    32_000,
	"AddLog":            375,
	"GetCode":           200,
	"GetCodeHash":       200,
	"MintTokenVM":       2_000,
	"PrefixIterator":    500,
	"NonceOf":           400,
	"GetState":          400,
	"SetState":          500,
	"HasState":          400,
	"DeleteState":       500,
	"NewGasMeter":       500,
	"SelfDestructVM":    5_000,
	"Remaining":         2,
	"Consume":           3,
	"ExecuteVM":         2_000,
	"NewSuperLightVM":   500,
	"NewLightVM":        800,
	"NewHeavyVM":        1_200,
	"ExecuteSuperLight": 1_000,
	"ExecuteLight":      1_500,
	"ExecuteHeavy":      2_000,

	// ----------------------------------------------------------------------
	// Wallet / Key-Management
	// ----------------------------------------------------------------------
	"NewRandomWallet":     10_000,
	"WalletFromMnemonic":  5_000,
	"NewHDWalletFromSeed": 6_000,
	"PrivateKey":          400,
	"NewAddress":          500,
	"SignTx":              3_000,
}


func init() {
	gasTable = make(map[Opcode]uint64, len(gasNames))
	for name, cost := range gasNames {
		if op, ok := nameToOp[name]; ok {
			gasTable[op] = cost
		}
	}
}


// GasCost returns the **base** gas cost for a single opcode.  Dynamic portions
// (e.g. per-word fees, storage-touch refunds, call-stipends) are handled by the
// VM’s gas-meter layer.
//
// The function is lock-free and safe for concurrent use by every worker-thread
// in the execution engine.
func GasCost(op Opcode) uint64 {
	if cost, ok := gasTable[op]; ok {
		return cost
	}
	// Log only the first occurrence of an unknown opcode to avoid log spam.
	log.Printf("gas_table: missing cost for opcode %d – charging default", op)
	return DefaultGasCost
}<|MERGE_RESOLUTION|>--- conflicted
+++ resolved
@@ -34,585 +34,8 @@
 // gasTable maps every Opcode to its base gas cost.
 // Gas is charged **before** execution; refunds (e.g. for SELFDESTRUCT) are
 // handled by the VM’s gas-meter at commit-time.
-<<<<<<< HEAD
 var gasTable = map[Opcode]uint64{}
 
-=======
-var gasTable = map[Opcode]uint64{
-	/*
-	   // ----------------------------------------------------------------------
-	   // AI
-	   // ----------------------------------------------------------------------
-	   InitAI:         50_000,
-	   AI:             40_000,
-	   PredictAnomaly: 35_000,
-	   OptimizeFees:   25_000,
-	   PublishModel:   45_000,
-	   FetchModel:     15_000,
-	   ListModel:      8_000,
-	   ValidateKYC:    1_000,
-	   BuyModel:       30_000,
-	   RentModel:      20_000,
-	   ReleaseEscrow:  12_000,
-	   PredictVolume:  15_000,
-
-	   // ----------------------------------------------------------------------
-	   // Automated-Market-Maker
-	   // ----------------------------------------------------------------------
-	   SwapExactIn:       4_500,
-	   AddLiquidity:      5_000,
-	   RemoveLiquidity:   5_000,
-	   Quote:             2_500,
-	   AllPairs:          2_000,
-	   InitPoolsFromFile: 6_000,
-
-	   // ----------------------------------------------------------------------
-	   // Authority / Validator-Set
-	   // ---------------------------------------------------------------------
-
-	   NewAuthoritySet:     20_000,
-	   RecordVote:          3_000,
-	   RegisterCandidate:   8_000,
-	   RandomElectorate:    4_000,
-	   IsAuthority:         800,
-	   GetAuthority:        1_000,
-	   ListAuthorities:     2_000,
-	   DeregisterAuthority: 6_000,
-
-	   // ----------------------------------------------------------------------
-	   // Charity Pool
-	   // ----------------------------------------------------------------------
-	   NewCharityPool:  10_000,
-	   Deposit:         2_100,
-	   Register:        2_500,
-	   Vote:            3_000,
-	   Tick:            1_000,
-	   GetRegistration: 800,
-	   Winners:         800,
-
-	   // ----------------------------------------------------------------------
-	   // Coin
-	   // ----------------------------------------------------------------------
-	   NewCoin:     12_000,
-	   Mint:        2_100, // shared with ledger & tokens
-	   TotalSupply: 800,
-	   BalanceOf:   400,
-
-	   // ----------------------------------------------------------------------
-	   // Compliance
-	   // ----------------------------------------------------------------------
-
-	   InitCompliance:        8_000,
-	   EraseData:             5_000,
-	   RecordFraudSignal:     7_000,
-	   Compliance_LogAudit:   2_000,
-	   Compliance_AuditTrail: 3_000,
-	   Compliance_MonitorTx:  5_000,
-	   Compliance_VerifyZKP:  12_000,
-
-	   // ----------------------------------------------------------------------
-	   // Consensus Core
-	   // ----------------------------------------------------------------------
-	   Pick:                  2_000,
-	   Broadcast:             5_000,
-	   Subscribe:             1_500,
-	   Sign:                  3_000, // shared with Security & Tx
-	   Verify:                3_500, // shared with Security & Tx
-	   ValidatorPubKey:       800,
-	   StakeOf:               1_000,
-	   LoanPoolAddress:       800,
-	   Hash:                  600, // shared with Replication
-	   SerializeWithoutNonce: 1_200,
-	   NewConsensus:          25_000,
-	   Start:                 5_000,
-	   ProposeSubBlock:       15_000,
-	   ValidatePoH:           20_000,
-	   SealMainBlockPOW:      60_000,
-	   DistributeRewards:     10_000,
-	   CalculateWeights:      8_000,
-	   ComputeThreshold:      6_000,
-
-	   // ----------------------------------------------------------------------
-	   // Contracts (WASM / EVM‐compat)
-	   // ----------------------------------------------------------------------
-	   InitContracts: 15_000,
-	   CompileWASM:   45_000,
-	   Invoke:        7_000,
-	   Deploy:        25_000,
-
-	   // ----------------------------------------------------------------------
-	   // Cross-Chain
-	   // ----------------------------------------------------------------------
-	   RegisterBridge: 20_000,
-	   AssertRelayer:  5_000,
-	   Iterator:       2_000,
-	   LockAndMint:    30_000,
-	   BurnAndRelease: 30_000,
-	   GetBridge:      1_000,
-
-	   // ----------------------------------------------------------------------
-	   // Data / Oracle / IPFS Integration
-	   // ----------------------------------------------------------------------
-	   RegisterNode:   10_000,
-	   UploadAsset:    30_000,
-	   Pin:            5_000, // shared with Storage
-	   Retrieve:       4_000, // shared with Storage
-	   RetrieveAsset:  4_000,
-	   RegisterOracle: 10_000,
-	   PushFeed:       3_000,
-	   QueryOracle:    3_000,
-	   ListCDNNodes:   3_000,
-	   ListOracles:    3_000,
-	   PushFeedSigned: 4_000,
-
-	   // ----------------------------------------------------------------------
-	   // Fault-Tolerance / Health-Checker
-	   // ----------------------------------------------------------------------
-	   NewHealthChecker: 8_000,
-	   AddPeer:          1_500,
-	   RemovePeer:       1_500,
-	   Snapshot:         4_000,
-	   Recon:            8_000,
-	   Ping:             300,
-	   SendPing:         300,
-	   AwaitPong:        300,
-	   BackupSnapshot:   10_000,
-	   RestoreSnapshot:  12_000,
-	   VerifyBackup:     6_000,
-	   FailoverNode:     8_000,
-	   PredictFailure:   1_000,
-	   AdjustResources:  1_500,
-
-	   // ----------------------------------------------------------------------
-	   // Governance
-	   // ----------------------------------------------------------------------
-	   UpdateParam:     5_000,
-	   ProposeChange:   10_000,
-	   VoteChange:      3_000,
-	   EnactChange:     8_000,
-	   SubmitProposal:  10_000,
-	   BalanceOfAsset:  600,
-	   CastVote:        3_000,
-	   ExecuteProposal: 15_000,
-	   GetProposal:     1_000,
-	   ListProposals:   2_000,
-
-	   // ----------------------------------------------------------------------
-	   // Green Technology
-	   // ----------------------------------------------------------------------
-	   InitGreenTech:    8_000,
-	   Green:            2_000,
-	   RecordUsage:      3_000,
-	   RecordOffset:     3_000,
-	   Certify:          7_000,
-	   CertificateOf:    500,
-	   ShouldThrottle:   200,
-	   ListCertificates: 1_000,
-
-	   // ----------------------------------------------------------------------
-	   // Ledger / UTXO / Account-Model
-	   // ----------------------------------------------------------------------
-	   NewLedger:           50_000,
-	   GetPendingSubBlocks: 2_000,
-	   LastBlockHash:       600,
-	   AppendBlock:         50_000,
-	   MintBig:             2_200,
-	   EmitApproval:        1_200,
-	   EmitTransfer:        1_200,
-	   DeductGas:           2_100,
-	   WithinBlock:         1_000,
-	   IsIDTokenHolder:     400,
-	   TokenBalance:        400,
-	   AddBlock:            40_000,
-	   GetBlock:            2_000,
-	   GetUTXO:             1_500,
-	   AddToPool:           1_000,
-	   ListPool:            800,
-	   GetContract:         1_000,
-	   Snapshot:            3_000,
-	   MintToken:           2_000,
-	   LastSubBlockHeight:  500,
-	   LastBlockHeight:     500,
-	   RecordPoSVote:       3_000,
-	   AppendSubBlock:      8_000,
-	   Transfer:            2_100, // shared with VM & Tokens
-	   Burn:                2_100, // shared with VM & Tokens
-
-	   // ----------------------------------------------------------------------
-	   // Liquidity Manager (high-level AMM façade)
-	   // ----------------------------------------------------------------------
-	   InitAMM:    8_000,
-	   Manager:    1_000,
-	   CreatePool: 10_000,
-	   Swap:       4_500,
-	   // AddLiquidity & RemoveLiquidity already defined above
-	   Pool:  1_500,
-	   Pools: 2_000,
-
-	   // ----------------------------------------------------------------------
-	   // Loan-Pool
-	   // ----------------------------------------------------------------------
-	   NewLoanPool:   20_000,
-	   Submit:        3_000,
-	   Disburse:      8_000,
-	   GetProposal:   1_000,
-	   ListProposals: 1_500,
-	   Redistribute:  5_000,
-	   // Vote  & Tick already priced
-	   // RandomElectorate / IsAuthority already priced
-
-	   // ----------------------------------------------------------------------
-	   // Networking
-	   // ----------------------------------------------------------------------
-	   NewNode:         18_000,
-	   HandlePeerFound: 1_500,
-	   DialSeed:        2_000,
-	   ListenAndServe:  8_000,
-	   Close:           500,
-	   Peers:           400,
-	   NewDialer:       2_000,
-	   Dial:            2_000,
-	   SetBroadcaster:  500,
-	   GlobalBroadcast: 1_000,
-	   // Broadcast & Subscribe already priced
-
-	   // ----------------------------------------------------------------------
-	   // Replication / Data Availability
-	   // ----------------------------------------------------------------------
-	   NewReplicator:  12_000,
-	   ReplicateBlock: 30_000,
-	   RequestMissing: 4_000,
-	   Synchronize:    25_000,
-	   Stop:           3_000,
-	   // Hash & Start already priced
-
-	   // ----------------------------------------------------------------------
-	   // Roll-ups
-	   // ----------------------------------------------------------------------
-	   NewAggregator:     15_000,
-	   SubmitBatch:       10_000,
-	   SubmitFraudProof:  30_000,
-	   FinalizeBatch:     10_000,
-	   BatchHeader:       500,
-	   BatchState:        300,
-	   BatchTransactions: 1_000,
-	   ListBatches:       2_000,
-
-	   // ----------------------------------------------------------------------
-	   // Security / Cryptography
-	   // ----------------------------------------------------------------------
-	   AggregateBLSSigs:  7_000,
-	   VerifyAggregated:  8_000,
-	   CombineShares:     6_000,
-	   ComputeMerkleRoot: 1_200,
-	   Encrypt:           1_500,
-	   Decrypt:           1_500,
-	   NewTLSConfig:      5_000,
-	   DilithiumKeypair:  6_000,
-	   DilithiumSign:     5_000,
-	   DilithiumVerify:   5_000,
-	   PredictRisk:       2_000,
-	   AnomalyScore:      2_000,
-
-	   // ----------------------------------------------------------------------
-	   // Sharding
-	   // ----------------------------------------------------------------------
-	   NewShardCoordinator: 20_000,
-	   SetLeader:           1_000,
-	   Leader:              800,
-	   SubmitCrossShard:    15_000,
-	   Send:                2_000,
-	   PullReceipts:        3_000,
-	   Reshard:             30_000,
-	   GossipTx:            5_000,
-	   RebalanceShards:     8_000,
-	   VerticalPartition:   2_000,
-	   // Broadcast already priced
-
-	   // ----------------------------------------------------------------------
-	   // Side-chains
-	   // ----------------------------------------------------------------------
-	   InitSidechains:     12_000,
-	   Sidechains:         600,
-	   Register:           5_000,
-	   SubmitHeader:       8_000,
-	   VerifyWithdraw:     4_000,
-	   VerifyAggregateSig: 8_000,
-	   VerifyMerkleProof:  1_200,
-	   GetSidechainMeta:   1_000,
-	   ListSidechains:     1_200,
-	   GetSidechainHeader: 1_000,
-	   // Deposit already priced
-
-	   // ----------------------------------------------------------------------
-	   // State-Channels
-	   // ----------------------------------------------------------------------
-	   InitStateChannels:    8_000,
-	   Channels:             600,
-	   OpenChannel:          10_000,
-	   VerifyECDSASignature: 2_000,
-	   InitiateClose:        3_000,
-	   Challenge:            4_000,
-	   Finalize:             5_000,
-	   GetChannel:           800,
-	   ListChannels:         1_200,
-
-	   // ----------------------------------------------------------------------
-	   // Storage / Marketplace
-	   // ----------------------------------------------------------------------
-	   NewStorage:    12_000,
-	   CreateListing: 8_000,
-	   Exists:        400,
-	   OpenDeal:      5_000,
-	   Create:        8_000, // generic create (non-AMM/non-contract)
-	   CloseDeal:     5_000,
-	   Release:       2_000,
-	   GetListing:    1_000,
-	   ListListings:  1_000,
-	   GetDeal:       1_000,
-	   ListDeals:     1_000,
-	   // Pin & Retrieve already priced
-
-	   // ----------------------------------------------------------------------
-	   // Token Standards (constants – zero-cost markers)
-	   // ----------------------------------------------------------------------
-	   StdSYN10:   0,
-	   StdSYN20:   0,
-	   StdSYN70:   0,
-	   StdSYN130:  0,
-	   StdSYN131:  0,
-	   StdSYN200:  0,
-	   StdSYN223:  0,
-	   StdSYN300:  0,
-	   StdSYN500:  0,
-	   StdSYN600:  0,
-	   StdSYN700:  0,
-	   StdSYN721:  0,
-	   StdSYN722:  0,
-	   StdSYN800:  0,
-	   StdSYN845:  0,
-	   StdSYN900:  0,
-	   StdSYN1000: 0,
-	   StdSYN1100: 0,
-	   StdSYN1155: 0,
-	   StdSYN1200: 0,
-	   StdSYN1300: 0,
-	   StdSYN1401: 0,
-	   StdSYN1500: 0,
-	   StdSYN1600: 0,
-	   StdSYN1700: 0,
-	   StdSYN1800: 0,
-	   StdSYN1900: 0,
-	   StdSYN1967: 0,
-	   StdSYN2100: 0,
-	   StdSYN2200: 0,
-	   StdSYN2369: 0,
-	   StdSYN2400: 0,
-	   StdSYN2500: 0,
-	   StdSYN2600: 0,
-	   StdSYN2700: 0,
-	   StdSYN2800: 0,
-	   StdSYN2900: 0,
-	   StdSYN3000: 0,
-	   StdSYN3100: 0,
-	   StdSYN3200: 0,
-	   StdSYN3300: 0,
-	   StdSYN3400: 0,
-	   StdSYN3500: 0,
-	   StdSYN3600: 0,
-	   StdSYN3700: 0,
-	   StdSYN3800: 0,
-	   StdSYN3900: 0,
-	   StdSYN4200: 0,
-	   StdSYN4300: 0,
-	   StdSYN4700: 0,
-	   StdSYN4900: 0,
-	   StdSYN5000: 0,
-
-	   // ----------------------------------------------------------------------
-	   // Token Utilities
-	   // ----------------------------------------------------------------------
-	   ID:                400,
-	   Meta:              400,
-	   Allowance:         400,
-	   Approve:           800,
-	   Add:               600,
-	   Sub:               600,
-	   Get:               400,
-	   transfer:          2_100, // lower-case ERC20 compatibility
-	   Calculate:         800,
-	   RegisterToken:     8_000,
-	   NewBalanceTable:   5_000,
-	   Set:               600,
-	   RefundGas:         100,
-	   PopUint32:         300,
-	   PopAddress:        300,
-	   PopUint64:         300,
-	   PushBool:          300,
-	   Push:              300,
-	   Len:               200,
-	   InitTokens:        8_000,
-	   GetRegistryTokens: 400,
-
-	   // ----------------------------------------------------------------------
-	   // Transactions
-	   // ----------------------------------------------------------------------
-	   VerifySig:      3_500,
-	   ValidateTx:     5_000,
-	   NewTxPool:      12_000,
-	   AddTx:          6_000,
-	   PickTxs:        1_500,
-	   TxPoolSnapshot: 800,
-	   // Sign already priced
-
-	   // ----------------------------------------------------------------------
-	   // Low-level Math / Bitwise / Crypto opcodes
-	   // (values based on research into Geth & OpenEthereum plus Synnergy-specific
-	   //  micro-benchmarks – keep in mind that **all** word-size-dependent
-	   //  corrections are applied at run-time by the VM).
-	   // ----------------------------------------------------------------------
-	   Short:            5,
-	   BytesToAddress:   5,
-	   Pop:              2,
-	   opADD:            3,
-	   opMUL:            5,
-	   opSUB:            3,
-	   OpDIV:            5,
-	   opSDIV:           5,
-	   opMOD:            5,
-	   opSMOD:           5,
-	   opADDMOD:         8,
-	   opMULMOD:         8,
-	   opEXP:            10,
-	   opSIGNEXTEND:     5,
-	   opLT:             3,
-	   opGT:             3,
-	   opSLT:            3,
-	   opSGT:            3,
-	   opEQ:             3,
-	   opISZERO:         3,
-	   opAND:            3,
-	   opOR:             3,
-	   opXOR:            3,
-	   opNOT:            3,
-	   opBYTE:           3,
-	   opSHL:            3,
-	   opSHR:            3,
-	   opSAR:            3,
-	   opECRECOVER:      700,
-	   opEXTCODESIZE:    700,
-	   opEXTCODECOPY:    700,
-	   opEXTCODEHASH:    700,
-	   opRETURNDATASIZE: 3,
-	   opRETURNDATACOPY: 700,
-	   opMLOAD:          3,
-	   opMSTORE:         3,
-	   opMSTORE8:        3,
-	   opCALLDATALOAD:   3,
-	   opCALLDATASIZE:   3,
-	   opCALLDATACOPY:   700,
-	   opCODESIZE:       3,
-	   opCODECOPY:       700,
-	   opJUMP:           8,
-	   opJUMPI:          10,
-	   opPC:             2,
-	   opMSIZE:          2,
-	   opGAS:            2,
-	   opJUMPDEST:       1,
-	   opSHA256:         60,
-	   opKECCAK256:      30,
-	   opRIPEMD160:      600,
-	   opBLAKE2B256:     60,
-	   opADDRESS:        2,
-	   opCALLER:         2,
-	   opORIGIN:         2,
-	   opCALLVALUE:      2,
-	   opGASPRICE:       2,
-	   opNUMBER:         2,
-	   opTIMESTAMP:      2,
-	   opDIFFICULTY:     2,
-	   opGASLIMIT:       2,
-	   opCHAINID:        2,
-	   opBLOCKHASH:      20,
-	   opBALANCE:        400,
-	   opSELFBALANCE:    5,
-	   opLOG0:           375,
-	   opLOG1:           750,
-	   opLOG2:           1_125,
-	   opLOG3:           1_500,
-	   opLOG4:           1_875,
-	   logN:             2_000,
-	   opCREATE:         32_000,
-	   opCALL:           700,
-	   opCALLCODE:       700,
-	   opDELEGATECALL:   700,
-	   opSTATICCALL:     700,
-	   opRETURN:         0,
-	   opREVERT:         0,
-	   opSTOP:           0,
-	   opSELFDESTRUCT:   5_000,
-
-	   // Shared accounting ops
-	   TransferVM: 2_100, // explicit VM variant (if separate constant exists)
-
-	   // ----------------------------------------------------------------------
-	   // Virtual Machine Internals
-	   // ----------------------------------------------------------------------
-	   BurnVM:            2_100,
-	   BurnLP:            2_100,
-	   MintLP:            2_100,
-	   NewInMemory:       500,
-	   CallCode:          700,
-	   CallContract:      700,
-	   StaticCallVM:      700,
-	   GetBalance:        400,
-	   GetTokenBalance:   400,
-	   SetTokenBalance:   500,
-	   GetTokenSupply:    500,
-	   SetBalance:        500,
-	   DelegateCall:      700,
-	   GetToken:          400,
-	   NewMemory:         500,
-	   Read:              3,
-	   Write:             3,
-	   LenVM:             3, // distinguish from token.Len if separate const
-	   Call:              700,
-	   SelectVM:          1_000,
-	   CreateContract:    32_000,
-	   AddLog:            375,
-	   GetCode:           200,
-	   GetCodeHash:       200,
-	   MintTokenVM:       2_000,
-	   PrefixIterator:    500,
-	   NonceOf:           400,
-	   GetState:          400,
-	   SetState:          500,
-	   HasState:          400,
-	   DeleteState:       500,
-	   NewGasMeter:       500,
-	   SelfDestructVM:    5_000,
-	   Remaining:         2,
-	   Consume:           3,
-	   ExecuteVM:         2_000,
-	   NewSuperLightVM:   500,
-	   NewLightVM:        800,
-	   NewHeavyVM:        1_200,
-	   ExecuteSuperLight: 1_000,
-	   ExecuteLight:      1_500,
-	   ExecuteHeavy:      2_000,
-
-	   // ----------------------------------------------------------------------
-	   // Wallet / Key-Management
-	   // ----------------------------------------------------------------------
-	   NewRandomWallet:     10_000,
-	   WalletFromMnemonic:  5_000,
-	   NewHDWalletFromSeed: 6_000,
-	   PrivateKey:          400,
-	   NewAddress:          500,
-	   SignTx:              3_000,
-	*/
-=======
->>>>>>> 494f36ff
 
 // gasNames holds the gas cost associated with each opcode name. During init()
 // these names are resolved to their Opcode values using the catalogue defined
