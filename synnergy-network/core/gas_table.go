--- conflicted
+++ resolved
@@ -792,7 +792,6 @@
 	// ----------------------------------------------------------------------
 	// Data / Oracle / IPFS Integration
 	// ----------------------------------------------------------------------
-<<<<<<< HEAD
 	"RegisterNode":   10_000,
 	"UploadAsset":    30_000,
 	"Pin":            5_000, // shared with Storage
@@ -807,7 +806,6 @@
 	"ZTDC_Open":      6_000,
 	"ZTDC_Send":      2_000,
 	"ZTDC_Close":     4_000,
-=======
 	"RegisterNode":      10_000,
 	"UploadAsset":       30_000,
 	"Pin":               5_000, // shared with Storage
@@ -832,7 +830,6 @@
 	"UpdateSensorValue": 1_500,
 	"PollSensor":        5_000,
 	"TriggerWebhook":    5_000,
->>>>>>> c8740a39
 
 	// ----------------------------------------------------------------------
 	// Fault-Tolerance / Health-Checker
