--- conflicted
+++ resolved
@@ -773,14 +773,12 @@
    SignTx:              3_000,
 
    // ----------------------------------------------------------------------
-<<<<<<< HEAD
    // Resource Management
    // ----------------------------------------------------------------------
    SetQuota:         1_000,
    GetQuota:         500,
    ChargeResources:  2_000,
    ReleaseResources: 1_000,
-=======
    // Finalization Management
    // ----------------------------------------------------------------------
    NewFinalizationManager: 8_000,
@@ -814,7 +812,6 @@
    InitImmutability: 8_000,
    VerifyChain:     4_000,
    RestoreChain:    6_000,
->>>>>>> e3516d7c
 */
 
 // gasNames holds the gas cost associated with each opcode name. During init()
@@ -1819,14 +1816,12 @@
 	"SignTx":              3_000,
 
 	// ---------------------------------------------------------------------
-<<<<<<< HEAD
 	// Resource Management
 	// ---------------------------------------------------------------------
 	"SetQuota":         1_000,
 	"GetQuota":         500,
 	"ChargeResources":  2_000,
 	"ReleaseResources": 1_000,
-=======
 	// Distribution
 	// ---------------------------------------------------------------------
 	"NewDistributor": 1_000,
@@ -2053,7 +2048,6 @@
 	"InitImmutability": 8_000,
 	"VerifyChain":      4_000,
 	"RestoreChain":     6_000,
->>>>>>> e3516d7c
 }
 
 func init() {
