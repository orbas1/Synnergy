// SPDX-License-Identifier: BUSL-1.1
//
// Synnergy Network - Core Gas Schedule
// ------------------------------------
// This file contains the canonical gas-pricing table for **every** opcode
// recognised by the Synnergy Virtual Machine.  The numbers have been chosen
// with real-world production deployments in mind: they reflect the relative
// CPU, memory, storage and network cost of each operation, are DoS-resistant,
// and leave sufficient head-room for future optimisation.
//
// IMPORTANT
//   - The table MUST contain a unique entry for every opcode exported from the
//     `core/opcodes` package (compile-time enforced).
//   - Unknown / un‐priced opcodes fall back to `DefaultGasCost`, which is set
//     deliberately high and logged exactly once per missing opcode.
//   - All reads from the table are fully concurrent-safe.
//
// NOTE
//
//	The `Opcode` type and individual opcode constants are defined elsewhere in
//	the core package-tree (see `core/opcodes/*.go`).  This file purposefully
//	contains **no** duplicate keys; if a symbol appears in multiple subsystems
//	it is listed **once** and its gas cost applies network-wide.
package core

import "log"

// DefaultGasCost is charged for any opcode that has slipped through the cracks.
// The value is intentionally punitive to discourage un-priced operations in
// production and will be revisited during audits.
const DefaultGasCost uint64 = 100_000

// gasTable maps every Opcode to its base gas cost.
// Gas is charged **before** execution; refunds (e.g. for SELFDESTRUCT) are
// handled by the VM’s gas-meter at commit-time.
var gasTable map[Opcode]uint64

// var gasTable = map[Opcode]uint64{
/*
   // ----------------------------------------------------------------------
   // AI
   // ----------------------------------------------------------------------
   InitAI:         50_000,
   AI:             40_000,
   PredictAnomaly: 35_000,
   OptimizeFees:   25_000,
   PublishModel:   45_000,
   FetchModel:     15_000,
   ListModel:      8_000,
   ValidateKYC:    1_000,
   BuyModel:       30_000,
   RentModel:      20_000,
   ReleaseEscrow:  12_000,
   PredictVolume:  15_000,

   // ----------------------------------------------------------------------
   // Automated-Market-Maker
   // ----------------------------------------------------------------------
   SwapExactIn:       4_500,
   AddLiquidity:      5_000,
   RemoveLiquidity:   5_000,
   Quote:             2_500,
   AllPairs:          2_000,
   InitPoolsFromFile: 6_000,

   // ----------------------------------------------------------------------
   // Authority / Validator-Set
   // ---------------------------------------------------------------------

   NewAuthoritySet:     20_000,
   RecordVote:          3_000,
   RegisterCandidate:   8_000,
   RandomElectorate:    4_000,
   IsAuthority:         800,
   GetAuthority:        1_000,
   ListAuthorities:     2_000,
   DeregisterAuthority: 6_000,

   // ----------------------------------------------------------------------
   // Charity Pool
   // ----------------------------------------------------------------------
   NewCharityPool:  10_000,
   Deposit:         2_100,
   Register:        2_500,
   Vote:            3_000,
   Tick:            1_000,
   GetRegistration: 800,
   Winners:         800,

   // ----------------------------------------------------------------------
   // Coin
   // ----------------------------------------------------------------------
   NewCoin:     12_000,
   Mint:        2_100, // shared with ledger & tokens
   TotalSupply: 800,
   BalanceOf:   400,

   // ----------------------------------------------------------------------
   // Compliance
   // ----------------------------------------------------------------------

   InitCompliance:        8_000,
   EraseData:             5_000,
   RecordFraudSignal:     7_000,
   Compliance_LogAudit:   2_000,
   Compliance_AuditTrail: 3_000,
   Compliance_MonitorTx:  5_000,
   Compliance_VerifyZKP:  12_000,

   // ----------------------------------------------------------------------
   // Consensus Core
   // ----------------------------------------------------------------------
   Pick:                  2_000,
   Broadcast:             5_000,
   Subscribe:             1_500,
   Sign:                  3_000, // shared with Security & Tx
   Verify:                3_500, // shared with Security & Tx
   ValidatorPubKey:       800,
   StakeOf:               1_000,
   LoanPoolAddress:       800,
   Hash:                  600, // shared with Replication
   SerializeWithoutNonce: 1_200,
   NewConsensus:          25_000,
   Start:                 5_000,
   ProposeSubBlock:       15_000,
   ValidatePoH:           20_000,
   SealMainBlockPOW:      60_000,
   DistributeRewards:     10_000,
   CalculateWeights:      8_000,
   ComputeThreshold:      6_000,

   // ----------------------------------------------------------------------
   // Contracts (WASM / EVM‐compat)
   // ----------------------------------------------------------------------
   InitContracts: 15_000,
   CompileWASM:   45_000,
   Invoke:        7_000,
   Deploy:        25_000,

   // ----------------------------------------------------------------------
   // Cross-Chain
   // ----------------------------------------------------------------------
   RegisterBridge: 20_000,
   AssertRelayer:  5_000,
   Iterator:       2_000,
   LockAndMint:    30_000,
   BurnAndRelease: 30_000,
   GetBridge:      1_000,

   // ----------------------------------------------------------------------
   // Data / Oracle / IPFS Integration
   // ----------------------------------------------------------------------
   RegisterNode:   10_000,
   UploadAsset:    30_000,
   Pin:            5_000, // shared with Storage
   Retrieve:       4_000, // shared with Storage
   RetrieveAsset:  4_000,
   RegisterOracle: 10_000,
   PushFeed:       3_000,
   QueryOracle:    3_000,
   ListCDNNodes:   3_000,
   ListOracles:    3_000,
   PushFeedSigned: 4_000,

   // ----------------------------------------------------------------------
   // Fault-Tolerance / Health-Checker
   // ----------------------------------------------------------------------
   NewHealthChecker: 8_000,
   AddPeer:          1_500,
   RemovePeer:       1_500,
   Snapshot:         4_000,
   Recon:            8_000,
   Ping:             300,
   SendPing:         300,
   AwaitPong:        300,
   BackupSnapshot:   10_000,
   RestoreSnapshot:  12_000,
   VerifyBackup:     6_000,
   FailoverNode:     8_000,
   PredictFailure:   1_000,
   AdjustResources:  1_500,

   // ----------------------------------------------------------------------
   // Governance
   // ----------------------------------------------------------------------
   UpdateParam:     5_000,
   ProposeChange:   10_000,
   VoteChange:      3_000,
   EnactChange:     8_000,
   SubmitProposal:  10_000,
   BalanceOfAsset:  600,
   CastVote:        3_000,
   ExecuteProposal: 15_000,
   GetProposal:     1_000,
   ListProposals:   2_000,

   // ----------------------------------------------------------------------
   // Green Technology
   // ----------------------------------------------------------------------
   InitGreenTech:    8_000,
   Green:            2_000,
   RecordUsage:      3_000,
   RecordOffset:     3_000,
   Certify:          7_000,
   CertificateOf:    500,
   ShouldThrottle:   200,
   ListCertificates: 1_000,

   // ----------------------------------------------------------------------
   // Ledger / UTXO / Account-Model
   // ----------------------------------------------------------------------
   NewLedger:           50_000,
   GetPendingSubBlocks: 2_000,
   LastBlockHash:       600,
   AppendBlock:         50_000,
   MintBig:             2_200,
   EmitApproval:        1_200,
   EmitTransfer:        1_200,
   DeductGas:           2_100,
   WithinBlock:         1_000,
   IsIDTokenHolder:     400,
   TokenBalance:        400,
   AddBlock:            40_000,
   GetBlock:            2_000,
   GetUTXO:             1_500,
   AddToPool:           1_000,
   ListPool:            800,
   GetContract:         1_000,
   Snapshot:            3_000,
   MintToken:           2_000,
   LastSubBlockHeight:  500,
   LastBlockHeight:     500,
   RecordPoSVote:       3_000,
   AppendSubBlock:      8_000,
   Transfer:            2_100, // shared with VM & Tokens
   Burn:                2_100, // shared with VM & Tokens

   // ----------------------------------------------------------------------
   // Liquidity Manager (high-level AMM façade)
   // ----------------------------------------------------------------------
   InitAMM:    8_000,
   Manager:    1_000,
   CreatePool: 10_000,
   Swap:       4_500,
   // AddLiquidity & RemoveLiquidity already defined above
   Pool:  1_500,
   Pools: 2_000,

   // ----------------------------------------------------------------------
   // Loan-Pool
   // ----------------------------------------------------------------------
   NewLoanPool:   20_000,
   Submit:        3_000,
   Disburse:      8_000,
   GetProposal:   1_000,
   ListProposals: 1_500,
   Redistribute:  5_000,
   // Vote  & Tick already priced
   // RandomElectorate / IsAuthority already priced

   // ----------------------------------------------------------------------
   // Networking
   // ----------------------------------------------------------------------
   NewNode:         18_000,
   HandlePeerFound: 1_500,
   DialSeed:        2_000,
   ListenAndServe:  8_000,
   Close:           500,
   Peers:           400,
   NewDialer:       2_000,
   Dial:            2_000,
   SetBroadcaster:  500,
   GlobalBroadcast: 1_000,
   // Broadcast & Subscribe already priced

   // ----------------------------------------------------------------------
   // Replication / Data Availability
   // ----------------------------------------------------------------------
   NewReplicator:  12_000,
   ReplicateBlock: 30_000,
   RequestMissing: 4_000,
   Synchronize:    25_000,
   Stop:           3_000,
   // Hash & Start already priced

   // ----------------------------------------------------------------------
   // Roll-ups
   // ----------------------------------------------------------------------
   NewAggregator:     15_000,
   SubmitBatch:       10_000,
   SubmitFraudProof:  30_000,
   FinalizeBatch:     10_000,
   BatchHeader:       500,
   BatchState:        300,
   BatchTransactions: 1_000,
   ListBatches:       2_000,

   // ----------------------------------------------------------------------
   // Security / Cryptography
   // ----------------------------------------------------------------------
   AggregateBLSSigs:  7_000,
   VerifyAggregated:  8_000,
   CombineShares:     6_000,
   ComputeMerkleRoot: 1_200,
   Encrypt:           1_500,
   Decrypt:           1_500,
   NewTLSConfig:      5_000,
   DilithiumKeypair:  6_000,
   DilithiumSign:     5_000,
   DilithiumVerify:   5_000,
   PredictRisk:       2_000,
   AnomalyScore:      2_000,

   // ----------------------------------------------------------------------
   // Sharding
   // ----------------------------------------------------------------------
   NewShardCoordinator: 20_000,
   SetLeader:           1_000,
   Leader:              800,
   SubmitCrossShard:    15_000,
   Send:                2_000,
   PullReceipts:        3_000,
   Reshard:             30_000,
   GossipTx:            5_000,
   RebalanceShards:     8_000,
   VerticalPartition:   2_000,
   // Broadcast already priced

   // ----------------------------------------------------------------------
   // Side-chains
   // ----------------------------------------------------------------------
   InitSidechains:     12_000,
   Sidechains:         600,
   Register:           5_000,
   SubmitHeader:       8_000,
   VerifyWithdraw:     4_000,
   VerifyAggregateSig: 8_000,
   VerifyMerkleProof:  1_200,
   GetSidechainMeta:   1_000,
   ListSidechains:     1_200,
   GetSidechainHeader: 1_000,
   // Deposit already priced

   // ----------------------------------------------------------------------
   // State-Channels
   // ----------------------------------------------------------------------
   InitStateChannels:    8_000,
   Channels:             600,
   OpenChannel:          10_000,
   VerifyECDSASignature: 2_000,
   InitiateClose:        3_000,
   Challenge:            4_000,
   Finalize:             5_000,
   GetChannel:           800,
   ListChannels:         1_200,

   // ----------------------------------------------------------------------
   // Storage / Marketplace
   // ----------------------------------------------------------------------
   NewStorage:    12_000,
   CreateListing: 8_000,
   Exists:        400,
   OpenDeal:      5_000,
   Create:        8_000, // generic create (non-AMM/non-contract)
   CloseDeal:     5_000,
   Release:       2_000,
   GetListing:    1_000,
   ListListings:  1_000,
   GetDeal:       1_000,
   ListDeals:     1_000,
        // General Marketplace
        CreateMarketListing:  8_000,
        PurchaseItem:        6_000,
        CancelListing:       3_000,
        ReleaseFunds:        2_000,
        GetMarketListing:    1_000,
        ListMarketListings:  1_000,
        GetMarketDeal:       1_000,
        ListMarketDeals:     1_000,
   // Pin & Retrieve already priced

   // ----------------------------------------------------------------------
   // Token Standards (constants – zero-cost markers)
   // ----------------------------------------------------------------------
   StdSYN10:   0,
   StdSYN20:   0,
   StdSYN70:   0,
   StdSYN130:  0,
   StdSYN131:  0,
   StdSYN200:  0,
   StdSYN223:  0,
   StdSYN300:  0,
   StdSYN500:  0,
   StdSYN600:  0,
   StdSYN700:  0,
   StdSYN721:  0,
   StdSYN722:  0,
   StdSYN800:  0,
   StdSYN845:  0,
   StdSYN900:  0,
   StdSYN1000: 0,
   StdSYN1100: 0,
   StdSYN1155: 0,
   StdSYN1200: 0,
   StdSYN1300: 0,
   StdSYN1401: 0,
   StdSYN1500: 0,
   StdSYN1600: 0,
   StdSYN1700: 0,
   StdSYN1800: 0,
   StdSYN1900: 0,
   StdSYN1967: 0,
   StdSYN2100: 0,
   StdSYN2200: 0,
   StdSYN2369: 0,
   StdSYN2400: 0,
   StdSYN2500: 0,
   StdSYN2600: 0,
   StdSYN2700: 0,
   StdSYN2800: 0,
   StdSYN2900: 0,
   StdSYN3000: 0,
   StdSYN3100: 0,
   StdSYN3200: 0,
   StdSYN3300: 0,
   StdSYN3400: 0,
   StdSYN3500: 0,
   StdSYN3600: 0,
   StdSYN3700: 0,
   StdSYN3800: 0,
   StdSYN3900: 0,
   StdSYN4200: 0,
   StdSYN4300: 0,
   StdSYN4700: 0,
   StdSYN4900: 0,
   StdSYN5000: 0,

   // ----------------------------------------------------------------------
   // Token Utilities
   // ----------------------------------------------------------------------
   ID:                400,
   Meta:              400,
   Allowance:         400,
   Approve:           800,
   Add:               600,
   Sub:               600,
   Get:               400,
   transfer:          2_100, // lower-case ERC20 compatibility
   Calculate:         800,
   RegisterToken:     8_000,
   NewBalanceTable:   5_000,
   Set:               600,
   RefundGas:         100,
   PopUint32:         300,
   PopAddress:        300,
   PopUint64:         300,
   PushBool:          300,
   Push:              300,
   Len:               200,
   InitTokens:        8_000,
   GetRegistryTokens: 400,

   // ----------------------------------------------------------------------
   // Transactions
   // ----------------------------------------------------------------------
   VerifySig:      3_500,
   ValidateTx:     5_000,
   NewTxPool:      12_000,
   AddTx:          6_000,
   PickTxs:        1_500,
   TxPoolSnapshot: 800,
   // Sign already priced

   // ----------------------------------------------------------------------
   // Low-level Math / Bitwise / Crypto opcodes
   // (values based on research into Geth & OpenEthereum plus Synnergy-specific
   //  micro-benchmarks – keep in mind that **all** word-size-dependent
   //  corrections are applied at run-time by the VM).
   // ----------------------------------------------------------------------
   Short:            5,
   BytesToAddress:   5,
   Pop:              2,
   opADD:            3,
   opMUL:            5,
   opSUB:            3,
   OpDIV:            5,
   opSDIV:           5,
   opMOD:            5,
   opSMOD:           5,
   opADDMOD:         8,
   opMULMOD:         8,
   opEXP:            10,
   opSIGNEXTEND:     5,
   opLT:             3,
   opGT:             3,
   opSLT:            3,
   opSGT:            3,
   opEQ:             3,
   opISZERO:         3,
   opAND:            3,
   opOR:             3,
   opXOR:            3,
   opNOT:            3,
   opBYTE:           3,
   opSHL:            3,
   opSHR:            3,
   opSAR:            3,
   opECRECOVER:      700,
   opEXTCODESIZE:    700,
   opEXTCODECOPY:    700,
   opEXTCODEHASH:    700,
   opRETURNDATASIZE: 3,
   opRETURNDATACOPY: 700,
   opMLOAD:          3,
   opMSTORE:         3,
   opMSTORE8:        3,
   opCALLDATALOAD:   3,
   opCALLDATASIZE:   3,
   opCALLDATACOPY:   700,
   opCODESIZE:       3,
   opCODECOPY:       700,
   opJUMP:           8,
   opJUMPI:          10,
   opPC:             2,
   opMSIZE:          2,
   opGAS:            2,
   opJUMPDEST:       1,
   opSHA256:         60,
   opKECCAK256:      30,
   opRIPEMD160:      600,
   opBLAKE2B256:     60,
   opADDRESS:        2,
   opCALLER:         2,
   opORIGIN:         2,
   opCALLVALUE:      2,
   opGASPRICE:       2,
   opNUMBER:         2,
   opTIMESTAMP:      2,
   opDIFFICULTY:     2,
   opGASLIMIT:       2,
   opCHAINID:        2,
   opBLOCKHASH:      20,
   opBALANCE:        400,
   opSELFBALANCE:    5,
   opLOG0:           375,
   opLOG1:           750,
   opLOG2:           1_125,
   opLOG3:           1_500,
   opLOG4:           1_875,
   logN:             2_000,
   opCREATE:         32_000,
   opCALL:           700,
   opCALLCODE:       700,
   opDELEGATECALL:   700,
   opSTATICCALL:     700,
   opRETURN:         0,
   opREVERT:         0,
   opSTOP:           0,
   opSELFDESTRUCT:   5_000,

   // Shared accounting ops
   TransferVM: 2_100, // explicit VM variant (if separate constant exists)

   // ----------------------------------------------------------------------
   // Virtual Machine Internals
   // ----------------------------------------------------------------------
   BurnVM:            2_100,
   BurnLP:            2_100,
   MintLP:            2_100,
   NewInMemory:       500,
   CallCode:          700,
   CallContract:      700,
   StaticCallVM:      700,
   GetBalance:        400,
   GetTokenBalance:   400,
   SetTokenBalance:   500,
   GetTokenSupply:    500,
   SetBalance:        500,
   DelegateCall:      700,
   GetToken:          400,
   NewMemory:         500,
   Read:              3,
   Write:             3,
   LenVM:             3, // distinguish from token.Len if separate const
   Call:              700,
   SelectVM:          1_000,
   CreateContract:    32_000,
   AddLog:            375,
   GetCode:           200,
   GetCodeHash:       200,
   MintTokenVM:       2_000,
   PrefixIterator:    500,
   NonceOf:           400,
   GetState:          400,
   SetState:          500,
   HasState:          400,
   DeleteState:       500,
   NewGasMeter:       500,
   SelfDestructVM:    5_000,
   Remaining:         2,
   Consume:           3,
   ExecuteVM:         2_000,
   NewSuperLightVM:   500,
   NewLightVM:        800,
   NewHeavyVM:        1_200,
   ExecuteSuperLight: 1_000,
   ExecuteLight:      1_500,
   ExecuteHeavy:      2_000,

   // ----------------------------------------------------------------------
   // Wallet / Key-Management
   // ----------------------------------------------------------------------
   NewRandomWallet:     10_000,
   WalletFromMnemonic:  5_000,
   NewHDWalletFromSeed: 6_000,
   PrivateKey:          400,
   NewAddress:          500,
   SignTx:              3_000,

   // ----------------------------------------------------------------------
   // Immutability Enforcement
   // ----------------------------------------------------------------------
   InitImmutability: 8_000,
   VerifyChain:     4_000,
   RestoreChain:    6_000,
*/

// gasNames holds the gas cost associated with each opcode name. During init()
// these names are resolved to their Opcode values using the catalogue defined
// in opcode_dispatcher.go.
var gasNames = map[string]uint64{
	// ----------------------------------------------------------------------
	// AI
	// ----------------------------------------------------------------------
	"InitAI":         50_000,
	"AI":             40_000,
	"PredictAnomaly": 35_000,
	"OptimizeFees":   25_000,
	"PublishModel":   45_000,
	"FetchModel":     15_000,
	"ListModel":      8_000,
	"ValidateKYC":    1_000,
	"BuyModel":       30_000,
	"RentModel":      20_000,
	"ReleaseEscrow":  12_000,
	"PredictVolume":  15_000,

	// ----------------------------------------------------------------------
	// Automated-Market-Maker
	// ----------------------------------------------------------------------
	"SwapExactIn":       4_500,
	"AddLiquidity":      5_000,
	"RemoveLiquidity":   5_000,
	"Quote":             2_500,
	"AllPairs":          2_000,
	"InitPoolsFromFile": 6_000,

	// ----------------------------------------------------------------------
	// Authority / Validator-Set
	// ---------------------------------------------------------------------

	"NewAuthoritySet":     20_000,
	"RecordVote":          3_000,
	"RegisterCandidate":   8_000,
	"RandomElectorate":    4_000,
	"IsAuthority":         800,
	"GetAuthority":        1_000,
	"ListAuthorities":     2_000,
	"DeregisterAuthority": 6_000,

	// ----------------------------------------------------------------------
	// Charity Pool
	// ----------------------------------------------------------------------
	"NewCharityPool":   10_000,
	"Deposit":          2_100,
	"Charity_Register": 2_500,
	"Vote":             3_000,
	"Tick":             1_000,
	"GetRegistration":  800,
	"Winners":          800,

	// ----------------------------------------------------------------------
	// Coin
	// ----------------------------------------------------------------------
	"NewCoin":     12_000,
	"Mint":        2_100, // shared with ledger & tokens
	"TotalSupply": 800,
	"BalanceOf":   400,

	// ----------------------------------------------------------------------
	// Compliance
	// ----------------------------------------------------------------------

	"InitCompliance":        8_000,
	"EraseData":             5_000,
	"RecordFraudSignal":     7_000,
	"Compliance_LogAudit":   2_000,
	"Compliance_AuditTrail": 3_000,
	"Compliance_MonitorTx":  5_000,
	"Compliance_VerifyZKP":  12_000,

	// ----------------------------------------------------------------------
	// Consensus Core
	// ----------------------------------------------------------------------
	"Pick":                  2_000,
	"Broadcast":             5_000,
	"Subscribe":             1_500,
	"Sign":                  3_000, // shared with Security & Tx
	"Verify":                3_500, // shared with Security & Tx
	"ValidatorPubKey":       800,
	"StakeOf":               1_000,
	"LoanPoolAddress":       800,
	"Hash":                  600, // shared with Replication
	"SerializeWithoutNonce": 1_200,
	"NewConsensus":          25_000,
	"Start":                 5_000,
	"ProposeSubBlock":       15_000,
	"ValidatePoH":           20_000,
	"SealMainBlockPOW":      60_000,
	"DistributeRewards":     10_000,
	"CalculateWeights":      8_000,
	"ComputeThreshold":      6_000,

	// ----------------------------------------------------------------------
	// Contracts (WASM / EVM‐compat)
	// ----------------------------------------------------------------------
	"InitContracts": 15_000,
	"CompileWASM":   45_000,
	"Invoke":        7_000,
	"Deploy":        25_000,

	// ----------------------------------------------------------------------
	// Cross-Chain
	// ----------------------------------------------------------------------
	"RegisterBridge": 20_000,
	"AssertRelayer":  5_000,
	"Iterator":       2_000,
	"LockAndMint":    30_000,
	"BurnAndRelease": 30_000,
	"GetBridge":      1_000,

	// ----------------------------------------------------------------------
	// Data / Oracle / IPFS Integration
	// ----------------------------------------------------------------------
	"RegisterNode":   10_000,
	"UploadAsset":    30_000,
	"Pin":            5_000, // shared with Storage
	"Retrieve":       4_000, // shared with Storage
	"RetrieveAsset":  4_000,
	"RegisterOracle": 10_000,
	"PushFeed":       3_000,
	"QueryOracle":    3_000,
	"ListCDNNodes":   3_000,
	"ListOracles":    3_000,
	"PushFeedSigned": 4_000,

	// ----------------------------------------------------------------------
	// Fault-Tolerance / Health-Checker
	// ----------------------------------------------------------------------
	"NewHealthChecker": 8_000,
	"AddPeer":          1_500,
	"RemovePeer":       1_500,
	"FT_Snapshot":      4_000,
	"Recon":            8_000,
	"Ping":             300,
	"SendPing":         300,
	"AwaitPong":        300,
	"BackupSnapshot":   10_000,
	"RestoreSnapshot":  12_000,
	"VerifyBackup":     6_000,
	"FailoverNode":     8_000,
	"PredictFailure":   1_000,
	"AdjustResources":  1_500,

	// ----------------------------------------------------------------------
	// Governance
	// ----------------------------------------------------------------------
	"UpdateParam":     5_000,
	"ProposeChange":   10_000,
	"VoteChange":      3_000,
	"EnactChange":     8_000,
	"SubmitProposal":  10_000,
	"BalanceOfAsset":  600,
	"CastVote":        3_000,
	"ExecuteProposal": 15_000,
	"GetProposal":     1_000,
	"ListProposals":   2_000,
	"CreateDAO":       10_000,
	"JoinDAO":         3_000,
	"LeaveDAO":        2_000,
	"DAOInfo":         1_000,
	"ListDAOs":        2_000,

	// ----------------------------------------------------------------------
	// Green Technology
	// ----------------------------------------------------------------------
	"InitGreenTech":    8_000,
	"Green":            2_000,
	"RecordUsage":      3_000,
	"RecordOffset":     3_000,
	"Certify":          7_000,
	"CertificateOf":    500,
	"ShouldThrottle":   200,
	"ListCertificates": 1_000,

	// ----------------------------------------------------------------------
	// Ledger / UTXO / Account-Model
	// ----------------------------------------------------------------------
	"NewLedger":           50_000,
	"GetPendingSubBlocks": 2_000,
	"LastBlockHash":       600,
	"AppendBlock":         50_000,
	"MintBig":             2_200,
	"EmitApproval":        1_200,
	"EmitTransfer":        1_200,
	"DeductGas":           2_100,
	"WithinBlock":         1_000,
	"IsIDTokenHolder":     400,
	"TokenBalance":        400,
	"AddBlock":            40_000,
	"GetBlock":            2_000,
	"GetUTXO":             1_500,
	"AddToPool":           1_000,
	"ListPool":            800,
	"GetContract":         1_000,
	"Snapshot":            3_000,
	"MintToken":           2_000,
	"LastSubBlockHeight":  500,
	"LastBlockHeight":     500,
	"RecordPoSVote":       3_000,
	"AppendSubBlock":      8_000,
	"Transfer":            2_100, // shared with VM & Tokens
	"Burn":                2_100, // shared with VM & Tokens

	// ----------------------------------------------------------------------
	// Liquidity Manager (high-level AMM façade)
	// ----------------------------------------------------------------------
	"InitAMM":    8_000,
	"Manager":    1_000,
	"CreatePool": 10_000,
	"Swap":       4_500,
	// AddLiquidity & RemoveLiquidity already defined above
	"Pool":  1_500,
	"Pools": 2_000,

	// ----------------------------------------------------------------------
	// Loan-Pool
	// ----------------------------------------------------------------------
	"NewLoanPool":            20_000,
	"Submit":                 3_000,
	"Disburse":               8_000,
	"Loanpool_GetProposal":   1_000,
	"Loanpool_ListProposals": 1_500,
	"Redistribute":           5_000,
	// Vote  & Tick already priced
	// RandomElectorate / IsAuthority already priced

	// ----------------------------------------------------------------------
	// Networking
	// ----------------------------------------------------------------------
	"NewNode":         18_000,
	"HandlePeerFound": 1_500,
	"DialSeed":        2_000,
	"ListenAndServe":  8_000,
	"Close":           500,
	"Peers":           400,
	"NewDialer":       2_000,
	"Dial":            2_000,
	"SetBroadcaster":  500,
	"GlobalBroadcast": 1_000,
	// Broadcast & Subscribe already priced

	// ----------------------------------------------------------------------
	// Replication / Data Availability
	// ----------------------------------------------------------------------
	"NewReplicator":  12_000,
	"ReplicateBlock": 30_000,
	"RequestMissing": 4_000,
	"Synchronize":    25_000,
	"Stop":           3_000,
	// Hash & Start already priced

	// ----------------------------------------------------------------------
	// Roll-ups
	// ----------------------------------------------------------------------
	"NewAggregator":     15_000,
	"SubmitBatch":       10_000,
	"SubmitFraudProof":  30_000,
	"FinalizeBatch":     10_000,
	"BatchHeader":       500,
	"BatchState":        300,
	"BatchTransactions": 1_000,
	"ListBatches":       2_000,

	// ----------------------------------------------------------------------
	// Security / Cryptography
	// ----------------------------------------------------------------------
	"AggregateBLSSigs":  7_000,
	"VerifyAggregated":  8_000,
	"CombineShares":     6_000,
	"ComputeMerkleRoot": 1_200,
	"Encrypt":           1_500,
	"Decrypt":           1_500,
	"NewTLSConfig":      5_000,
	"DilithiumKeypair":  6_000,
	"DilithiumSign":     5_000,
	"DilithiumVerify":   5_000,
	"PredictRisk":       2_000,
	"AnomalyScore":      2_000,

	// ----------------------------------------------------------------------
	// Sharding
	// ----------------------------------------------------------------------
	"NewShardCoordinator": 20_000,
	"SetLeader":           1_000,
	"Leader":              800,
	"SubmitCrossShard":    15_000,
	"Send":                2_000,
	"PullReceipts":        3_000,
	"Reshard":             30_000,
	"GossipTx":            5_000,
	"RebalanceShards":     8_000,
	"VerticalPartition":   2_000,
	// Broadcast already priced

	// ----------------------------------------------------------------------
	// Side-chains
	// ----------------------------------------------------------------------
	"InitSidechains":     12_000,
	"Sidechains":         600,
	"Sidechain_Register": 5_000,
	"SubmitHeader":       8_000,
	"VerifyWithdraw":     4_000,
	"VerifyAggregateSig": 8_000,
	"VerifyMerkleProof":  1_200,
	"GetSidechainMeta":   1_000,
	"ListSidechains":     1_200,
	"GetSidechainHeader": 1_000,
	// Deposit already priced

	// ----------------------------------------------------------------------
	// State-Channels
	// ----------------------------------------------------------------------
	"InitStateChannels":    8_000,
	"Channels":             600,
	"OpenChannel":          10_000,
	"VerifyECDSASignature": 2_000,
	"InitiateClose":        3_000,
	"Challenge":            4_000,
	"Finalize":             5_000,
	"GetChannel":           800,
	"ListChannels":         1_200,

	// ----------------------------------------------------------------------
	// Storage / Marketplace
	// ----------------------------------------------------------------------
	"NewStorage":    12_000,
	"CreateListing": 8_000,
	"Exists":        400,
	"OpenDeal":      5_000,
	"Create":        8_000, // generic create (non-AMM/non-contract)
	"CloseDeal":     5_000,
	"Release":       2_000,
	"GetListing":    1_000,
	"ListListings":  1_000,
	"GetDeal":       1_000,
	"ListDeals":     1_000,
<<<<<<< HEAD
	// General Marketplace
	"CreateMarketListing": 8_000,
	"PurchaseItem":        6_000,
	"CancelListing":       3_000,
	"ReleaseFunds":        2_000,
	"GetMarketListing":    1_000,
	"ListMarketListings":  1_000,
	"GetMarketDeal":       1_000,
	"ListMarketDeals":     1_000,
=======
	// Tangible assets
	"Assets_Register": 5_000,
	"Assets_Transfer": 4_000,
	"Assets_Get":      1_000,
	"Assets_List":     1_000,
>>>>>>> b13972a6
	// Pin & Retrieve already priced

	// ----------------------------------------------------------------------
	// Token Standards (constants – zero-cost markers)
	// ----------------------------------------------------------------------
	"StdSYN10":   0,
	"StdSYN20":   0,
	"StdSYN70":   0,
	"StdSYN130":  0,
	"StdSYN131":  0,
	"StdSYN200":  0,
	"StdSYN223":  0,
	"StdSYN300":  0,
	"StdSYN500":  0,
	"StdSYN600":  0,
	"StdSYN700":  0,
	"StdSYN721":  0,
	"StdSYN722":  0,
	"StdSYN800":  0,
	"StdSYN845":  0,
	"StdSYN900":  0,
	"StdSYN1000": 0,
	"StdSYN1100": 0,
	"StdSYN1155": 0,
	"StdSYN1200": 0,
	"StdSYN1300": 0,
	"StdSYN1401": 0,
	"StdSYN1500": 0,
	"StdSYN1600": 0,
	"StdSYN1700": 0,
	"StdSYN1800": 0,
	"StdSYN1900": 0,
	"StdSYN1967": 0,
	"StdSYN2100": 0,
	"StdSYN2200": 0,
	"StdSYN2369": 0,
	"StdSYN2400": 0,
	"StdSYN2500": 0,
	"StdSYN2600": 0,
	"StdSYN2700": 0,
	"StdSYN2800": 0,
	"StdSYN2900": 0,
	"StdSYN3000": 0,
	"StdSYN3100": 0,
	"StdSYN3200": 0,
	"StdSYN3300": 0,
	"StdSYN3400": 0,
	"StdSYN3500": 0,
	"StdSYN3600": 0,
	"StdSYN3700": 0,
	"StdSYN3800": 0,
	"StdSYN3900": 0,
	"StdSYN4200": 0,
	"StdSYN4300": 0,
	"StdSYN4700": 0,
	"StdSYN4900": 0,
	"StdSYN5000": 0,

	// ----------------------------------------------------------------------
	// Token Utilities
	// ----------------------------------------------------------------------
	"ID":                400,
	"Meta":              400,
	"Allowance":         400,
	"Approve":           800,
	"Add":               600,
	"Sub":               600,
	"Get":               400,
	"transfer":          2_100, // lower-case ERC20 compatibility
	"Calculate":         800,
	"RegisterToken":     8_000,
	"NewBalanceTable":   5_000,
	"Set":               600,
	"RefundGas":         100,
	"PopUint32":         300,
	"PopAddress":        300,
	"PopUint64":         300,
	"PushBool":          300,
	"Push":              300,
	"Len":               200,
	"InitTokens":        8_000,
	"GetRegistryTokens": 400,

	// ----------------------------------------------------------------------
	// Transactions
	// ----------------------------------------------------------------------
	"VerifySig":      3_500,
	"ValidateTx":     5_000,
	"NewTxPool":      12_000,
	"AddTx":          6_000,
	"PickTxs":        1_500,
	"TxPoolSnapshot": 800,
	// Sign already priced

	// ----------------------------------------------------------------------
	// Low-level Math / Bitwise / Crypto opcodes
	// (values based on research into Geth & OpenEthereum plus Synnergy-specific
	//  micro-benchmarks – keep in mind that **all** word-size-dependent
	//  corrections are applied at run-time by the VM).
	// ----------------------------------------------------------------------
	"Short":            5,
	"BytesToAddress":   5,
	"Pop":              2,
	"opADD":            3,
	"opMUL":            5,
	"opSUB":            3,
	"OpDIV":            5,
	"opSDIV":           5,
	"opMOD":            5,
	"opSMOD":           5,
	"opADDMOD":         8,
	"opMULMOD":         8,
	"opEXP":            10,
	"opSIGNEXTEND":     5,
	"opLT":             3,
	"opGT":             3,
	"opSLT":            3,
	"opSGT":            3,
	"opEQ":             3,
	"opISZERO":         3,
	"opAND":            3,
	"opOR":             3,
	"opXOR":            3,
	"opNOT":            3,
	"opBYTE":           3,
	"opSHL":            3,
	"opSHR":            3,
	"opSAR":            3,
	"opECRECOVER":      700,
	"opEXTCODESIZE":    700,
	"opEXTCODECOPY":    700,
	"opEXTCODEHASH":    700,
	"opRETURNDATASIZE": 3,
	"opRETURNDATACOPY": 700,
	"opMLOAD":          3,
	"opMSTORE":         3,
	"opMSTORE8":        3,
	"opCALLDATALOAD":   3,
	"opCALLDATASIZE":   3,
	"opCALLDATACOPY":   700,
	"opCODESIZE":       3,
	"opCODECOPY":       700,
	"opJUMP":           8,
	"opJUMPI":          10,
	"opPC":             2,
	"opMSIZE":          2,
	"opGAS":            2,
	"opJUMPDEST":       1,
	"opSHA256":         60,
	"opKECCAK256":      30,
	"opRIPEMD160":      600,
	"opBLAKE2B256":     60,
	"opADDRESS":        2,
	"opCALLER":         2,
	"opORIGIN":         2,
	"opCALLVALUE":      2,
	"opGASPRICE":       2,
	"opNUMBER":         2,
	"opTIMESTAMP":      2,
	"opDIFFICULTY":     2,
	"opGASLIMIT":       2,
	"opCHAINID":        2,
	"opBLOCKHASH":      20,
	"opBALANCE":        400,
	"opSELFBALANCE":    5,
	"opLOG0":           375,
	"opLOG1":           750,
	"opLOG2":           1_125,
	"opLOG3":           1_500,
	"opLOG4":           1_875,
	"logN":             2_000,
	"opCREATE":         32_000,
	"opCALL":           700,
	"opCALLCODE":       700,
	"opDELEGATECALL":   700,
	"opSTATICCALL":     700,
	"opRETURN":         0,
	"opREVERT":         0,
	"opSTOP":           0,
	"opSELFDESTRUCT":   5_000,

	// Shared accounting ops
	"TransferVM": 2_100, // explicit VM variant (if separate constant exists)

	// ----------------------------------------------------------------------
	// Virtual Machine Internals
	// ----------------------------------------------------------------------
	"BurnVM":            2_100,
	"BurnLP":            2_100,
	"MintLP":            2_100,
	"NewInMemory":       500,
	"CallCode":          700,
	"CallContract":      700,
	"StaticCallVM":      700,
	"GetBalance":        400,
	"GetTokenBalance":   400,
	"SetTokenBalance":   500,
	"GetTokenSupply":    500,
	"SetBalance":        500,
	"DelegateCall":      700,
	"GetToken":          400,
	"NewMemory":         500,
	"Read":              3,
	"Write":             3,
	"LenVM":             3, // distinguish from token.Len if separate const
	"Call":              700,
	"SelectVM":          1_000,
	"CreateContract":    32_000,
	"AddLog":            375,
	"GetCode":           200,
	"GetCodeHash":       200,
	"MintTokenVM":       2_000,
	"PrefixIterator":    500,
	"NonceOf":           400,
	"GetState":          400,
	"SetState":          500,
	"HasState":          400,
	"DeleteState":       500,
	"NewGasMeter":       500,
	"SelfDestructVM":    5_000,
	"Remaining":         2,
	"Consume":           3,
	"ExecuteVM":         2_000,
	"NewSuperLightVM":   500,
	"NewLightVM":        800,
	"NewHeavyVM":        1_200,
	"ExecuteSuperLight": 1_000,
	"ExecuteLight":      1_500,
	"ExecuteHeavy":      2_000,

	// ----------------------------------------------------------------------
	// Gaming
	// ----------------------------------------------------------------------
	"CreateGame": 8_000,
	"JoinGame":   4_000,
	"FinishGame": 6_000,
	"GetGame":    1_000,
	"ListGames":  2_000,

	// ----------------------------------------------------------------------
	// Wallet / Key-Management
	// ----------------------------------------------------------------------
	"NewRandomWallet":     10_000,
	"WalletFromMnemonic":  5_000,
	"NewHDWalletFromSeed": 6_000,
	"PrivateKey":          400,
	"NewAddress":          500,
	"SignTx":              3_000,

	// ---------------------------------------------------------------------
	// Faucet
	// ---------------------------------------------------------------------
	"NewFaucet":          5_000,
	"Faucet_Request":     1_000,
	"Faucet_Balance":     200,
	"Faucet_SetAmount":   500,
	"Faucet_SetCooldown": 500,
  // ----------------------------------------------------------------------
	// Supply Chain
	// ----------------------------------------------------------------------
	"GetItem":             1_000,
	"RegisterItem":        10_000,
	"UpdateLocation":      5_000,
	"MarkStatus":          5_000,

	// ----------------------------------------------------------------------
	// Healthcare Records
	// ----------------------------------------------------------------------
	"InitHealthcare":    8_000,
	"RegisterPatient":   3_000,
	"AddHealthRecord":   4_000,
	"GrantAccess":       1_500,
	"RevokeAccess":      1_000,
	"ListHealthRecords": 2_000,

	// ----------------------------------------------------------------------
	// Warehouse Records
	// ----------------------------------------------------------------------

	"Warehouse_New":        10_000,
	"Warehouse_AddItem":    2_000,
	"Warehouse_RemoveItem": 2_000,
	"Warehouse_MoveItem":   2_000,
	"Warehouse_ListItems":  1_000,
	"Warehouse_GetItem":    1_000,

	// ---------------------------------------------------------------------
	// Immutability Enforcement
	// ---------------------------------------------------------------------
	"InitImmutability": 8_000,
	"VerifyChain":      4_000,
	"RestoreChain":     6_000,
}

func init() {
	gasTable = make(map[Opcode]uint64, len(gasNames))
	for name, cost := range gasNames {
		if op, ok := nameToOp[name]; ok {
			gasTable[op] = cost
		}
	}
}

// GasCost returns the **base** gas cost for a single opcode.  Dynamic portions
// (e.g. per-word fees, storage-touch refunds, call-stipends) are handled by the
// VM’s gas-meter layer.
//
// The function is lock-free and safe for concurrent use by every worker-thread
// in the execution engine.
func GasCost(op Opcode) uint64 {
	if cost, ok := gasTable[op]; ok {
		return cost
	}
	// Log only the first occurrence of an unknown opcode to avoid log spam.
	log.Printf("gas_table: missing cost for opcode %d – charging default", op)
	return DefaultGasCost
}<|MERGE_RESOLUTION|>--- conflicted
+++ resolved
@@ -965,8 +965,8 @@
 	"ListListings":  1_000,
 	"GetDeal":       1_000,
 	"ListDeals":     1_000,
-<<<<<<< HEAD
-	// General Marketplace
+
+  // General Marketplace
 	"CreateMarketListing": 8_000,
 	"PurchaseItem":        6_000,
 	"CancelListing":       3_000,
@@ -975,13 +975,12 @@
 	"ListMarketListings":  1_000,
 	"GetMarketDeal":       1_000,
 	"ListMarketDeals":     1_000,
-=======
-	// Tangible assets
+
+  // Tangible assets
 	"Assets_Register": 5_000,
 	"Assets_Transfer": 4_000,
 	"Assets_Get":      1_000,
 	"Assets_List":     1_000,
->>>>>>> b13972a6
 	// Pin & Retrieve already priced
 
 	// ----------------------------------------------------------------------
