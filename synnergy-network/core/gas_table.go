--- conflicted
+++ resolved
@@ -687,8 +687,7 @@
    SYN800_RegisterAsset: 100,
    SYN800_UpdateValuation: 100,
    SYN800_GetAsset: 50,
-<<<<<<< HEAD
-=======
+
    IDToken_Register:    800,
    IDToken_Verify:      400,
    IDToken_Get:         200,
@@ -741,7 +740,6 @@
    DataToken_SetPrice: 400,
    DataToken_GrantAccess: 400,
    DataToken_RevokeAccess: 300,
->>>>>>> 54f3177d
 
    // ----------------------------------------------------------------------
    // Transactions
@@ -1836,8 +1834,6 @@
 	"SYN800_RegisterAsset":   10,
 	"SYN800_UpdateValuation": 10,
 	"SYN800_GetAsset":        5,
-<<<<<<< HEAD
-=======
 	"IDToken_Register":       0,
 	"IDToken_Verify":         0,
 	"IDToken_Get":            0,
@@ -1873,7 +1869,6 @@
 	"DataToken_SetPrice":     0,
 	"DataToken_GrantAccess":  0,
 	"DataToken_RevokeAccess": 0,
->>>>>>> 54f3177d
 
 	// ----------------------------------------------------------------------
 	// Transactions
