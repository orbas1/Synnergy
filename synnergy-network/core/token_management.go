--- conflicted
+++ resolved
@@ -154,7 +154,6 @@
 	return tok.BalanceOf(addr), nil
 }
 
-<<<<<<< HEAD
 // BatchTransfer1155 executes a batch transfer for SYN1155 tokens.
 func (tm *TokenManager) BatchTransfer1155(id TokenID, from Address, items []Batch1155Transfer) error {
 	tok, ok := GetToken(id)
@@ -170,7 +169,6 @@
 
 // SetApprovalForAll1155 manages operator approvals for SYN1155 tokens.
 func (tm *TokenManager) SetApprovalForAll1155(id TokenID, owner, op Address, appr bool) error {
-=======
 // Mint721 mints a new NFT with metadata and returns the NFT identifier.
 func (tm *TokenManager) Mint721(id TokenID, to Address, meta SYN721Metadata) (uint64, error) {
 	tok, ok := GetToken(id)
@@ -369,19 +367,16 @@
 }
 
 func (tm *TokenManager) RemoveLiquidity(id TokenID, to Address, amt uint64) error {
->>>>>>> fff3b5a4
-	tok, ok := GetToken(id)
-	if !ok {
-		return ErrInvalidAsset
-	}
-<<<<<<< HEAD
+	tok, ok := GetToken(id)
+	if !ok {
+		return ErrInvalidAsset
+	}
 	mt, ok := tok.(*SYN1155Token)
 	if !ok {
 		return ErrInvalidAsset
 	}
 	mt.SetApprovalForAll(owner, op, appr)
 	return nil
-=======
 	nft, ok := tok.(*SYN721Token)
 	if !ok {
 		return ErrInvalidAsset
@@ -537,5 +532,4 @@
 		return Tokens.PaymentRecord{}, false
 	}
 	return rtp.Payment(pid)
->>>>>>> fff3b5a4
 }