package core

import (
	"fmt"
	"sync"

	Tokens "synnergy-network/core/Tokens"
)

// TokenManager provides high level helpers for creating and manipulating tokens
// through the ledger and VM. It acts as a bridge between the token registry and
// other subsystems such as consensus and transaction processing.

type TokenManager struct {
	ledger *Ledger
	gas    GasCalculator
	mu     sync.RWMutex
}

func (tm *TokenManager) AddBridge(id TokenID, chain string, addr Address) error {
	tok, ok := GetToken(id)
	if !ok {
		return ErrInvalidAsset
	}
	if syn, ok := tok.(*SYN1200Token); ok {
		syn.AddBridge(chain, addr)
		return nil
	}
	return fmt.Errorf("token %d not SYN1200", id)
}

func (tm *TokenManager) AtomicSwap(id TokenID, swapID, chain string, from, to Address, amt uint64) error {
	tok, ok := GetToken(id)
	if !ok {
		return ErrInvalidAsset
	}
	if syn, ok := tok.(*SYN1200Token); ok {
		return syn.AtomicSwap(swapID, chain, from, to, amt)
	}
	return fmt.Errorf("token %d not SYN1200", id)
}

func (tm *TokenManager) SwapStatus(id TokenID, swapID string) (*SwapRecord, bool, error) {
	tok, ok := GetToken(id)
	if !ok {
		return nil, false, ErrInvalidAsset
	}
	if syn, ok := tok.(*SYN1200Token); ok {
		rec, ok2 := syn.GetSwap(swapID)
		return rec, ok2, nil
	}
	return nil, false, fmt.Errorf("token %d not SYN1200", id)
}

// NewTokenManager initialises a manager bound to the given ledger and gas model.
func NewTokenManager(l *Ledger, g GasCalculator) *TokenManager {
	return &TokenManager{ledger: l, gas: g}
}

// Create mints a new token and registers it with the ledger and registry.
func (tm *TokenManager) Create(meta Metadata, init map[Address]uint64) (TokenID, error) {
	tm.mu.Lock()
	defer tm.mu.Unlock()
	tok, err := (Factory{}).Create(meta, init)
	if err != nil {
		return 0, err
	}

	switch t := tok.(type) {
	case *BaseToken:
		t.ledger = tm.ledger
		t.gas = tm.gas
	case *SYN1155Token:
		t.ledger = tm.ledger
		t.gas = tm.gas
	}

	if tm.ledger.tokens == nil {
		tm.ledger.tokens = make(map[TokenID]Token)
	}
	tm.ledger.tokens[tok.ID()] = tok
	return tok.ID(), nil
}

// CreateSYN500 creates a SYN500 utility token and registers it.
func (tm *TokenManager) CreateSYN500(meta Metadata, init map[Address]uint64) (*SYN500Token, error) {
	tm.mu.Lock()
	defer tm.mu.Unlock()
	tok, err := NewSYN500Token(meta, init)
	if err != nil {
		return nil, err
	}
	bt := tok.BaseToken
// CreateDataToken creates a SYN2400 data marketplace token with custom metadata.
func (tm *TokenManager) CreateDataToken(meta Metadata, hash, desc string, price uint64, init map[Address]uint64) (TokenID, error) {
	tm.mu.Lock()
	defer tm.mu.Unlock()
	dt, err := NewDataMarketplaceToken(meta, hash, desc, price, init)
	if err != nil {
		return 0, err
	}
	bt := &dt.BaseToken
	bt.ledger = tm.ledger
	bt.gas = tm.gas
	if tm.ledger.tokens == nil {
		tm.ledger.tokens = make(map[TokenID]Token)
	}
	tm.ledger.tokens[bt.id] = tok
	return tok, nil
}

// Transfer moves balances between addresses for the given token.
func (tm *TokenManager) Transfer(id TokenID, from, to Address, amount uint64) error {
	tok, ok := GetToken(id)
	if !ok {
		return ErrInvalidAsset
	}
	return tok.Transfer(from, to, amount)
}

// Mint creates new supply for the specified token.
func (tm *TokenManager) Mint(id TokenID, to Address, amount uint64) error {
	tok, ok := GetToken(id)
	if !ok {
		return ErrInvalidAsset
	}
	return tok.Mint(to, amount)
}

// Burn removes supply from the specified holder.
func (tm *TokenManager) Burn(id TokenID, from Address, amount uint64) error {
	tok, ok := GetToken(id)
	if !ok {
		return ErrInvalidAsset
	}
	return tok.Burn(from, amount)
}

// Approve sets an allowance for a spender.
func (tm *TokenManager) Approve(id TokenID, owner, spender Address, amount uint64) error {
	tok, ok := GetToken(id)
	if !ok {
		return ErrInvalidAsset
	}
	return tok.Approve(owner, spender, amount)
}

// BalanceOf returns the balance of an address for a token.
func (tm *TokenManager) BalanceOf(id TokenID, addr Address) (uint64, error) {
	tok, ok := GetToken(id)
	if !ok {
		return 0, ErrInvalidAsset
	}
	return tok.BalanceOf(addr), nil
}

<<<<<<< HEAD
// UpdateETFPrice updates the market price for a SYN3300 token.
func (tm *TokenManager) UpdateETFPrice(id TokenID, price uint64) error {
	tok, ok := GetSYN3300(id)
	if !ok {
		return ErrInvalidAsset
	}
	tok.UpdatePrice(price)
	return nil
}

// FractionalMint mints fractional ETF shares.
func (tm *TokenManager) FractionalMint(id TokenID, to Address, shares uint64) error {
	tok, ok := GetSYN3300(id)
	if !ok {
		return ErrInvalidAsset
	}
	return tok.FractionalMint(to, shares)
}

// FractionalBurn burns fractional ETF shares.
func (tm *TokenManager) FractionalBurn(id TokenID, from Address, shares uint64) error {
	tok, ok := GetSYN3300(id)
	if !ok {
		return ErrInvalidAsset
	}
	return tok.FractionalBurn(from, shares)
}

// ETFInfo returns the ETF metadata for a SYN3300 token.
func (tm *TokenManager) ETFInfo(id TokenID) (ETFRecord, error) {
	tok, ok := GetSYN3300(id)
	if !ok {
		return ETFRecord{}, ErrInvalidAsset
	}
	return tok.GetETFInfo(), nil
=======
// CreateSYN1967 creates a new commodity token following the SYN1967 standard.
func (tm *TokenManager) CreateSYN1967(meta Metadata, commodity, unit string, price uint64, init map[Address]uint64) (TokenID, error) {
	tm.mu.Lock()
	defer tm.mu.Unlock()
	tok := NewSYN1967Token(meta, commodity, unit, price)
// BatchTransfer1155 executes a batch transfer for SYN1155 tokens.
func (tm *TokenManager) BatchTransfer1155(id TokenID, from Address, items []Batch1155Transfer) error {
	tok, ok := GetToken(id)
	if !ok {
		return ErrInvalidAsset
	}
	mt, ok := tok.(*SYN1155Token)
	if !ok {
		return ErrInvalidAsset
	}
	return mt.BatchTransfer(from, items)
}

// SetApprovalForAll1155 manages operator approvals for SYN1155 tokens.
func (tm *TokenManager) SetApprovalForAll1155(id TokenID, owner, op Address, appr bool) error {
// Mint721 mints a new NFT with metadata and returns the NFT identifier.
func (tm *TokenManager) Mint721(id TokenID, to Address, meta SYN721Metadata) (uint64, error) {
	tok, ok := GetToken(id)
	if !ok {
		return 0, ErrInvalidAsset
	}
	nft, ok := tok.(*SYN721Token)
	if !ok {
		return 0, ErrInvalidAsset
	}
	return nft.MintWithMeta(to, meta)
}

// Transfer721 transfers ownership of a specific NFT token.
func (tm *TokenManager) Transfer721(id TokenID, from, to Address, nftID uint64) error {
// NewLegalToken creates a SYN4700 legal token and registers it with the ledger.
func (tm *TokenManager) NewLegalToken(meta Metadata, docType string, hash []byte, parties []Address, expiry time.Time, init map[Address]uint64) (TokenID, error) {
	tm.mu.Lock()
	defer tm.mu.Unlock()
	lt, err := NewLegalToken(meta, docType, hash, parties, expiry, init)
	if err != nil {
		return 0, err
	}
	lt.ledger = tm.ledger
	lt.gas = tm.gas
	if tm.ledger.tokens == nil {
		tm.ledger.tokens = make(map[TokenID]Token)
	}
	tm.ledger.tokens[lt.id] = lt
	return lt.id, nil
}

// LegalAddSignature records a signature for a SYN4700 token.
func (tm *TokenManager) LegalAddSignature(id TokenID, party Address, sig []byte) error {
// SYN1600 specific helpers ----------------------------------------------------

// AddRoyaltyRevenue records revenue against a SYN1600 token.
func (tm *TokenManager) AddRoyaltyRevenue(id TokenID, amount uint64, txID string) error {
// CreateEducationToken creates a SYN1900-compliant token.
func (tm *TokenManager) CreateEducationToken(meta Metadata, init map[Address]uint64) (TokenID, error) {
	tm.mu.Lock()
	defer tm.mu.Unlock()
	tok := NewEducationToken(meta, tm.ledger, tm.gas)
	for a, v := range init {
		tok.balances.Set(tok.id, a, v)
		tok.meta.TotalSupply += v
	}
	tok.ledger = tm.ledger
	tok.gas = tm.gas

	if tm.ledger.tokens == nil {
		tm.ledger.tokens = make(map[TokenID]Token)
	}
	tm.ledger.tokens[tok.id] = tok
	RegisterToken(tok)
	return tok.id, nil
}

// IssueEducationCredit adds a credit record to an education token.
func (tm *TokenManager) IssueEducationCredit(id TokenID, credit Tokens.EducationCreditMetadata) error {
// --- SYN2100 helpers ---
func (tm *TokenManager) RegisterDocument(id TokenID, doc FinancialDocument) error {
	tok, ok := GetToken(id)
	if !ok {
		return ErrInvalidAsset
	}
	lt, ok := tok.(*LegalToken)
	if !ok {
		return ErrInvalidAsset
	}
	lt.AddSignature(party, sig)
	return nil
}

// LegalRevokeSignature removes a signature for a SYN4700 token.
func (tm *TokenManager) LegalRevokeSignature(id TokenID, party Address) error {
	sf, ok := tok.(*SupplyFinanceToken)
	if !ok {
		return ErrInvalidAsset
	}
	return sf.RegisterDocument(doc)
}

func (tm *TokenManager) FinanceDocument(id TokenID, docID string, financier Address) error {
	tok, ok := GetToken(id)
	if !ok {
		return ErrInvalidAsset
	}
	lt, ok := tok.(*LegalToken)
	if !ok {
		return ErrInvalidAsset
	}
	lt.RevokeSignature(party)
	return nil
}

// LegalUpdateStatus updates the status field of a SYN4700 token.
func (tm *TokenManager) LegalUpdateStatus(id TokenID, status string) error {
	tok, ok := GetToken(id)
	if !ok {
		return ErrInvalidAsset
	}
	lt, ok := tok.(*LegalToken)
	if !ok {
		return ErrInvalidAsset
	}
	lt.UpdateStatus(status)
	return nil
}

// LegalStartDispute marks a SYN4700 token as being in dispute.
func (tm *TokenManager) LegalStartDispute(id TokenID) error {
	et, ok := tok.(*EducationToken)
	if !ok {
		return fmt.Errorf("not education token")
	}
	return et.IssueCredit(credit)
}

// VerifyEducationCredit checks if a credit is valid.
func (tm *TokenManager) VerifyEducationCredit(id TokenID, creditID string) (bool, error) {
	tok, ok := GetToken(id)
	if !ok {
		return false, ErrInvalidAsset
	}
	et, ok := tok.(*EducationToken)
	if !ok {
		return false, fmt.Errorf("not education token")
	}
	return et.VerifyCredit(creditID), nil
}

// RevokeEducationCredit removes a credit from the token.
func (tm *TokenManager) RevokeEducationCredit(id TokenID, creditID string) error {
	sf, ok := tok.(*SupplyFinanceToken)
	if !ok {
		return ErrInvalidAsset
	}
	return sf.FinanceDocument(docID, financier)
}

func (tm *TokenManager) GetDocument(id TokenID, docID string) (*FinancialDocument, error) {
	tok, ok := GetToken(id)
	if !ok {
		return nil, ErrInvalidAsset
	}
	sf, ok := tok.(*SupplyFinanceToken)
	if !ok {
		return nil, ErrInvalidAsset
	}
	doc, ok := sf.GetDocument(docID)
	if !ok {
		return nil, fmt.Errorf("not found")
	}
	return doc, nil
}

func (tm *TokenManager) ListDocuments(id TokenID) ([]FinancialDocument, error) {
	tok, ok := GetToken(id)
	if !ok {
		return nil, ErrInvalidAsset
	}
	sf, ok := tok.(*SupplyFinanceToken)
	if !ok {
		return nil, ErrInvalidAsset
	}
	return sf.ListDocuments(), nil
}

func (tm *TokenManager) AddLiquidity(id TokenID, from Address, amt uint64) error {
	tok, ok := GetToken(id)
	if !ok {
		return ErrInvalidAsset
	}
	nft, ok := tok.(*SYN721Token)
	if !ok {
		return ErrInvalidAsset
	}
	return nft.Transfer(from, to, nftID)
}

// Burn721 burns a specific NFT token.
func (tm *TokenManager) Burn721(id TokenID, owner Address, nftID uint64) error {
	mr, ok := tok.(*SYN1600Token)
	if !ok {
		return fmt.Errorf("token is not SYN1600")
	}
	mr.AddRevenue(amount, txID)
	return nil
}

// DistributeRoyalties triggers royalty distribution for a SYN1600 token.
func (tm *TokenManager) DistributeRoyalties(id TokenID, amount uint64) error {
	sf, ok := tok.(*SupplyFinanceToken)
	if !ok {
		return ErrInvalidAsset
	}
	return sf.AddLiquidity(from, amt)
}

func (tm *TokenManager) RemoveLiquidity(id TokenID, to Address, amt uint64) error {
	tok, ok := GetToken(id)
	if !ok {
		return ErrInvalidAsset
	}
	mt, ok := tok.(*SYN1155Token)
	if !ok {
		return ErrInvalidAsset
	}
	mt.SetApprovalForAll(owner, op, appr)
	return nil
	nft, ok := tok.(*SYN721Token)
	if !ok {
		return ErrInvalidAsset
	}
	return nft.Burn(owner, nftID)
}

// Metadata721 retrieves metadata for a given NFT.
func (tm *TokenManager) Metadata721(id TokenID, nftID uint64) (SYN721Metadata, error) {
	tok, ok := GetToken(id)
	if !ok {
		return SYN721Metadata{}, ErrInvalidAsset
	}
	nft, ok := tok.(*SYN721Token)
	if !ok {
		return SYN721Metadata{}, ErrInvalidAsset
	}
	m, _ := nft.MetadataOf(nftID)
	return m, nil
}

// UpdateMetadata721 updates metadata for a given NFT.
func (tm *TokenManager) UpdateMetadata721(id TokenID, nftID uint64, meta SYN721Metadata) error {
	lt, ok := tok.(*LegalToken)
	if !ok {
		return ErrInvalidAsset
	}
	lt.StartDispute()
	return nil
}

// LegalResolveDispute resolves a dispute for a SYN4700 token.
func (tm *TokenManager) LegalResolveDispute(id TokenID, result string) error {
	tok, ok := GetToken(id)
	if !ok {
		return ErrInvalidAsset
	}
	lt, ok := tok.(*LegalToken)
	if !ok {
		return ErrInvalidAsset
	}
	lt.ResolveDispute(result)
	return nil
	mr, ok := tok.(*SYN1600Token)
	if !ok {
		return fmt.Errorf("token is not SYN1600")
	}
	return mr.DistributeRoyalties(amount)
}

// UpdateRoyaltyInfo updates music metadata of a SYN1600 token.
func (tm *TokenManager) UpdateRoyaltyInfo(id TokenID, info MusicInfo) error {
	tok, ok := GetToken(id)
	if !ok {
		return ErrInvalidAsset
	}
	nft, ok := tok.(*SYN721Token)
	if !ok {
		return ErrInvalidAsset
	}
	return nft.UpdateMetadata(nftID, meta)
	mr, ok := tok.(*SYN1600Token)
	if !ok {
		return fmt.Errorf("token is not SYN1600")
	}
	mr.UpdateInfo(info)
	return nil
	et, ok := tok.(*EducationToken)
	if !ok {
		return fmt.Errorf("not education token")
	}
	return et.RevokeCredit(creditID)
}

// GetEducationCredit retrieves a specific credit record.
func (tm *TokenManager) GetEducationCredit(id TokenID, creditID string) (Tokens.EducationCreditMetadata, error) {
	tok, ok := GetToken(id)
	if !ok {
		return Tokens.EducationCreditMetadata{}, ErrInvalidAsset
	}
	et, ok := tok.(*EducationToken)
	if !ok {
		return Tokens.EducationCreditMetadata{}, fmt.Errorf("not education token")
	}
	return et.GetCredit(creditID)
}

// ListEducationCredits lists all credits issued to a recipient.
func (tm *TokenManager) ListEducationCredits(id TokenID, recipient string) ([]Tokens.EducationCreditMetadata, error) {
	tok, ok := GetToken(id)
	if !ok {
		return nil, ErrInvalidAsset
	}
	et, ok := tok.(*EducationToken)
	if !ok {
		return nil, fmt.Errorf("not education token")
	}
	return et.ListCredits(recipient), nil
	sf, ok := tok.(*SupplyFinanceToken)
	if !ok {
		return ErrInvalidAsset
	}
	return sf.RemoveLiquidity(to, amt)
}

func (tm *TokenManager) LiquidityOf(id TokenID, addr Address) (uint64, error) {
	tok, ok := GetToken(id)
	if !ok {
		return 0, ErrInvalidAsset
	}
	sf, ok := tok.(*SupplyFinanceToken)
	if !ok {
		return 0, ErrInvalidAsset
	}
	return sf.LiquidityOf(addr), nil

  // CreateSYN2200 creates a new SYN2200 real-time payment token.
func (tm *TokenManager) CreateSYN2200(meta Metadata, init map[Address]uint64) (TokenID, error) {
	tm.mu.Lock()
	defer tm.mu.Unlock()
	tok, err := Tokens.NewSYN2200(meta, init, tm.ledger, tm.gas)
	if err != nil {
		return 0, err
	}
	if tm.ledger.tokens == nil {
		tm.ledger.tokens = make(map[TokenID]Token)
	}
	tm.ledger.tokens[tok.ID()] = tok
	return tok.ID(), nil
}

// SendRealTimePayment executes an instant transfer using SYN2200 semantics.
func (tm *TokenManager) SendRealTimePayment(id TokenID, from, to Address, amount uint64, currency string) (uint64, error) {
	tok, ok := GetToken(id)
	if !ok {
		return 0, ErrInvalidAsset
	}
	rtp, ok := tok.(*Tokens.SYN2200Token)
	if !ok {
		return 0, ErrInvalidAsset
	}
	return rtp.SendPayment(from, to, amount, currency)
}

// GetPaymentRecord fetches a payment record from a SYN2200 token.
func (tm *TokenManager) GetPaymentRecord(id TokenID, pid uint64) (Tokens.PaymentRecord, bool) {
	tok, ok := GetToken(id)
	if !ok {
		return Tokens.PaymentRecord{}, false
	}
	rtp, ok := tok.(*Tokens.SYN2200Token)
	if !ok {
		return Tokens.PaymentRecord{}, false
	}
	return rtp.Payment(pid)
>>>>>>> 387dff13
}<|MERGE_RESOLUTION|>--- conflicted
+++ resolved
@@ -154,7 +154,6 @@
 	return tok.BalanceOf(addr), nil
 }
 
-<<<<<<< HEAD
 // UpdateETFPrice updates the market price for a SYN3300 token.
 func (tm *TokenManager) UpdateETFPrice(id TokenID, price uint64) error {
 	tok, ok := GetSYN3300(id)
@@ -190,7 +189,6 @@
 		return ETFRecord{}, ErrInvalidAsset
 	}
 	return tok.GetETFInfo(), nil
-=======
 // CreateSYN1967 creates a new commodity token following the SYN1967 standard.
 func (tm *TokenManager) CreateSYN1967(meta Metadata, commodity, unit string, price uint64, init map[Address]uint64) (TokenID, error) {
 	tm.mu.Lock()
@@ -577,5 +575,4 @@
 		return Tokens.PaymentRecord{}, false
 	}
 	return rtp.Payment(pid)
->>>>>>> 387dff13
 }