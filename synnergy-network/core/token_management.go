package core

import (
	"fmt"
	"sync"
)

// TokenManager provides high level helpers for creating and manipulating tokens
// through the ledger and VM. It acts as a bridge between the token registry and
// other subsystems such as consensus and transaction processing.

type TokenManager struct {
	ledger *Ledger
	gas    GasCalculator
	mu     sync.RWMutex
}

// NewTokenManager initialises a manager bound to the given ledger and gas model.
func NewTokenManager(l *Ledger, g GasCalculator) *TokenManager {
	return &TokenManager{ledger: l, gas: g}
}

// Create mints a new token and registers it with the ledger and registry.
func (tm *TokenManager) Create(meta Metadata, init map[Address]uint64) (TokenID, error) {
	tm.mu.Lock()
	defer tm.mu.Unlock()
	tok, err := (Factory{}).Create(meta, init)
	if err != nil {
		return 0, err
	}
	bt := tok.(*BaseToken)
	bt.ledger = tm.ledger
	bt.gas = tm.gas
	if tm.ledger.tokens == nil {
		tm.ledger.tokens = make(map[TokenID]Token)
	}
	tm.ledger.tokens[bt.id] = bt
	return bt.id, nil
}

// CreateDataToken creates a SYN2400 data marketplace token with custom metadata.
func (tm *TokenManager) CreateDataToken(meta Metadata, hash, desc string, price uint64, init map[Address]uint64) (TokenID, error) {
	tm.mu.Lock()
	defer tm.mu.Unlock()
	dt, err := NewDataMarketplaceToken(meta, hash, desc, price, init)
	if err != nil {
		return 0, err
	}
	bt := &dt.BaseToken
	bt.ledger = tm.ledger
	bt.gas = tm.gas
	if tm.ledger.tokens == nil {
		tm.ledger.tokens = make(map[TokenID]Token)
	}
	tm.ledger.tokens[bt.id] = bt
	return bt.id, nil
}

// Transfer moves balances between addresses for the given token.
func (tm *TokenManager) Transfer(id TokenID, from, to Address, amount uint64) error {
	tok, ok := GetToken(id)
	if !ok {
		return ErrInvalidAsset
	}
	return tok.Transfer(from, to, amount)
}

// Mint creates new supply for the specified token.
func (tm *TokenManager) Mint(id TokenID, to Address, amount uint64) error {
	tok, ok := GetToken(id)
	if !ok {
		return ErrInvalidAsset
	}
	return tok.Mint(to, amount)
}

// Burn removes supply from the specified holder.
func (tm *TokenManager) Burn(id TokenID, from Address, amount uint64) error {
	tok, ok := GetToken(id)
	if !ok {
		return ErrInvalidAsset
	}
	return tok.Burn(from, amount)
}

// Approve sets an allowance for a spender.
func (tm *TokenManager) Approve(id TokenID, owner, spender Address, amount uint64) error {
	tok, ok := GetToken(id)
	if !ok {
		return ErrInvalidAsset
	}
	return tok.Approve(owner, spender, amount)
}

// BalanceOf returns the balance of an address for a token.
func (tm *TokenManager) BalanceOf(id TokenID, addr Address) (uint64, error) {
	tok, ok := GetToken(id)
	if !ok {
		return 0, ErrInvalidAsset
	}
	return tok.BalanceOf(addr), nil
}

<<<<<<< HEAD
// --- SYN2100 helpers ---
func (tm *TokenManager) RegisterDocument(id TokenID, doc FinancialDocument) error {
	tok, ok := GetToken(id)
	if !ok {
		return ErrInvalidAsset
	}
	sf, ok := tok.(*SupplyFinanceToken)
	if !ok {
		return ErrInvalidAsset
	}
	return sf.RegisterDocument(doc)
}

func (tm *TokenManager) FinanceDocument(id TokenID, docID string, financier Address) error {
	tok, ok := GetToken(id)
	if !ok {
		return ErrInvalidAsset
	}
	sf, ok := tok.(*SupplyFinanceToken)
	if !ok {
		return ErrInvalidAsset
	}
	return sf.FinanceDocument(docID, financier)
}

func (tm *TokenManager) GetDocument(id TokenID, docID string) (*FinancialDocument, error) {
	tok, ok := GetToken(id)
	if !ok {
		return nil, ErrInvalidAsset
	}
	sf, ok := tok.(*SupplyFinanceToken)
	if !ok {
		return nil, ErrInvalidAsset
	}
	doc, ok := sf.GetDocument(docID)
	if !ok {
		return nil, fmt.Errorf("not found")
	}
	return doc, nil
}

func (tm *TokenManager) ListDocuments(id TokenID) ([]FinancialDocument, error) {
	tok, ok := GetToken(id)
	if !ok {
		return nil, ErrInvalidAsset
	}
	sf, ok := tok.(*SupplyFinanceToken)
	if !ok {
		return nil, ErrInvalidAsset
	}
	return sf.ListDocuments(), nil
}

func (tm *TokenManager) AddLiquidity(id TokenID, from Address, amt uint64) error {
	tok, ok := GetToken(id)
	if !ok {
		return ErrInvalidAsset
	}
	sf, ok := tok.(*SupplyFinanceToken)
	if !ok {
		return ErrInvalidAsset
	}
	return sf.AddLiquidity(from, amt)
}

func (tm *TokenManager) RemoveLiquidity(id TokenID, to Address, amt uint64) error {
	tok, ok := GetToken(id)
	if !ok {
		return ErrInvalidAsset
	}
	sf, ok := tok.(*SupplyFinanceToken)
	if !ok {
		return ErrInvalidAsset
	}
	return sf.RemoveLiquidity(to, amt)
}

func (tm *TokenManager) LiquidityOf(id TokenID, addr Address) (uint64, error) {
	tok, ok := GetToken(id)
	if !ok {
		return 0, ErrInvalidAsset
	}
	sf, ok := tok.(*SupplyFinanceToken)
	if !ok {
		return 0, ErrInvalidAsset
	}
	return sf.LiquidityOf(addr), nil
=======
// CreateSYN2200 creates a new SYN2200 real-time payment token.
func (tm *TokenManager) CreateSYN2200(meta Metadata, init map[Address]uint64) (TokenID, error) {
	tm.mu.Lock()
	defer tm.mu.Unlock()
	tok, err := Tokens.NewSYN2200(meta, init, tm.ledger, tm.gas)
	if err != nil {
		return 0, err
	}
	if tm.ledger.tokens == nil {
		tm.ledger.tokens = make(map[TokenID]Token)
	}
	tm.ledger.tokens[tok.ID()] = tok
	return tok.ID(), nil
}

// SendRealTimePayment executes an instant transfer using SYN2200 semantics.
func (tm *TokenManager) SendRealTimePayment(id TokenID, from, to Address, amount uint64, currency string) (uint64, error) {
	tok, ok := GetToken(id)
	if !ok {
		return 0, ErrInvalidAsset
	}
	rtp, ok := tok.(*Tokens.SYN2200Token)
	if !ok {
		return 0, ErrInvalidAsset
	}
	return rtp.SendPayment(from, to, amount, currency)
}

// GetPaymentRecord fetches a payment record from a SYN2200 token.
func (tm *TokenManager) GetPaymentRecord(id TokenID, pid uint64) (Tokens.PaymentRecord, bool) {
	tok, ok := GetToken(id)
	if !ok {
		return Tokens.PaymentRecord{}, false
	}
	rtp, ok := tok.(*Tokens.SYN2200Token)
	if !ok {
		return Tokens.PaymentRecord{}, false
	}
	return rtp.Payment(pid)
>>>>>>> c43558d4
}<|MERGE_RESOLUTION|>--- conflicted
+++ resolved
@@ -101,7 +101,6 @@
 	return tok.BalanceOf(addr), nil
 }
 
-<<<<<<< HEAD
 // --- SYN2100 helpers ---
 func (tm *TokenManager) RegisterDocument(id TokenID, doc FinancialDocument) error {
 	tok, ok := GetToken(id)
@@ -189,8 +188,8 @@
 		return 0, ErrInvalidAsset
 	}
 	return sf.LiquidityOf(addr), nil
-=======
-// CreateSYN2200 creates a new SYN2200 real-time payment token.
+
+  // CreateSYN2200 creates a new SYN2200 real-time payment token.
 func (tm *TokenManager) CreateSYN2200(meta Metadata, init map[Address]uint64) (TokenID, error) {
 	tm.mu.Lock()
 	defer tm.mu.Unlock()
@@ -229,5 +228,4 @@
 		return Tokens.PaymentRecord{}, false
 	}
 	return rtp.Payment(pid)
->>>>>>> c43558d4
 }