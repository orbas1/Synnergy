--- conflicted
+++ resolved
@@ -103,12 +103,10 @@
 	return tok.BalanceOf(addr), nil
 }
 
-<<<<<<< HEAD
 // SYN1600 specific helpers ----------------------------------------------------
 
 // AddRoyaltyRevenue records revenue against a SYN1600 token.
 func (tm *TokenManager) AddRoyaltyRevenue(id TokenID, amount uint64, txID string) error {
-=======
 // CreateEducationToken creates a SYN1900-compliant token.
 func (tm *TokenManager) CreateEducationToken(meta Metadata, init map[Address]uint64) (TokenID, error) {
 	tm.mu.Lock()
@@ -204,12 +202,10 @@
 }
 
 func (tm *TokenManager) AddLiquidity(id TokenID, from Address, amt uint64) error {
->>>>>>> 5f5e3102
-	tok, ok := GetToken(id)
-	if !ok {
-		return ErrInvalidAsset
-	}
-<<<<<<< HEAD
+	tok, ok := GetToken(id)
+	if !ok {
+		return ErrInvalidAsset
+	}
 	mr, ok := tok.(*SYN1600Token)
 	if !ok {
 		return fmt.Errorf("token is not SYN1600")
@@ -220,7 +216,6 @@
 
 // DistributeRoyalties triggers royalty distribution for a SYN1600 token.
 func (tm *TokenManager) DistributeRoyalties(id TokenID, amount uint64) error {
-=======
 	sf, ok := tok.(*SupplyFinanceToken)
 	if !ok {
 		return ErrInvalidAsset
@@ -229,12 +224,10 @@
 }
 
 func (tm *TokenManager) RemoveLiquidity(id TokenID, to Address, amt uint64) error {
->>>>>>> 5f5e3102
-	tok, ok := GetToken(id)
-	if !ok {
-		return ErrInvalidAsset
-	}
-<<<<<<< HEAD
+	tok, ok := GetToken(id)
+	if !ok {
+		return ErrInvalidAsset
+	}
 	mr, ok := tok.(*SYN1600Token)
 	if !ok {
 		return fmt.Errorf("token is not SYN1600")
@@ -254,7 +247,6 @@
 	}
 	mr.UpdateInfo(info)
 	return nil
-=======
 	et, ok := tok.(*EducationToken)
 	if !ok {
 		return fmt.Errorf("not education token")
@@ -343,5 +335,4 @@
 		return Tokens.PaymentRecord{}, false
 	}
 	return rtp.Payment(pid)
->>>>>>> 5f5e3102
 }