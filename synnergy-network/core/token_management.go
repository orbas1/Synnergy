package core

import (
	"fmt"
	"sync"

	Tokens "synnergy-network/core/Tokens"
)

// TokenManager provides high level helpers for creating and manipulating tokens
// through the ledger and VM. It acts as a bridge between the token registry and
// other subsystems such as consensus and transaction processing.

type TokenManager struct {
	ledger *Ledger
	gas    GasCalculator
	mu     sync.RWMutex
}

func (tm *TokenManager) AddBridge(id TokenID, chain string, addr Address) error {
	tok, ok := GetToken(id)
	if !ok {
		return ErrInvalidAsset
	}
	if syn, ok := tok.(*SYN1200Token); ok {
		syn.AddBridge(chain, addr)
		return nil
	}
	return fmt.Errorf("token %d not SYN1200", id)
}

func (tm *TokenManager) AtomicSwap(id TokenID, swapID, chain string, from, to Address, amt uint64) error {
	tok, ok := GetToken(id)
	if !ok {
		return ErrInvalidAsset
	}
	if syn, ok := tok.(*SYN1200Token); ok {
		return syn.AtomicSwap(swapID, chain, from, to, amt)
	}
	return fmt.Errorf("token %d not SYN1200", id)
}

func (tm *TokenManager) SwapStatus(id TokenID, swapID string) (*SwapRecord, bool, error) {
	tok, ok := GetToken(id)
	if !ok {
		return nil, false, ErrInvalidAsset
	}
	if syn, ok := tok.(*SYN1200Token); ok {
		rec, ok2 := syn.GetSwap(swapID)
		return rec, ok2, nil
	}
	return nil, false, fmt.Errorf("token %d not SYN1200", id)
}

// NewTokenManager initialises a manager bound to the given ledger and gas model.
func NewTokenManager(l *Ledger, g GasCalculator) *TokenManager {
	return &TokenManager{ledger: l, gas: g}
}

// Create mints a new token and registers it with the ledger and registry.
func (tm *TokenManager) Create(meta Metadata, init map[Address]uint64) (TokenID, error) {
	tm.mu.Lock()
	defer tm.mu.Unlock()
	tok, err := (Factory{}).Create(meta, init)
	if err != nil {
		return 0, err
	}
	bt := tok.(*BaseToken)
	bt.ledger = tm.ledger
	bt.gas = tm.gas
	if tm.ledger.tokens == nil {
		tm.ledger.tokens = make(map[TokenID]Token)
	}
	tm.ledger.tokens[bt.id] = bt
	return bt.id, nil
}

// CreateSYN500 creates a SYN500 utility token and registers it.
func (tm *TokenManager) CreateSYN500(meta Metadata, init map[Address]uint64) (*SYN500Token, error) {
	tm.mu.Lock()
	defer tm.mu.Unlock()
	tok, err := NewSYN500Token(meta, init)
	if err != nil {
		return nil, err
	}
	bt := tok.BaseToken
// CreateDataToken creates a SYN2400 data marketplace token with custom metadata.
func (tm *TokenManager) CreateDataToken(meta Metadata, hash, desc string, price uint64, init map[Address]uint64) (TokenID, error) {
	tm.mu.Lock()
	defer tm.mu.Unlock()
	dt, err := NewDataMarketplaceToken(meta, hash, desc, price, init)
	if err != nil {
		return 0, err
	}
	bt := &dt.BaseToken
	bt.ledger = tm.ledger
	bt.gas = tm.gas
	if tm.ledger.tokens == nil {
		tm.ledger.tokens = make(map[TokenID]Token)
	}
	tm.ledger.tokens[bt.id] = tok
	return tok, nil
}

// Transfer moves balances between addresses for the given token.
func (tm *TokenManager) Transfer(id TokenID, from, to Address, amount uint64) error {
	tok, ok := GetToken(id)
	if !ok {
		return ErrInvalidAsset
	}
	return tok.Transfer(from, to, amount)
}

// Mint creates new supply for the specified token.
func (tm *TokenManager) Mint(id TokenID, to Address, amount uint64) error {
	tok, ok := GetToken(id)
	if !ok {
		return ErrInvalidAsset
	}
	return tok.Mint(to, amount)
}

// Burn removes supply from the specified holder.
func (tm *TokenManager) Burn(id TokenID, from Address, amount uint64) error {
	tok, ok := GetToken(id)
	if !ok {
		return ErrInvalidAsset
	}
	return tok.Burn(from, amount)
}

// Approve sets an allowance for a spender.
func (tm *TokenManager) Approve(id TokenID, owner, spender Address, amount uint64) error {
	tok, ok := GetToken(id)
	if !ok {
		return ErrInvalidAsset
	}
	return tok.Approve(owner, spender, amount)
}

// BalanceOf returns the balance of an address for a token.
func (tm *TokenManager) BalanceOf(id TokenID, addr Address) (uint64, error) {
	tok, ok := GetToken(id)
	if !ok {
		return 0, ErrInvalidAsset
	}
	return tok.BalanceOf(addr), nil
}

<<<<<<< HEAD
// Mint721 mints a new NFT with metadata and returns the NFT identifier.
func (tm *TokenManager) Mint721(id TokenID, to Address, meta SYN721Metadata) (uint64, error) {
	tok, ok := GetToken(id)
	if !ok {
		return 0, ErrInvalidAsset
	}
	nft, ok := tok.(*SYN721Token)
	if !ok {
		return 0, ErrInvalidAsset
	}
	return nft.MintWithMeta(to, meta)
}

// Transfer721 transfers ownership of a specific NFT token.
func (tm *TokenManager) Transfer721(id TokenID, from, to Address, nftID uint64) error {
=======
// NewLegalToken creates a SYN4700 legal token and registers it with the ledger.
func (tm *TokenManager) NewLegalToken(meta Metadata, docType string, hash []byte, parties []Address, expiry time.Time, init map[Address]uint64) (TokenID, error) {
	tm.mu.Lock()
	defer tm.mu.Unlock()
	lt, err := NewLegalToken(meta, docType, hash, parties, expiry, init)
	if err != nil {
		return 0, err
	}
	lt.ledger = tm.ledger
	lt.gas = tm.gas
	if tm.ledger.tokens == nil {
		tm.ledger.tokens = make(map[TokenID]Token)
	}
	tm.ledger.tokens[lt.id] = lt
	return lt.id, nil
}

// LegalAddSignature records a signature for a SYN4700 token.
func (tm *TokenManager) LegalAddSignature(id TokenID, party Address, sig []byte) error {
// SYN1600 specific helpers ----------------------------------------------------

// AddRoyaltyRevenue records revenue against a SYN1600 token.
func (tm *TokenManager) AddRoyaltyRevenue(id TokenID, amount uint64, txID string) error {
// CreateEducationToken creates a SYN1900-compliant token.
func (tm *TokenManager) CreateEducationToken(meta Metadata, init map[Address]uint64) (TokenID, error) {
	tm.mu.Lock()
	defer tm.mu.Unlock()
	tok := NewEducationToken(meta, tm.ledger, tm.gas)
	for a, v := range init {
		tok.balances.Set(tok.id, a, v)
		tok.meta.TotalSupply += v
	}
	if tm.ledger.tokens == nil {
		tm.ledger.tokens = make(map[TokenID]Token)
	}
	tm.ledger.tokens[tok.id] = tok
	RegisterToken(tok)
	return tok.id, nil
}

// IssueEducationCredit adds a credit record to an education token.
func (tm *TokenManager) IssueEducationCredit(id TokenID, credit Tokens.EducationCreditMetadata) error {
// --- SYN2100 helpers ---
func (tm *TokenManager) RegisterDocument(id TokenID, doc FinancialDocument) error {
	tok, ok := GetToken(id)
	if !ok {
		return ErrInvalidAsset
	}
	lt, ok := tok.(*LegalToken)
	if !ok {
		return ErrInvalidAsset
	}
	lt.AddSignature(party, sig)
	return nil
}

// LegalRevokeSignature removes a signature for a SYN4700 token.
func (tm *TokenManager) LegalRevokeSignature(id TokenID, party Address) error {
	sf, ok := tok.(*SupplyFinanceToken)
	if !ok {
		return ErrInvalidAsset
	}
	return sf.RegisterDocument(doc)
}

func (tm *TokenManager) FinanceDocument(id TokenID, docID string, financier Address) error {
	tok, ok := GetToken(id)
	if !ok {
		return ErrInvalidAsset
	}
	lt, ok := tok.(*LegalToken)
	if !ok {
		return ErrInvalidAsset
	}
	lt.RevokeSignature(party)
	return nil
}

// LegalUpdateStatus updates the status field of a SYN4700 token.
func (tm *TokenManager) LegalUpdateStatus(id TokenID, status string) error {
	tok, ok := GetToken(id)
	if !ok {
		return ErrInvalidAsset
	}
	lt, ok := tok.(*LegalToken)
	if !ok {
		return ErrInvalidAsset
	}
	lt.UpdateStatus(status)
	return nil
}

// LegalStartDispute marks a SYN4700 token as being in dispute.
func (tm *TokenManager) LegalStartDispute(id TokenID) error {
	et, ok := tok.(*EducationToken)
	if !ok {
		return fmt.Errorf("not education token")
	}
	return et.IssueCredit(credit)
}

// VerifyEducationCredit checks if a credit is valid.
func (tm *TokenManager) VerifyEducationCredit(id TokenID, creditID string) (bool, error) {
	tok, ok := GetToken(id)
	if !ok {
		return false, ErrInvalidAsset
	}
	et, ok := tok.(*EducationToken)
	if !ok {
		return false, fmt.Errorf("not education token")
	}
	return et.VerifyCredit(creditID), nil
}

// RevokeEducationCredit removes a credit from the token.
func (tm *TokenManager) RevokeEducationCredit(id TokenID, creditID string) error {
	sf, ok := tok.(*SupplyFinanceToken)
	if !ok {
		return ErrInvalidAsset
	}
	return sf.FinanceDocument(docID, financier)
}

func (tm *TokenManager) GetDocument(id TokenID, docID string) (*FinancialDocument, error) {
	tok, ok := GetToken(id)
	if !ok {
		return nil, ErrInvalidAsset
	}
	sf, ok := tok.(*SupplyFinanceToken)
	if !ok {
		return nil, ErrInvalidAsset
	}
	doc, ok := sf.GetDocument(docID)
	if !ok {
		return nil, fmt.Errorf("not found")
	}
	return doc, nil
}

func (tm *TokenManager) ListDocuments(id TokenID) ([]FinancialDocument, error) {
	tok, ok := GetToken(id)
	if !ok {
		return nil, ErrInvalidAsset
	}
	sf, ok := tok.(*SupplyFinanceToken)
	if !ok {
		return nil, ErrInvalidAsset
	}
	return sf.ListDocuments(), nil
}

func (tm *TokenManager) AddLiquidity(id TokenID, from Address, amt uint64) error {
>>>>>>> 4fb22e6c
	tok, ok := GetToken(id)
	if !ok {
		return ErrInvalidAsset
	}
<<<<<<< HEAD
	nft, ok := tok.(*SYN721Token)
	if !ok {
		return ErrInvalidAsset
	}
	return nft.Transfer(from, to, nftID)
}

// Burn721 burns a specific NFT token.
func (tm *TokenManager) Burn721(id TokenID, owner Address, nftID uint64) error {
=======
	mr, ok := tok.(*SYN1600Token)
	if !ok {
		return fmt.Errorf("token is not SYN1600")
	}
	mr.AddRevenue(amount, txID)
	return nil
}

// DistributeRoyalties triggers royalty distribution for a SYN1600 token.
func (tm *TokenManager) DistributeRoyalties(id TokenID, amount uint64) error {
	sf, ok := tok.(*SupplyFinanceToken)
	if !ok {
		return ErrInvalidAsset
	}
	return sf.AddLiquidity(from, amt)
}

func (tm *TokenManager) RemoveLiquidity(id TokenID, to Address, amt uint64) error {
>>>>>>> 4fb22e6c
	tok, ok := GetToken(id)
	if !ok {
		return ErrInvalidAsset
	}
<<<<<<< HEAD
	nft, ok := tok.(*SYN721Token)
	if !ok {
		return ErrInvalidAsset
	}
	return nft.Burn(owner, nftID)
}

// Metadata721 retrieves metadata for a given NFT.
func (tm *TokenManager) Metadata721(id TokenID, nftID uint64) (SYN721Metadata, error) {
	tok, ok := GetToken(id)
	if !ok {
		return SYN721Metadata{}, ErrInvalidAsset
	}
	nft, ok := tok.(*SYN721Token)
	if !ok {
		return SYN721Metadata{}, ErrInvalidAsset
	}
	m, _ := nft.MetadataOf(nftID)
	return m, nil
}

// UpdateMetadata721 updates metadata for a given NFT.
func (tm *TokenManager) UpdateMetadata721(id TokenID, nftID uint64, meta SYN721Metadata) error {
=======
	lt, ok := tok.(*LegalToken)
	if !ok {
		return ErrInvalidAsset
	}
	lt.StartDispute()
	return nil
}

// LegalResolveDispute resolves a dispute for a SYN4700 token.
func (tm *TokenManager) LegalResolveDispute(id TokenID, result string) error {
	tok, ok := GetToken(id)
	if !ok {
		return ErrInvalidAsset
	}
	lt, ok := tok.(*LegalToken)
	if !ok {
		return ErrInvalidAsset
	}
	lt.ResolveDispute(result)
	return nil
	mr, ok := tok.(*SYN1600Token)
	if !ok {
		return fmt.Errorf("token is not SYN1600")
	}
	return mr.DistributeRoyalties(amount)
}

// UpdateRoyaltyInfo updates music metadata of a SYN1600 token.
func (tm *TokenManager) UpdateRoyaltyInfo(id TokenID, info MusicInfo) error {
>>>>>>> 4fb22e6c
	tok, ok := GetToken(id)
	if !ok {
		return ErrInvalidAsset
	}
<<<<<<< HEAD
	nft, ok := tok.(*SYN721Token)
	if !ok {
		return ErrInvalidAsset
	}
	return nft.UpdateMetadata(nftID, meta)
=======
	mr, ok := tok.(*SYN1600Token)
	if !ok {
		return fmt.Errorf("token is not SYN1600")
	}
	mr.UpdateInfo(info)
	return nil
	et, ok := tok.(*EducationToken)
	if !ok {
		return fmt.Errorf("not education token")
	}
	return et.RevokeCredit(creditID)
}

// GetEducationCredit retrieves a specific credit record.
func (tm *TokenManager) GetEducationCredit(id TokenID, creditID string) (Tokens.EducationCreditMetadata, error) {
	tok, ok := GetToken(id)
	if !ok {
		return Tokens.EducationCreditMetadata{}, ErrInvalidAsset
	}
	et, ok := tok.(*EducationToken)
	if !ok {
		return Tokens.EducationCreditMetadata{}, fmt.Errorf("not education token")
	}
	return et.GetCredit(creditID)
}

// ListEducationCredits lists all credits issued to a recipient.
func (tm *TokenManager) ListEducationCredits(id TokenID, recipient string) ([]Tokens.EducationCreditMetadata, error) {
	tok, ok := GetToken(id)
	if !ok {
		return nil, ErrInvalidAsset
	}
	et, ok := tok.(*EducationToken)
	if !ok {
		return nil, fmt.Errorf("not education token")
	}
	return et.ListCredits(recipient), nil
	sf, ok := tok.(*SupplyFinanceToken)
	if !ok {
		return ErrInvalidAsset
	}
	return sf.RemoveLiquidity(to, amt)
}

func (tm *TokenManager) LiquidityOf(id TokenID, addr Address) (uint64, error) {
	tok, ok := GetToken(id)
	if !ok {
		return 0, ErrInvalidAsset
	}
	sf, ok := tok.(*SupplyFinanceToken)
	if !ok {
		return 0, ErrInvalidAsset
	}
	return sf.LiquidityOf(addr), nil

  // CreateSYN2200 creates a new SYN2200 real-time payment token.
func (tm *TokenManager) CreateSYN2200(meta Metadata, init map[Address]uint64) (TokenID, error) {
	tm.mu.Lock()
	defer tm.mu.Unlock()
	tok, err := Tokens.NewSYN2200(meta, init, tm.ledger, tm.gas)
	if err != nil {
		return 0, err
	}
	if tm.ledger.tokens == nil {
		tm.ledger.tokens = make(map[TokenID]Token)
	}
	tm.ledger.tokens[tok.ID()] = tok
	return tok.ID(), nil
}

// SendRealTimePayment executes an instant transfer using SYN2200 semantics.
func (tm *TokenManager) SendRealTimePayment(id TokenID, from, to Address, amount uint64, currency string) (uint64, error) {
	tok, ok := GetToken(id)
	if !ok {
		return 0, ErrInvalidAsset
	}
	rtp, ok := tok.(*Tokens.SYN2200Token)
	if !ok {
		return 0, ErrInvalidAsset
	}
	return rtp.SendPayment(from, to, amount, currency)
}

// GetPaymentRecord fetches a payment record from a SYN2200 token.
func (tm *TokenManager) GetPaymentRecord(id TokenID, pid uint64) (Tokens.PaymentRecord, bool) {
	tok, ok := GetToken(id)
	if !ok {
		return Tokens.PaymentRecord{}, false
	}
	rtp, ok := tok.(*Tokens.SYN2200Token)
	if !ok {
		return Tokens.PaymentRecord{}, false
	}
	return rtp.Payment(pid)
>>>>>>> 4fb22e6c
}<|MERGE_RESOLUTION|>--- conflicted
+++ resolved
@@ -147,7 +147,6 @@
 	return tok.BalanceOf(addr), nil
 }
 
-<<<<<<< HEAD
 // Mint721 mints a new NFT with metadata and returns the NFT identifier.
 func (tm *TokenManager) Mint721(id TokenID, to Address, meta SYN721Metadata) (uint64, error) {
 	tok, ok := GetToken(id)
@@ -163,7 +162,6 @@
 
 // Transfer721 transfers ownership of a specific NFT token.
 func (tm *TokenManager) Transfer721(id TokenID, from, to Address, nftID uint64) error {
-=======
 // NewLegalToken creates a SYN4700 legal token and registers it with the ledger.
 func (tm *TokenManager) NewLegalToken(meta Metadata, docType string, hash []byte, parties []Address, expiry time.Time, init map[Address]uint64) (TokenID, error) {
 	tm.mu.Lock()
@@ -316,12 +314,10 @@
 }
 
 func (tm *TokenManager) AddLiquidity(id TokenID, from Address, amt uint64) error {
->>>>>>> 4fb22e6c
-	tok, ok := GetToken(id)
-	if !ok {
-		return ErrInvalidAsset
-	}
-<<<<<<< HEAD
+	tok, ok := GetToken(id)
+	if !ok {
+		return ErrInvalidAsset
+	}
 	nft, ok := tok.(*SYN721Token)
 	if !ok {
 		return ErrInvalidAsset
@@ -331,7 +327,6 @@
 
 // Burn721 burns a specific NFT token.
 func (tm *TokenManager) Burn721(id TokenID, owner Address, nftID uint64) error {
-=======
 	mr, ok := tok.(*SYN1600Token)
 	if !ok {
 		return fmt.Errorf("token is not SYN1600")
@@ -350,12 +345,10 @@
 }
 
 func (tm *TokenManager) RemoveLiquidity(id TokenID, to Address, amt uint64) error {
->>>>>>> 4fb22e6c
-	tok, ok := GetToken(id)
-	if !ok {
-		return ErrInvalidAsset
-	}
-<<<<<<< HEAD
+	tok, ok := GetToken(id)
+	if !ok {
+		return ErrInvalidAsset
+	}
 	nft, ok := tok.(*SYN721Token)
 	if !ok {
 		return ErrInvalidAsset
@@ -379,7 +372,6 @@
 
 // UpdateMetadata721 updates metadata for a given NFT.
 func (tm *TokenManager) UpdateMetadata721(id TokenID, nftID uint64, meta SYN721Metadata) error {
-=======
 	lt, ok := tok.(*LegalToken)
 	if !ok {
 		return ErrInvalidAsset
@@ -409,18 +401,15 @@
 
 // UpdateRoyaltyInfo updates music metadata of a SYN1600 token.
 func (tm *TokenManager) UpdateRoyaltyInfo(id TokenID, info MusicInfo) error {
->>>>>>> 4fb22e6c
-	tok, ok := GetToken(id)
-	if !ok {
-		return ErrInvalidAsset
-	}
-<<<<<<< HEAD
+	tok, ok := GetToken(id)
+	if !ok {
+		return ErrInvalidAsset
+	}
 	nft, ok := tok.(*SYN721Token)
 	if !ok {
 		return ErrInvalidAsset
 	}
 	return nft.UpdateMetadata(nftID, meta)
-=======
 	mr, ok := tok.(*SYN1600Token)
 	if !ok {
 		return fmt.Errorf("token is not SYN1600")
@@ -515,5 +504,4 @@
 		return Tokens.PaymentRecord{}, false
 	}
 	return rtp.Payment(pid)
->>>>>>> 4fb22e6c
 }