package core

import (
	"fmt"
	"sync"

	Tokens "synnergy-network/core/Tokens"
)

// TokenManager provides high level helpers for creating and manipulating tokens
// through the ledger and VM. It acts as a bridge between the token registry and
// other subsystems such as consensus and transaction processing.

type TokenManager struct {
	ledger *Ledger
	gas    GasCalculator
	mu     sync.RWMutex
}

func (tm *TokenManager) AddBridge(id TokenID, chain string, addr Address) error {
	tok, ok := GetToken(id)
	if !ok {
		return ErrInvalidAsset
	}
	if syn, ok := tok.(*SYN1200Token); ok {
		syn.AddBridge(chain, addr)
		return nil
	}
	return fmt.Errorf("token %d not SYN1200", id)
}

func (tm *TokenManager) AtomicSwap(id TokenID, swapID, chain string, from, to Address, amt uint64) error {
	tok, ok := GetToken(id)
	if !ok {
		return ErrInvalidAsset
	}
	if syn, ok := tok.(*SYN1200Token); ok {
		return syn.AtomicSwap(swapID, chain, from, to, amt)
	}
	return fmt.Errorf("token %d not SYN1200", id)
}

func (tm *TokenManager) SwapStatus(id TokenID, swapID string) (*SwapRecord, bool, error) {
	tok, ok := GetToken(id)
	if !ok {
		return nil, false, ErrInvalidAsset
	}
	if syn, ok := tok.(*SYN1200Token); ok {
		rec, ok2 := syn.GetSwap(swapID)
		return rec, ok2, nil
	}
	return nil, false, fmt.Errorf("token %d not SYN1200", id)
}

// NewTokenManager initialises a manager bound to the given ledger and gas model.
func NewTokenManager(l *Ledger, g GasCalculator) *TokenManager {
	return &TokenManager{ledger: l, gas: g}
}

// Create mints a new token and registers it with the ledger and registry.
func (tm *TokenManager) Create(meta Metadata, init map[Address]uint64) (TokenID, error) {
	tm.mu.Lock()
	defer tm.mu.Unlock()
	tok, err := (Factory{}).Create(meta, init)
	if err != nil {
		return 0, err
	}
	bt := tok.(*BaseToken)
	bt.ledger = tm.ledger
	bt.gas = tm.gas
	if tm.ledger.tokens == nil {
		tm.ledger.tokens = make(map[TokenID]Token)
	}
	tm.ledger.tokens[bt.id] = bt
	return bt.id, nil
}

// CreateSYN500 creates a SYN500 utility token and registers it.
func (tm *TokenManager) CreateSYN500(meta Metadata, init map[Address]uint64) (*SYN500Token, error) {
	tm.mu.Lock()
	defer tm.mu.Unlock()
	tok, err := NewSYN500Token(meta, init)
	if err != nil {
		return nil, err
	}
	bt := tok.BaseToken
// CreateDataToken creates a SYN2400 data marketplace token with custom metadata.
func (tm *TokenManager) CreateDataToken(meta Metadata, hash, desc string, price uint64, init map[Address]uint64) (TokenID, error) {
	tm.mu.Lock()
	defer tm.mu.Unlock()
	dt, err := NewDataMarketplaceToken(meta, hash, desc, price, init)
	if err != nil {
		return 0, err
	}
	bt := &dt.BaseToken
	bt.ledger = tm.ledger
	bt.gas = tm.gas
	if tm.ledger.tokens == nil {
		tm.ledger.tokens = make(map[TokenID]Token)
	}
	tm.ledger.tokens[bt.id] = tok
	return tok, nil
}

// Transfer moves balances between addresses for the given token.
func (tm *TokenManager) Transfer(id TokenID, from, to Address, amount uint64) error {
	tok, ok := GetToken(id)
	if !ok {
		return ErrInvalidAsset
	}
	return tok.Transfer(from, to, amount)
}

// Mint creates new supply for the specified token.
func (tm *TokenManager) Mint(id TokenID, to Address, amount uint64) error {
	tok, ok := GetToken(id)
	if !ok {
		return ErrInvalidAsset
	}
	return tok.Mint(to, amount)
}

// Burn removes supply from the specified holder.
func (tm *TokenManager) Burn(id TokenID, from Address, amount uint64) error {
	tok, ok := GetToken(id)
	if !ok {
		return ErrInvalidAsset
	}
	return tok.Burn(from, amount)
}

// Approve sets an allowance for a spender.
func (tm *TokenManager) Approve(id TokenID, owner, spender Address, amount uint64) error {
	tok, ok := GetToken(id)
	if !ok {
		return ErrInvalidAsset
	}
	return tok.Approve(owner, spender, amount)
}

// BalanceOf returns the balance of an address for a token.
func (tm *TokenManager) BalanceOf(id TokenID, addr Address) (uint64, error) {
	tok, ok := GetToken(id)
	if !ok {
		return 0, ErrInvalidAsset
	}
	return tok.BalanceOf(addr), nil
}

<<<<<<< HEAD
// NewLegalToken creates a SYN4700 legal token and registers it with the ledger.
func (tm *TokenManager) NewLegalToken(meta Metadata, docType string, hash []byte, parties []Address, expiry time.Time, init map[Address]uint64) (TokenID, error) {
	tm.mu.Lock()
	defer tm.mu.Unlock()
	lt, err := NewLegalToken(meta, docType, hash, parties, expiry, init)
	if err != nil {
		return 0, err
	}
	lt.ledger = tm.ledger
	lt.gas = tm.gas
	if tm.ledger.tokens == nil {
		tm.ledger.tokens = make(map[TokenID]Token)
	}
	tm.ledger.tokens[lt.id] = lt
	return lt.id, nil
}

// LegalAddSignature records a signature for a SYN4700 token.
func (tm *TokenManager) LegalAddSignature(id TokenID, party Address, sig []byte) error {
=======
// SYN1600 specific helpers ----------------------------------------------------

// AddRoyaltyRevenue records revenue against a SYN1600 token.
func (tm *TokenManager) AddRoyaltyRevenue(id TokenID, amount uint64, txID string) error {
// CreateEducationToken creates a SYN1900-compliant token.
func (tm *TokenManager) CreateEducationToken(meta Metadata, init map[Address]uint64) (TokenID, error) {
	tm.mu.Lock()
	defer tm.mu.Unlock()
	tok := NewEducationToken(meta, tm.ledger, tm.gas)
	for a, v := range init {
		tok.balances.Set(tok.id, a, v)
		tok.meta.TotalSupply += v
	}
	if tm.ledger.tokens == nil {
		tm.ledger.tokens = make(map[TokenID]Token)
	}
	tm.ledger.tokens[tok.id] = tok
	RegisterToken(tok)
	return tok.id, nil
}

// IssueEducationCredit adds a credit record to an education token.
func (tm *TokenManager) IssueEducationCredit(id TokenID, credit Tokens.EducationCreditMetadata) error {
// --- SYN2100 helpers ---
func (tm *TokenManager) RegisterDocument(id TokenID, doc FinancialDocument) error {
>>>>>>> ba8fe0bd
	tok, ok := GetToken(id)
	if !ok {
		return ErrInvalidAsset
	}
<<<<<<< HEAD
	lt, ok := tok.(*LegalToken)
	if !ok {
		return ErrInvalidAsset
	}
	lt.AddSignature(party, sig)
	return nil
}

// LegalRevokeSignature removes a signature for a SYN4700 token.
func (tm *TokenManager) LegalRevokeSignature(id TokenID, party Address) error {
=======
	sf, ok := tok.(*SupplyFinanceToken)
	if !ok {
		return ErrInvalidAsset
	}
	return sf.RegisterDocument(doc)
}

func (tm *TokenManager) FinanceDocument(id TokenID, docID string, financier Address) error {
>>>>>>> ba8fe0bd
	tok, ok := GetToken(id)
	if !ok {
		return ErrInvalidAsset
	}
<<<<<<< HEAD
	lt, ok := tok.(*LegalToken)
	if !ok {
		return ErrInvalidAsset
	}
	lt.RevokeSignature(party)
	return nil
}

// LegalUpdateStatus updates the status field of a SYN4700 token.
func (tm *TokenManager) LegalUpdateStatus(id TokenID, status string) error {
	tok, ok := GetToken(id)
	if !ok {
		return ErrInvalidAsset
	}
	lt, ok := tok.(*LegalToken)
	if !ok {
		return ErrInvalidAsset
	}
	lt.UpdateStatus(status)
	return nil
}

// LegalStartDispute marks a SYN4700 token as being in dispute.
func (tm *TokenManager) LegalStartDispute(id TokenID) error {
=======
	et, ok := tok.(*EducationToken)
	if !ok {
		return fmt.Errorf("not education token")
	}
	return et.IssueCredit(credit)
}

// VerifyEducationCredit checks if a credit is valid.
func (tm *TokenManager) VerifyEducationCredit(id TokenID, creditID string) (bool, error) {
	tok, ok := GetToken(id)
	if !ok {
		return false, ErrInvalidAsset
	}
	et, ok := tok.(*EducationToken)
	if !ok {
		return false, fmt.Errorf("not education token")
	}
	return et.VerifyCredit(creditID), nil
}

// RevokeEducationCredit removes a credit from the token.
func (tm *TokenManager) RevokeEducationCredit(id TokenID, creditID string) error {
	sf, ok := tok.(*SupplyFinanceToken)
	if !ok {
		return ErrInvalidAsset
	}
	return sf.FinanceDocument(docID, financier)
}

func (tm *TokenManager) GetDocument(id TokenID, docID string) (*FinancialDocument, error) {
	tok, ok := GetToken(id)
	if !ok {
		return nil, ErrInvalidAsset
	}
	sf, ok := tok.(*SupplyFinanceToken)
	if !ok {
		return nil, ErrInvalidAsset
	}
	doc, ok := sf.GetDocument(docID)
	if !ok {
		return nil, fmt.Errorf("not found")
	}
	return doc, nil
}

func (tm *TokenManager) ListDocuments(id TokenID) ([]FinancialDocument, error) {
	tok, ok := GetToken(id)
	if !ok {
		return nil, ErrInvalidAsset
	}
	sf, ok := tok.(*SupplyFinanceToken)
	if !ok {
		return nil, ErrInvalidAsset
	}
	return sf.ListDocuments(), nil
}

func (tm *TokenManager) AddLiquidity(id TokenID, from Address, amt uint64) error {
	tok, ok := GetToken(id)
	if !ok {
		return ErrInvalidAsset
	}
	mr, ok := tok.(*SYN1600Token)
	if !ok {
		return fmt.Errorf("token is not SYN1600")
	}
	mr.AddRevenue(amount, txID)
	return nil
}

// DistributeRoyalties triggers royalty distribution for a SYN1600 token.
func (tm *TokenManager) DistributeRoyalties(id TokenID, amount uint64) error {
	sf, ok := tok.(*SupplyFinanceToken)
	if !ok {
		return ErrInvalidAsset
	}
	return sf.AddLiquidity(from, amt)
}

func (tm *TokenManager) RemoveLiquidity(id TokenID, to Address, amt uint64) error {
>>>>>>> ba8fe0bd
	tok, ok := GetToken(id)
	if !ok {
		return ErrInvalidAsset
	}
<<<<<<< HEAD
	lt, ok := tok.(*LegalToken)
	if !ok {
		return ErrInvalidAsset
	}
	lt.StartDispute()
	return nil
}

// LegalResolveDispute resolves a dispute for a SYN4700 token.
func (tm *TokenManager) LegalResolveDispute(id TokenID, result string) error {
	tok, ok := GetToken(id)
	if !ok {
		return ErrInvalidAsset
	}
	lt, ok := tok.(*LegalToken)
	if !ok {
		return ErrInvalidAsset
	}
	lt.ResolveDispute(result)
	return nil
=======
	mr, ok := tok.(*SYN1600Token)
	if !ok {
		return fmt.Errorf("token is not SYN1600")
	}
	return mr.DistributeRoyalties(amount)
}

// UpdateRoyaltyInfo updates music metadata of a SYN1600 token.
func (tm *TokenManager) UpdateRoyaltyInfo(id TokenID, info MusicInfo) error {
	tok, ok := GetToken(id)
	if !ok {
		return ErrInvalidAsset
	}
	mr, ok := tok.(*SYN1600Token)
	if !ok {
		return fmt.Errorf("token is not SYN1600")
	}
	mr.UpdateInfo(info)
	return nil
	et, ok := tok.(*EducationToken)
	if !ok {
		return fmt.Errorf("not education token")
	}
	return et.RevokeCredit(creditID)
}

// GetEducationCredit retrieves a specific credit record.
func (tm *TokenManager) GetEducationCredit(id TokenID, creditID string) (Tokens.EducationCreditMetadata, error) {
	tok, ok := GetToken(id)
	if !ok {
		return Tokens.EducationCreditMetadata{}, ErrInvalidAsset
	}
	et, ok := tok.(*EducationToken)
	if !ok {
		return Tokens.EducationCreditMetadata{}, fmt.Errorf("not education token")
	}
	return et.GetCredit(creditID)
}

// ListEducationCredits lists all credits issued to a recipient.
func (tm *TokenManager) ListEducationCredits(id TokenID, recipient string) ([]Tokens.EducationCreditMetadata, error) {
	tok, ok := GetToken(id)
	if !ok {
		return nil, ErrInvalidAsset
	}
	et, ok := tok.(*EducationToken)
	if !ok {
		return nil, fmt.Errorf("not education token")
	}
	return et.ListCredits(recipient), nil
	sf, ok := tok.(*SupplyFinanceToken)
	if !ok {
		return ErrInvalidAsset
	}
	return sf.RemoveLiquidity(to, amt)
}

func (tm *TokenManager) LiquidityOf(id TokenID, addr Address) (uint64, error) {
	tok, ok := GetToken(id)
	if !ok {
		return 0, ErrInvalidAsset
	}
	sf, ok := tok.(*SupplyFinanceToken)
	if !ok {
		return 0, ErrInvalidAsset
	}
	return sf.LiquidityOf(addr), nil

  // CreateSYN2200 creates a new SYN2200 real-time payment token.
func (tm *TokenManager) CreateSYN2200(meta Metadata, init map[Address]uint64) (TokenID, error) {
	tm.mu.Lock()
	defer tm.mu.Unlock()
	tok, err := Tokens.NewSYN2200(meta, init, tm.ledger, tm.gas)
	if err != nil {
		return 0, err
	}
	if tm.ledger.tokens == nil {
		tm.ledger.tokens = make(map[TokenID]Token)
	}
	tm.ledger.tokens[tok.ID()] = tok
	return tok.ID(), nil
}

// SendRealTimePayment executes an instant transfer using SYN2200 semantics.
func (tm *TokenManager) SendRealTimePayment(id TokenID, from, to Address, amount uint64, currency string) (uint64, error) {
	tok, ok := GetToken(id)
	if !ok {
		return 0, ErrInvalidAsset
	}
	rtp, ok := tok.(*Tokens.SYN2200Token)
	if !ok {
		return 0, ErrInvalidAsset
	}
	return rtp.SendPayment(from, to, amount, currency)
}

// GetPaymentRecord fetches a payment record from a SYN2200 token.
func (tm *TokenManager) GetPaymentRecord(id TokenID, pid uint64) (Tokens.PaymentRecord, bool) {
	tok, ok := GetToken(id)
	if !ok {
		return Tokens.PaymentRecord{}, false
	}
	rtp, ok := tok.(*Tokens.SYN2200Token)
	if !ok {
		return Tokens.PaymentRecord{}, false
	}
	return rtp.Payment(pid)
>>>>>>> ba8fe0bd
}<|MERGE_RESOLUTION|>--- conflicted
+++ resolved
@@ -147,7 +147,6 @@
 	return tok.BalanceOf(addr), nil
 }
 
-<<<<<<< HEAD
 // NewLegalToken creates a SYN4700 legal token and registers it with the ledger.
 func (tm *TokenManager) NewLegalToken(meta Metadata, docType string, hash []byte, parties []Address, expiry time.Time, init map[Address]uint64) (TokenID, error) {
 	tm.mu.Lock()
@@ -167,7 +166,6 @@
 
 // LegalAddSignature records a signature for a SYN4700 token.
 func (tm *TokenManager) LegalAddSignature(id TokenID, party Address, sig []byte) error {
-=======
 // SYN1600 specific helpers ----------------------------------------------------
 
 // AddRoyaltyRevenue records revenue against a SYN1600 token.
@@ -193,12 +191,10 @@
 func (tm *TokenManager) IssueEducationCredit(id TokenID, credit Tokens.EducationCreditMetadata) error {
 // --- SYN2100 helpers ---
 func (tm *TokenManager) RegisterDocument(id TokenID, doc FinancialDocument) error {
->>>>>>> ba8fe0bd
-	tok, ok := GetToken(id)
-	if !ok {
-		return ErrInvalidAsset
-	}
-<<<<<<< HEAD
+	tok, ok := GetToken(id)
+	if !ok {
+		return ErrInvalidAsset
+	}
 	lt, ok := tok.(*LegalToken)
 	if !ok {
 		return ErrInvalidAsset
@@ -209,7 +205,6 @@
 
 // LegalRevokeSignature removes a signature for a SYN4700 token.
 func (tm *TokenManager) LegalRevokeSignature(id TokenID, party Address) error {
-=======
 	sf, ok := tok.(*SupplyFinanceToken)
 	if !ok {
 		return ErrInvalidAsset
@@ -218,12 +213,10 @@
 }
 
 func (tm *TokenManager) FinanceDocument(id TokenID, docID string, financier Address) error {
->>>>>>> ba8fe0bd
-	tok, ok := GetToken(id)
-	if !ok {
-		return ErrInvalidAsset
-	}
-<<<<<<< HEAD
+	tok, ok := GetToken(id)
+	if !ok {
+		return ErrInvalidAsset
+	}
 	lt, ok := tok.(*LegalToken)
 	if !ok {
 		return ErrInvalidAsset
@@ -248,7 +241,6 @@
 
 // LegalStartDispute marks a SYN4700 token as being in dispute.
 func (tm *TokenManager) LegalStartDispute(id TokenID) error {
-=======
 	et, ok := tok.(*EducationToken)
 	if !ok {
 		return fmt.Errorf("not education token")
@@ -329,12 +321,10 @@
 }
 
 func (tm *TokenManager) RemoveLiquidity(id TokenID, to Address, amt uint64) error {
->>>>>>> ba8fe0bd
-	tok, ok := GetToken(id)
-	if !ok {
-		return ErrInvalidAsset
-	}
-<<<<<<< HEAD
+	tok, ok := GetToken(id)
+	if !ok {
+		return ErrInvalidAsset
+	}
 	lt, ok := tok.(*LegalToken)
 	if !ok {
 		return ErrInvalidAsset
@@ -355,7 +345,6 @@
 	}
 	lt.ResolveDispute(result)
 	return nil
-=======
 	mr, ok := tok.(*SYN1600Token)
 	if !ok {
 		return fmt.Errorf("token is not SYN1600")
@@ -463,5 +452,4 @@
 		return Tokens.PaymentRecord{}, false
 	}
 	return rtp.Payment(pid)
->>>>>>> ba8fe0bd
 }