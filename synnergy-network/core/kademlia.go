--- conflicted
+++ resolved
@@ -17,7 +17,6 @@
 	mu      sync.RWMutex
 }
 
-<<<<<<< HEAD
 // hash160 returns the first 160 bits of the SHA-256 hash of the data.
 func hash160(data []byte) [20]byte {
 	sum := sha256.Sum256(data)
@@ -26,8 +25,7 @@
 	return h
 }
 
-=======
->>>>>>> 5877d883
+
 // NewKademlia creates a new Kademlia instance bound to the given node ID.
 func NewKademlia(id NodeID) *Kademlia {
 	return &Kademlia{
