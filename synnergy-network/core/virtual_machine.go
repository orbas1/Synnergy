// Synnergy Network – virtual_machine.go
// Build / run with:
//   go run ./cmd/virtual_machine --mode heavy --listen :9090
// -----------------------------------------------------------------------------
// NOTE: this file is self-contained; external packages (opcodes, common, logrus,
// wasmer-go) must still be in your go.mod.

package core

import (
	"bytes"
	"crypto/sha256"
	"encoding/hex"
	"encoding/json"
	"errors"
	"flag"
	"fmt"
	"github.com/ethereum/go-ethereum/common" // common.Address
	"github.com/ethereum/go-ethereum/crypto" // crypto.Keccak256
	"github.com/gorilla/mux"
	"github.com/sirupsen/logrus" // aliased below
	"github.com/wasmerio/wasmer-go/wasmer"
	"golang.org/x/time/rate"
	"math/big"
	"net/http"
	"sync"
	"time"
)

<<<<<<< HEAD
=======
// Simplified opcode set for the light interpreter
>>>>>>> 2f31e701
const (
	PUSH Opcode = iota
	ADD
	STORE
	LOAD
	LOG
	RET
)

//---------------------------------------------------------------------
// Minimal state interface + in-memory implementation
//---------------------------------------------------------------------

type memState struct {
	mu         sync.RWMutex
	data       map[string][]byte
	balances   map[Address]uint64
	lpBalances map[Address]map[PoolID]uint64
	logs       []*Log
	contracts  map[Address][]byte
	tokens     map[TokenID]Token // <- Add this
	codeHashes map[Address]Hash
	nonces     map[Address]uint64
}

func (m *memState) Burn(addr Address, amt uint64) error {
	m.mu.Lock()
	defer m.mu.Unlock()
	if m.balances[addr] < amt {
		return fmt.Errorf("insufficient balance: have %d, need %d", m.balances[addr], amt)
	}
	m.balances[addr] -= amt
	return nil
}

func (m *memState) BurnLP(addr Address, poolID PoolID, amt uint64) error {
	m.mu.Lock()
	defer m.mu.Unlock()

	if _, ok := m.lpBalances[addr]; !ok {
		return fmt.Errorf("no LP tokens found for address")
	}

	balance := m.lpBalances[addr][poolID]
	if balance < amt {
		return fmt.Errorf("insufficient LP balance")
	}

	m.lpBalances[addr][poolID] -= amt
	return nil
}

func (m *memState) MintLP(to Address, pool PoolID, amt uint64) error {
	m.mu.Lock()
	defer m.mu.Unlock()

	if _, ok := m.lpBalances[to]; !ok {
		m.lpBalances[to] = make(map[PoolID]uint64)
	}
	m.lpBalances[to][pool] += amt
	return nil
}

func NewInMemory() (StateRW, error) {
	return &memState{
		data:       make(map[string][]byte),
		balances:   make(map[Address]uint64),
		lpBalances: make(map[Address]map[PoolID]uint64),
		logs:       make([]*Log, 0),
		contracts:  make(map[Address][]byte),
		codeHashes: make(map[Address]Hash),
		nonces:     make(map[Address]uint64),
		tokens:     make(map[TokenID]Token),
	}, nil
}

func (m *memState) CallCode(from, to Address, input []byte, value *big.Int, gas uint64) ([]byte, bool, error) {
	m.mu.Lock()
	defer m.mu.Unlock()

	code := m.contracts[to]
	if len(code) == 0 {
		return nil, false, fmt.Errorf("contract not found at %x", to)
	}

	// Wrap state to satisfy StateRW interface
	wrapper := &memStateWrapper{memState: m}

	ctx := &VMContext{
		Caller:   common.Address(from),
		TxHash:   sha256.Sum256(append(from[:], input...)),
		Code:     code,
		GasLimit: gas,
		State:    wrapper,
		Memory:   NewMemory(),
		GasMeter: NewGasMeter(gas),
	}

	// Select and execute appropriate VM
	var vm VM
	switch SelectVM(code) {
	case "superlight":
		vm = NewSuperLightVM(wrapper)
	case "light":
		vm = NewLightVM(wrapper, ctx.GasMeter)
	case "heavy":
		engine := wasmer.NewEngine()
		vm = NewHeavyVM(wrapper, ctx.GasMeter, engine)
	default:
		return nil, false, fmt.Errorf("unknown VM type selected")
	}

	receipt, err := vm.Execute(code, ctx)
	if err != nil {
		return nil, false, err
	}
	return receipt.ReturnData, true, nil
}

func (m *memState) CallContract(from, to Address, input []byte, value *big.Int, gas uint64) ([]byte, bool, error) {
	m.mu.Lock()
	defer m.mu.Unlock()

	code := m.contracts[to]
	if len(code) == 0 {
		return nil, false, fmt.Errorf("contract not found at %x", to)
	}

	// Wrap for compatibility with StateRW interface
	wrapper := &memStateWrapper{memState: m}

	ctx := &VMContext{
		Caller:   common.Address(from),
		TxHash:   sha256.Sum256(append(from[:], input...)),
		Code:     code,
		GasLimit: gas,
		State:    wrapper,
		Memory:   NewMemory(),
		GasMeter: NewGasMeter(gas),
	}

	// Choose VM implementation
	var vm VM
	switch SelectVM(code) {
	case "superlight":
		vm = NewSuperLightVM(wrapper)
	case "light":
		vm = NewLightVM(wrapper, ctx.GasMeter)
	case "heavy":
		engine := wasmer.NewEngine()
		vm = NewHeavyVM(wrapper, ctx.GasMeter, engine)
	default:
		return nil, false, fmt.Errorf("unknown VM selected")
	}

	// Execute contract logic
	receipt, err := vm.Execute(code, ctx)
	if err != nil {
		return nil, false, err
	}
	return receipt.ReturnData, true, nil
}

func (m *memState) StaticCall(from, to Address, input []byte, gas uint64) ([]byte, bool, error) {
	m.mu.RLock()
	defer m.mu.RUnlock()

	code := m.contracts[to]
	if len(code) == 0 {
		return nil, false, fmt.Errorf("contract not found at %x", to)
	}

	wrapper := &memStateWrapper{memState: m}

	ctx := &VMContext{
		Caller:   common.Address(from),
		TxHash:   sha256.Sum256(append(from[:], input...)),
		Code:     code,
		GasLimit: gas,
		State:    wrapper,
		Memory:   NewMemory(),
		GasMeter: NewGasMeter(gas),
	}

	// Set static mode flag if needed in future
	// ctx.IsStatic = true

	var vm VM
	switch SelectVM(code) {
	case "superlight":
		vm = NewSuperLightVM(wrapper)
	case "light":
		vm = NewLightVM(wrapper, ctx.GasMeter)
	case "heavy":
		engine := wasmer.NewEngine()
		vm = NewHeavyVM(wrapper, ctx.GasMeter, engine)
	default:
		return nil, false, fmt.Errorf("unknown VM selected")
	}

	receipt, err := vm.Execute(code, ctx)
	if err != nil {
		return nil, false, err
	}
	return receipt.ReturnData, true, nil
}

func (m *memState) GetBalance(addr Address) uint64 {
	m.mu.RLock()
	defer m.mu.RUnlock()
	return m.balances[addr]
}

func (m *memState) GetTokenBalance(addr Address, tokenID TokenID) (uint64, error) {
	m.mu.RLock()
	defer m.mu.RUnlock()
	// For simplicity, return a dummy balance
	if m.balances == nil {
		return 0, fmt.Errorf("no balances initialized")
	}
	return m.balances[addr], nil
}

func (m *memState) SetTokenBalance(addr Address, tokenID TokenID, amount uint64) error {
	m.mu.Lock()
	defer m.mu.Unlock()
	if m.balances == nil {
		m.balances = make(map[Address]uint64)
	}
	m.balances[addr] = amount
	return nil
}

func (m *memState) GetTokenSupply(tokenID TokenID) (uint64, error) {
	m.mu.RLock()
	defer m.mu.RUnlock()
	// For simplicity, return a dummy supply
	if m.balances == nil {
		return 0, fmt.Errorf("no balances initialized")
	}
	var totalSupply uint64
	for _, balance := range m.balances {
		totalSupply += balance
	}
	return totalSupply, nil
}

func (m *memState) SetBalance(addr Address, amount uint64) error {
	m.mu.Lock()
	defer m.mu.Unlock()
	if m.balances == nil {
		m.balances = make(map[Address]uint64)
	}
	m.balances[addr] = amount
	return nil
}

func (w *memStateWrapper) CallCode(from, to Address, input []byte, value *big.Int, gas uint64) ([]byte, bool, error) {
	return w.memState.CallCode(from, to, input, value, gas)
}

func (w *memStateWrapper) CallContract(from, to Address, input []byte, value *big.Int, gas uint64) ([]byte, bool, error) {
	return w.memState.CallContract(from, to, input, value, gas)
}

func (w *memStateWrapper) StaticCall(from, to Address, input []byte, gas uint64) ([]byte, bool, error) {
	return w.memState.StaticCall(from, to, input, gas)
}

func (m *memState) DelegateCall(from, to Address, input []byte, value *big.Int, gas uint64) error {
	m.mu.Lock()
	defer m.mu.Unlock()

	code := m.contracts[to]
	if len(code) == 0 {
		return fmt.Errorf("contract not found at %x", to)
	}

	// Wrap state to satisfy StateRW (if memState.Call returns [][]byte)
	wrapper := &memStateWrapper{memState: m}

	ctx := &VMContext{
		Caller:   common.Address(from), // ✅ fix for Address → common.Address
		TxHash:   sha256.Sum256(append(from[:], to[:]...)),
		Code:     code,
		GasLimit: gas,
		State:    wrapper, // ✅ use the wrapper
		Memory:   NewMemory(),
		GasMeter: NewGasMeter(gas),
	}

	// Select appropriate VM
	var vm VM
	switch SelectVM(code) {
	case "superlight":
		vm = NewSuperLightVM(wrapper)
	case "light":
		vm = NewLightVM(wrapper, ctx.GasMeter)
	case "heavy":
		engine := wasmer.NewEngine()
		vm = NewHeavyVM(wrapper, ctx.GasMeter, engine)
	default:
		return fmt.Errorf("unknown VM type selected")
	}

	_, err := vm.Execute(code, ctx)
	return err
}

func (m *memState) GetToken(tokenID TokenID) (Token, error) {
	m.mu.RLock()
	defer m.mu.RUnlock()

	token, exists := m.tokens[tokenID]
	if !exists {
		return nil, fmt.Errorf("token with ID 0x%08X not found", tokenID)
	}
	return token, nil
}

func NewMemory() Memory {
	return &LinearMemory{
		data: make([]byte, 0, 1024),
	}
}

type LinearMemory struct {
	data []byte
}

func (m *LinearMemory) Read(offset, size uint64) []byte {
	end := offset + size
	if end > uint64(len(m.data)) {
		// Extend with zeroes
		newData := make([]byte, end)
		copy(newData, m.data)
		m.data = newData
	}
	return m.data[offset:end]
}

func (m *LinearMemory) Write(offset uint64, data []byte) {
	end := offset + uint64(len(data))
	if end > uint64(len(m.data)) {
		newData := make([]byte, end)
		copy(newData, m.data)
		m.data = newData
	}
	copy(m.data[offset:], data)
}

func (m *LinearMemory) Len() int {
	return len(m.data)
}

func (m *memState) Call(from, to Address, input []byte, value *big.Int, gas uint64) ([]byte, error) {
	m.mu.Lock()
	defer m.mu.Unlock()

	code := m.contracts[to]
	if len(code) == 0 {
		return nil, fmt.Errorf("contract not found at %x", to)
	}

	wrapper := &memStateWrapper{memState: m}

	ctx := &VMContext{
		Caller:   common.Address(from),
		TxHash:   sha256.Sum256(append(from[:], input...)),
		Code:     code,
		GasLimit: gas,
		State:    wrapper,
		Memory:   NewMemory(),
		GasMeter: NewGasMeter(gas),
	}

	vmType := SelectVM(code)
	var vm VM

	switch vmType {
	case "superlight":
		vm = NewSuperLightVM(wrapper)
	case "light":
		vm = NewLightVM(wrapper, ctx.GasMeter)
	case "heavy":
		engine := wasmer.NewEngine()
		vm = NewHeavyVM(wrapper, ctx.GasMeter, engine)
	default:
		return nil, fmt.Errorf("unknown VM type selected")
	}

	receipt, err := vm.Execute(code, ctx)
	if err != nil {
		return nil, fmt.Errorf("%s VM execution failed: %w", vmType, err)
	}

	return receipt.ReturnData, nil
}

type memStateWrapper struct {
	*memState
}

func (w *memStateWrapper) Call(from, to Address, input []byte, value *big.Int, gas uint64) ([]byte, error) {
	return w.memState.Call(from, to, input, value, gas)
}

func SelectVM(code []byte) string {
	if len(code) < 100 {
		return "superlight"
	} else if len(code) < 1000 {
		return "light"
	} else {
		return "heavy"
	}
}

func (m *memState) CreateContract(caller Address, code []byte, value *big.Int, gas uint64) (Address, []byte, bool, error) {
	m.mu.Lock()
	defer m.mu.Unlock()

	nonce := m.nonces[caller]
	rlp := append(caller[:], byte(nonce))
	addrBytes := crypto.Keccak256(rlp)
	var contractAddr Address
	copy(contractAddr[:], addrBytes[:20])

	m.contracts[contractAddr] = code
	codeHash := sha256.Sum256(code)
	m.codeHashes[contractAddr] = codeHash
	m.nonces[caller]++

	commonCaller := common.BytesToAddress(caller[:])
	txHash := sha256.Sum256(append(caller[:], code...))

	wrapper := &memStateWrapper{memState: m}

	ctx := &VMContext{
		Caller:   commonCaller,
		TxHash:   txHash,
		Code:     code,
		GasLimit: gas,
		State:    wrapper,
		Memory:   NewMemory(),
		GasMeter: NewGasMeter(gas),
	}

	// 🔍 Select the appropriate VM
	vmType := SelectVM(code)
	var vm VM

	switch vmType {
	case "superlight":
		vm = NewSuperLightVM(wrapper)
	case "light":
		vm = NewLightVM(wrapper, ctx.GasMeter)
	case "heavy":
		engine := wasmer.NewEngine()
		vm = NewHeavyVM(wrapper, ctx.GasMeter, engine)
	default:
		return contractAddr, nil, false, fmt.Errorf("unknown VM type selected")
	}

	// ✅ Execute only the selected VM
	receipt, err := vm.Execute(code, ctx)
	if err != nil {
		return contractAddr, nil, false, fmt.Errorf("%s VM error: %w", vmType, err)
	}

	m.contracts[contractAddr] = receipt.ReturnData
	return contractAddr, receipt.ReturnData, true, nil
}

func (m *memState) GetContract(addr Address) (*Contract, error) {
	m.mu.RLock()
	defer m.mu.RUnlock()
	codeKey := "code:" + addr.Hex()
	code, ok := m.data[codeKey]
	if !ok {
		return nil, fmt.Errorf("contract not found")
	}
	return &Contract{Address: addr, Bytecode: code}, nil
}

func (m *memState) AddLog(log *Log) {
	m.mu.Lock()
	defer m.mu.Unlock()
	m.logs = append(m.logs, log)
}

func (m *memState) GetCode(addr Address) []byte {
	m.mu.RLock()
	defer m.mu.RUnlock()
	return m.contracts[addr]
}

func (m *memState) GetCodeHash(addr Address) Hash {
	m.mu.RLock()
	defer m.mu.RUnlock()
	return m.codeHashes[addr]
}

func (m *memState) MintToken(addr Address, amount uint64) error {
	m.mu.Lock()
	defer m.mu.Unlock()
	if m.balances == nil {
		m.balances = make(map[Address]uint64)
	}
	m.balances[addr] += amount
	return nil
}

func (m *memState) Transfer(from, to Address, amount uint64) error {
	m.mu.Lock()
	defer m.mu.Unlock()
	if m.balances == nil {
		return fmt.Errorf("no balances initialized")
	}
	if m.balances[from] < amount {
		return fmt.Errorf("insufficient balance: have %d, need %d", m.balances[from], amount)
	}
	m.balances[from] -= amount
	m.balances[to] += amount
	return nil
}

type memIterator struct {
	keys   [][]byte
	values [][]byte
	index  int
	err    error
}

func (m *memState) PrefixIterator(prefix []byte) StateIterator {
	m.mu.RLock()
	defer m.mu.RUnlock()

	var keys [][]byte
	var values [][]byte

	for k, v := range m.data {
		if bytes.HasPrefix([]byte(k), prefix) {
			keys = append(keys, []byte(k))
			values = append(values, v)
		}
	}

	return &memIterator{
		keys:   keys,
		values: values,
		index:  -1,
	}
}

func (it *memIterator) Next() bool {
	it.index++
	return it.index < len(it.keys)
}

func (it *memIterator) Key() []byte {
	if it.index >= 0 && it.index < len(it.keys) {
		return it.keys[it.index]
	}
	return nil
}

func (it *memIterator) Value() []byte {
	if it.index >= 0 && it.index < len(it.values) {
		return it.values[it.index]
	}
	return nil
}

func (it *memIterator) Error() error {
	return it.err
}

func (m *memState) Snapshot(fn func() error) error {
	m.mu.Lock()
	origData := make(map[string][]byte, len(m.data))
	for k, v := range m.data {
		origData[k] = append([]byte(nil), v...)
	}
	origBalances := make(map[Address]uint64, len(m.balances))
	for k, v := range m.balances {
		origBalances[k] = v
	}
	origLP := make(map[Address]map[PoolID]uint64, len(m.lpBalances))
	for a, pools := range m.lpBalances {
		cp := make(map[PoolID]uint64, len(pools))
		for id, amt := range pools {
			cp[id] = amt
		}
		origLP[a] = cp
	}
	origContracts := make(map[Address][]byte, len(m.contracts))
	for a, c := range m.contracts {
		origContracts[a] = append([]byte(nil), c...)
	}
	origCodeHashes := make(map[Address]Hash, len(m.codeHashes))
	for a, h := range m.codeHashes {
		origCodeHashes[a] = h
	}
	origNonces := make(map[Address]uint64, len(m.nonces))
	for a, n := range m.nonces {
		origNonces[a] = n
	}
	origTokens := make(map[TokenID]Token, len(m.tokens))
	for id, t := range m.tokens {
		origTokens[id] = t
	}
	origLogs := append([]*Log(nil), m.logs...)
	err := fn()
	if err != nil {
		m.data = origData
		m.balances = origBalances
		m.lpBalances = origLP
		m.contracts = origContracts
		m.codeHashes = origCodeHashes
		m.nonces = origNonces
		m.tokens = origTokens
		m.logs = origLogs
	}
	m.mu.Unlock()
	return err
}

func (m *memState) NonceOf(addr Address) uint64 {
	m.mu.RLock()
	defer m.mu.RUnlock()
	return m.nonces[addr]
}

func (m *memState) IsIDTokenHolder(addr Address) bool {
	m.mu.RLock()
	defer m.mu.RUnlock()
	_, ok := m.balances[addr]
	return ok
}

func (m *memState) GetState(key []byte) ([]byte, error) {
	m.mu.RLock()
	defer m.mu.RUnlock()
	val, ok := m.data[string(key)]
	if !ok {
		return nil, fmt.Errorf("key not found")
	}
	return val, nil
}

func (m *memState) SetState(key, value []byte) error {
	m.mu.Lock()
	defer m.mu.Unlock()
	m.data[string(key)] = value
	return nil
}

func (m *memState) HasState(key []byte) (bool, error) {
	m.mu.RLock()
	defer m.mu.RUnlock()
	_, ok := m.data[string(key)]
	return ok, nil
}

func (m *memState) DeleteState(key []byte) error {
	m.mu.Lock()
	defer m.mu.Unlock()
	k := string(key)
	delete(m.data, k)
	return nil
}

func (m *memState) BalanceOf(addr Address) uint64 {
	if m.balances == nil {
		return 0
	}
	return m.balances[addr]
}

func (m *memState) Balance(addr Address) uint64 {
	if m.balances == nil {
		return 0
	}
	return m.balances[addr]
}
func (m *memState) Mint(addr Address, amt uint64) error {
	m.mu.Lock()
	defer m.mu.Unlock()
	if m.balances == nil {
		m.balances = make(map[Address]uint64)
	}
	m.balances[addr] += amt
	return nil
}

func (m *memState) composite(ns, k []byte) string {
	return hex.EncodeToString(ns) + "|" + hex.EncodeToString(k)
}
func (m *memState) Get(ns, key []byte) ([]byte, error) {
	m.mu.RLock()
	defer m.mu.RUnlock()
	val, ok := m.data[m.composite(ns, key)]
	if !ok {
		return nil, errors.New("not found")
	}
	cpy := make([]byte, len(val))
	copy(cpy, val)
	return cpy, nil
}
func (m *memState) Set(ns, key, val []byte) error {
	m.mu.Lock()
	defer m.mu.Unlock()
	cpy := make([]byte, len(val))
	copy(cpy, val)
	m.data[m.composite(ns, key)] = cpy
	return nil
}

//---------------------------------------------------------------------
// Context & Receipt types
//---------------------------------------------------------------------

type VMContext struct {
	Caller   common.Address
	Origin   common.Address
	TxHash   [32]byte
	GasLimit uint64
	Context
	Memory         Memory
	State          StateRW
	Chain          ChainContext
	PC             uint64
	JumpTable      map[uint64]struct{}
	GasMeter       *GasMeter
	LastReturnData []byte
	Code           []byte
}

// Memory is the linear byte‐array your opcodes read from and write to.
type Memory interface {
	// Read returns exactly `size` bytes (zero-extended if past the end).
	Read(offset, size uint64) []byte
	// Write writes the full slice at the given offset, growing as necessary.
	Write(offset uint64, data []byte)
	// Len returns the current size of memory.
	Len() int
}

// ChainContext provides the blockchain‐level data your opcodes need.
type ChainContext interface {
	BlockNumber() uint64
	Time() uint64
	Difficulty() *big.Int
	GasLimit() uint64
	ChainID() *big.Int
	BlockHash(number uint64) common.Hash
}

type Log struct {
	Address   Address       `json:"address"` // <- Add this
	Topics    []common.Hash `json:"topics"`  // <- Add this
	Data      []byte        `json:"data"`
	BlockTime int64         `json:"block_time"`
}

type Receipt struct {
	Status     bool   `json:"status"`
	GasUsed    uint64 `json:"gas_used"`
	ReturnData []byte `json:"return_data,omitempty"`
	Logs       []Log  `json:"logs,omitempty"`
	Error      string `json:"error,omitempty"`
}

//---------------------------------------------------------------------
// Helpers – gas, math, fail wrapper
//---------------------------------------------------------------------

// GasMeter tracks gas usage and enforces the execution gas limit.
type GasMeter struct {
	used  uint64 // gas consumed so far
	limit uint64 // total gas available
}

// NewGasMeter constructs a GasMeter with the given gas limit.
func NewGasMeter(limit uint64) *GasMeter {
	return &GasMeter{used: 0, limit: limit}
}

func (m *memState) SelfDestruct(contract, beneficiary Address) {
	m.mu.Lock()
	defer m.mu.Unlock()

	// Transfer contract balance to beneficiary
	balance := m.balances[contract]
	m.balances[contract] = 0
	m.balances[beneficiary] += balance

	// Remove contract code and code hash
	delete(m.contracts, contract)
	delete(m.codeHashes, contract)

	// Optionally delete state or tokens tied to the contract
}

// Remaining returns the current gas remaining.
func (g *GasMeter) Remaining() uint64 {
	return g.limit - g.used
}

func (g *GasMeter) Consume(op Opcode) error {
	c := GasCost(op)
	if g.used+c > g.limit {
		return fmt.Errorf("out-of-gas (%d/%d)", g.used+c, g.limit)
	}
	g.used += c
	return nil
}

// AddBigInts – deterministic addition for arbitrary-length byte slices.
func AddBigInts(a, b []byte) []byte {
	var ai, bi big.Int
	ai.SetBytes(a)
	bi.SetBytes(b)
	return new(big.Int).Add(&ai, &bi).Bytes()
}

//---------------------------------------------------------------------
// VM interface + three implementations
//---------------------------------------------------------------------

type VM interface {
	Execute(bytecode []byte, ctx *VMContext) (*Receipt, error)
}

type SuperLightVM struct{ led StateRW }
type LightVM struct {
	led StateRW
	gas *GasMeter
}
type HeavyVM struct {
	led    StateRW
	gas    *GasMeter
	engine *wasmer.Engine
}

func NewSuperLightVM(led StateRW) VM {
	return &SuperLightVM{led: led}
}

func NewLightVM(led StateRW, gas *GasMeter) VM {
	return &LightVM{led: led, gas: gas}
}

func NewHeavyVM(led StateRW, gas *GasMeter, engine *wasmer.Engine) VM {
	return &HeavyVM{led: led, gas: gas, engine: engine}
}

//---------------------------------------------------------------------
// Super-Light (sig / nonce check only)
//---------------------------------------------------------------------

func (vm *SuperLightVM) Execute(bc []byte, ctx *VMContext) (*Receipt, error) {
	if sha256.Sum256(bc) != ctx.TxHash {
		return &Receipt{Status: false, Error: "tx hash mismatch"}, nil
	}
	return &Receipt{Status: true, GasUsed: 0}, nil
}

//---------------------------------------------------------------------
// Light interpreter
//---------------------------------------------------------------------

func (vm *LightVM) Execute(b []byte, ctx *VMContext) (*Receipt, error) {
	rec := &Receipt{Status: true}
	stack := make([][]byte, 0, 16)
	pc := 0
	meter := vm.gas
	store := vm.led

	push := func(d []byte) { stack = append(stack, d) }
	pop := func() ([]byte, error) {
		if len(stack) == 0 {
			return nil, errors.New("stack underflow")
		}
		v := stack[len(stack)-1]
		stack = stack[:len(stack)-1]
		return v, nil
	}

	for pc < len(b) {
		op := Opcode(b[pc])
		pc++
		if err := meter.Consume(op); err != nil {
			return fail(rec, err)
		}

		switch op {
		case PUSH:
			if pc >= len(b) {
				return fail(rec, errors.New("missing length byte"))
			}
			l := int(b[pc])
			pc++
			if pc+l > len(b) {
				return fail(rec, errors.New("push out of bounds"))
			}
			push(b[pc : pc+l])
			pc += l

		case ADD:
			a, err := pop()
			if err != nil {
				return fail(rec, err)
			}
			b1, err := pop()
			if err != nil {
				return fail(rec, err)
			}
			push(AddBigInts(a, b1))

		case STORE:
			key, err := pop()
			if err != nil {
				return fail(rec, err)
			}
			val, err := pop()
			if err != nil {
				return fail(rec, err)
			}
			if err := store.Set(ctx.TxHash[:], key, val); err != nil {
				return fail(rec, err)
			}

		case LOAD:
			key, err := pop()
			if err != nil {
				return fail(rec, err)
			}
			val, err := store.Get(ctx.TxHash[:], key)
			if err != nil {
				return fail(rec, err)
			}
			push(val)

		case LOG:
			msg, err := pop()
			if err != nil {
				return fail(rec, err)
			}
			rec.Logs = append(rec.Logs, Log{
				BlockTime: time.Now().Unix(),
				Topics:    []common.Hash{common.BytesToHash(ctx.TxHash[:])},
				Data:      msg,
			})

		case RET:
			rd, _ := pop()
			rec.ReturnData = rd
			rec.GasUsed = meter.used
			return rec, nil

		default:
			return fail(rec, fmt.Errorf("unknown opcode 0x%02X", op))
		}
	}
	rec.GasUsed = meter.used
	return rec, nil
}

//---------------------------------------------------------------------
// Heavy (Wasmer JIT) – host bindings
//---------------------------------------------------------------------

type hostCtx struct {
	mem   *wasmer.Memory
	store StateRW
	gas   *GasMeter
	tx    *VMContext
	rec   *Receipt
}

func (vm *HeavyVM) Execute(code []byte, ctx *VMContext) (*Receipt, error) {
	rec := &Receipt{Status: true}

	store := wasmer.NewStore(vm.engine) // ← you already have this
	mod, err := wasmer.NewModule(store, code)
	if err != nil {
		return nil, err
	}

	hctx := &hostCtx{store: vm.led, gas: vm.gas, tx: ctx, rec: rec}

	imports := registerHost(store, hctx) // ← pass store **and** hctx

	instance, err := wasmer.NewInstance(mod, imports)
	if err != nil {
		return nil, err
	}

	mem, err := instance.Exports.GetMemory("memory")
	if err != nil {
		return nil, errors.New("wasm memory export missing")
	}
	hctx.mem = mem

	start, err := instance.Exports.GetFunction("_start")
	if err != nil {
		return nil, errors.New("_start function required")
	}
	if _, err = start(); err != nil {
		rec.Status = false
		rec.Error = err.Error()
	}

	rec.GasUsed = vm.gas.used
	return rec, nil
}

// registerHost converts your Go callbacks into Wasm imports.
// `store` is the same store used to compile the module.
func registerHost(store *wasmer.Store, h *hostCtx) *wasmer.ImportObject {
	imports := wasmer.NewImportObject()

	// -----------------------------------------------------------------
	// re-usable helpers for memory access
	// -----------------------------------------------------------------
	read := func(ptr, ln int32) []byte {
		bytes := h.mem.Data()[ptr : ptr+ln]
		out := make([]byte, ln)
		copy(out, bytes)
		return out
	}
	write := func(ptr int32, data []byte) { copy(h.mem.Data()[ptr:], data) }

	// -----------------------------------------------------------------
	// host_consume_gas(op u32) -> i32
	// -----------------------------------------------------------------
	hostConsumeGas := wasmer.NewFunction(
		store,
		wasmer.NewFunctionType(
			// cast the C-constant into a Go ValueKind:
			wasmer.NewValueTypes(wasmer.ValueKind(wasmer.I32)),
			wasmer.NewValueTypes(wasmer.ValueKind(wasmer.I32)),
		),
		func(args []wasmer.Value) ([]wasmer.Value, error) {
			op := uint32(args[0].I32())
			if err := h.gas.Consume(Opcode(op)); err != nil {
				h.rec.Status = false
				h.rec.Error = err.Error()
				return []wasmer.Value{wasmer.NewI32(-1)}, nil
			}
			return []wasmer.Value{wasmer.NewI32(0)}, nil
		},
	)

	// -----------------------------------------------------------------
	// host_read(keyPtr,len,dstPtr) -> i32(len)|-1
	// -----------------------------------------------------------------
	hostRead := wasmer.NewFunction(
		store,
		wasmer.NewFunctionType(
			// cast each I32 into a ValueKind
			wasmer.NewValueTypes(
				wasmer.ValueKind(wasmer.I32),
				wasmer.ValueKind(wasmer.I32),
				wasmer.ValueKind(wasmer.I32),
			),
			wasmer.NewValueTypes(
				wasmer.ValueKind(wasmer.I32),
			),
		),
		func(args []wasmer.Value) ([]wasmer.Value, error) {
			kPtr, kLen, dPtr := args[0].I32(), args[1].I32(), args[2].I32()
			key := read(kPtr, kLen)
			val, err := h.store.Get(h.tx.TxHash[:], key)
			if err != nil {
				return []wasmer.Value{wasmer.NewI32(-1)}, nil
			}
			write(dPtr, val)
			return []wasmer.Value{wasmer.NewI32(int32(len(val)))}, nil
		},
	)

	// -----------------------------------------------------------------
	// host_write(keyPtr,len,valPtr,valLen) -> i32
	// -----------------------------------------------------------------
	hostWrite := wasmer.NewFunction(
		store,
		wasmer.NewFunctionType(
			// four i32 params, one i32 result
			wasmer.NewValueTypes(
				wasmer.ValueKind(wasmer.I32),
				wasmer.ValueKind(wasmer.I32),
				wasmer.ValueKind(wasmer.I32),
				wasmer.ValueKind(wasmer.I32),
			),
			wasmer.NewValueTypes(
				wasmer.ValueKind(wasmer.I32),
			),
		),
		func(args []wasmer.Value) ([]wasmer.Value, error) {
			kPtr, kLen, vPtr, vLen := args[0].I32(), args[1].I32(), args[2].I32(), args[3].I32()
			key := read(kPtr, kLen)
			val := read(vPtr, vLen)
			if err := h.store.Set(h.tx.TxHash[:], key, val); err != nil {
				h.rec.Status = false
				h.rec.Error = err.Error()
				return []wasmer.Value{wasmer.NewI32(-1)}, nil
			}
			return []wasmer.Value{wasmer.NewI32(0)}, nil
		},
	)

	// -----------------------------------------------------------------
	// host_log(ptr,len)
	// -----------------------------------------------------------------
	hostLog := wasmer.NewFunction(
		store,
		wasmer.NewFunctionType(
			// two i32 params
			wasmer.NewValueTypes(
				wasmer.ValueKind(wasmer.I32),
				wasmer.ValueKind(wasmer.I32),
			),
			// no results
			wasmer.NewValueTypes(),
		),
		func(args []wasmer.Value) ([]wasmer.Value, error) {
			p, l := args[0].I32(), args[1].I32()
			msg := read(p, l)
			h.rec.Logs = append(h.rec.Logs, Log{
				BlockTime: time.Now().Unix(),
				Topics:    []common.Hash{common.BytesToHash(h.tx.TxHash[:])},
				Data:      msg,
			})
			// return an empty slice for no results:
			return []wasmer.Value{}, nil
		},
	)

	// Register all functions under the "env" namespace.
	imports.Register("env", map[string]wasmer.IntoExtern{
		"host_consume_gas": hostConsumeGas,
		"host_read":        hostRead,
		"host_write":       hostWrite,
		"host_log":         hostLog,
	})

	return imports
}

//---------------------------------------------------------------------
// HTTP API + rate limiter
//---------------------------------------------------------------------

var limiter = rate.NewLimiter(200, 100) // 200 req/s, burst 100

func limit(next http.Handler) http.Handler {
	return http.HandlerFunc(func(w http.ResponseWriter, r *http.Request) {
		if !limiter.Allow() {
			http.Error(w, "rate limit", http.StatusTooManyRequests)
			return
		}
		next.ServeHTTP(w, r)
	})
}

//---------------------------------------------------------------------
// Bootstrap
//---------------------------------------------------------------------

func main() {
	mode := flag.String("mode", "super-light", "super-light | light | heavy")
	listen := flag.String("listen", ":9090", "listen address")
	gas := flag.Uint64("gas", 8_000_000, "default gas limit")
	flag.Parse()

	logrus.SetFormatter(&logrus.JSONFormatter{})

	led, _ := NewInMemory()

	var engine VM
	switch *mode {
	case "super-light":
		engine = &SuperLightVM{led}
	case "light":
		engine = &LightVM{led, NewGasMeter(*gas)}
	case "heavy":
		engine = &HeavyVM{led, NewGasMeter(*gas), wasmer.NewEngine()}
	default:
		logrus.Fatal("invalid mode")
	}

	r := mux.NewRouter()
	r.Use(limit)
	r.HandleFunc("/execute", func(w http.ResponseWriter, r *http.Request) {
		var req struct {
			Code string    `json:"bytecode"`
			Ctx  VMContext `json:"ctx"`
		}
		if err := json.NewDecoder(r.Body).Decode(&req); err != nil {
			http.Error(w, err.Error(), http.StatusBadRequest)
			return
		}
		code, err := hex.DecodeString(req.Code)
		if err != nil {
			http.Error(w, err.Error(), http.StatusBadRequest)
			return
		}
		rec, err := engine.Execute(code, &req.Ctx)
		if err != nil {
			http.Error(w, err.Error(), http.StatusInternalServerError)
			return
		}
		w.Header().Set("Content-Type", "application/json")
		json.NewEncoder(w).Encode(rec)
	}).Methods("POST")

	srv := &http.Server{
		Addr:         *listen,
		Handler:      r,
		ReadTimeout:  5 * time.Second,
		WriteTimeout: 15 * time.Second,
		IdleTimeout:  30 * time.Second,
	}
	logrus.Infof("VM %s listening on %s", *mode, *listen)
	if err := srv.ListenAndServe(); err != nil && !errors.Is(err, http.ErrServerClosed) {
		logrus.Fatal(err)
	}
}

func fail(rec *Receipt, err error) (*Receipt, error) {
	rec.Status = false
	rec.Error = err.Error()
	return rec, err
}<|MERGE_RESOLUTION|>--- conflicted
+++ resolved
@@ -27,10 +27,8 @@
 	"time"
 )
 
-<<<<<<< HEAD
-=======
+
 // Simplified opcode set for the light interpreter
->>>>>>> 2f31e701
 const (
 	PUSH Opcode = iota
 	ADD
