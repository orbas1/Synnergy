package core

import (
	"bufio"
	"bytes"
	"crypto/sha256"
	"encoding/hex"
	"encoding/json"
	"fmt"
	"github.com/ethereum/go-ethereum/rlp"
	"github.com/sirupsen/logrus"
	"log"
	"math/big"
	"os"
	"path/filepath"
)

// NewLedger initializes a ledger, replaying an existing WAL and optionally loading a genesis block.
func NewLedger(cfg LedgerConfig) (*Ledger, error) {
	// Prepare directories
	// Open or create WAL
	wal, err := os.OpenFile(cfg.WALPath, os.O_CREATE|os.O_RDWR|os.O_APPEND, 0o600)
	if err != nil {
		return nil, fmt.Errorf("open WAL: %w", err)
	}

	l := &Ledger{
		Blocks:           []*Block{},
		blockIndex:       make(map[Hash]*Block),
		State:            make(map[string][]byte),
		UTXO:             make(map[string]UTXO),
		TxPool:           make(map[string]*Transaction),
		Contracts:        make(map[string]Contract),
		TokenBalances:    make(map[string]uint64),
		lpBalances:       make(map[Address]map[PoolID]uint64),
		nonces:           make(map[Address]uint64),
		walFile:          wal,
		snapshotPath:     cfg.SnapshotPath,
		snapshotInterval: cfg.SnapshotInterval,
	}
	if cfg.GenesisBlock != nil {
		if err := l.applyBlock(cfg.GenesisBlock, false); err != nil {
			return nil, err
		}
		logrus.Infof("Loaded genesis block height %d", cfg.GenesisBlock.Header.Height)
	}
	// Replay WAL
	scanner := bufio.NewScanner(wal)
	for scanner.Scan() {
		var blk Block
		if err := json.Unmarshal(scanner.Bytes(), &blk); err != nil {
			return nil, fmt.Errorf("WAL unmarshal: %w", err)
		}
		if err := l.applyBlock(&blk, false); err != nil {
			return nil, err
		}
	}
	if err := scanner.Err(); err != nil {
		return nil, fmt.Errorf("WAL scan: %w", err)
	}
	return l, nil
}

// OpenLedger loads an existing ledger snapshot and replays its WAL. The path
// parameter is treated as a directory containing `ledger.snap` and `ledger.wal`.
// If no snapshot exists, an empty ledger is created.
func OpenLedger(path string) (*Ledger, error) {
	snap := filepath.Join(path, "ledger.snap")
	wal := filepath.Join(path, "ledger.wal")

	var genesis *Block
	l := &Ledger{}

	if f, err := os.Open(snap); err == nil {
		defer f.Close()
		if err := json.NewDecoder(f).Decode(l); err != nil {
			return nil, fmt.Errorf("decode snapshot: %w", err)
		}
		l.snapshotPath = snap
	} else if !os.IsNotExist(err) {
		return nil, fmt.Errorf("open snapshot: %w", err)
	}

	cfg := LedgerConfig{WALPath: wal, SnapshotPath: snap, GenesisBlock: genesis}
	if l.Blocks != nil {
		// ledger restored from snapshot; reuse existing blocks/state
		cfg.GenesisBlock = nil
	}

	loaded, err := NewLedger(cfg)
	if err != nil {
		return nil, err
	}
	if l.Blocks != nil {
		// copy restored data into loaded ledger
		loaded.Blocks = l.Blocks
		loaded.State = l.State
		loaded.UTXO = l.UTXO
		loaded.TxPool = l.TxPool
		loaded.Contracts = l.Contracts
		loaded.TokenBalances = l.TokenBalances
	}
	return loaded, nil
}

func (l *Ledger) GetPendingSubBlocks() []SubBlock {
	l.mu.RLock()
	defer l.mu.RUnlock()

	blocks := make([]SubBlock, len(l.pendingSubBlocks))
	copy(blocks, l.pendingSubBlocks)
	return blocks
}

func (l *Ledger) LastBlockHash() [32]byte {
	l.mu.RLock()
	defer l.mu.RUnlock()

	if len(l.Blocks) == 0 {
		return [32]byte{} // empty hash for genesis
	}

	return l.Blocks[len(l.Blocks)-1].Hash()
}

func (l *Ledger) AppendBlock(blk *Block) error {
	l.mu.Lock()
	defer l.mu.Unlock()

	// Optional: verify hash matches PoW, validate header/prevHash, etc.
	l.Blocks = append(l.Blocks, blk)
	return nil
}

func (l *Ledger) MintBig(addr []byte, amount *big.Int) {
	l.mu.Lock()
	defer l.mu.Unlock()

	key := string(addr) // ⚠️ make sure this is safe as a map key
	if l.TokenBalances == nil {
		l.TokenBalances = make(map[string]uint64)
	}

	l.TokenBalances[key] += amount.Uint64()
}

func (l *Ledger) EmitApproval(tokenID TokenID, owner, spender Address, amount uint64) {
	fmt.Printf("[EmitApproval] token: %v, owner: %v, spender: %v, amount: %d\n", tokenID, owner, spender, amount)
}

func (l *Ledger) EmitTransfer(tokenID TokenID, from, to Address, amount uint64) {
	fmt.Printf("[EmitTransfer] token: %v, from: %v, to: %v, amount: %d\n", tokenID, from, to, amount)
}

func (l *Ledger) DeductGas(addr Address, amount uint64) {
	fmt.Printf("[DeductGas] from: %v, gas: %d\n", addr, amount)
}

func (l *Ledger) WithinBlock(fn func() error) error {
	// For now, this just wraps the call
	return fn()
}

func (l *Ledger) IsIDTokenHolder(addr Address) bool {
	const IDTokenID TokenID = 1 // Use your actual governance/ID token ID

	bal := l.TokenBalance(IDTokenID, addr)
	return bal > 0
}

func (l *Ledger) TokenBalance(tid TokenID, addr Address) uint64 {
	l.mu.RLock()
	defer l.mu.RUnlock()

	if token, ok := l.tokens[tid]; ok {
		return token.BalanceOf(addr)
	}
	return 0
}

// applyBlock appends a block and updates sub-ledgers; if persist is true,
// it writes to the WAL and performs snapshots.
func (l *Ledger) applyBlock(block *Block, persist bool) error {
	// 1. Height check
	expected := uint64(len(l.Blocks))
	if block.Header.Height != expected {
		return fmt.Errorf("invalid block height: expected %d, got %d",
			expected, block.Header.Height)
	}

	// 2. Append to canonical chain
	l.Blocks = append(l.Blocks, block)
	h := block.Hash()
	l.blockIndex[h] = block

	// 3. Process each transaction
	for _, tx := range block.Transactions {
		txIDHex := tx.IDHex() // hex string for map keys / logs

		// ---- UTXO updates ---------------------------------------------------
		for _, in := range tx.Inputs {
			key := fmt.Sprintf("%x:%d", in.TxID, in.Index)
			delete(l.UTXO, key)
		}
		for idx, out := range tx.Outputs {
			key := fmt.Sprintf("%x:%d", tx.ID(), idx)
			l.UTXO[key] = UTXO{
				TxID:   tx.ID(),
				Index:  uint32(idx),
				Output: out,
			}
		}

		// ---- State storage updates -----------------------------------------
		for k, v := range tx.StateChanges {
			l.State[k] = v
		}

		// ---- Remove from mem-pool ------------------------------------------
		delete(l.TxPool, txIDHex)

		// ---- Contract deployment -------------------------------------------
		if tx.Contract != nil {
			addrHex := fmt.Sprintf("%x", tx.Contract.Address)
			l.Contracts[addrHex] = *tx.Contract
		}

		// ---- Token transfers -----------------------------------------------
		for _, tr := range tx.TokenTransfers {
			fromHex := fmt.Sprintf("%x", tr.From)
			toHex := fmt.Sprintf("%x", tr.To)
			l.TokenBalances[fromHex] -= tr.Amount
			l.TokenBalances[toHex] += tr.Amount
		}
	}

	// 4. Persistence & snapshots ---------------------------------------------
	if persist {
		data, err := json.Marshal(block)
		if err != nil {
			return fmt.Errorf("marshal block: %w", err)
		}
		if _, err := l.walFile.Write(append(data, '\n')); err != nil {
			return fmt.Errorf("write WAL: %w", err)
		}
		_ = l.walFile.Sync()

		if l.snapshotInterval > 0 && len(l.Blocks)%l.snapshotInterval == 0 {
			if err := l.snapshot(); err != nil {
				logrus.Errorf("snapshot error: %v", err)
			}
		}
	}

	logrus.Infof("Block %d applied; total blocks %d", block.Header.Height, len(l.Blocks))
	return nil
}

// AddBlock is the external entrypoint to append a block.
func (l *Ledger) AddBlock(block *Block) error {
	l.mu.Lock()
	defer l.mu.Unlock()
	return l.applyBlock(block, true)
}

// snapshot writes full ledger state to JSON and truncates WAL.
func (l *Ledger) snapshot() error {
	// Write snapshot
	f, err := os.Create(l.snapshotPath)
	if err != nil {
		return err
	}
	enc := json.NewEncoder(f)
	if err := enc.Encode(l); err != nil {
		f.Close()
		return err
	}
	f.Close()
	// Truncate WAL (start anew)
	l.walFile.Close()
	wal, err := os.Create(l.walFile.Name())
	if err != nil {
		return err
	}
	l.walFile = wal
	logrus.Infof("Snapshot saved to %s; WAL truncated", l.snapshotPath)
	return nil
}

// GetBlock returns block by height.
func (l *Ledger) GetBlock(height uint64) (*Block, error) {
	l.mu.RLock()
	defer l.mu.RUnlock()
	if height >= uint64(len(l.Blocks)) {
		return nil, fmt.Errorf("block %d not found", height)
	}
	return l.Blocks[height], nil
}

// GetUTXO returns UTXOs for an address.
func (l *Ledger) GetUTXO(address []byte) []UTXO {
	l.mu.RLock()
	defer l.mu.RUnlock()
	var res []UTXO
	addrHex := fmt.Sprintf("%x", address)
	for _, utxo := range l.UTXO {
		if fmt.Sprintf("%x", utxo.Output.PubKeyHash) == addrHex {
			res = append(res, utxo)
		}
	}
	return res
}

// AddToPool adds a transaction to the pool.
func (l *Ledger) AddToPool(tx *Transaction) {
	l.mu.Lock()
	defer l.mu.Unlock()
	l.TxPool[fmt.Sprintf("%x", tx.ID())] = tx
	logrus.Infof("Added transaction %x to pool", tx.ID())
}

// ListPool lists pending transactions.
func (l *Ledger) ListPool(limit int) []*Transaction {
	l.mu.RLock()
	defer l.mu.RUnlock()
	var list []*Transaction
	count := 0
	for _, tx := range l.TxPool {
		list = append(list, tx)
		count++
		if limit > 0 && count >= limit {
			break
		}
	}
	return list
}

func (tx *Transaction) ID() Hash {
	return tx.Hash
}

// GetContract returns a deployed contract.
func (l *Ledger) GetContract(address []byte) (*Contract, error) {
	l.mu.RLock()
	defer l.mu.RUnlock()
	c, ok := l.Contracts[fmt.Sprintf("%x", address)]
	if !ok {
		return nil, fmt.Errorf("contract %x not found", address)
	}
	return &c, nil
}

// BalanceOf returns token balance.
func (l *Ledger) BalanceOf(addr Address) uint64 {
	l.mu.RLock()
	defer l.mu.RUnlock()
	return l.TokenBalances[fmt.Sprintf("%x", addr.Bytes())]
}

// Snapshot returns JSON state of ledger.
func (l *Ledger) Snapshot() ([]byte, error) {
	l.mu.RLock()
	defer l.mu.RUnlock()
	return json.Marshal(l)
}

// HasBlock returns true if the ledger contains a block with the given hash.
func (l *Ledger) HasBlock(h Hash) bool {
	l.mu.RLock()
	defer l.mu.RUnlock()
	_, ok := l.blockIndex[h]
	return ok
}

// BlockByHash fetches a block by its hash.
func (l *Ledger) BlockByHash(h Hash) (*Block, error) {
	l.mu.RLock()
	blk, ok := l.blockIndex[h]
	l.mu.RUnlock()
	if !ok {
		return nil, fmt.Errorf("block %s not found", h.Hex())
	}
	return blk, nil
}

// ImportBlock appends a block to the chain and persists it.
func (l *Ledger) ImportBlock(b *Block) error {
	l.mu.Lock()
	defer l.mu.Unlock()
	return l.applyBlock(b, true)
}

// DecodeBlockRLP decodes an RLP encoded block.
func (l *Ledger) DecodeBlockRLP(data []byte) (*Block, error) {
	var blk Block
	if err := rlp.DecodeBytes(data, &blk); err != nil {
		return nil, err
	}
	return &blk, nil
}

// LastHeight returns the height of the latest block.
func (l *Ledger) LastHeight() uint64 {
	l.mu.RLock()
	defer l.mu.RUnlock()
	if len(l.Blocks) == 0 {
		return 0
	}
	return l.Blocks[len(l.Blocks)-1].Header.Height
}

// MintToken adds the specified amount to a wallet's balance for a given token.
func (l *Ledger) MintToken(addr Address, tokenID string, amount uint64) error {
	l.mu.Lock()
	defer l.mu.Unlock()

	if amount == 0 {
		return fmt.Errorf("mint amount must be positive")
	}

	// Initialize balance map if missing
	if l.TokenBalances == nil {
		l.TokenBalances = make(map[string]uint64)
	}

	key := fmt.Sprintf("%s:%s", addr.String(), tokenID)
	l.TokenBalances[key] += amount

	// Log the minting event (optional if you use structured logging)
	log.Printf("Minted %d of token %s to address %s", amount, tokenID, addr.String())

	return nil
}

func (l *Ledger) LastSubBlockHeight() uint64 {
	l.mu.RLock()
	defer l.mu.RUnlock()
	if len(l.Blocks) == 0 {
		return 0
	}
	return l.Blocks[len(l.Blocks)-1].Header.Height
}

func (l *Ledger) LastBlockHeight() uint64 {
	l.mu.RLock()
	defer l.mu.RUnlock()
	return uint64(len(l.Blocks) - 1)
}

func (l *Ledger) RecordPoSVote(headerHash []byte, sig []byte) error {
	l.mu.Lock()
	defer l.mu.Unlock()

	if len(headerHash) == 0 || len(sig) == 0 {
		return fmt.Errorf("ledger: empty PoS vote")
	}

	voteKey := fmt.Sprintf("vote:%x", sha256.Sum256(headerHash))
	l.State[voteKey] = sig

	return nil
}

// AppendSubBlock appends a sub-block to the current block-in-progress or ledger.
func (l *Ledger) AppendSubBlock(sb *SubBlock) error {
	l.mu.Lock()
	defer l.mu.Unlock()

	// Validate sub-block height continuity
	expected := uint64(len(l.Blocks[len(l.Blocks)-1].Body.SubHeaders))
	if sb.Header.Height != expected {
		return fmt.Errorf("ledger: expected sub-block height %d, got %d", expected, sb.Header.Height)
	}

	// Append sub-block header
	l.Blocks[len(l.Blocks)-1].Body.SubHeaders = append(
		l.Blocks[len(l.Blocks)-1].Body.SubHeaders, sb.Header,
	)

	// Optionally append transactions to the pending tx pool or log them
	for _, tx := range sb.Body.Transactions {
		txHash := sha256.Sum256(tx)
		l.TxPool[hex.EncodeToString(txHash[:])] = &Transaction{
			Payload: tx,
			Hash:    txHash,
		}
	}

	return nil
}

func (l *Ledger) Transfer(from, to Address, amount uint64) error {
	l.mu.Lock()
	defer l.mu.Unlock()

	if l.TokenBalances[from.String()] < amount {
		return fmt.Errorf("insufficient balance")
	}

	l.TokenBalances[from.String()] -= amount
	l.TokenBalances[to.String()] += amount
	return nil
}

func (l *Ledger) Mint(to Address, amount uint64) error {
	l.mu.Lock()
	defer l.mu.Unlock()

	l.TokenBalances[to.String()] += amount
	return nil
}

func (l *Ledger) Burn(from Address, amount uint64) error {
	l.mu.Lock()
	defer l.mu.Unlock()

	if l.TokenBalances[from.String()] < amount {
		return fmt.Errorf("insufficient balance to burn")
	}

	l.TokenBalances[from.String()] -= amount
	return nil
}

// -----------------------------------------------------------------------------
// Additional StateRW helpers
// -----------------------------------------------------------------------------

func (l *Ledger) GetState(key []byte) ([]byte, error) {
	l.mu.RLock()
	defer l.mu.RUnlock()
	val, ok := l.State[string(key)]
	if !ok {
		return nil, fmt.Errorf("state key not found")
	}
	cpy := make([]byte, len(val))
	copy(cpy, val)
	return cpy, nil
}

func (l *Ledger) SetState(key, value []byte) error {
	l.mu.Lock()
	defer l.mu.Unlock()
	cpy := make([]byte, len(value))
	copy(cpy, value)
	l.State[string(key)] = cpy
	return nil
}

func (l *Ledger) DeleteState(key []byte) error {
	l.mu.Lock()
	defer l.mu.Unlock()
	delete(l.State, string(key))
	return nil
}

func (l *Ledger) HasState(key []byte) (bool, error) {
	l.mu.RLock()
	defer l.mu.RUnlock()
	_, ok := l.State[string(key)]
	return ok, nil
}

type memIter struct {
	keys   [][]byte
	values [][]byte
	idx    int
	err    error
}

func (it *memIter) Next() bool { it.idx++; return it.idx < len(it.keys) }
func (it *memIter) Key() []byte {
	if it.idx < len(it.keys) {
		return it.keys[it.idx]
	}
	return nil
}
func (it *memIter) Value() []byte {
	if it.idx < len(it.values) {
		return it.values[it.idx]
	}
	return nil
}

func (it *memIter) Error() error { return it.err }

func (l *Ledger) PrefixIterator(prefix []byte) StateIterator {
	l.mu.RLock()
	defer l.mu.RUnlock()
	var k [][]byte
	var v [][]byte
	for key, val := range l.State {
		if bytes.HasPrefix([]byte(key), prefix) {
			k = append(k, []byte(key))
			v = append(v, val)
		}
	}
	return &memIter{keys: k, values: v, idx: -1}
}

func (l *Ledger) MintLP(addr Address, pool PoolID, amt uint64) error {
	l.mu.Lock()
	defer l.mu.Unlock()
	if l.lpBalances == nil {
		l.lpBalances = make(map[Address]map[PoolID]uint64)
	}
	if l.lpBalances[addr] == nil {
		l.lpBalances[addr] = make(map[PoolID]uint64)
	}
	l.lpBalances[addr][pool] += amt
	return nil
}

func (l *Ledger) BurnLP(addr Address, pool PoolID, amt uint64) error {
	l.mu.Lock()
	defer l.mu.Unlock()
	if l.lpBalances == nil || l.lpBalances[addr] == nil {
		return fmt.Errorf("no LP balance")
	}
	if l.lpBalances[addr][pool] < amt {
		return fmt.Errorf("insufficient LP balance")
	}
	l.lpBalances[addr][pool] -= amt
	return nil
<<<<<<< HEAD
}
=======
}

func (l *Ledger) NonceOf(addr Address) uint64 {
	l.mu.RLock()
	defer l.mu.RUnlock()
	return l.nonces[addr]
}

func (l *Ledger) ChargeStorageRent(addr Address, bytes int64) error {
	if bytes <= 0 {
		return nil
	}
	cost := uint64(bytes)
	zero := Address{}
	return l.Transfer(addr, zero, cost)
}

// AddLog appends a log entry to the ledger's in-memory log slice.
// Logs are not persisted yet but can be used for event monitoring.
func (l *Ledger) AddLog(log *Log) {
	l.mu.Lock()
	defer l.mu.Unlock()
	l.logs = append(l.logs, log)
>>>>>>> 49b0a019
<|MERGE_RESOLUTION|>--- conflicted
+++ resolved
@@ -622,10 +622,8 @@
 	}
 	l.lpBalances[addr][pool] -= amt
 	return nil
-<<<<<<< HEAD
-}
-=======
-}
+}
+
 
 func (l *Ledger) NonceOf(addr Address) uint64 {
 	l.mu.RLock()
@@ -647,5 +645,4 @@
 func (l *Ledger) AddLog(log *Log) {
 	l.mu.Lock()
 	defer l.mu.Unlock()
-	l.logs = append(l.logs, log)
->>>>>>> 49b0a019
+	l.logs = append(l.logs, log)