package core

import (
	"bufio"
<<<<<<< HEAD
	"bytes"
=======
>>>>>>> 3724f78c
	"crypto/sha256"
	"encoding/hex"
	"encoding/json"
	"fmt"
	"github.com/ethereum/go-ethereum/rlp"
	"github.com/sirupsen/logrus"
	"log"
	"math/big"
	"os"
<<<<<<< HEAD
	"path/filepath"
=======
>>>>>>> 3724f78c
)

// NewLedger initializes a ledger, replaying an existing WAL and optionally loading a genesis block.
func NewLedger(cfg LedgerConfig) (*Ledger, error) {
	// Prepare directories
	// Open or create WAL
	wal, err := os.OpenFile(cfg.WALPath, os.O_CREATE|os.O_RDWR|os.O_APPEND, 0o600)
	if err != nil {
		return nil, fmt.Errorf("open WAL: %w", err)
	}

	l := &Ledger{
		Blocks:           []*Block{},
<<<<<<< HEAD
=======
		blockIndex:       make(map[Hash]*Block),
>>>>>>> 3724f78c
		State:            make(map[string][]byte),
		UTXO:             make(map[string]UTXO),
		TxPool:           make(map[string]*Transaction),
		Contracts:        make(map[string]Contract),
		TokenBalances:    make(map[string]uint64),
<<<<<<< HEAD
		lpBalances:       make(map[Address]map[PoolID]uint64),
		nonces:           make(map[Address]uint64),
=======
>>>>>>> 3724f78c
		walFile:          wal,
		snapshotPath:     cfg.SnapshotPath,
		snapshotInterval: cfg.SnapshotInterval,
	}
	if cfg.GenesisBlock != nil {
		if err := l.applyBlock(cfg.GenesisBlock, false); err != nil {
			return nil, err
		}
		logrus.Infof("Loaded genesis block height %d", cfg.GenesisBlock.Header.Height)
	}
	// Replay WAL
	scanner := bufio.NewScanner(wal)
	for scanner.Scan() {
		var blk Block
		if err := json.Unmarshal(scanner.Bytes(), &blk); err != nil {
			return nil, fmt.Errorf("WAL unmarshal: %w", err)
		}
		if err := l.applyBlock(&blk, false); err != nil {
			return nil, err
		}
	}
	if err := scanner.Err(); err != nil {
		return nil, fmt.Errorf("WAL scan: %w", err)
	}
	return l, nil
}

// OpenLedger loads an existing ledger snapshot and replays its WAL. The path
// parameter is treated as a directory containing `ledger.snap` and `ledger.wal`.
// If no snapshot exists, an empty ledger is created.
func OpenLedger(path string) (*Ledger, error) {
	snap := filepath.Join(path, "ledger.snap")
	wal := filepath.Join(path, "ledger.wal")

	var genesis *Block
	l := &Ledger{}

	if f, err := os.Open(snap); err == nil {
		defer f.Close()
		if err := json.NewDecoder(f).Decode(l); err != nil {
			return nil, fmt.Errorf("decode snapshot: %w", err)
		}
		l.snapshotPath = snap
	} else if !os.IsNotExist(err) {
		return nil, fmt.Errorf("open snapshot: %w", err)
	}

	cfg := LedgerConfig{WALPath: wal, SnapshotPath: snap, GenesisBlock: genesis}
	if l.Blocks != nil {
		// ledger restored from snapshot; reuse existing blocks/state
		cfg.GenesisBlock = nil
	}

	loaded, err := NewLedger(cfg)
	if err != nil {
		return nil, err
	}
	if l.Blocks != nil {
		// copy restored data into loaded ledger
		loaded.Blocks = l.Blocks
		loaded.State = l.State
		loaded.UTXO = l.UTXO
		loaded.TxPool = l.TxPool
		loaded.Contracts = l.Contracts
		loaded.TokenBalances = l.TokenBalances
	}
	return loaded, nil
}

func (l *Ledger) GetPendingSubBlocks() []SubBlock {
	l.mu.RLock()
	defer l.mu.RUnlock()

	blocks := make([]SubBlock, len(l.pendingSubBlocks))
	copy(blocks, l.pendingSubBlocks)
	return blocks
}

func (l *Ledger) LastBlockHash() [32]byte {
	l.mu.RLock()
	defer l.mu.RUnlock()

	if len(l.Blocks) == 0 {
		return [32]byte{} // empty hash for genesis
	}

	return l.Blocks[len(l.Blocks)-1].Hash()
}

func (l *Ledger) AppendBlock(blk *Block) error {
	l.mu.Lock()
	defer l.mu.Unlock()

	// Optional: verify hash matches PoW, validate header/prevHash, etc.
	l.Blocks = append(l.Blocks, blk)
	return nil
}

func (l *Ledger) MintBig(addr []byte, amount *big.Int) {
	l.mu.Lock()
	defer l.mu.Unlock()

	key := string(addr) // ⚠️ make sure this is safe as a map key
	if l.TokenBalances == nil {
		l.TokenBalances = make(map[string]uint64)
	}

	l.TokenBalances[key] += amount.Uint64()
}

func (l *Ledger) EmitApproval(tokenID TokenID, owner, spender Address, amount uint64) {
	fmt.Printf("[EmitApproval] token: %v, owner: %v, spender: %v, amount: %d\n", tokenID, owner, spender, amount)
}

func (l *Ledger) EmitTransfer(tokenID TokenID, from, to Address, amount uint64) {
	fmt.Printf("[EmitTransfer] token: %v, from: %v, to: %v, amount: %d\n", tokenID, from, to, amount)
}

func (l *Ledger) DeductGas(addr Address, amount uint64) {
	fmt.Printf("[DeductGas] from: %v, gas: %d\n", addr, amount)
}

func (l *Ledger) WithinBlock(fn func() error) error {
	// For now, this just wraps the call
	return fn()
}

func (l *Ledger) IsIDTokenHolder(addr Address) bool {
	const IDTokenID TokenID = 1 // Use your actual governance/ID token ID

	bal := l.TokenBalance(IDTokenID, addr)
	return bal > 0
}

func (l *Ledger) TokenBalance(tid TokenID, addr Address) uint64 {
	l.mu.RLock()
	defer l.mu.RUnlock()

	if token, ok := l.tokens[tid]; ok {
		return token.BalanceOf(addr)
	}
	return 0
}

// applyBlock appends a block and updates sub-ledgers; if persist is true,
// it writes to the WAL and performs snapshots.
func (l *Ledger) applyBlock(block *Block, persist bool) error {
	// 1. Height check
	expected := uint64(len(l.Blocks))
	if block.Header.Height != expected {
		return fmt.Errorf("invalid block height: expected %d, got %d",
			expected, block.Header.Height)
	}

	// 2. Append to canonical chain
	l.Blocks = append(l.Blocks, block)
	h := block.Hash()
	l.blockIndex[h] = block

	// 3. Process each transaction
	for _, tx := range block.Transactions {
		txIDHex := tx.IDHex() // hex string for map keys / logs

		// ---- UTXO updates ---------------------------------------------------
		for _, in := range tx.Inputs {
			key := fmt.Sprintf("%x:%d", in.TxID, in.Index)
			delete(l.UTXO, key)
		}
		for idx, out := range tx.Outputs {
			key := fmt.Sprintf("%x:%d", tx.ID(), idx)
			l.UTXO[key] = UTXO{
				TxID:   tx.ID(),
				Index:  uint32(idx),
				Output: out,
			}
		}

		// ---- State storage updates -----------------------------------------
		for k, v := range tx.StateChanges {
			l.State[k] = v
		}

		// ---- Remove from mem-pool ------------------------------------------
		delete(l.TxPool, txIDHex)

		// ---- Contract deployment -------------------------------------------
		if tx.Contract != nil {
			addrHex := fmt.Sprintf("%x", tx.Contract.Address)
			l.Contracts[addrHex] = *tx.Contract
		}

		// ---- Token transfers -----------------------------------------------
		for _, tr := range tx.TokenTransfers {
			fromHex := fmt.Sprintf("%x", tr.From)
			toHex := fmt.Sprintf("%x", tr.To)
			l.TokenBalances[fromHex] -= tr.Amount
			l.TokenBalances[toHex] += tr.Amount
		}
	}

	// 4. Persistence & snapshots ---------------------------------------------
	if persist {
		data, err := json.Marshal(block)
		if err != nil {
			return fmt.Errorf("marshal block: %w", err)
		}
		if _, err := l.walFile.Write(append(data, '\n')); err != nil {
			return fmt.Errorf("write WAL: %w", err)
		}
		_ = l.walFile.Sync()

		if l.snapshotInterval > 0 && len(l.Blocks)%l.snapshotInterval == 0 {
			if err := l.snapshot(); err != nil {
				logrus.Errorf("snapshot error: %v", err)
			}
		}
	}

	logrus.Infof("Block %d applied; total blocks %d", block.Header.Height, len(l.Blocks))
	return nil
}

// AddBlock is the external entrypoint to append a block.
func (l *Ledger) AddBlock(block *Block) error {
	l.mu.Lock()
	defer l.mu.Unlock()
	return l.applyBlock(block, true)
}

// snapshot writes full ledger state to JSON and truncates WAL.
func (l *Ledger) snapshot() error {
	// Write snapshot
	f, err := os.Create(l.snapshotPath)
	if err != nil {
		return err
	}
	enc := json.NewEncoder(f)
	if err := enc.Encode(l); err != nil {
		f.Close()
		return err
	}
	f.Close()
	// Truncate WAL (start anew)
	l.walFile.Close()
	wal, err := os.Create(l.walFile.Name())
	if err != nil {
		return err
	}
	l.walFile = wal
	logrus.Infof("Snapshot saved to %s; WAL truncated", l.snapshotPath)
	return nil
}

// GetBlock returns block by height.
func (l *Ledger) GetBlock(height uint64) (*Block, error) {
	l.mu.RLock()
	defer l.mu.RUnlock()
	if height >= uint64(len(l.Blocks)) {
		return nil, fmt.Errorf("block %d not found", height)
	}
	return l.Blocks[height], nil
}

// GetUTXO returns UTXOs for an address.
func (l *Ledger) GetUTXO(address []byte) []UTXO {
	l.mu.RLock()
	defer l.mu.RUnlock()
	var res []UTXO
	addrHex := fmt.Sprintf("%x", address)
	for _, utxo := range l.UTXO {
		if fmt.Sprintf("%x", utxo.Output.PubKeyHash) == addrHex {
			res = append(res, utxo)
		}
	}
	return res
}

// AddToPool adds a transaction to the pool.
func (l *Ledger) AddToPool(tx *Transaction) {
	l.mu.Lock()
	defer l.mu.Unlock()
	l.TxPool[fmt.Sprintf("%x", tx.ID)] = tx
	logrus.Infof("Added transaction %x to pool", tx.ID)
}

// ListPool lists pending transactions.
func (l *Ledger) ListPool(limit int) []*Transaction {
	l.mu.RLock()
	defer l.mu.RUnlock()
	var list []*Transaction
	count := 0
	for _, tx := range l.TxPool {
		list = append(list, tx)
		count++
		if limit > 0 && count >= limit {
			break
		}
	}
	return list
}

func (tx *Transaction) ID() Hash {
	return tx.Hash
}

// GetContract returns a deployed contract.
func (l *Ledger) GetContract(address []byte) (*Contract, error) {
	l.mu.RLock()
	defer l.mu.RUnlock()
	c, ok := l.Contracts[fmt.Sprintf("%x", address)]
	if !ok {
		return nil, fmt.Errorf("contract %x not found", address)
	}
	return &c, nil
}

// BalanceOf returns token balance.
func (l *Ledger) BalanceOf(address []byte) uint64 {
	l.mu.RLock()
	defer l.mu.RUnlock()
	return l.TokenBalances[fmt.Sprintf("%x", address)]
}

// Snapshot returns JSON state of ledger.
func (l *Ledger) Snapshot() ([]byte, error) {
	l.mu.RLock()
	defer l.mu.RUnlock()
	return json.Marshal(l)
}

// HasBlock returns true if the ledger contains a block with the given hash.
func (l *Ledger) HasBlock(h Hash) bool {
	l.mu.RLock()
	defer l.mu.RUnlock()
	_, ok := l.blockIndex[h]
	return ok
}

// BlockByHash fetches a block by its hash.
func (l *Ledger) BlockByHash(h Hash) (*Block, error) {
	l.mu.RLock()
	blk, ok := l.blockIndex[h]
	l.mu.RUnlock()
	if !ok {
		return nil, fmt.Errorf("block %s not found", h.Hex())
	}
	return blk, nil
}

// ImportBlock appends a block to the chain and persists it.
func (l *Ledger) ImportBlock(b *Block) error {
	l.mu.Lock()
	defer l.mu.Unlock()
	return l.applyBlock(b, true)
}

// DecodeBlockRLP decodes an RLP encoded block.
func (l *Ledger) DecodeBlockRLP(data []byte) (*Block, error) {
	var blk Block
	if err := rlp.DecodeBytes(data, &blk); err != nil {
		return nil, err
	}
	return &blk, nil
}

// LastHeight returns the height of the latest block.
func (l *Ledger) LastHeight() uint64 {
	l.mu.RLock()
	defer l.mu.RUnlock()
	if len(l.Blocks) == 0 {
		return 0
	}
	return l.Blocks[len(l.Blocks)-1].Header.Height
}

// MintToken adds the specified amount to a wallet's balance for a given token.
func (l *Ledger) MintToken(addr Address, tokenID string, amount uint64) error {
	l.mu.Lock()
	defer l.mu.Unlock()

	if amount == 0 {
		return fmt.Errorf("mint amount must be positive")
	}

	// Initialize balance map if missing
	if l.TokenBalances == nil {
		l.TokenBalances = make(map[string]uint64)
	}

	key := fmt.Sprintf("%s:%s", addr.String(), tokenID)
	l.TokenBalances[key] += amount

	// Log the minting event (optional if you use structured logging)
	log.Printf("Minted %d of token %s to address %s", amount, tokenID, addr.String())

	return nil
}

func (l *Ledger) LastSubBlockHeight() uint64 {
	l.mu.RLock()
	defer l.mu.RUnlock()
	if len(l.Blocks) == 0 {
		return 0
	}
	return l.Blocks[len(l.Blocks)-1].Header.Height
}

func (l *Ledger) LastBlockHeight() uint64 {
	l.mu.RLock()
	defer l.mu.RUnlock()
	return uint64(len(l.Blocks) - 1)
}

func (l *Ledger) RecordPoSVote(headerHash []byte, sig []byte) error {
	l.mu.Lock()
	defer l.mu.Unlock()

	if len(headerHash) == 0 || len(sig) == 0 {
		return fmt.Errorf("ledger: empty PoS vote")
	}

	voteKey := fmt.Sprintf("vote:%x", sha256.Sum256(headerHash))
	l.State[voteKey] = sig

	return nil
}

// AppendSubBlock appends a sub-block to the current block-in-progress or ledger.
func (l *Ledger) AppendSubBlock(sb *SubBlock) error {
	l.mu.Lock()
	defer l.mu.Unlock()

	// Validate sub-block height continuity
	expected := uint64(len(l.Blocks[len(l.Blocks)-1].Body.SubHeaders))
	if sb.Header.Height != expected {
		return fmt.Errorf("ledger: expected sub-block height %d, got %d", expected, sb.Header.Height)
	}

	// Append sub-block header
	l.Blocks[len(l.Blocks)-1].Body.SubHeaders = append(
		l.Blocks[len(l.Blocks)-1].Body.SubHeaders, sb.Header,
	)

	// Optionally append transactions to the pending tx pool or log them
	for _, tx := range sb.Body.Transactions {
		txHash := sha256.Sum256(tx)
		l.TxPool[hex.EncodeToString(txHash[:])] = &Transaction{
			Payload: tx,
			Hash:    txHash,
		}
	}

	return nil
}

func (l *Ledger) Transfer(from, to Address, amount uint64) error {
	l.mu.Lock()
	defer l.mu.Unlock()

	if l.TokenBalances[from.String()] < amount {
		return fmt.Errorf("insufficient balance")
	}

	l.TokenBalances[from.String()] -= amount
	l.TokenBalances[to.String()] += amount
	return nil
}

func (l *Ledger) Mint(to Address, amount uint64) error {
	l.mu.Lock()
	defer l.mu.Unlock()

	l.TokenBalances[to.String()] += amount
	return nil
}

func (l *Ledger) Burn(from Address, amount uint64) error {
	l.mu.Lock()
	defer l.mu.Unlock()

	if l.TokenBalances[from.String()] < amount {
		return fmt.Errorf("insufficient balance to burn")
	}

	l.TokenBalances[from.String()] -= amount
	return nil
}

// -----------------------------------------------------------------------------
// Additional StateRW helpers
// -----------------------------------------------------------------------------

func (l *Ledger) GetState(key []byte) ([]byte, error) {
	l.mu.RLock()
	defer l.mu.RUnlock()
	val, ok := l.State[string(key)]
	if !ok {
		return nil, fmt.Errorf("state key not found")
	}
	cpy := make([]byte, len(val))
	copy(cpy, val)
	return cpy, nil
}

func (l *Ledger) SetState(key, value []byte) error {
	l.mu.Lock()
	defer l.mu.Unlock()
	cpy := make([]byte, len(value))
	copy(cpy, value)
	l.State[string(key)] = cpy
	return nil
}

func (l *Ledger) DeleteState(key []byte) error {
	l.mu.Lock()
	defer l.mu.Unlock()
	delete(l.State, string(key))
	return nil
}

func (l *Ledger) HasState(key []byte) (bool, error) {
	l.mu.RLock()
	defer l.mu.RUnlock()
	_, ok := l.State[string(key)]
	return ok, nil
}

type memIter struct {
	keys   [][]byte
	values [][]byte
	idx    int
}

func (it *memIter) Next() bool { it.idx++; return it.idx < len(it.keys) }
func (it *memIter) Key() []byte {
	if it.idx < len(it.keys) {
		return it.keys[it.idx]
	}
	return nil
}
func (it *memIter) Value() []byte {
	if it.idx < len(it.values) {
		return it.values[it.idx]
	}
	return nil
}

func (l *Ledger) PrefixIterator(prefix []byte) StateIterator {
	l.mu.RLock()
	defer l.mu.RUnlock()
	var k [][]byte
	var v [][]byte
	for key, val := range l.State {
		if bytes.HasPrefix([]byte(key), prefix) {
			k = append(k, []byte(key))
			v = append(v, val)
		}
	}
	return &memIter{keys: k, values: v, idx: -1}
}

func (l *Ledger) MintLP(addr Address, pool PoolID, amt uint64) error {
	l.mu.Lock()
	defer l.mu.Unlock()
	if l.lpBalances == nil {
		l.lpBalances = make(map[Address]map[PoolID]uint64)
	}
	if l.lpBalances[addr] == nil {
		l.lpBalances[addr] = make(map[PoolID]uint64)
	}
	l.lpBalances[addr][pool] += amt
	return nil
}

func (l *Ledger) BurnLP(addr Address, pool PoolID, amt uint64) error {
	l.mu.Lock()
	defer l.mu.Unlock()
	if l.lpBalances == nil || l.lpBalances[addr] == nil {
		return fmt.Errorf("no LP balance")
	}
	if l.lpBalances[addr][pool] < amt {
		return fmt.Errorf("insufficient LP balance")
	}
	l.lpBalances[addr][pool] -= amt
	return nil
}

func (l *Ledger) NonceOf(addr Address) uint64 {
	l.mu.RLock()
	defer l.mu.RUnlock()
	return l.nonces[addr]
}

func (l *Ledger) BlockByHash(h Hash) (*Block, error) {
	l.mu.RLock()
	defer l.mu.RUnlock()
	for _, b := range l.Blocks {
		if b.Hash() == h {
			return b, nil
		}
	}
	return nil, fmt.Errorf("block not found")
}

func (l *Ledger) HasBlock(h Hash) bool {
	l.mu.RLock()
	defer l.mu.RUnlock()
	for _, b := range l.Blocks {
		if b.Hash() == h {
			return true
		}
	}
	return false
}

func (l *Ledger) ImportBlock(b *Block) error {
	return l.AddBlock(b)
}

func (l *Ledger) DecodeBlockRLP(data []byte) (*Block, error) {
	var blk Block
	if err := rlp.DecodeBytes(data, &blk); err != nil {
		return nil, err
	}
	return &blk, nil
}

func (l *Ledger) ChargeStorageRent(addr Address, bytes int64) error {
	if bytes <= 0 {
		return nil
	}
	cost := uint64(bytes)
	zero := Address{}
	return l.Transfer(addr, zero, cost)
}<|MERGE_RESOLUTION|>--- conflicted
+++ resolved
@@ -2,10 +2,7 @@
 
 import (
 	"bufio"
-<<<<<<< HEAD
 	"bytes"
-=======
->>>>>>> 3724f78c
 	"crypto/sha256"
 	"encoding/hex"
 	"encoding/json"
@@ -15,10 +12,7 @@
 	"log"
 	"math/big"
 	"os"
-<<<<<<< HEAD
 	"path/filepath"
-=======
->>>>>>> 3724f78c
 )
 
 // NewLedger initializes a ledger, replaying an existing WAL and optionally loading a genesis block.
@@ -32,20 +26,14 @@
 
 	l := &Ledger{
 		Blocks:           []*Block{},
-<<<<<<< HEAD
-=======
 		blockIndex:       make(map[Hash]*Block),
->>>>>>> 3724f78c
 		State:            make(map[string][]byte),
 		UTXO:             make(map[string]UTXO),
 		TxPool:           make(map[string]*Transaction),
 		Contracts:        make(map[string]Contract),
 		TokenBalances:    make(map[string]uint64),
-<<<<<<< HEAD
 		lpBalances:       make(map[Address]map[PoolID]uint64),
 		nonces:           make(map[Address]uint64),
-=======
->>>>>>> 3724f78c
 		walFile:          wal,
 		snapshotPath:     cfg.SnapshotPath,
 		snapshotInterval: cfg.SnapshotInterval,
