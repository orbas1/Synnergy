--- conflicted
+++ resolved
@@ -639,19 +639,9 @@
 	return l.Transfer(addr, zero, cost)
 }
 
-<<<<<<< HEAD
 // AddLog appends a log entry to the ledger's in-memory log slice.
 // Logs are not persisted yet but can be used for event monitoring.
 func (l *Ledger) AddLog(log *Log) {
 	l.mu.Lock()
 	defer l.mu.Unlock()
-	l.logs = append(l.logs, log)
-=======
-// AddLog appends a log entry to the ledger. This is a simplified
-// implementation used to satisfy the StateRW interface.
-func (l *Ledger) AddLog(log *Log) {
-	// In a full implementation this would persist logs so they can be
-	// queried later. For now we simply print them to stdout.
-	fmt.Printf("[LedgerLog] %+v\n", log)
->>>>>>> 106ea2c7
-}+	l.logs = append(l.logs, log)