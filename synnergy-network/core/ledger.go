--- conflicted
+++ resolved
@@ -865,24 +865,10 @@
 	return out
 }
 
-<<<<<<< HEAD
 // Close releases any underlying resources such as the WAL file.
 func (l *Ledger) Close() error {
 	if l == nil || l.walFile == nil {
 		return nil
 	}
 	return l.walFile.Close()
-=======
-// Close releases file descriptors associated with the ledger.
-// It is safe to call multiple times.
-func (l *Ledger) Close() error {
-	l.mu.Lock()
-	defer l.mu.Unlock()
-	if l.walFile != nil {
-		err := l.walFile.Close()
-		l.walFile = nil
-		return err
-	}
-	return nil
->>>>>>> 8cf932a1
 }