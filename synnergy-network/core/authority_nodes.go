--- conflicted
+++ resolved
@@ -199,11 +199,8 @@
 		return nil, errors.New("no active authority nodes")
 	}
 
-<<<<<<< HEAD
 	// Sample without replacement using cryptographic randomness
-=======
-	// Sample without replacement
->>>>>>> 52519057
+
 	if err := shuffleAddresses(pool); err != nil {
 		return nil, err
 	}
