--- conflicted
+++ resolved
@@ -143,15 +143,7 @@
 	if wallet == AddressZero {
 		return errors.New("wallet required")
 	}
-<<<<<<< HEAD
 	n := AuthorityNode{Addr: addr, Wallet: wallet, Role: role, CreatedAt: time.Now().Unix()}
-=======
-	key := make([]byte, 32)
-	if _, err := crand.Read(key); err != nil {
-		return err
-	}
-	n := AuthorityNode{Addr: addr, Wallet: wallet, JobKey: key, Role: role, CreatedAt: time.Now().Unix()}
->>>>>>> fea62b54
 	as.led.SetState(nodeKey(addr), mustJSON(n))
 	if as.logger != nil {
 		as.logger.Printf("authority candidate %s registered for role %s", addr.Short(), role)
