// SPDX-License-Identifier: BUSL-1.1
//
// Synnergy Network – Core ▸ Opcode Dispatcher
// -------------------------------------------
//
//   - Every high-level function in the protocol is assigned a UNIQUE 24-bit
//     opcode:  0xCCNNNN  →  CC = category (1 byte), NNNN = ordinal (2 bytes).
//
//   - The dispatcher maps opcodes ➝ concrete handlers and enforces gas-pricing
//     through core.GasCost() before execution.
//
//   - All collisions or missing handlers are FATAL at start-up; nothing slips
//     into production unnoticed.
//
//     ────────────────────────────────────────────────────────────────────────────
//     AUTOMATED SECTION
//     -----------------
//     The table below is **generated** by `go generate ./...` (see the generator
//     in `cmd/genopcodes`).  Edit ONLY if you know what you’re doing; otherwise
//     add new function names to `generator/input/functions.yml` and re-run
//     `go generate`.  The generator guarantees deterministic, collision-free
//     opcodes and keeps this file lint-clean.
//
//     Format per line:
//     <FunctionName>  =  <24-bit-binary>  =  <HexOpcode>
//
//     NB: Tabs are significant – tools rely on them when parsing for audits.
package core

import (
	"encoding/hex"
	"fmt"
	"log"
	"sync"
)

// ────────────────────────────────────────────────────────────────────────────
// VM dispatcher glue
// ────────────────────────────────────────────────────────────────────────────

// OpContext is provided by the VM; it gives opcode handlers controlled access
// to message meta-data, state-DB, gas-meter, logger, etc.
type OpContext interface {
	Call(string) error // unified façade (ledger/consensus/VM)
	Gas(uint64) error  // deducts gas or returns an error if exhausted
}

// Opcode is a 24-bit, deterministic instruction identifier.
type Opcode uint32

// OpcodeFunc is the concrete implementation invoked by the VM.
type OpcodeFunc func(ctx OpContext) error

// opcodeTable holds the runtime mapping (populated once in init()).
var (
	opcodeTable = make(map[Opcode]OpcodeFunc, 1024)
	nameToOp    = make(map[string]Opcode, 1024)
	mu          sync.RWMutex
)

// Register binds an opcode to its function handler.
// It panics on duplicates – this should never happen in CI-tested builds.
func Register(op Opcode, fn OpcodeFunc) {
	mu.Lock()
	defer mu.Unlock()
	if _, exists := opcodeTable[op]; exists {
		log.Panicf("[OPCODES] collision: 0x%06X already registered", op)
	}
	opcodeTable[op] = fn
}

// Dispatch is called by the VM executor for every instruction.
func Dispatch(ctx OpContext, op Opcode) error {
	mu.RLock()
	fn, ok := opcodeTable[op]
	mu.RUnlock()

	if !ok {
		return fmt.Errorf("unknown opcode 0x%06X", op)
	}
	// Pre-charge gas (base only – dynamic part inside fn)
	if err := ctx.Gas(GasCost(Opcode(op))); err != nil {
		return err
	}
	return fn(ctx)
}

// helper returns a closure that delegates the call to OpContext.Call(<name>).
func wrap(name string) OpcodeFunc {
	return func(ctx OpContext) error { return ctx.Call(name) }
}

// ────────────────────────────────────────────────────────────────────────────
// Opcode Catalogue  (AUTO-GENERATED – DO NOT EDIT BY HAND)
// ────────────────────────────────────────────────────────────────────────────
//
// Category map:
//
//		0x01 AI                     0x0F Liquidity
//		0x02 AMM                    0x10 Loanpool
//		0x03 Authority              0x11 Network
//		0x04 Charity                0x12 Replication
//		0x05 Coin                   0x13 Rollups
//		0x06 Compliance             0x14 Security
//		0x07 Consensus              0x15 Sharding
//		0x08 Contracts              0x16 Sidechains
//		0x09 CrossChain             0x17 StateChannel
//		0x0A Data                   0x18 Storage
//		0x0B FaultTolerance         0x19 Tokens
//		0x0C Governance             0x1A Transactions
//		0x0D GreenTech              0x1B Utilities
//		0x0E Ledger                 0x1C VirtualMachine
<<<<<<< HEAD
//	                                 0x1D Wallet
//	                                 0x1E BinaryTree
=======
//		                            0x1D Wallet
//	                                 0x1E Regulatory
//	                                 0x1E Forum
//	                                 0x1E Compression
//	                                 0x1E Biometrics
//	                                 0x1E SystemHealth
//	0x01 AI                     0x0F Liquidity
//	0x02 AMM                    0x10 Loanpool
//	0x03 Authority              0x11 Network
//	0x04 Charity                0x12 Replication
//	0x05 Coin                   0x13 Rollups
//	0x06 Compliance             0x14 Security
//	0x07 Consensus              0x15 Sharding
//	0x08 Contracts              0x16 Sidechains
//	0x09 CrossChain             0x17 StateChannel
//	0x0A Data                   0x18 Storage
//	0x0B FaultTolerance         0x19 Tokens
//	0x0C Governance             0x1A Transactions
//	0x0D GreenTech              0x1B Utilities
//	0x0E Ledger                 0x1C VirtualMachine
//	                            0x1D Wallet
//				0x1E Swarm

//	                                 0x1E Plasma
//	                                 0x1D Wallet
//		0x1E Workflows
//		                            0x1D Wallet
//	                                 0x1E Sensors
//	     0x0E Ledger                 0x1C VirtualMachine
//	                                 0x1D Wallet
//	                                 0x1E RealEstate
//		0x0E Ledger                 0x1C VirtualMachine
//		                            0x1D Wallet
//	                                 0x1E Employment
//	                                 0x1E Escrow
//	                                 0x1E Marketplace
//	                                 0x1D Wallet
//	                                 0x1E Faucet
//		                            0x1D Wallet
//	                                 0x1E SupplyChain
//	                                 0x1E Healthcare
//	                                 0x1E Immutability
//	                                 0x1E Warehouse
//	                                 0x1E Gaming
//	0x1E Assets//				0x1E Event


>>>>>>> 30c229c0
//
// Each binary code is shown as a 24-bit big-endian string.
var catalogue = []struct {
	name string
	op   Opcode
}{
	// AI (0x01)
	{"StartTraining", 0x010001},
	{"TrainingStatus", 0x010002},
	{"ListTrainingJobs", 0x010003},
	{"CancelTraining", 0x010004},
	{"InitAI", 0x010001},
	{"AI", 0x010002},
	{"PredictAnomaly", 0x010003},
	{"OptimizeFees", 0x010004},
	{"PublishModel", 0x010005},
	{"FetchModel", 0x010006},
	{"ListModel", 0x010007},
	{"ValidateKYC", 0x010008},
	{"BuyModel", 0x010009},
	{"RentModel", 0x01000A},
	{"ReleaseEscrow", 0x01000B},
	{"PredictVolume", 0x01000C},
	{"GetModelListing", 0x01000D},
	{"ListModelListings", 0x01000E},
	{"UpdateListingPrice", 0x01000F},
	{"RemoveListing", 0x010010},
	{"InferModel", 0x010001},
	{"AnalyseTransactions", 0x010002},

	// AMM (0x02)
	{"SwapExactIn", 0x020001},
	{"AMM_AddLiquidity", 0x020002},
	{"AMM_RemoveLiquidity", 0x020003},
	{"Quote", 0x020004},
	{"AllPairs", 0x020005},
	{"InitPoolsFromFile", 0x020006},

	// Authority (0x03)
	{"NewAuthoritySet", 0x030001},
	{"RecordVote", 0x030002},
	{"RegisterCandidate", 0x030003},
	{"RandomElectorate", 0x030004},
	{"IsAuthority", 0x030005},
	{"GetAuthority", 0x030006},
	{"ListAuthorities", 0x030007},
	{"DeregisterAuthority", 0x030008},
	{"NewAuthorityApplier", 0x030009},
	{"SubmitApplication", 0x03000A},
	{"VoteApplication", 0x03000B},
	{"FinalizeApplication", 0x03000C},
	{"GetApplication", 0x03000D},
	{"ListApplications", 0x03000E},

	// Charity (0x04)
	{"NewCharityPool", 0x040001},
	{"Charity_Deposit", 0x040002},
	{"Charity_Register", 0x040003},
	{"Charity_Vote", 0x040004},
	{"Charity_Tick", 0x040005},
	{"Charity_GetRegistration", 0x040006},
	{"Charity_Winners", 0x040007},

	// Coin (0x05)
	{"NewCoin", 0x050001},
	{"Coin_Mint", 0x050002},
	{"Coin_TotalSupply", 0x050003},
	{"Coin_BalanceOf", 0x050004},
	{"Coin_Transfer", 0x050005},
	{"Coin_Burn", 0x050006},

	// Compliance (0x06)
	{"InitCompliance", 0x060001},
	{"Compliance_ValidateKYC", 0x060002},
	{"EraseData", 0x060003},
	{"RecordFraudSignal", 0x060004},
	{"Compliance_LogAudit", 0x060005},
	{"Compliance_AuditTrail", 0x060006},
	{"Compliance_MonitorTx", 0x060007},
	{"Compliance_VerifyZKP", 0x060008},
	{"Audit_Init", 0x060009},
	{"Audit_Log", 0x06000A},
	{"Audit_Events", 0x06000B},
	{"Audit_Close", 0x06000C},
	{"InitComplianceManager", 0x060009},
	{"SuspendAccount", 0x06000A},
	{"ResumeAccount", 0x06000B},
	{"IsSuspended", 0x06000C},
	{"WhitelistAccount", 0x06000D},
	{"RemoveWhitelist", 0x06000E},
	{"IsWhitelisted", 0x06000F},
	{"Compliance_ReviewTx", 0x060010},
	{"AnalyzeAnomaly", 0x060009},
	{"FlagAnomalyTx", 0x06000A},

	// Consensus (0x07)
	{"Pick", 0x070001},
	{"Consensus_Broadcast", 0x070002},
	{"Consensus_Subscribe", 0x070003},
	{"Consensus_Sign", 0x070004},
	{"Consensus_Verify", 0x070005},
	{"ValidatorPubKey", 0x070006},
	{"StakeOf", 0x070007},
	{"LoanPoolAddress", 0x070008},
	{"Consensus_Hash", 0x070009},
	{"SerializeWithoutNonce", 0x07000A},
	{"NewConsensus", 0x07000B},
	{"Consensus_Start", 0x07000C},
	{"ProposeSubBlock", 0x07000D},
	{"ValidatePoH", 0x07000E},
	{"SealMainBlockPOW", 0x07000F},
	{"DistributeRewards", 0x070010},
	{"CalculateWeights", 0x070011},
	{"ComputeThreshold", 0x070012},
	{"Status", 0x070013},
	{"SetDifficulty", 0x070014},
	{"NewConsensusAdaptiveManager", 0x070013},
	{"ComputeDemand", 0x070014},
	{"ComputeStakeConcentration", 0x070015},
	{"AdjustConsensus", 0x070016},
	{"AdjustStake", 0x070013},
	{"PenalizeValidator", 0x070014},
	{"RegisterValidator", 0x070013},
	{"DeregisterValidator", 0x070014},
	{"StakeValidator", 0x070015},
	{"UnstakeValidator", 0x070016},
	{"SlashValidator", 0x070017},
	{"GetValidator", 0x070018},
	{"ListValidators", 0x070019},
	{"IsValidator", 0x07001A},

	// Contracts (0x08)
	{"InitContracts", 0x080001},
	{"CompileWASM", 0x080002},
	{"Invoke", 0x080003},
	{"Deploy", 0x080004},

	// Cross-Chain (0x09)
	{"RegisterBridge", 0x090001},
	{"AssertRelayer", 0x090002},
	{"Iterator", 0x090003},
	{"LockAndMint", 0x090004},
	{"BurnAndRelease", 0x090005},
	{"GetBridge", 0x090006},

	// Data (0x0A)
	{"RegisterNode", 0x0A0001},
	{"UploadAsset", 0x0A0002},
	{"Data_Pin", 0x0A0003},
	{"Data_Retrieve", 0x0A0004},
	{"RetrieveAsset", 0x0A0005},
	{"RegisterOracle", 0x0A0006},
	{"PushFeed", 0x0A0007},
	{"QueryOracle", 0x0A0008},
	{"ListCDNNodes", 0x0A0009},
	{"ListOracles", 0x0A000A},
	{"PushFeedSigned", 0x0A000B},
	{"ZTDC_Open", 0x0A000C},
	{"ZTDC_Send", 0x0A000D},
	{"ZTDC_Close", 0x0A000E},
	{"StoreManagedData", 0x0A000C},
	{"LoadManagedData", 0x0A000D},
	{"DeleteManagedData", 0x0A000E},

	// Fault-Tolerance (0x0B)
	{"NewHealthChecker", 0x0B0001},
	{"AddPeer", 0x0B0002},
	{"RemovePeer", 0x0B0003},
	{"Snapshot", 0x0B0004},
	{"Recon", 0x0B0005},
	{"Ping", 0x0B0006},
	{"SendPing", 0x0B0007},
	{"AwaitPong", 0x0B0008},
	{"BackupSnapshot", 0x0B0009},
	{"RestoreSnapshot", 0x0B000A},
	{"VerifyBackup", 0x0B000B},
	{"FailoverNode", 0x0B000C},
	{"PredictFailure", 0x0B000D},
	{"AdjustResources", 0x0B000E},
	{"HA_Register", 0x0B000F},
	{"HA_Remove", 0x0B0010},
	{"HA_List", 0x0B0011},
	{"HA_Sync", 0x0B0012},
	{"HA_Promote", 0x0B0013},

	// Governance (0x0C)
	{"UpdateParam", 0x0C0001},
	{"ProposeChange", 0x0C0002},
	{"VoteChange", 0x0C0003},
	{"EnactChange", 0x0C0004},
	{"SubmitProposal", 0x0C0005},
	{"BalanceOfAsset", 0x0C0006},
	{"CastVote", 0x0C0007},
	{"ExecuteProposal", 0x0C0008},
	{"GetProposal", 0x0C0009},
	{"ListProposals", 0x0C000A},
	{"DAO_Stake", 0x0C000B},
	{"DAO_Unstake", 0x0C000C},
	{"DAO_Staked", 0x0C000D},
	{"DAO_TotalStaked", 0x0C000E},
	{"CastTokenVote", 0x0C000B},
	{"SubmitQuadraticVote", 0x0C000B},
	{"QuadraticResults", 0x0C000C},
	{"QuadraticWeight", 0x0C000D},
	{"AddDAOMember", 0x0C000B},
	{"RemoveDAOMember", 0x0C000C},
	{"RoleOfMember", 0x0C000D},
	{"ListDAOMembers", 0x0C000E},
	{"NewQuorumTracker", 0x0C000B},
	{"Quorum_AddVote", 0x0C000C},
	{"Quorum_HasQuorum", 0x0C000D},
	{"Quorum_Reset", 0x0C000E},
	{"RegisterGovContract", 0x0C000B},
	{"GetGovContract", 0x0C000C},
	{"ListGovContracts", 0x0C000D},
	{"EnableGovContract", 0x0C000E},
	{"DeleteGovContract", 0x0C000F},
	{"DeployGovContract", 0x0C000B},
	{"InvokeGovContract", 0x0C000C},
	{"AddReputation", 0x0C000B},
	{"SubtractReputation", 0x0C000C},
	{"ReputationOf", 0x0C000D},
	{"SubmitRepGovProposal", 0x0C000E},
	{"CastRepGovVote", 0x0C000F},
	{"ExecuteRepGovProposal", 0x0C0010},
	{"GetRepGovProposal", 0x0C0011},
	{"ListRepGovProposals", 0x0C0012},
	{"NewTimelock", 0x0C000B},
	{"QueueProposal", 0x0C000C},
	{"CancelProposal", 0x0C000D},
	{"ExecuteReady", 0x0C000E},
	{"ListTimelocks", 0x0C000F},
	{"CreateDAO", 0x0C000B},
	{"JoinDAO", 0x0C000C},
	{"LeaveDAO", 0x0C000D},
	{"DAOInfo", 0x0C000E},
	{"ListDAOs", 0x0C000F},

	// GreenTech (0x0D)
	{"InitGreenTech", 0x0D0001},
	{"Green", 0x0D0002},
	{"RecordUsage", 0x0D0003},
	{"RecordOffset", 0x0D0004},
	{"Certify", 0x0D0005},
	{"CertificateOf", 0x0D0006},
	{"ShouldThrottle", 0x0D0007},
	{"ListCertificates", 0x0D0008},

	// Ledger (0x0E)
	{"NewLedger", 0x0E0001},
	{"GetPendingSubBlocks", 0x0E0002},
	{"LastBlockHash", 0x0E0003},
	{"AppendBlock", 0x0E0004},
	{"MintBig", 0x0E0005},
	{"EmitApproval", 0x0E0006},
	{"EmitTransfer", 0x0E0007},
	{"DeductGas", 0x0E0008},
	{"WithinBlock", 0x0E0009},
	{"IsIDTokenHolder", 0x0E000A},
	{"TokenBalance", 0x0E000B},
	{"AddBlock", 0x0E000C},
	{"GetBlock", 0x0E000D},
	{"GetUTXO", 0x0E000E},
	{"AddToPool", 0x0E000F},
	{"ListPool", 0x0E0010},
	{"GetContract", 0x0E0011},
	{"Ledger_BalanceOf", 0x0E0012},
	{"Ledger_Snapshot", 0x0E0013},
	{"MintToken", 0x0E0014},
	{"LastSubBlockHeight", 0x0E0015},
	{"LastBlockHeight", 0x0E0016},
	{"RecordPoSVote", 0x0E0017},
	{"AppendSubBlock", 0x0E0018},
	{"Ledger_Transfer", 0x0E0019},
	{"Ledger_Mint", 0x0E001A},
	{"Ledger_Burn", 0x0E001B},
	{"Account_Create", 0x0E001C},
	{"Account_Delete", 0x0E001D},
	{"Account_Balance", 0x0E001E},
	{"Account_Transfer", 0x0E001F},

	// Liquidity (0x0F)
	{"InitAMM", 0x0F0001},
	{"Manager", 0x0F0002},
	{"CreatePool", 0x0F0003},
	{"Liquidity_AddLiquidity", 0x0F0004},
	{"Liquidity_Swap", 0x0F0005},
	{"Liquidity_RemoveLiquidity", 0x0F0006},
	{"Liquidity_Pool", 0x0F0007},
	{"Liquidity_Pools", 0x0F0008},

	// Loanpool (0x10)
	{"Loanpool_RandomElectorate", 0x100001},
	{"Loanpool_IsAuthority", 0x100002},
	{"Loanpool_init", 0x100003},
	{"NewLoanPool", 0x100004},
	{"Loanpool_Submit", 0x100005},
	{"Loanpool_Vote", 0x100006},
	{"Disburse", 0x100007},
	{"Loanpool_Tick", 0x100008},
	{"Loanpool_GetProposal", 0x100009},
	{"Loanpool_ListProposals", 0x10000A},
	{"Loanpool_Redistribute", 0x10000B},
	{"NewLoanPoolApply", 0x10000C},
	{"LoanApply_Submit", 0x10000D},
	{"LoanApply_Vote", 0x10000E},
	{"LoanApply_Process", 0x10000F},
	{"LoanApply_Disburse", 0x100010},
	{"LoanApply_Get", 0x100011},
	{"LoanApply_List", 0x100012},

	// Network (0x11)
	{"NewNode", 0x110001},
	{"HandlePeerFound", 0x110002},
	{"DialSeed", 0x110003},
	{"Network_Broadcast", 0x110004},
	{"Network_Subscribe", 0x110005},
	{"ListenAndServe", 0x110006},
	{"Close", 0x110007},
	{"Peers", 0x110008},
	{"NewDialer", 0x110009},
	{"Dial", 0x11000A},
	{"SetBroadcaster", 0x11000B},
	{"GlobalBroadcast", 0x11000C},
	{"StartDevNet", 0x11000D},
	{"StartTestNet", 0x11000E},

	// Replication (0x12)
	{"NewReplicator", 0x120001},
	{"ReplicateBlock", 0x120002},
	{"Replication_Hash", 0x120003},
	{"RequestMissing", 0x120004},
	{"Replication_Start", 0x120005},
	{"Stop", 0x120006},
	{"Synchronize", 0x120007},

	// Rollups (0x13)
	{"NewAggregator", 0x130001},
	{"SubmitBatch", 0x130002},
	{"SubmitFraudProof", 0x130003},
	{"FinalizeBatch", 0x130004},
	{"BatchHeader", 0x130005},
	{"BatchState", 0x130006},
	{"BatchTransactions", 0x130007},
	{"ListBatches", 0x130008},

	// Security (0x14)
	{"Security_Sign", 0x140001},
	{"Security_Verify", 0x140002},
	{"AggregateBLSSigs", 0x140003},
	{"VerifyAggregated", 0x140004},
	{"CombineShares", 0x140005},
	{"ComputeMerkleRoot", 0x140006},
	{"Encrypt", 0x140007},
	{"Decrypt", 0x140008},
	{"NewTLSConfig", 0x140009},
	{"DilithiumKeypair", 0x14000A},
	{"DilithiumSign", 0x14000B},
	{"DilithiumVerify", 0x14000C},
	{"PredictRisk", 0x14000D},
	{"AnomalyScore", 0x14000E},

	// Sharding (0x15)
	{"NewShardCoordinator", 0x150001},
	{"SetLeader", 0x150002},
	{"Leader", 0x150003},
	{"SubmitCrossShard", 0x150004},
	{"Sharding_Broadcast", 0x150005},
	{"Send", 0x150006},
	{"PullReceipts", 0x150007},
	{"Reshard", 0x150008},
	{"GossipTx", 0x150009},
	{"RebalanceShards", 0x15000A},
	{"VerticalPartition", 0x15000B},

	// Sidechains (0x16)
	{"InitSidechains", 0x160001},
	{"Sidechains", 0x160002},
	{"Sidechains_Register", 0x160003},
	{"SubmitHeader", 0x160004},
	{"Sidechains_Deposit", 0x160005},
	{"VerifyWithdraw", 0x160006},
	{"VerifyAggregateSig", 0x160007},
	{"VerifyMerkleProof", 0x160008},
	{"GetSidechainMeta", 0x160009},
	{"ListSidechains", 0x16000A},
	{"GetSidechainHeader", 0x16000B},

	// StateChannel (0x17)
	{"InitStateChannels", 0x170001},
	{"Channels", 0x170002},
	{"OpenChannel", 0x170003},
	{"VerifyECDSASignature", 0x170004},
	{"InitiateClose", 0x170005},
	{"Challenge", 0x170006},
	{"Finalize", 0x170007},
	{"GetChannel", 0x170008},
	{"ListChannels", 0x170009},

	// Storage (0x18)
	{"NewStorage", 0x180001},
	{"Storage_Pin", 0x180002},
	{"Storage_Retrieve", 0x180003},
	{"CreateListing", 0x180004},
	{"Exists", 0x180005},
	{"OpenDeal", 0x180006},
	{"Storage_Create", 0x180007},
	{"CloseDeal", 0x180008},
	{"Release", 0x180009},
	{"GetListing", 0x18000A},
	{"ListListings", 0x18000B},
	{"GetDeal", 0x18000C},
	{"ListDeals", 0x18000D},

	// Tokens (0x19)
	{"ID", 0x190001},
	{"Meta", 0x190002},
	{"Tokens_BalanceOf", 0x190003},
	{"Tokens_Transfer", 0x190004},
	{"Allowance", 0x190005},
	{"Tokens_Approve", 0x190006},
	{"Tokens_Mint", 0x190007},
	{"Tokens_Burn", 0x190008},
	{"Add", 0x190009},
	{"Sub", 0x19000A},
	{"Get", 0x19000B},
	{"approve_lower", 0x19000C},
	{"transfer_lower", 0x19000D},
	{"Calculate", 0x19000E},
	{"RegisterToken", 0x19000F},
	{"Tokens_Create", 0x190010},
	{"NewBalanceTable", 0x190011},
	{"Set", 0x190012},
	{"RefundGas", 0x190013},
	{"PopUint32", 0x190014},
	{"PopAddress", 0x190015},
	{"PopUint64", 0x190016},
	{"PushBool", 0x190017},
	{"Push", 0x190018},
	{"Len_Tokens", 0x190019},
	{"InitTokens", 0x19001A},
	{"GetRegistryTokens", 0x19001B},
	{"TokenManager_Create", 0x19001C},
	{"TokenManager_Transfer", 0x19001D},
	{"TokenManager_Mint", 0x19001E},
	{"TokenManager_Burn", 0x19001F},
	{"TokenManager_Approve", 0x190020},
	{"TokenManager_BalanceOf", 0x190021},

	// Transactions (0x1A)
	{"Tx_Sign", 0x1A0001},
	{"VerifySig", 0x1A0002},
	{"ValidateTx", 0x1A0003},
	{"NewTxPool", 0x1A0004},
	{"AddTx", 0x1A0005},
	{"PickTxs", 0x1A0006},
	{"TxPoolSnapshot", 0x1A0007},
	{"ReverseTransaction", 0x1A0008},
	{"NewTxDistributor", 0x1A0008},
	{"DistributeFees", 0x1A0009},

	// Utilities (0x1B) – EVM-compatible arithmetic & crypto
	{"Short", 0x1B0001},
	{"BytesToAddress", 0x1B0002},
	{"Pop", 0x1B0003},
	{"opADD", 0x1B0004},
	{"opMUL", 0x1B0005},
	{"opSUB", 0x1B0006},
	{"OpDIV", 0x1B0007},
	{"opSDIV", 0x1B0008},
	{"opMOD", 0x1B0009},
	{"opSMOD", 0x1B000A},
	{"opADDMOD", 0x1B000B},
	{"opMULMOD", 0x1B000C},
	{"opEXP", 0x1B000D},
	{"opSIGNEXTEND", 0x1B000E},
	{"opLT", 0x1B000F},
	{"opGT", 0x1B0010},
	{"opSLT", 0x1B0011},
	{"opSGT", 0x1B0012},
	{"opEQ", 0x1B0013},
	{"opISZERO", 0x1B0014},
	{"opAND", 0x1B0015},
	{"opOR", 0x1B0016},
	{"opXOR", 0x1B0017},
	{"opNOT", 0x1B0018},
	{"opBYTE", 0x1B0019},
	{"opSHL", 0x1B001A},
	{"opSHR", 0x1B001B},
	{"opSAR", 0x1B001C},
	{"opECRECOVER", 0x1B001D},
	{"opEXTCODESIZE", 0x1B001E},
	{"opEXTCODECOPY", 0x1B001F},
	{"opEXTCODEHASH", 0x1B0020},
	{"opRETURNDATASIZE", 0x1B0021},
	{"opRETURNDATACOPY", 0x1B0022},
	{"opMLOAD", 0x1B0023},
	{"opMSTORE", 0x1B0024},
	{"opMSTORE8", 0x1B0025},
	{"opCALLDATALOAD", 0x1B0026},
	{"opCALLDATASIZE", 0x1B0027},
	{"opCALLDATACOPY", 0x1B0028},
	{"opCODESIZE", 0x1B0029},
	{"opCODECOPY", 0x1B002A},
	{"opJUMP", 0x1B002B},
	{"opJUMPI", 0x1B002C},
	{"opPC", 0x1B002D},
	{"opMSIZE", 0x1B002E},
	{"opGAS", 0x1B002F},
	{"opJUMPDEST", 0x1B0030},
	{"opSHA256", 0x1B0031},
	{"opKECCAK256", 0x1B0032},
	{"opRIPEMD160", 0x1B0033},
	{"opBLAKE2B256", 0x1B0034},
	{"opADDRESS", 0x1B0035},
	{"opCALLER", 0x1B0036},
	{"opORIGIN", 0x1B0037},
	{"opCALLVALUE", 0x1B0038},
	{"opGASPRICE", 0x1B0039},
	{"opNUMBER", 0x1B003A},
	{"opTIMESTAMP", 0x1B003B},
	{"opDIFFICULTY", 0x1B003C},
	{"opGASLIMIT", 0x1B003D},
	{"opCHAINID", 0x1B003E},
	{"opBLOCKHASH", 0x1B003F},
	{"opBALANCE", 0x1B0040},
	{"opSELFBALANCE", 0x1B0041},
	{"opLOG0", 0x1B0042},
	{"opLOG1", 0x1B0043},
	{"opLOG2", 0x1B0044},
	{"opLOG3", 0x1B0045},
	{"opLOG4", 0x1B0046},
	{"logN", 0x1B0047},
	{"opCREATE", 0x1B0048},
	{"opCALL", 0x1B0049},
	{"opCALLCODE", 0x1B004A},
	{"opDELEGATECALL", 0x1B004B},
	{"opSTATICCALL", 0x1B004C},
	{"opRETURN", 0x1B004D},
	{"opREVERT", 0x1B004E},
	{"opSTOP", 0x1B004F},
	{"opSELFDESTRUCT", 0x1B0050},
	{"Utilities_Transfer", 0x1B0051},
	{"Utilities_Mint", 0x1B0052},
	{"Utilities_Burn", 0x1B0053},

	// Virtual Machine (0x1C)
	{"VM_Burn", 0x1C0001},
	{"BurnLP", 0x1C0002},
	{"MintLP", 0x1C0003},
	{"NewInMemory", 0x1C0004},
	{"CallCode", 0x1C0005},
	{"CallContract", 0x1C0006},
	{"StaticCall", 0x1C0007},
	{"GetBalance", 0x1C0008},
	{"GetTokenBalance", 0x1C0009},
	{"SetTokenBalance", 0x1C000A},
	{"GetTokenSupply", 0x1C000B},
	{"SetBalance", 0x1C000C},
	{"DelegateCall", 0x1C000D},
	{"GetToken", 0x1C000E},
	{"NewMemory", 0x1C000F},
	{"VM_Read", 0x1C0010},
	{"VM_Write", 0x1C0011},
	{"VM_Len", 0x1C0012},
	{"VM_Call", 0x1C0013},
	{"SelectVM", 0x1C0014},
	{"CreateContract", 0x1C0015},
	{"VM_GetContract", 0x1C0016},
	{"AddLog", 0x1C0017},
	{"GetCode", 0x1C0018},
	{"GetCodeHash", 0x1C0019},
	{"MintToken_VM", 0x1C001A},
	{"VM_Transfer", 0x1C001B},
	{"PrefixIterator", 0x1C001C},
	{"Snapshot_VM", 0x1C001D},
	{"NonceOf", 0x1C001E},
	{"IsIDTokenHolder_VM", 0x1C001F},
	{"GetState", 0x1C0020},
	{"SetState", 0x1C0021},
	{"HasState", 0x1C0022},
	{"DeleteState", 0x1C0023},
	{"BalanceOf_VM", 0x1C0024},
	{"NewGasMeter", 0x1C0025},
	{"SelfDestruct", 0x1C0026},
	{"Remaining", 0x1C0027},
	{"Consume", 0x1C0028},
	{"Execute", 0x1C0029},
	{"NewSuperLightVM", 0x1C002A},
	{"NewLightVM", 0x1C002B},
	{"NewHeavyVM", 0x1C002C},
	{"ExecuteSuperLight", 0x1C002D},
	{"ExecuteLight", 0x1C002E},
	{"ExecuteHeavy", 0x1C002F},

	// Wallet (0x1D)
	{"NewRandomWallet", 0x1D0001},
	{"WalletFromMnemonic", 0x1D0002},
	{"NewHDWalletFromSeed", 0x1D0003},
	{"PrivateKey", 0x1D0004},
	{"NewAddress", 0x1D0005},
	{"SignTx", 0x1D0006},
<<<<<<< HEAD

	// BinaryTree (0x1E)
	{"BinaryTreeNew", 0x1E0001},
	{"BinaryTreeInsert", 0x1E0002},
	{"BinaryTreeSearch", 0x1E0003},
	{"BinaryTreeDelete", 0x1E0004},
	{"BinaryTreeInOrder", 0x1E0005},
=======
   {"RegisterIDWallet", 0x1D0007},
	{"IsIDWalletRegistered", 0x1D0008},
	{"NewOffChainWallet", 0x1D0007},
	{"OffChainWalletFromMnemonic", 0x1D0008},
	{"SignOffline", 0x1D0009},
	{"StoreSignedTx", 0x1D000A},
	{"LoadSignedTx", 0x1D000B},
	{"BroadcastSignedTx", 0x1D000C},
	{"RegisterRecovery", 0x1D0007},
	{"RecoverAccount", 0x1D0008},
	// Regulatory (0x1E)
	{"InitRegulatory", 0x1E0001},
	{"RegisterRegulator", 0x1E0002},
	{"GetRegulator", 0x1E0003},
	{"ListRegulators", 0x1E0004},
	{"EvaluateRuleSet", 0x1E0005},



	// Polls Management (0x1E)
	{"CreatePoll", 0x1E0001},
	{"VotePoll", 0x1E0002},
	{"ClosePoll", 0x1E0003},
	{"GetPoll", 0x1E0004},
	{"ListPolls", 0x1E0005},

   

	// Feedback (0x1E)
	{"InitFeedback", 0x1E0001},
	{"Feedback_Submit", 0x1E0002},
	{"Feedback_Get", 0x1E0003},
	{"Feedback_List", 0x1E0004},
	{"Feedback_Reward", 0x1E0005},
 

	// Forum (0x1E)
	{"Forum_CreateThread", 0x1E0001},
	{"Forum_GetThread", 0x1E0002},
	{"Forum_ListThreads", 0x1E0003},
	{"Forum_AddComment", 0x1E0004},
	{"Forum_ListComments", 0x1E0005},
 
	// Compression (0x1E)
	{"CompressLedger", 0x1E0001},
	{"DecompressLedger", 0x1E0002},
	{"SaveCompressedSnapshot", 0x1E0003},
	{"LoadCompressedSnapshot", 0x1E0004},


	// Biometrics (0x1E)
	{"Bio_Enroll", 0x1E0001},
	{"Bio_Verify", 0x1E0002},
	{"Bio_Delete", 0x1E0003},

  
	// SystemHealth (0x1E)
	{"NewHealthLogger", 0x1E0001},
	{"MetricsSnapshot", 0x1E0002},
	{"LogEvent", 0x1E0003},
	{"RotateLogs", 0x1E0004},
	

	// Swarm (0x1E)
	{"NewSwarm", 0x1E0001},
	{"Swarm_AddNode", 0x1E0002},
	{"Swarm_RemoveNode", 0x1E0003},
	{"Swarm_BroadcastTx", 0x1E0004},
	{"Swarm_Start", 0x1E0005},
	{"Swarm_Stop", 0x1E0006},
	{"Swarm_Peers", 0x1E0007},
	// Plasma (0x1E)
	{"InitPlasma", 0x1E0001},
	{"Plasma_Deposit", 0x1E0002},
	{"Plasma_Withdraw", 0x1E0003},
  // Workflows (0x1E)
	{"NewWorkflow", 0x1E0001},
	{"AddWorkflowAction", 0x1E0002},
	{"SetWorkflowTrigger", 0x1E0003},
	{"SetWebhook", 0x1E0004},
	{"ExecuteWorkflow", 0x1E0005},
	{"ListWorkflows", 0x1E0006},
   {"CreateWallet", 0x1D0007},
	{"ImportWallet", 0x1D0008},
	{"WalletBalance", 0x1D0009},
	{"WalletTransfer", 0x1D000A},
  
	// Sensors (0x1E)
	{"RegisterSensor", 0x1E0001},
	{"GetSensor", 0x1E0002},
	{"ListSensors", 0x1E0003},
	{"UpdateSensorValue", 0x1E0004},
	{"PollSensor", 0x1E0005},
	{"TriggerWebhook", 0x1E0006},

  
	// Real Estate (0x1D)
	{"RegisterProperty", 0x1E0001},
	{"TransferProperty", 0x1E0002},
	{"GetProperty", 0x1E0003},
	{"ListProperties", 0x1E0004},

 

	// Event (0x1E)
	{"InitEvents", 0x1E0001},
	{"EmitEvent", 0x1E0002},
	{"GetEvent", 0x1E0003},
	{"ListEvents", 0x1E0004},

  

	// Employment (0x1E)
	{"InitEmployment", 0x1E0001},
	{"CreateJob", 0x1E0002},
	{"SignJob", 0x1E0003},
	{"RecordWork", 0x1E0004},
	{"PaySalary", 0x1E0005},
	{"GetJob", 0x1E0006},
	// Escrow (0x1E)
	{"Escrow_Create", 0x1E0001},
	{"Escrow_Deposit", 0x1E0002},
	{"Escrow_Release", 0x1E0003},
	{"Escrow_Cancel", 0x1E0004},
	{"Escrow_Get", 0x1E0005},
	{"Escrow_List", 0x1E0006},
	// Marketplace (0x1E)
	{"CreateMarketListing", 0x1E0001},
	{"PurchaseItem", 0x1E0002},
	{"CancelListing", 0x1E0003},
	{"ReleaseFunds", 0x1E0004},
	{"GetMarketListing", 0x1E0005},
	{"ListMarketListings", 0x1E0006},
	{"GetMarketDeal", 0x1E0007},
	{"ListMarketDeals", 0x1E0008},
	// Faucet (0x1E)
	{"NewFaucet", 0x1E0001},
	{"Faucet_Request", 0x1E0002},
	{"Faucet_Balance", 0x1E0003},
	{"Faucet_SetAmount", 0x1E0004},
	{"Faucet_SetCooldown", 0x1E0005},
  // Supply Chain (0x1E)
  {"RegisterItem", 0x1E0001},
	{"UpdateLocation", 0x1E0002},
	{"MarkStatus", 0x1E0003},
	{"GetItem", 0x1E0004},

	// Healthcare (0x1E)
	{"InitHealthcare", 0x1E0001},
	{"RegisterPatient", 0x1E0002},
	{"AddHealthRecord", 0x1E0003},
	{"GrantAccess", 0x1E0004},
	{"RevokeAccess", 0x1E0005},
	{"ListHealthRecords", 0x1E0006},

  // Tangible (0x1E)
	{"Assets_Register", 0x1E0001},
	{"Assets_Transfer", 0x1E0002},
	{"Assets_Get", 0x1E0003},
	{"Assets_List", 0x1E0004},

	// Immutability (0x1E)
	{"InitImmutability", 0x1E0001},
	{"VerifyChain", 0x1E0002},
	{"RestoreChain", 0x1E0003},
	// Warehouse (0x1E)
	{"Warehouse_New", 0x1E0001},
	{"Warehouse_AddItem", 0x1E0002},
	{"Warehouse_RemoveItem", 0x1E0003},
	{"Warehouse_MoveItem", 0x1E0004},
	{"Warehouse_ListItems", 0x1E0005},
	{"Warehouse_GetItem", 0x1E0006},

	// Gaming (0x1E)
	{"CreateGame", 0x1E0001},
	{"JoinGame", 0x1E0002},
	{"FinishGame", 0x1E0003},
	{"GetGame", 0x1E0004},
	{"ListGames", 0x1E0005},
>>>>>>> 30c229c0
}

// init wires the catalogue into the live dispatcher.
func init() {
	for _, entry := range catalogue {
		nameToOp[entry.name] = entry.op
		Register(entry.op, wrap(entry.name))
		bin := make([]byte, 3)
		bin[0] = byte(entry.op >> 16)
		bin[1] = byte(entry.op >> 8)
		bin[2] = byte(entry.op)
		log.Printf("[OPCODES] %-32s = %08b = 0x%06X",
			entry.name, bin, entry.op)
	}
	log.Printf("[OPCODES] %d opcodes registered; %d gas-priced", len(opcodeTable), len(gasTable))
}

// Hex returns the canonical hexadecimal representation (upper-case, 6 digits).
func (op Opcode) Hex() string { return fmt.Sprintf("0x%06X", uint32(op)) }

// Bytes gives the 3-byte big-endian encoding used in VM bytecode streams.
func (op Opcode) Bytes() []byte {
	b := make([]byte, 3)
	b[0] = byte(op >> 16)
	b[1] = byte(op >> 8)
	b[2] = byte(op)
	return b
}

// String implements fmt.Stringer.
func (op Opcode) String() string { return op.Hex() }

// ParseOpcode converts a 3-byte slice into an Opcode, validating length.
func ParseOpcode(b []byte) (Opcode, error) {
	if len(b) != 3 {
		return 0, fmt.Errorf("opcode length must be 3, got %d", len(b))
	}
	return Opcode(uint32(b[0])<<16 | uint32(b[1])<<8 | uint32(b[2])), nil
}

// MustParseOpcode is a helper that panics on error (used in tests/tools).
func MustParseOpcode(b []byte) Opcode {
	op, err := ParseOpcode(b)
	if err != nil {
		panic(err)
	}
	return op
}

// DebugDump returns the full mapping in <name>=<hex> form, sorted
// lexicographically.  Useful for CLI tools (`synner opcodes`).
func DebugDump() []string {
	mu.RLock()
	defer mu.RUnlock()
	out := make([]string, 0, len(nameToOp))
	for n, op := range nameToOp {
		out = append(out, fmt.Sprintf("%s=%s", n, op.Hex()))
	}
	// simple in-place sort (no import cycle with `sort`)
	for i := 0; i < len(out)-1; i++ {
		for j := i + 1; j < len(out); j++ {
			if out[j] < out[i] {
				out[i], out[j] = out[j], out[i]
			}
		}
	}
	return out
}

// ToBytecode handy helper: returns raw 3-byte opcode plus gas meter prelude.
func ToBytecode(fn string) ([]byte, error) {
	op, ok := nameToOp[fn]
	if !ok {
		return nil, fmt.Errorf("unknown function %q", fn)
	}
	return op.Bytes(), nil
}

// HexDump is syntactic sugar: hex-encodes the 3-byte opcode.
func HexDump(fn string) (string, error) {
	b, err := ToBytecode(fn)
	if err != nil {
		return "", err
	}
	return "0x" + hex.EncodeToString(b), nil
}<|MERGE_RESOLUTION|>--- conflicted
+++ resolved
@@ -110,10 +110,8 @@
 //		0x0C Governance             0x1A Transactions
 //		0x0D GreenTech              0x1B Utilities
 //		0x0E Ledger                 0x1C VirtualMachine
-<<<<<<< HEAD
 //	                                 0x1D Wallet
 //	                                 0x1E BinaryTree
-=======
 //		                            0x1D Wallet
 //	                                 0x1E Regulatory
 //	                                 0x1E Forum
@@ -161,7 +159,6 @@
 //	0x1E Assets//				0x1E Event
 
 
->>>>>>> 30c229c0
 //
 // Each binary code is shown as a 24-bit big-endian string.
 var catalogue = []struct {
@@ -764,15 +761,6 @@
 	{"PrivateKey", 0x1D0004},
 	{"NewAddress", 0x1D0005},
 	{"SignTx", 0x1D0006},
-<<<<<<< HEAD
-
-	// BinaryTree (0x1E)
-	{"BinaryTreeNew", 0x1E0001},
-	{"BinaryTreeInsert", 0x1E0002},
-	{"BinaryTreeSearch", 0x1E0003},
-	{"BinaryTreeDelete", 0x1E0004},
-	{"BinaryTreeInOrder", 0x1E0005},
-=======
    {"RegisterIDWallet", 0x1D0007},
 	{"IsIDWalletRegistered", 0x1D0008},
 	{"NewOffChainWallet", 0x1D0007},
@@ -783,6 +771,14 @@
 	{"BroadcastSignedTx", 0x1D000C},
 	{"RegisterRecovery", 0x1D0007},
 	{"RecoverAccount", 0x1D0008},
+
+	// BinaryTree (0x1E)
+	{"BinaryTreeNew", 0x1E0001},
+	{"BinaryTreeInsert", 0x1E0002},
+	{"BinaryTreeSearch", 0x1E0003},
+	{"BinaryTreeDelete", 0x1E0004},
+	{"BinaryTreeInOrder", 0x1E0005},
+  
 	// Regulatory (0x1E)
 	{"InitRegulatory", 0x1E0001},
 	{"RegisterRegulator", 0x1E0002},
@@ -952,7 +948,6 @@
 	{"FinishGame", 0x1E0003},
 	{"GetGame", 0x1E0004},
 	{"ListGames", 0x1E0005},
->>>>>>> 30c229c0
 }
 
 // init wires the catalogue into the live dispatcher.
