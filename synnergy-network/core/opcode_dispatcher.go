--- conflicted
+++ resolved
@@ -839,13 +839,11 @@
 	{"NewAddress", 0x1D0005},
 	{"SignTx", 0x1D0006},
 
-<<<<<<< HEAD
 	// Resource Management (0x1E)
 	{"SetQuota", 0x1E0001},
 	{"GetQuota", 0x1E0002},
 	{"ChargeResources", 0x1E0003},
 	{"ReleaseResources", 0x1E0004},
-=======
 	// Distribution (0x1E)
 	{"NewDistributor", 0x1E0001},
 	{"BatchTransfer", 0x1E0002},
@@ -1093,7 +1091,6 @@
 	{"FinishGame", 0x1E0003},
 	{"GetGame", 0x1E0004},
 	{"ListGames", 0x1E0005},
->>>>>>> e3516d7c
 }
 
 // init wires the catalogue into the live dispatcher.
