// SPDX-License-Identifier: BUSL-1.1
//
// Synnergy Network – Core ▸ Opcode Dispatcher
// -------------------------------------------
//
//   - Every high-level function in the protocol is assigned a UNIQUE 24-bit
//     opcode:  0xCCNNNN  →  CC = category (1 byte), NNNN = ordinal (2 bytes).
//
//   - The dispatcher maps opcodes ➝ concrete handlers and enforces gas-pricing
//     through core.GasCost() before execution.
//
//   - All collisions or missing handlers are FATAL at start-up; nothing slips
//     into production unnoticed.
//
//     ────────────────────────────────────────────────────────────────────────────
//     AUTOMATED SECTION
//     -----------------
//     The table below is **generated** by `go generate ./...` (see the generator
//     in `cmd/genopcodes`).  Edit ONLY if you know what you’re doing; otherwise
//     add new function names to `generator/input/functions.yml` and re-run
//     `go generate`.  The generator guarantees deterministic, collision-free
//     opcodes and keeps this file lint-clean.
//
//     Format per line:
//     <FunctionName>  =  <24-bit-binary>  =  <HexOpcode>
//
//     NB: Tabs are significant – tools rely on them when parsing for audits.
package core

import (
	"encoding/hex"
	"fmt"
	"log"
	"sync"
)

// ────────────────────────────────────────────────────────────────────────────
// VM dispatcher glue
// ────────────────────────────────────────────────────────────────────────────

// OpContext is provided by the VM; it gives opcode handlers controlled access
// to message meta-data, state-DB, gas-meter, logger, etc.
type OpContext interface {
	Call(string) error // unified façade (ledger/consensus/VM)
	Gas(uint64) error  // deducts gas or returns an error if exhausted
}

// Opcode is a 24-bit, deterministic instruction identifier.
type Opcode uint32

// OpcodeFunc is the concrete implementation invoked by the VM.
type OpcodeFunc func(ctx OpContext) error

// opcodeTable holds the runtime mapping (populated once in init()).
var (
	opcodeTable = make(map[Opcode]OpcodeFunc, 1024)
	nameToOp    = make(map[string]Opcode, 1024)
	mu          sync.RWMutex
)

// Register binds an opcode to its function handler.
// It panics on duplicates – this should never happen in CI-tested builds.
func Register(op Opcode, fn OpcodeFunc) {
	mu.Lock()
	defer mu.Unlock()
	if _, exists := opcodeTable[op]; exists {
		log.Panicf("[OPCODES] collision: 0x%06X already registered", op)
	}
	opcodeTable[op] = fn
}

// Dispatch is called by the VM executor for every instruction.
func Dispatch(ctx OpContext, op Opcode) error {
	mu.RLock()
	fn, ok := opcodeTable[op]
	mu.RUnlock()

	if !ok {
		return fmt.Errorf("unknown opcode 0x%06X", op)
	}
	// Pre-charge gas (base only – dynamic part inside fn)
	if err := ctx.Gas(GasCost(Opcode(op))); err != nil {
		return err
	}
	return fn(ctx)
}

// helper returns a closure that delegates the call to OpContext.Call(<name>).
func wrap(name string) OpcodeFunc {
	return func(ctx OpContext) error { return ctx.Call(name) }
}

// ────────────────────────────────────────────────────────────────────────────
// Opcode Catalogue  (AUTO-GENERATED – DO NOT EDIT BY HAND)
// ────────────────────────────────────────────────────────────────────────────
//
// Category map:
//
//		0x01 AI                     0x0F Liquidity
//		0x02 AMM                    0x10 Loanpool
//		0x03 Authority              0x11 Network
//		0x04 Charity                0x12 Replication
//		0x05 Coin                   0x13 Rollups
//		0x06 Compliance             0x14 Security
//		0x07 Consensus              0x15 Sharding
//		0x08 Contracts              0x16 Sidechains
//		0x09 CrossChain             0x17 StateChannel
//		0x0A Data                   0x18 Storage
//		0x0B FaultTolerance         0x19 Tokens
//		0x0C Governance             0x1A Transactions
//		0x0D GreenTech              0x1B Utilities
//		0x0E Ledger                 0x1C VirtualMachine
//	                                 0x1D Wallet
//	                                 0x1E CarbonCredit
//		                            0x1D Wallet
//	                                 0x1E EnergyEfficiency
//	                                 0x1E ResourceMarket
//	                                 0x1E Finalization
//	                                 0x1D Wallet
//	                                 0x1E BinaryTree
//		                            0x1D Wallet
//	                                 0x1E Regulatory
//	                                 0x1E Forum
//	                                 0x1E Compression
//	                                 0x1E Biometrics
//	                                 0x1E SystemHealth
//	0x01 AI                     0x0F Liquidity
//	0x02 AMM                    0x10 Loanpool
//	0x03 Authority              0x11 Network
//	0x04 Charity                0x12 Replication
//	0x05 Coin                   0x13 Rollups
//	0x06 Compliance             0x14 Security
//	0x07 Consensus              0x15 Sharding
//	0x08 Contracts              0x16 Sidechains
//	0x09 CrossChain             0x17 StateChannel
//	0x0A Data                   0x18 Storage
//	0x0B FaultTolerance         0x19 Tokens
//	0x0C Governance             0x1A Transactions
//	0x0D GreenTech              0x1B Utilities
//	0x0E Ledger                 0x1C VirtualMachine
//	                            0x1D Wallet
<<<<<<< HEAD
//				0x1E Plasma
=======
//			0x1E SmartLegal
//	                             0x1E DeFi
//				0x1E Swarm

//	                                 0x1E Plasma
//	                                 0x1D Wallet
//		0x1E Workflows
//		                            0x1D Wallet
//	                                 0x1E Sensors
//	     0x0E Ledger                 0x1C VirtualMachine
//	                                 0x1D Wallet
//	                                 0x1E RealEstate
//		0x0E Ledger                 0x1C VirtualMachine
//		                            0x1D Wallet
//	                                 0x1E Employment
//	                                 0x1E Escrow
//	                                 0x1E Marketplace
//	                                 0x1D Wallet
//	                                 0x1E Faucet
//		                            0x1D Wallet
//	                                 0x1E SupplyChain
//	                                 0x1E Healthcare
//	                                 0x1E Immutability
//	                                 0x1E Warehouse
//	                                 0x1E Gaming
//	0x1E Assets//				0x1E Event


>>>>>>> 5d35a306
//
// Each binary code is shown as a 24-bit big-endian string.
var catalogue = []struct {
	name string
	op   Opcode
}{
       // AI (0x01)
       {"DeployAIContract", 0x010001},
       {"InvokeAIContract", 0x010002},
       {"UpdateAIModel", 0x010003},
       {"GetAIModel", 0x010004},
	{"StartTraining", 0x010001},
	{"TrainingStatus", 0x010002},
	{"ListTrainingJobs", 0x010003},
	{"CancelTraining", 0x010004},
	{"InitAI", 0x010001},
	{"AI", 0x010002},
	{"PredictAnomaly", 0x010003},
	{"OptimizeFees", 0x010004},
	{"PublishModel", 0x010005},
	{"FetchModel", 0x010006},
	{"ListModel", 0x010007},
	{"ValidateKYC", 0x010008},
	{"BuyModel", 0x010009},
	{"RentModel", 0x01000A},
	{"ReleaseEscrow", 0x01000B},
	{"PredictVolume", 0x01000C},
	{"GetModelListing", 0x01000D},
	{"ListModelListings", 0x01000E},
	{"UpdateListingPrice", 0x01000F},
	{"RemoveListing", 0x010010},
	{"InferModel", 0x010001},
	{"AnalyseTransactions", 0x010002},

	// AMM (0x02)
	{"SwapExactIn", 0x020001},
	{"AMM_AddLiquidity", 0x020002},
	{"AMM_RemoveLiquidity", 0x020003},
	{"Quote", 0x020004},
	{"AllPairs", 0x020005},
	{"InitPoolsFromFile", 0x020006},

	// Authority (0x03)
	{"NewAuthoritySet", 0x030001},
	{"RecordVote", 0x030002},
	{"RegisterCandidate", 0x030003},
	{"RandomElectorate", 0x030004},
	{"IsAuthority", 0x030005},
	{"GetAuthority", 0x030006},
	{"ListAuthorities", 0x030007},
	{"DeregisterAuthority", 0x030008},
	{"NewAuthorityApplier", 0x030009},
	{"SubmitApplication", 0x03000A},
	{"VoteApplication", 0x03000B},
	{"FinalizeApplication", 0x03000C},
	{"GetApplication", 0x03000D},
	{"ListApplications", 0x03000E},

	// Charity (0x04)
	{"NewCharityPool", 0x040001},
	{"Charity_Deposit", 0x040002},
	{"Charity_Register", 0x040003},
	{"Charity_Vote", 0x040004},
	{"Charity_Tick", 0x040005},
	{"Charity_GetRegistration", 0x040006},
	{"Charity_Winners", 0x040007},

	// Coin (0x05)
	{"NewCoin", 0x050001},
	{"Coin_Mint", 0x050002},
	{"Coin_TotalSupply", 0x050003},
	{"Coin_BalanceOf", 0x050004},
	{"Coin_Transfer", 0x050005},
	{"Coin_Burn", 0x050006},

	// Compliance (0x06)
	{"InitCompliance", 0x060001},
	{"Compliance_ValidateKYC", 0x060002},
	{"EraseData", 0x060003},
	{"RecordFraudSignal", 0x060004},
	{"Compliance_LogAudit", 0x060005},
	{"Compliance_AuditTrail", 0x060006},
	{"Compliance_MonitorTx", 0x060007},
	{"Compliance_VerifyZKP", 0x060008},
	{"Audit_Init", 0x060009},
	{"Audit_Log", 0x06000A},
	{"Audit_Events", 0x06000B},
	{"Audit_Close", 0x06000C},
	{"InitComplianceManager", 0x060009},
	{"SuspendAccount", 0x06000A},
	{"ResumeAccount", 0x06000B},
	{"IsSuspended", 0x06000C},
	{"WhitelistAccount", 0x06000D},
	{"RemoveWhitelist", 0x06000E},
	{"IsWhitelisted", 0x06000F},
	{"Compliance_ReviewTx", 0x060010},
	{"AnalyzeAnomaly", 0x060009},
	{"FlagAnomalyTx", 0x06000A},

	// Consensus (0x07)
	{"Pick", 0x070001},
	{"Consensus_Broadcast", 0x070002},
	{"Consensus_Subscribe", 0x070003},
	{"Consensus_Sign", 0x070004},
	{"Consensus_Verify", 0x070005},
	{"ValidatorPubKey", 0x070006},
	{"StakeOf", 0x070007},
	{"LoanPoolAddress", 0x070008},
	{"Consensus_Hash", 0x070009},
	{"SerializeWithoutNonce", 0x07000A},
	{"NewConsensus", 0x07000B},
	{"Consensus_Start", 0x07000C},
	{"ProposeSubBlock", 0x07000D},
	{"ValidatePoH", 0x07000E},
	{"SealMainBlockPOW", 0x07000F},
	{"DistributeRewards", 0x070010},
	{"CalculateWeights", 0x070011},
	{"ComputeThreshold", 0x070012},
	{"Status", 0x070013},
	{"SetDifficulty", 0x070014},
	{"NewConsensusAdaptiveManager", 0x070013},
	{"ComputeDemand", 0x070014},
	{"ComputeStakeConcentration", 0x070015},
	{"AdjustConsensus", 0x070016},
	{"AdjustStake", 0x070013},
	{"PenalizeValidator", 0x070014},
	{"RegisterValidator", 0x070013},
	{"DeregisterValidator", 0x070014},
	{"StakeValidator", 0x070015},
	{"UnstakeValidator", 0x070016},
	{"SlashValidator", 0x070017},
	{"GetValidator", 0x070018},
	{"ListValidators", 0x070019},
	{"IsValidator", 0x07001A},

	// Contracts (0x08)
	{"InitContracts", 0x080001},
	{"CompileWASM", 0x080002},
	{"Invoke", 0x080003},
	{"Deploy", 0x080004},
	{"TransferOwnership", 0x080005},
	{"PauseContract", 0x080006},
	{"ResumeContract", 0x080007},
	{"UpgradeContract", 0x080008},
	{"ContractInfo", 0x080009},

	// Cross-Chain (0x09)
	{"RegisterBridge", 0x090001},
	{"AssertRelayer", 0x090002},
	{"Iterator", 0x090003},
	{"LockAndMint", 0x090004},
	{"BurnAndRelease", 0x090005},
	{"GetBridge", 0x090006},

	// Data (0x0A)
	{"RegisterNode", 0x0A0001},
	{"UploadAsset", 0x0A0002},
	{"Data_Pin", 0x0A0003},
	{"Data_Retrieve", 0x0A0004},
	{"RetrieveAsset", 0x0A0005},
	{"RegisterOracle", 0x0A0006},
	{"PushFeed", 0x0A0007},
	{"QueryOracle", 0x0A0008},
	{"ListCDNNodes", 0x0A0009},
	{"ListOracles", 0x0A000A},
	{"PushFeedSigned", 0x0A000B},
	{"CreateDataSet", 0x0A000C},
	{"PurchaseDataSet", 0x0A000D},
	{"GetDataSet", 0x0A000E},
	{"ListDataSets", 0x0A000F},
	{"HasAccess", 0x0A0010},
	{"UpdateOracleSource", 0x0A000C},
	{"RemoveOracle", 0x0A000D},
	{"GetOracleMetrics", 0x0A000E},
	{"RequestOracleData", 0x0A000F},
	{"SyncOracle", 0x0A0010},
	{"CreateDataFeed", 0x0A000C},
	{"QueryDataFeed", 0x0A000D},
	{"ManageDataFeed", 0x0A000E},
	{"ImputeMissing", 0x0A000F},
	{"NormalizeFeed", 0x0A0010},
	{"AddProvenance", 0x0A0011},
	{"SampleFeed", 0x0A0012},
	{"ScaleFeed", 0x0A0013},
	{"TransformFeed", 0x0A0014},
	{"VerifyFeedTrust", 0x0A0015},
	{"ZTDC_Open", 0x0A000C},
	{"ZTDC_Send", 0x0A000D},
	{"ZTDC_Close", 0x0A000E},
	{"StoreManagedData", 0x0A000C},
	{"LoadManagedData", 0x0A000D},
	{"DeleteManagedData", 0x0A000E},

	// Fault-Tolerance (0x0B)
	{"NewHealthChecker", 0x0B0001},
	{"AddPeer", 0x0B0002},
	{"RemovePeer", 0x0B0003},
	{"Snapshot", 0x0B0004},
	{"Recon", 0x0B0005},
	{"Ping", 0x0B0006},
	{"SendPing", 0x0B0007},
	{"AwaitPong", 0x0B0008},
	{"BackupSnapshot", 0x0B0009},
	{"RestoreSnapshot", 0x0B000A},
	{"VerifyBackup", 0x0B000B},
	{"FailoverNode", 0x0B000C},
	{"PredictFailure", 0x0B000D},
	{"AdjustResources", 0x0B000E},
	{"InitResourceManager", 0x0B000F},
	{"SetLimit", 0x0B0010},
	{"GetLimit", 0x0B0011},
	{"ConsumeLimit", 0x0B0012},
	{"TransferLimit", 0x0B0013},
	{"ListLimits", 0x0B0014},
	{"HA_Register", 0x0B000F},
	{"HA_Remove", 0x0B0010},
	{"HA_List", 0x0B0011},
	{"HA_Sync", 0x0B0012},
	{"HA_Promote", 0x0B0013},

	// Governance (0x0C)
	{"UpdateParam", 0x0C0001},
	{"ProposeChange", 0x0C0002},
	{"VoteChange", 0x0C0003},
	{"EnactChange", 0x0C0004},
	{"SubmitProposal", 0x0C0005},
	{"BalanceOfAsset", 0x0C0006},
	{"CastVote", 0x0C0007},
	{"ExecuteProposal", 0x0C0008},
	{"GetProposal", 0x0C0009},
	{"ListProposals", 0x0C000A},
	{"DAO_Stake", 0x0C000B},
	{"DAO_Unstake", 0x0C000C},
	{"DAO_Staked", 0x0C000D},
	{"DAO_TotalStaked", 0x0C000E},
	{"CastTokenVote", 0x0C000B},
	{"SubmitQuadraticVote", 0x0C000B},
	{"QuadraticResults", 0x0C000C},
	{"QuadraticWeight", 0x0C000D},
	{"AddDAOMember", 0x0C000B},
	{"RemoveDAOMember", 0x0C000C},
	{"RoleOfMember", 0x0C000D},
	{"ListDAOMembers", 0x0C000E},
	{"NewQuorumTracker", 0x0C000B},
	{"Quorum_AddVote", 0x0C000C},
	{"Quorum_HasQuorum", 0x0C000D},
	{"Quorum_Reset", 0x0C000E},
	{"RegisterGovContract", 0x0C000B},
	{"GetGovContract", 0x0C000C},
	{"ListGovContracts", 0x0C000D},
	{"EnableGovContract", 0x0C000E},
	{"DeleteGovContract", 0x0C000F},
	{"DeployGovContract", 0x0C000B},
	{"InvokeGovContract", 0x0C000C},
	{"AddReputation", 0x0C000B},
	{"SubtractReputation", 0x0C000C},
	{"ReputationOf", 0x0C000D},
	{"SubmitRepGovProposal", 0x0C000E},
	{"CastRepGovVote", 0x0C000F},
	{"ExecuteRepGovProposal", 0x0C0010},
	{"GetRepGovProposal", 0x0C0011},
	{"ListRepGovProposals", 0x0C0012},
	{"NewTimelock", 0x0C000B},
	{"QueueProposal", 0x0C000C},
	{"CancelProposal", 0x0C000D},
	{"ExecuteReady", 0x0C000E},
	{"ListTimelocks", 0x0C000F},
	{"CreateDAO", 0x0C000B},
	{"JoinDAO", 0x0C000C},
	{"LeaveDAO", 0x0C000D},
	{"DAOInfo", 0x0C000E},
	{"ListDAOs", 0x0C000F},

	// GreenTech (0x0D)
	{"InitGreenTech", 0x0D0001},
	{"Green", 0x0D0002},
	{"RecordUsage", 0x0D0003},
	{"RecordOffset", 0x0D0004},
	{"Certify", 0x0D0005},
	{"CertificateOf", 0x0D0006},
	{"ShouldThrottle", 0x0D0007},
	{"ListCertificates", 0x0D0008},

	// Ledger (0x0E)
	{"NewLedger", 0x0E0001},
	{"GetPendingSubBlocks", 0x0E0002},
	{"LastBlockHash", 0x0E0003},
	{"AppendBlock", 0x0E0004},
	{"MintBig", 0x0E0005},
	{"EmitApproval", 0x0E0006},
	{"EmitTransfer", 0x0E0007},
	{"DeductGas", 0x0E0008},
	{"WithinBlock", 0x0E0009},
	{"IsIDTokenHolder", 0x0E000A},
	{"TokenBalance", 0x0E000B},
	{"AddBlock", 0x0E000C},
	{"GetBlock", 0x0E000D},
	{"GetUTXO", 0x0E000E},
	{"AddToPool", 0x0E000F},
	{"ListPool", 0x0E0010},
	{"GetContract", 0x0E0011},
	{"Ledger_BalanceOf", 0x0E0012},
	{"Ledger_Snapshot", 0x0E0013},
	{"MintToken", 0x0E0014},
	{"LastSubBlockHeight", 0x0E0015},
	{"LastBlockHeight", 0x0E0016},
	{"RecordPoSVote", 0x0E0017},
	{"AppendSubBlock", 0x0E0018},
	{"Ledger_Transfer", 0x0E0019},
	{"Ledger_Mint", 0x0E001A},
	{"Ledger_Burn", 0x0E001B},
	{"Account_Create", 0x0E001C},
	{"Account_Delete", 0x0E001D},
	{"Account_Balance", 0x0E001E},
	{"Account_Transfer", 0x0E001F},

	// Liquidity (0x0F)
	{"InitAMM", 0x0F0001},
	{"Manager", 0x0F0002},
	{"CreatePool", 0x0F0003},
	{"Liquidity_AddLiquidity", 0x0F0004},
	{"Liquidity_Swap", 0x0F0005},
	{"Liquidity_RemoveLiquidity", 0x0F0006},
	{"Liquidity_Pool", 0x0F0007},
	{"Liquidity_Pools", 0x0F0008},

	// Loanpool (0x10)
	{"Loanpool_RandomElectorate", 0x100001},
	{"Loanpool_IsAuthority", 0x100002},
	{"Loanpool_init", 0x100003},
	{"NewLoanPool", 0x100004},
	{"Loanpool_Submit", 0x100005},
	{"Loanpool_Vote", 0x100006},
	{"Disburse", 0x100007},
	{"Loanpool_Tick", 0x100008},
	{"Loanpool_GetProposal", 0x100009},
	{"Loanpool_ListProposals", 0x10000A},
	{"Loanpool_Redistribute", 0x10000B},
	{"NewLoanPoolApply", 0x10000C},
	{"LoanApply_Submit", 0x10000D},
	{"LoanApply_Vote", 0x10000E},
	{"LoanApply_Process", 0x10000F},
	{"LoanApply_Disburse", 0x100010},
	{"LoanApply_Get", 0x100011},
	{"LoanApply_List", 0x100012},

	// Network (0x11)
	{"NewNode", 0x110001},
	{"HandlePeerFound", 0x110002},
	{"DialSeed", 0x110003},
	{"Network_Broadcast", 0x110004},
	{"Network_Subscribe", 0x110005},
	{"ListenAndServe", 0x110006},
	{"Close", 0x110007},
	{"Peers", 0x110008},
	{"NewDialer", 0x110009},
	{"Dial", 0x11000A},
	{"SetBroadcaster", 0x11000B},
	{"GlobalBroadcast", 0x11000C},
	{"StartDevNet", 0x11000D},
	{"StartTestNet", 0x11000E},

	// Replication (0x12)
	{"NewReplicator", 0x120001},
	{"ReplicateBlock", 0x120002},
	{"Replication_Hash", 0x120003},
	{"RequestMissing", 0x120004},
	{"Replication_Start", 0x120005},
	{"Stop", 0x120006},
	{"Synchronize", 0x120007},
	{"NewInitService", 0x120008},
	{"BootstrapLedger", 0x120009},
	{"ShutdownInitService", 0x12000A},
	{"NewSyncManager", 0x120008},
	{"Sync_Start", 0x120009},
	{"Sync_Stop", 0x12000A},
	{"Sync_Status", 0x12000B},
	{"SyncOnce", 0x12000C},

	// Rollups (0x13)
	{"NewAggregator", 0x130001},
	{"SubmitBatch", 0x130002},
	{"SubmitFraudProof", 0x130003},
	{"FinalizeBatch", 0x130004},
	{"BatchHeader", 0x130005},
	{"BatchState", 0x130006},
	{"BatchTransactions", 0x130007},
	{"ListBatches", 0x130008},
	{"PauseAggregator", 0x130009},
	{"ResumeAggregator", 0x13000A},
	{"AggregatorStatus", 0x13000B},

	// Security (0x14)
	{"Security_Sign", 0x140001},
	{"Security_Verify", 0x140002},
	{"AggregateBLSSigs", 0x140003},
	{"VerifyAggregated", 0x140004},
	{"CombineShares", 0x140005},
	{"ComputeMerkleRoot", 0x140006},
	{"Encrypt", 0x140007},
	{"Decrypt", 0x140008},
	{"NewTLSConfig", 0x140009},
	{"DilithiumKeypair", 0x14000A},
	{"DilithiumSign", 0x14000B},
	{"DilithiumVerify", 0x14000C},
	{"PredictRisk", 0x14000D},
	{"AnomalyScore", 0x14000E},
	{"BuildMerkleTree", 0x14000F},
	{"MerkleProof", 0x140010},
	{"VerifyMerklePath", 0x140011},

	// Sharding (0x15)
	{"NewShardCoordinator", 0x150001},
	{"SetLeader", 0x150002},
	{"Leader", 0x150003},
	{"SubmitCrossShard", 0x150004},
	{"Sharding_Broadcast", 0x150005},
	{"Send", 0x150006},
	{"PullReceipts", 0x150007},
	{"Reshard", 0x150008},
	{"GossipTx", 0x150009},
	{"RebalanceShards", 0x15000A},
	{"VerticalPartition", 0x15000B},
	{"HorizontalPartition", 0x15000C},
	{"CompressData", 0x15000D},
	{"DecompressData", 0x15000E},

	// Sidechains (0x16)
	{"InitSidechains", 0x160001},
	{"Sidechains", 0x160002},
	{"Sidechains_Register", 0x160003},
	{"SubmitHeader", 0x160004},
	{"Sidechains_Deposit", 0x160005},
	{"VerifyWithdraw", 0x160006},
	{"VerifyAggregateSig", 0x160007},
	{"VerifyMerkleProof", 0x160008},
	{"GetSidechainMeta", 0x160009},
	{"ListSidechains", 0x16000A},
	{"GetSidechainHeader", 0x16000B},
	{"PauseSidechain", 0x16000C},
	{"ResumeSidechain", 0x16000D},
	{"UpdateSidechainValidators", 0x16000E},
	{"RemoveSidechain", 0x16000F},

	// StateChannel (0x17)
	{"InitStateChannels", 0x170001},
	{"Channels", 0x170002},
	{"OpenChannel", 0x170003},
	{"VerifyECDSASignature", 0x170004},
	{"InitiateClose", 0x170005},
	{"Challenge", 0x170006},
	{"Finalize", 0x170007},
	{"GetChannel", 0x170008},
	{"ListChannels", 0x170009},
	{"PauseChannel", 0x17000A},
	{"ResumeChannel", 0x17000B},
	{"CancelClose", 0x17000C},
	{"ForceClose", 0x17000D},

	// Storage (0x18)
	{"NewStorage", 0x180001},
	{"Storage_Pin", 0x180002},
	{"Storage_Retrieve", 0x180003},
	{"CreateListing", 0x180004},
	{"Exists", 0x180005},
	{"OpenDeal", 0x180006},
	{"Storage_Create", 0x180007},
	{"CloseDeal", 0x180008},
	{"Release", 0x180009},
	{"GetListing", 0x18000A},
	{"ListListings", 0x18000B},
	{"GetDeal", 0x18000C},
	{"ListDeals", 0x18000D},
	{"IPFS_Add", 0x18000E},
	{"IPFS_Get", 0x18000F},
	{"IPFS_Unpin", 0x180010},

	// Tokens (0x19)
	{"ID", 0x190001},
	{"Meta", 0x190002},
	{"Tokens_BalanceOf", 0x190003},
	{"Tokens_Transfer", 0x190004},
	{"Allowance", 0x190005},
	{"Tokens_Approve", 0x190006},
	{"Tokens_Mint", 0x190007},
	{"Tokens_Burn", 0x190008},
	{"Add", 0x190009},
	{"Sub", 0x19000A},
	{"Get", 0x19000B},
	{"approve_lower", 0x19000C},
	{"transfer_lower", 0x19000D},
	{"Calculate", 0x19000E},
	{"RegisterToken", 0x19000F},
	{"Tokens_Create", 0x190010},
	{"NewBalanceTable", 0x190011},
	{"Set", 0x190012},
	{"RefundGas", 0x190013},
	{"PopUint32", 0x190014},
	{"PopAddress", 0x190015},
	{"PopUint64", 0x190016},
	{"PushBool", 0x190017},
	{"Push", 0x190018},
	{"Len_Tokens", 0x190019},
	{"InitTokens", 0x19001A},
	{"GetRegistryTokens", 0x19001B},
	{"TokenManager_Create", 0x19001C},
	{"TokenManager_Transfer", 0x19001D},
	{"TokenManager_Mint", 0x19001E},
	{"TokenManager_Burn", 0x19001F},
	{"TokenManager_Approve", 0x190020},
	{"TokenManager_BalanceOf", 0x190021},

	// Transactions (0x1A)
	{"Tx_Sign", 0x1A0001},
	{"VerifySig", 0x1A0002},
	{"ValidateTx", 0x1A0003},
	{"NewTxPool", 0x1A0004},
	{"AddTx", 0x1A0005},
	{"PickTxs", 0x1A0006},
	{"TxPoolSnapshot", 0x1A0007},
	{"EncryptTxPayload", 0x1A0008},
	{"DecryptTxPayload", 0x1A0009},
	{"SubmitPrivateTx", 0x1A000A},
	{"EncodeEncryptedHex", 0x1A000B},
	{"Exec_Begin", 0x1A0008},
	{"Exec_RunTx", 0x1A0009},
	{"Exec_Finalize", 0x1A000A},
	{"ReverseTransaction", 0x1A0008},
	{"NewTxDistributor", 0x1A0008},
	{"DistributeFees", 0x1A0009},

	// Utilities (0x1B) – EVM-compatible arithmetic & crypto
	{"Short", 0x1B0001},
	{"BytesToAddress", 0x1B0002},
	{"Pop", 0x1B0003},
	{"opADD", 0x1B0004},
	{"opMUL", 0x1B0005},
	{"opSUB", 0x1B0006},
	{"OpDIV", 0x1B0007},
	{"opSDIV", 0x1B0008},
	{"opMOD", 0x1B0009},
	{"opSMOD", 0x1B000A},
	{"opADDMOD", 0x1B000B},
	{"opMULMOD", 0x1B000C},
	{"opEXP", 0x1B000D},
	{"opSIGNEXTEND", 0x1B000E},
	{"opLT", 0x1B000F},
	{"opGT", 0x1B0010},
	{"opSLT", 0x1B0011},
	{"opSGT", 0x1B0012},
	{"opEQ", 0x1B0013},
	{"opISZERO", 0x1B0014},
	{"opAND", 0x1B0015},
	{"opOR", 0x1B0016},
	{"opXOR", 0x1B0017},
	{"opNOT", 0x1B0018},
	{"opBYTE", 0x1B0019},
	{"opSHL", 0x1B001A},
	{"opSHR", 0x1B001B},
	{"opSAR", 0x1B001C},
	{"opECRECOVER", 0x1B001D},
	{"opEXTCODESIZE", 0x1B001E},
	{"opEXTCODECOPY", 0x1B001F},
	{"opEXTCODEHASH", 0x1B0020},
	{"opRETURNDATASIZE", 0x1B0021},
	{"opRETURNDATACOPY", 0x1B0022},
	{"opMLOAD", 0x1B0023},
	{"opMSTORE", 0x1B0024},
	{"opMSTORE8", 0x1B0025},
	{"opCALLDATALOAD", 0x1B0026},
	{"opCALLDATASIZE", 0x1B0027},
	{"opCALLDATACOPY", 0x1B0028},
	{"opCODESIZE", 0x1B0029},
	{"opCODECOPY", 0x1B002A},
	{"opJUMP", 0x1B002B},
	{"opJUMPI", 0x1B002C},
	{"opPC", 0x1B002D},
	{"opMSIZE", 0x1B002E},
	{"opGAS", 0x1B002F},
	{"opJUMPDEST", 0x1B0030},
	{"opSHA256", 0x1B0031},
	{"opKECCAK256", 0x1B0032},
	{"opRIPEMD160", 0x1B0033},
	{"opBLAKE2B256", 0x1B0034},
	{"opADDRESS", 0x1B0035},
	{"opCALLER", 0x1B0036},
	{"opORIGIN", 0x1B0037},
	{"opCALLVALUE", 0x1B0038},
	{"opGASPRICE", 0x1B0039},
	{"opNUMBER", 0x1B003A},
	{"opTIMESTAMP", 0x1B003B},
	{"opDIFFICULTY", 0x1B003C},
	{"opGASLIMIT", 0x1B003D},
	{"opCHAINID", 0x1B003E},
	{"opBLOCKHASH", 0x1B003F},
	{"opBALANCE", 0x1B0040},
	{"opSELFBALANCE", 0x1B0041},
	{"opLOG0", 0x1B0042},
	{"opLOG1", 0x1B0043},
	{"opLOG2", 0x1B0044},
	{"opLOG3", 0x1B0045},
	{"opLOG4", 0x1B0046},
	{"logN", 0x1B0047},
	{"opCREATE", 0x1B0048},
	{"opCALL", 0x1B0049},
	{"opCALLCODE", 0x1B004A},
	{"opDELEGATECALL", 0x1B004B},
	{"opSTATICCALL", 0x1B004C},
	{"opRETURN", 0x1B004D},
	{"opREVERT", 0x1B004E},
	{"opSTOP", 0x1B004F},
	{"opSELFDESTRUCT", 0x1B0050},
	{"Utilities_Transfer", 0x1B0051},
	{"Utilities_Mint", 0x1B0052},
	{"Utilities_Burn", 0x1B0053},

	// Virtual Machine (0x1C)
	{"VM_Burn", 0x1C0001},
	{"BurnLP", 0x1C0002},
	{"MintLP", 0x1C0003},
	{"NewInMemory", 0x1C0004},
	{"CallCode", 0x1C0005},
	{"CallContract", 0x1C0006},
	{"StaticCall", 0x1C0007},
	{"GetBalance", 0x1C0008},
	{"GetTokenBalance", 0x1C0009},
	{"SetTokenBalance", 0x1C000A},
	{"GetTokenSupply", 0x1C000B},
	{"SetBalance", 0x1C000C},
	{"DelegateCall", 0x1C000D},
	{"GetToken", 0x1C000E},
	{"NewMemory", 0x1C000F},
	{"VM_Read", 0x1C0010},
	{"VM_Write", 0x1C0011},
	{"VM_Len", 0x1C0012},
	{"VM_Call", 0x1C0013},
	{"SelectVM", 0x1C0014},
	{"CreateContract", 0x1C0015},
	{"VM_GetContract", 0x1C0016},
	{"AddLog", 0x1C0017},
	{"GetCode", 0x1C0018},
	{"GetCodeHash", 0x1C0019},
	{"MintToken_VM", 0x1C001A},
	{"VM_Transfer", 0x1C001B},
	{"PrefixIterator", 0x1C001C},
	{"Snapshot_VM", 0x1C001D},
	{"NonceOf", 0x1C001E},
	{"IsIDTokenHolder_VM", 0x1C001F},
	{"GetState", 0x1C0020},
	{"SetState", 0x1C0021},
	{"HasState", 0x1C0022},
	{"DeleteState", 0x1C0023},
	{"BalanceOf_VM", 0x1C0024},
	{"NewGasMeter", 0x1C0025},
	{"SelfDestruct", 0x1C0026},
	{"Remaining", 0x1C0027},
	{"Consume", 0x1C0028},
	{"Execute", 0x1C0029},
	{"NewSuperLightVM", 0x1C002A},
	{"NewLightVM", 0x1C002B},
	{"NewHeavyVM", 0x1C002C},
	{"ExecuteSuperLight", 0x1C002D},
	{"ExecuteLight", 0x1C002E},
	{"ExecuteHeavy", 0x1C002F},
	{"VM_SandboxStart", 0x1C0030},
	{"VM_SandboxStop", 0x1C0031},
	{"VM_SandboxReset", 0x1C0032},
	{"VM_SandboxStatus", 0x1C0033},
	{"VM_SandboxList", 0x1C0034},

	// Wallet (0x1D)
	{"NewRandomWallet", 0x1D0001},
	{"WalletFromMnemonic", 0x1D0002},
	{"NewHDWalletFromSeed", 0x1D0003},
	{"PrivateKey", 0x1D0004},
	{"NewAddress", 0x1D0005},
	{"SignTx", 0x1D0006},
<<<<<<< HEAD
	{"InitPlasma", 0x1E0001},
	{"Plasma_Deposit", 0x1E0002},
	{"Plasma_Withdraw", 0x1E0003},
	{"Plasma_SubmitBlock", 0x1E0004},
	{"Plasma_GetBlock", 0x1E0005},
=======

	// Resource Management (0x1E)
	{"SetQuota", 0x1E0001},
	{"GetQuota", 0x1E0002},
	{"ChargeResources", 0x1E0003},
	{"ReleaseResources", 0x1E0004},

	// Distribution (0x1E)
	{"NewDistributor", 0x1E0001},
	{"BatchTransfer", 0x1E0002},
	{"Airdrop", 0x1E0003},
	{"DistributeEven", 0x1E0004},
  
  // Smart-legal contract (0x1D)
	{"Legal_Register", 0x1E0001},
	{"Legal_Sign", 0x1E0002},
	{"Legal_Revoke", 0x1E0003},
	{"Legal_Info", 0x1E0004},
	{"Legal_List", 0x1E0005},

	// CarbonCredit (0x1E)
	{"InitCarbonEngine", 0x1E0001},
	{"Carbon", 0x1E0002},
	{"RegisterProject", 0x1E0003},
	{"IssueCredits", 0x1E0004},
	{"RetireCredits", 0x1E0005},
	{"ProjectInfo", 0x1E0006},
	{"ListProjects", 0x1E0007},
	// EnergyEfficiency (0x1E)
	{"InitEnergyEfficiency", 0x1E0001},
	{"EnergyEff", 0x1E0002},
	{"RecordStats", 0x1E0003},
	{"EfficiencyOf", 0x1E0004},
	{"NetworkAverage", 0x1E0005},
	{"ListEfficiency", 0x1E0006},
	// ResourceMarket (0x1E)
	{"ListResource", 0x1E0001},
	{"OpenResourceDeal", 0x1E0002},
	{"CloseResourceDeal", 0x1E0003},
	{"GetResourceListing", 0x1E0004},
	{"ListResourceListings", 0x1E0005},
	{"GetResourceDeal", 0x1E0006},
	{"ListResourceDeals", 0x1E0007},
	// Finalization (0x1E)
	{"NewFinalizationManager", 0x1E0001},
	{"FinalizeBlock", 0x1E0002},
	{"FinalizeBatchManaged", 0x1E0003},
	{"FinalizeChannelManaged", 0x1E0004},
	// DeFi (0x1E)
	{"DeFi_CreateInsurance", 0x1E0001},
	{"DeFi_ClaimInsurance", 0x1E0002},
	{"DeFi_PlaceBet", 0x1E0003},
	{"DeFi_SettleBet", 0x1E0004},
	{"DeFi_StartCrowdfund", 0x1E0005},
	{"DeFi_Contribute", 0x1E0006},
	{"DeFi_FinalizeCrowdfund", 0x1E0007},
	{"DeFi_CreatePrediction", 0x1E0008},
	{"DeFi_VotePrediction", 0x1E0009},
	{"DeFi_ResolvePrediction", 0x1E000A},
	{"DeFi_RequestLoan", 0x1E000B},
	{"DeFi_RepayLoan", 0x1E000C},
	{"DeFi_StartYieldFarm", 0x1E000D},
	{"DeFi_Stake", 0x1E000E},
	{"DeFi_Unstake", 0x1E000F},
	{"DeFi_CreateSynthetic", 0x1E0010},
	{"DeFi_MintSynthetic", 0x1E0011},
	{"DeFi_BurnSynthetic", 0x1E0012},
   {"RegisterIDWallet", 0x1D0007},
	{"IsIDWalletRegistered", 0x1D0008},
	{"NewOffChainWallet", 0x1D0007},
	{"OffChainWalletFromMnemonic", 0x1D0008},
	{"SignOffline", 0x1D0009},
	{"StoreSignedTx", 0x1D000A},
	{"LoadSignedTx", 0x1D000B},
	{"BroadcastSignedTx", 0x1D000C},
	{"RegisterRecovery", 0x1D0007},
	{"RecoverAccount", 0x1D0008},

	// BinaryTree (0x1E)
	{"BinaryTreeNew", 0x1E0001},
	{"BinaryTreeInsert", 0x1E0002},
	{"BinaryTreeSearch", 0x1E0003},
	{"BinaryTreeDelete", 0x1E0004},
	{"BinaryTreeInOrder", 0x1E0005},
  
	// Regulatory (0x1E)
	{"InitRegulatory", 0x1E0001},
	{"RegisterRegulator", 0x1E0002},
	{"GetRegulator", 0x1E0003},
	{"ListRegulators", 0x1E0004},
	{"EvaluateRuleSet", 0x1E0005},



	// Polls Management (0x1E)
	{"CreatePoll", 0x1E0001},
	{"VotePoll", 0x1E0002},
	{"ClosePoll", 0x1E0003},
	{"GetPoll", 0x1E0004},
	{"ListPolls", 0x1E0005},

   

	// Feedback (0x1E)
	{"InitFeedback", 0x1E0001},
	{"Feedback_Submit", 0x1E0002},
	{"Feedback_Get", 0x1E0003},
	{"Feedback_List", 0x1E0004},
	{"Feedback_Reward", 0x1E0005},
 

	// Forum (0x1E)
	{"Forum_CreateThread", 0x1E0001},
	{"Forum_GetThread", 0x1E0002},
	{"Forum_ListThreads", 0x1E0003},
	{"Forum_AddComment", 0x1E0004},
	{"Forum_ListComments", 0x1E0005},
 
	// Compression (0x1E)
	{"CompressLedger", 0x1E0001},
	{"DecompressLedger", 0x1E0002},
	{"SaveCompressedSnapshot", 0x1E0003},
	{"LoadCompressedSnapshot", 0x1E0004},


	// Biometrics (0x1E)
	{"Bio_Enroll", 0x1E0001},
	{"Bio_Verify", 0x1E0002},
	{"Bio_Delete", 0x1E0003},

  
	// SystemHealth (0x1E)
	{"NewHealthLogger", 0x1E0001},
	{"MetricsSnapshot", 0x1E0002},
	{"LogEvent", 0x1E0003},
	{"RotateLogs", 0x1E0004},
	

	// Swarm (0x1E)
	{"NewSwarm", 0x1E0001},
	{"Swarm_AddNode", 0x1E0002},
	{"Swarm_RemoveNode", 0x1E0003},
	{"Swarm_BroadcastTx", 0x1E0004},
	{"Swarm_Start", 0x1E0005},
	{"Swarm_Stop", 0x1E0006},
	{"Swarm_Peers", 0x1E0007},
	// Plasma (0x1E)
	{"InitPlasma", 0x1E0001},
	{"Plasma_Deposit", 0x1E0002},
	{"Plasma_Withdraw", 0x1E0003},
  // Workflows (0x1E)
	{"NewWorkflow", 0x1E0001},
	{"AddWorkflowAction", 0x1E0002},
	{"SetWorkflowTrigger", 0x1E0003},
	{"SetWebhook", 0x1E0004},
	{"ExecuteWorkflow", 0x1E0005},
	{"ListWorkflows", 0x1E0006},
   {"CreateWallet", 0x1D0007},
	{"ImportWallet", 0x1D0008},
	{"WalletBalance", 0x1D0009},
	{"WalletTransfer", 0x1D000A},
  
	// Sensors (0x1E)
	{"RegisterSensor", 0x1E0001},
	{"GetSensor", 0x1E0002},
	{"ListSensors", 0x1E0003},
	{"UpdateSensorValue", 0x1E0004},
	{"PollSensor", 0x1E0005},
	{"TriggerWebhook", 0x1E0006},

  
	// Real Estate (0x1D)
	{"RegisterProperty", 0x1E0001},
	{"TransferProperty", 0x1E0002},
	{"GetProperty", 0x1E0003},
	{"ListProperties", 0x1E0004},

 

	// Event (0x1E)
	{"InitEvents", 0x1E0001},
	{"EmitEvent", 0x1E0002},
	{"GetEvent", 0x1E0003},
	{"ListEvents", 0x1E0004},

  

	// Employment (0x1E)
	{"InitEmployment", 0x1E0001},
	{"CreateJob", 0x1E0002},
	{"SignJob", 0x1E0003},
	{"RecordWork", 0x1E0004},
	{"PaySalary", 0x1E0005},
	{"GetJob", 0x1E0006},
	// Escrow (0x1E)
	{"Escrow_Create", 0x1E0001},
	{"Escrow_Deposit", 0x1E0002},
	{"Escrow_Release", 0x1E0003},
	{"Escrow_Cancel", 0x1E0004},
	{"Escrow_Get", 0x1E0005},
	{"Escrow_List", 0x1E0006},
	// Marketplace (0x1E)
	{"CreateMarketListing", 0x1E0001},
	{"PurchaseItem", 0x1E0002},
	{"CancelListing", 0x1E0003},
	{"ReleaseFunds", 0x1E0004},
	{"GetMarketListing", 0x1E0005},
	{"ListMarketListings", 0x1E0006},
	{"GetMarketDeal", 0x1E0007},
	{"ListMarketDeals", 0x1E0008},
	// Faucet (0x1E)
	{"NewFaucet", 0x1E0001},
	{"Faucet_Request", 0x1E0002},
	{"Faucet_Balance", 0x1E0003},
	{"Faucet_SetAmount", 0x1E0004},
	{"Faucet_SetCooldown", 0x1E0005},
  // Supply Chain (0x1E)
  {"RegisterItem", 0x1E0001},
	{"UpdateLocation", 0x1E0002},
	{"MarkStatus", 0x1E0003},
	{"GetItem", 0x1E0004},

	// Healthcare (0x1E)
	{"InitHealthcare", 0x1E0001},
	{"RegisterPatient", 0x1E0002},
	{"AddHealthRecord", 0x1E0003},
	{"GrantAccess", 0x1E0004},
	{"RevokeAccess", 0x1E0005},
	{"ListHealthRecords", 0x1E0006},

  // Tangible (0x1E)
	{"Assets_Register", 0x1E0001},
	{"Assets_Transfer", 0x1E0002},
	{"Assets_Get", 0x1E0003},
	{"Assets_List", 0x1E0004},

	// Immutability (0x1E)
	{"InitImmutability", 0x1E0001},
	{"VerifyChain", 0x1E0002},
	{"RestoreChain", 0x1E0003},
	// Warehouse (0x1E)
	{"Warehouse_New", 0x1E0001},
	{"Warehouse_AddItem", 0x1E0002},
	{"Warehouse_RemoveItem", 0x1E0003},
	{"Warehouse_MoveItem", 0x1E0004},
	{"Warehouse_ListItems", 0x1E0005},
	{"Warehouse_GetItem", 0x1E0006},

	// Gaming (0x1E)
	{"CreateGame", 0x1E0001},
	{"JoinGame", 0x1E0002},
	{"FinishGame", 0x1E0003},
	{"GetGame", 0x1E0004},
	{"ListGames", 0x1E0005},
>>>>>>> 5d35a306
}

// init wires the catalogue into the live dispatcher.
func init() {
	for _, entry := range catalogue {
		nameToOp[entry.name] = entry.op
		Register(entry.op, wrap(entry.name))
		bin := make([]byte, 3)
		bin[0] = byte(entry.op >> 16)
		bin[1] = byte(entry.op >> 8)
		bin[2] = byte(entry.op)
		log.Printf("[OPCODES] %-32s = %08b = 0x%06X",
			entry.name, bin, entry.op)
	}
	log.Printf("[OPCODES] %d opcodes registered; %d gas-priced", len(opcodeTable), len(gasTable))
}

// Hex returns the canonical hexadecimal representation (upper-case, 6 digits).
func (op Opcode) Hex() string { return fmt.Sprintf("0x%06X", uint32(op)) }

// Bytes gives the 3-byte big-endian encoding used in VM bytecode streams.
func (op Opcode) Bytes() []byte {
	b := make([]byte, 3)
	b[0] = byte(op >> 16)
	b[1] = byte(op >> 8)
	b[2] = byte(op)
	return b
}

// String implements fmt.Stringer.
func (op Opcode) String() string { return op.Hex() }

// ParseOpcode converts a 3-byte slice into an Opcode, validating length.
func ParseOpcode(b []byte) (Opcode, error) {
	if len(b) != 3 {
		return 0, fmt.Errorf("opcode length must be 3, got %d", len(b))
	}
	return Opcode(uint32(b[0])<<16 | uint32(b[1])<<8 | uint32(b[2])), nil
}

// MustParseOpcode is a helper that panics on error (used in tests/tools).
func MustParseOpcode(b []byte) Opcode {
	op, err := ParseOpcode(b)
	if err != nil {
		panic(err)
	}
	return op
}

// DebugDump returns the full mapping in <name>=<hex> form, sorted
// lexicographically.  Useful for CLI tools (`synner opcodes`).
func DebugDump() []string {
	mu.RLock()
	defer mu.RUnlock()
	out := make([]string, 0, len(nameToOp))
	for n, op := range nameToOp {
		out = append(out, fmt.Sprintf("%s=%s", n, op.Hex()))
	}
	// simple in-place sort (no import cycle with `sort`)
	for i := 0; i < len(out)-1; i++ {
		for j := i + 1; j < len(out); j++ {
			if out[j] < out[i] {
				out[i], out[j] = out[j], out[i]
			}
		}
	}
	return out
}

// ToBytecode handy helper: returns raw 3-byte opcode plus gas meter prelude.
func ToBytecode(fn string) ([]byte, error) {
	op, ok := nameToOp[fn]
	if !ok {
		return nil, fmt.Errorf("unknown function %q", fn)
	}
	return op.Bytes(), nil
}

// HexDump is syntactic sugar: hex-encodes the 3-byte opcode.
func HexDump(fn string) (string, error) {
	b, err := ToBytecode(fn)
	if err != nil {
		return "", err
	}
	return "0x" + hex.EncodeToString(b), nil
}<|MERGE_RESOLUTION|>--- conflicted
+++ resolved
@@ -139,9 +139,7 @@
 //	0x0D GreenTech              0x1B Utilities
 //	0x0E Ledger                 0x1C VirtualMachine
 //	                            0x1D Wallet
-<<<<<<< HEAD
 //				0x1E Plasma
-=======
 //			0x1E SmartLegal
 //	                             0x1E DeFi
 //				0x1E Swarm
@@ -170,7 +168,6 @@
 //	0x1E Assets//				0x1E Event
 
 
->>>>>>> 5d35a306
 //
 // Each binary code is shown as a 24-bit big-endian string.
 var catalogue = []struct {
@@ -848,13 +845,11 @@
 	{"PrivateKey", 0x1D0004},
 	{"NewAddress", 0x1D0005},
 	{"SignTx", 0x1D0006},
-<<<<<<< HEAD
 	{"InitPlasma", 0x1E0001},
 	{"Plasma_Deposit", 0x1E0002},
 	{"Plasma_Withdraw", 0x1E0003},
 	{"Plasma_SubmitBlock", 0x1E0004},
 	{"Plasma_GetBlock", 0x1E0005},
-=======
 
 	// Resource Management (0x1E)
 	{"SetQuota", 0x1E0001},
@@ -1109,7 +1104,6 @@
 	{"FinishGame", 0x1E0003},
 	{"GetGame", 0x1E0004},
 	{"ListGames", 0x1E0005},
->>>>>>> 5d35a306
 }
 
 // init wires the catalogue into the live dispatcher.
