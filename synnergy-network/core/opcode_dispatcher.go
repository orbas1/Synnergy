// SPDX-License-Identifier: BUSL-1.1
//
// Synnergy Network – Core ▸ Opcode Dispatcher
// -------------------------------------------
//
//   - Every high-level function in the protocol is assigned a UNIQUE 24-bit
//     opcode:  0xCCNNNN  →  CC = category (1 byte), NNNN = ordinal (2 bytes).
//
//   - The dispatcher maps opcodes ➝ concrete handlers and enforces gas-pricing
//     through core.GasCost() before execution.
//
//   - All collisions or missing handlers are FATAL at start-up; nothing slips
//     into production unnoticed.
//
//     ────────────────────────────────────────────────────────────────────────────
//     AUTOMATED SECTION
//     -----------------
//     The table below is **generated** by `go generate ./...` (see the generator
//     in `cmd/genopcodes`).  Edit ONLY if you know what you’re doing; otherwise
//     add new function names to `generator/input/functions.yml` and re-run
//     `go generate`.  The generator guarantees deterministic, collision-free
//     opcodes and keeps this file lint-clean.
//
//     Format per line:
//     <FunctionName>  =  <24-bit-binary>  =  <HexOpcode>
//
//     NB: Tabs are significant – tools rely on them when parsing for audits.
package core

import (
	"encoding/hex"
	"fmt"
	"log"
	"sync"
)

// ────────────────────────────────────────────────────────────────────────────
// Context & Dispatcher glue
// ────────────────────────────────────────────────────────────────────────────

// Context is provided by the VM; it gives opcode handlers controlled access
// to message meta-data, state-DB, gas-meter, logger, etc.
<<<<<<< HEAD
type OpcodeCtx interface {
=======
// OpContext is provided by the VM; it gives opcode handlers controlled access
// to message meta-data, state-DB, gas-meter, logger, etc.
type OpContext interface {
>>>>>>> 49b0a019
	Call(string) error // unified façade (ledger/consensus/VM)
	Gas(uint64) error  // deducts gas or returns an error if exhausted
}

// Opcode is a 24-bit, deterministic instruction identifier.
type Opcode uint32

// OpcodeFunc is the concrete implementation invoked by the VM.
<<<<<<< HEAD
type OpcodeFunc func(ctx OpcodeCtx) error
=======
type OpcodeFunc func(ctx *Context) error

>>>>>>> 49b0a019

// opcodeTable holds the runtime mapping (populated once in init()).
var (
	opcodeTable = make(map[Opcode]OpcodeFunc, 1024)
	nameToOp    = make(map[string]Opcode, 1024)
	mu          sync.RWMutex
)

// Register binds an opcode to its function handler.
// It panics on duplicates – this should never happen in CI-tested builds.
func Register(op Opcode, fn OpcodeFunc) {
	mu.Lock()
	defer mu.Unlock()
	if _, exists := opcodeTable[op]; exists {
		log.Panicf("[OPCODES] collision: 0x%06X already registered", op)
	}
	opcodeTable[op] = fn
}

// Dispatch is called by the VM executor for every instruction.
func Dispatch(ctx *Context, op Opcode) error {
	mu.RLock()
	fn, ok := opcodeTable[op]
	mu.RUnlock()

	if !ok {
		return fmt.Errorf("unknown opcode 0x%06X", op)
	}
	// Pre-charge gas (base only – dynamic part inside fn)
	if err := ctx.Gas(GasCost(Opcode(op))); err != nil {
		return err
	}
	return fn(ctx)
}

// helper returns a closure that delegates the call to Context.Call(<name>).
func wrap(name string) OpcodeFunc {
<<<<<<< HEAD
	return func(ctx OpcodeCtx) error { return ctx.Call(name) }
=======
	return func(ctx *Context) error { return ctx.Call(name) }
>>>>>>> 49b0a019
}

// ────────────────────────────────────────────────────────────────────────────
// Opcode Catalogue  (AUTO-GENERATED – DO NOT EDIT BY HAND)
// ────────────────────────────────────────────────────────────────────────────
//
// Category map:
//
//	0x01 AI                     0x0F Liquidity
//	0x02 AMM                    0x10 Loanpool
//	0x03 Authority              0x11 Network
//	0x04 Charity                0x12 Replication
//	0x05 Coin                   0x13 Rollups
//	0x06 Compliance             0x14 Security
//	0x07 Consensus              0x15 Sharding
//	0x08 Contracts              0x16 Sidechains
//	0x09 CrossChain             0x17 StateChannel
//	0x0A Data                   0x18 Storage
//	0x0B FaultTolerance         0x19 Tokens
//	0x0C Governance             0x1A Transactions
//	0x0D GreenTech              0x1B Utilities
//	0x0E Ledger                 0x1C VirtualMachine
//	                            0x1D Wallet
//
// Each binary code is shown as a 24-bit big-endian string.
var catalogue = []struct {
	name string
	op   Opcode
}{
	// AI (0x01) – pending implementation

	// AMM (0x02)
	{"SwapExactIn", 0x020001},
	{"AMM_AddLiquidity", 0x020002},
	{"AMM_RemoveLiquidity", 0x020003},
	{"Quote", 0x020004},
	{"AllPairs", 0x020005},
	{"InitPoolsFromFile", 0x020006},

	// Authority (0x03)
	{"NewAuthoritySet", 0x030001},
	{"RecordVote", 0x030002},
	{"RegisterCandidate", 0x030003},
	{"RandomElectorate", 0x030004},
	{"IsAuthority", 0x030005},
	{"GetAuthority", 0x030006},
	{"ListAuthorities", 0x030007},
	{"DeregisterAuthority", 0x030008},

	// Charity (0x04)
	{"NewCharityPool", 0x040001},
	{"Charity_Deposit", 0x040002},
	{"Charity_Register", 0x040003},
	{"Charity_Vote", 0x040004},
	{"Charity_Tick", 0x040005},
	{"Charity_GetRegistration", 0x040006},
	{"Charity_Winners", 0x040007},

	// Coin (0x05)
	{"NewCoin", 0x050001},
	{"Coin_Mint", 0x050002},
	{"Coin_TotalSupply", 0x050003},
	{"Coin_BalanceOf", 0x050004},
	{"Coin_Transfer", 0x050005},
	{"Coin_Burn", 0x050006},

	// Compliance (0x06)
	{"InitCompliance", 0x060001},
	{"Compliance_ValidateKYC", 0x060002},
	{"EraseData", 0x060003},
	{"RecordFraudSignal", 0x060004},
	{"Compliance_LogAudit", 0x060005},
	{"Compliance_AuditTrail", 0x060006},
	{"Compliance_MonitorTx", 0x060007},
	{"Compliance_VerifyZKP", 0x060008},

	// Consensus (0x07)
	{"Pick", 0x070001},
	{"Consensus_Broadcast", 0x070002},
	{"Consensus_Subscribe", 0x070003},
	{"Consensus_Sign", 0x070004},
	{"Consensus_Verify", 0x070005},
	{"ValidatorPubKey", 0x070006},
	{"StakeOf", 0x070007},
	{"LoanPoolAddress", 0x070008},
	{"Consensus_Hash", 0x070009},
	{"SerializeWithoutNonce", 0x07000A},
	{"NewConsensus", 0x07000B},
	{"Consensus_Start", 0x07000C},
	{"ProposeSubBlock", 0x07000D},
	{"ValidatePoH", 0x07000E},
	{"SealMainBlockPOW", 0x07000F},
	{"DistributeRewards", 0x070010},
	{"CalculateWeights", 0x070011},
	{"ComputeThreshold", 0x070012},

	// Contracts (0x08)
	{"InitContracts", 0x080001},
	{"CompileWASM", 0x080002},
	{"Invoke", 0x080003},
	{"Deploy", 0x080004},

	// Cross-Chain (0x09)
	{"RegisterBridge", 0x090001},
	{"AssertRelayer", 0x090002},
	{"Iterator", 0x090003},
	{"LockAndMint", 0x090004},
	{"BurnAndRelease", 0x090005},
	{"GetBridge", 0x090006},

	// Data (0x0A)
	{"RegisterNode", 0x0A0001},
	{"UploadAsset", 0x0A0002},
	{"Data_Pin", 0x0A0003},
	{"Data_Retrieve", 0x0A0004},
	{"RetrieveAsset", 0x0A0005},
	{"RegisterOracle", 0x0A0006},
	{"PushFeed", 0x0A0007},
	{"QueryOracle", 0x0A0008},
	{"ListCDNNodes", 0x0A0009},
	{"ListOracles", 0x0A000A},
	{"PushFeedSigned", 0x0A000B},

	// Fault-Tolerance (0x0B)
	{"NewHealthChecker", 0x0B0001},
	{"AddPeer", 0x0B0002},
	{"RemovePeer", 0x0B0003},
	{"Snapshot", 0x0B0004},
	{"Recon", 0x0B0005},
	{"Ping", 0x0B0006},
	{"SendPing", 0x0B0007},
	{"AwaitPong", 0x0B0008},
	{"BackupSnapshot", 0x0B0009},
	{"RestoreSnapshot", 0x0B000A},
	{"VerifyBackup", 0x0B000B},
	{"FailoverNode", 0x0B000C},
	{"PredictFailure", 0x0B000D},
	{"AdjustResources", 0x0B000E},

	// Governance (0x0C)
	{"UpdateParam", 0x0C0001},
	{"ProposeChange", 0x0C0002},
	{"VoteChange", 0x0C0003},
	{"EnactChange", 0x0C0004},
	{"SubmitProposal", 0x0C0005},
	{"BalanceOfAsset", 0x0C0006},
	{"CastVote", 0x0C0007},
	{"ExecuteProposal", 0x0C0008},
	{"GetProposal", 0x0C0009},
	{"ListProposals", 0x0C000A},

	// GreenTech (0x0D)
	{"InitGreenTech", 0x0D0001},
	{"Green", 0x0D0002},
	{"RecordUsage", 0x0D0003},
	{"RecordOffset", 0x0D0004},
	{"Certify", 0x0D0005},
	{"CertificateOf", 0x0D0006},
	{"ShouldThrottle", 0x0D0007},
	{"ListCertificates", 0x0D0008},

	// Ledger (0x0E)
	{"NewLedger", 0x0E0001},
	{"GetPendingSubBlocks", 0x0E0002},
	{"LastBlockHash", 0x0E0003},
	{"AppendBlock", 0x0E0004},
	{"MintBig", 0x0E0005},
	{"EmitApproval", 0x0E0006},
	{"EmitTransfer", 0x0E0007},
	{"DeductGas", 0x0E0008},
	{"WithinBlock", 0x0E0009},
	{"IsIDTokenHolder", 0x0E000A},
	{"TokenBalance", 0x0E000B},
	{"AddBlock", 0x0E000C},
	{"GetBlock", 0x0E000D},
	{"GetUTXO", 0x0E000E},
	{"AddToPool", 0x0E000F},
	{"ListPool", 0x0E0010},
	{"GetContract", 0x0E0011},
	{"Ledger_BalanceOf", 0x0E0012},
	{"Ledger_Snapshot", 0x0E0013},
	{"MintToken", 0x0E0014},
	{"LastSubBlockHeight", 0x0E0015},
	{"LastBlockHeight", 0x0E0016},
	{"RecordPoSVote", 0x0E0017},
	{"AppendSubBlock", 0x0E0018},
	{"Ledger_Transfer", 0x0E0019},
	{"Ledger_Mint", 0x0E001A},
	{"Ledger_Burn", 0x0E001B},

	// Liquidity (0x0F)
	{"InitAMM", 0x0F0001},
	{"Manager", 0x0F0002},
	{"CreatePool", 0x0F0003},
	{"Liquidity_AddLiquidity", 0x0F0004},
	{"Liquidity_Swap", 0x0F0005},
	{"Liquidity_RemoveLiquidity", 0x0F0006},
	{"Liquidity_Pool", 0x0F0007},
	{"Liquidity_Pools", 0x0F0008},

	// Loanpool (0x10)
	{"Loanpool_RandomElectorate", 0x100001},
	{"Loanpool_IsAuthority", 0x100002},
	{"Loanpool_init", 0x100003},
	{"NewLoanPool", 0x100004},
	{"Loanpool_Submit", 0x100005},
	{"Loanpool_Vote", 0x100006},
	{"Disburse", 0x100007},
	{"Loanpool_Tick", 0x100008},
	{"Loanpool_GetProposal", 0x100009},
	{"Loanpool_ListProposals", 0x10000A},
	{"Loanpool_Redistribute", 0x10000B},

	// Network (0x11)
	{"NewNode", 0x110001},
	{"HandlePeerFound", 0x110002},
	{"DialSeed", 0x110003},
	{"Network_Broadcast", 0x110004},
	{"Network_Subscribe", 0x110005},
	{"ListenAndServe", 0x110006},
	{"Close", 0x110007},
	{"Peers", 0x110008},
	{"NewDialer", 0x110009},
	{"Dial", 0x11000A},
	{"SetBroadcaster", 0x11000B},
	{"GlobalBroadcast", 0x11000C},

	// Replication (0x12)
	{"NewReplicator", 0x120001},
	{"ReplicateBlock", 0x120002},
	{"Replication_Hash", 0x120003},
	{"RequestMissing", 0x120004},
	{"Replication_Start", 0x120005},
	{"Stop", 0x120006},
	{"Synchronize", 0x120007},

	// Rollups (0x13)
	{"NewAggregator", 0x130001},
	{"SubmitBatch", 0x130002},
	{"SubmitFraudProof", 0x130003},
	{"FinalizeBatch", 0x130004},
	{"BatchHeader", 0x130005},
	{"BatchState", 0x130006},
	{"BatchTransactions", 0x130007},
	{"ListBatches", 0x130008},

	// Security (0x14)
	{"Security_Sign", 0x140001},
	{"Security_Verify", 0x140002},
	{"AggregateBLSSigs", 0x140003},
	{"VerifyAggregated", 0x140004},
	{"CombineShares", 0x140005},
	{"ComputeMerkleRoot", 0x140006},
	{"Encrypt", 0x140007},
	{"Decrypt", 0x140008},
	{"NewTLSConfig", 0x140009},
	{"DilithiumKeypair", 0x14000A},
	{"DilithiumSign", 0x14000B},
	{"DilithiumVerify", 0x14000C},
	{"PredictRisk", 0x14000D},
	{"AnomalyScore", 0x14000E},

	// Sharding (0x15)
	{"NewShardCoordinator", 0x150001},
	{"SetLeader", 0x150002},
	{"Leader", 0x150003},
	{"SubmitCrossShard", 0x150004},
	{"Sharding_Broadcast", 0x150005},
	{"Send", 0x150006},
	{"PullReceipts", 0x150007},
	{"Reshard", 0x150008},
	{"GossipTx", 0x150009},
	{"RebalanceShards", 0x15000A},
	{"VerticalPartition", 0x15000B},

	// Sidechains (0x16)
	{"InitSidechains", 0x160001},
	{"Sidechains", 0x160002},
	{"Sidechains_Register", 0x160003},
	{"SubmitHeader", 0x160004},
	{"Sidechains_Deposit", 0x160005},
	{"VerifyWithdraw", 0x160006},
	{"VerifyAggregateSig", 0x160007},
	{"VerifyMerkleProof", 0x160008},
	{"GetSidechainMeta", 0x160009},
	{"ListSidechains", 0x16000A},
	{"GetSidechainHeader", 0x16000B},

	// StateChannel (0x17)
	{"InitStateChannels", 0x170001},
	{"Channels", 0x170002},
	{"OpenChannel", 0x170003},
	{"VerifyECDSASignature", 0x170004},
	{"InitiateClose", 0x170005},
	{"Challenge", 0x170006},
	{"Finalize", 0x170007},
	{"GetChannel", 0x170008},
	{"ListChannels", 0x170009},

	// Storage (0x18)
	{"NewStorage", 0x180001},
	{"Storage_Pin", 0x180002},
	{"Storage_Retrieve", 0x180003},
	{"CreateListing", 0x180004},
	{"Exists", 0x180005},
	{"OpenDeal", 0x180006},
	{"Storage_Create", 0x180007},
	{"CloseDeal", 0x180008},
	{"Release", 0x180009},
	{"GetListing", 0x18000A},
	{"ListListings", 0x18000B},
	{"GetDeal", 0x18000C},
	{"ListDeals", 0x18000D},

	// Tokens (0x19)
	{"ID", 0x190001},
	{"Meta", 0x190002},
	{"Tokens_BalanceOf", 0x190003},
	{"Tokens_Transfer", 0x190004},
	{"Allowance", 0x190005},
	{"Tokens_Approve", 0x190006},
	{"Tokens_Mint", 0x190007},
	{"Tokens_Burn", 0x190008},
	{"Add", 0x190009},
	{"Sub", 0x19000A},
	{"Get", 0x19000B},
	{"approve_lower", 0x19000C},
	{"transfer_lower", 0x19000D},
	{"Calculate", 0x19000E},
	{"RegisterToken", 0x19000F},
	{"Tokens_Create", 0x190010},
	{"NewBalanceTable", 0x190011},
	{"Set", 0x190012},
	{"RefundGas", 0x190013},
	{"PopUint32", 0x190014},
	{"PopAddress", 0x190015},
	{"PopUint64", 0x190016},
	{"PushBool", 0x190017},
	{"Push", 0x190018},
	{"Len_Tokens", 0x190019},
	{"InitTokens", 0x19001A},
	{"GetRegistryTokens", 0x19001B},

	// Transactions (0x1A)
	{"Tx_Sign", 0x1A0001},
	{"VerifySig", 0x1A0002},
	{"ValidateTx", 0x1A0003},
	{"NewTxPool", 0x1A0004},
	{"AddTx", 0x1A0005},
	{"PickTxs", 0x1A0006},
	{"TxPoolSnapshot", 0x1A0007},

	// Utilities (0x1B) – EVM-compatible arithmetic & crypto
	{"Short", 0x1B0001},
	{"BytesToAddress", 0x1B0002},
	{"Pop", 0x1B0003},
	{"opADD", 0x1B0004},
	{"opMUL", 0x1B0005},
	{"opSUB", 0x1B0006},
	{"OpDIV", 0x1B0007},
	{"opSDIV", 0x1B0008},
	{"opMOD", 0x1B0009},
	{"opSMOD", 0x1B000A},
	{"opADDMOD", 0x1B000B},
	{"opMULMOD", 0x1B000C},
	{"opEXP", 0x1B000D},
	{"opSIGNEXTEND", 0x1B000E},
	{"opLT", 0x1B000F},
	{"opGT", 0x1B0010},
	{"opSLT", 0x1B0011},
	{"opSGT", 0x1B0012},
	{"opEQ", 0x1B0013},
	{"opISZERO", 0x1B0014},
	{"opAND", 0x1B0015},
	{"opOR", 0x1B0016},
	{"opXOR", 0x1B0017},
	{"opNOT", 0x1B0018},
	{"opBYTE", 0x1B0019},
	{"opSHL", 0x1B001A},
	{"opSHR", 0x1B001B},
	{"opSAR", 0x1B001C},
	{"opECRECOVER", 0x1B001D},
	{"opEXTCODESIZE", 0x1B001E},
	{"opEXTCODECOPY", 0x1B001F},
	{"opEXTCODEHASH", 0x1B0020},
	{"opRETURNDATASIZE", 0x1B0021},
	{"opRETURNDATACOPY", 0x1B0022},
	{"opMLOAD", 0x1B0023},
	{"opMSTORE", 0x1B0024},
	{"opMSTORE8", 0x1B0025},
	{"opCALLDATALOAD", 0x1B0026},
	{"opCALLDATASIZE", 0x1B0027},
	{"opCALLDATACOPY", 0x1B0028},
	{"opCODESIZE", 0x1B0029},
	{"opCODECOPY", 0x1B002A},
	{"opJUMP", 0x1B002B},
	{"opJUMPI", 0x1B002C},
	{"opPC", 0x1B002D},
	{"opMSIZE", 0x1B002E},
	{"opGAS", 0x1B002F},
	{"opJUMPDEST", 0x1B0030},
	{"opSHA256", 0x1B0031},
	{"opKECCAK256", 0x1B0032},
	{"opRIPEMD160", 0x1B0033},
	{"opBLAKE2B256", 0x1B0034},
	{"opADDRESS", 0x1B0035},
	{"opCALLER", 0x1B0036},
	{"opORIGIN", 0x1B0037},
	{"opCALLVALUE", 0x1B0038},
	{"opGASPRICE", 0x1B0039},
	{"opNUMBER", 0x1B003A},
	{"opTIMESTAMP", 0x1B003B},
	{"opDIFFICULTY", 0x1B003C},
	{"opGASLIMIT", 0x1B003D},
	{"opCHAINID", 0x1B003E},
	{"opBLOCKHASH", 0x1B003F},
	{"opBALANCE", 0x1B0040},
	{"opSELFBALANCE", 0x1B0041},
	{"opLOG0", 0x1B0042},
	{"opLOG1", 0x1B0043},
	{"opLOG2", 0x1B0044},
	{"opLOG3", 0x1B0045},
	{"opLOG4", 0x1B0046},
	{"logN", 0x1B0047},
	{"opCREATE", 0x1B0048},
	{"opCALL", 0x1B0049},
	{"opCALLCODE", 0x1B004A},
	{"opDELEGATECALL", 0x1B004B},
	{"opSTATICCALL", 0x1B004C},
	{"opRETURN", 0x1B004D},
	{"opREVERT", 0x1B004E},
	{"opSTOP", 0x1B004F},
	{"opSELFDESTRUCT", 0x1B0050},
	{"Utilities_Transfer", 0x1B0051},
	{"Utilities_Mint", 0x1B0052},
	{"Utilities_Burn", 0x1B0053},

	// Virtual Machine (0x1C)
	{"VM_Burn", 0x1C0001},
	{"BurnLP", 0x1C0002},
	{"MintLP", 0x1C0003},
	{"NewInMemory", 0x1C0004},
	{"CallCode", 0x1C0005},
	{"CallContract", 0x1C0006},
	{"StaticCall", 0x1C0007},
	{"GetBalance", 0x1C0008},
	{"GetTokenBalance", 0x1C0009},
	{"SetTokenBalance", 0x1C000A},
	{"GetTokenSupply", 0x1C000B},
	{"SetBalance", 0x1C000C},
	{"DelegateCall", 0x1C000D},
	{"GetToken", 0x1C000E},
	{"NewMemory", 0x1C000F},
	{"VM_Read", 0x1C0010},
	{"VM_Write", 0x1C0011},
	{"VM_Len", 0x1C0012},
	{"VM_Call", 0x1C0013},
	{"SelectVM", 0x1C0014},
	{"CreateContract", 0x1C0015},
	{"VM_GetContract", 0x1C0016},
	{"AddLog", 0x1C0017},
	{"GetCode", 0x1C0018},
	{"GetCodeHash", 0x1C0019},
	{"MintToken_VM", 0x1C001A},
	{"VM_Transfer", 0x1C001B},
	{"PrefixIterator", 0x1C001C},
	{"Snapshot_VM", 0x1C001D},
	{"NonceOf", 0x1C001E},
	{"IsIDTokenHolder_VM", 0x1C001F},
	{"GetState", 0x1C0020},
	{"SetState", 0x1C0021},
	{"HasState", 0x1C0022},
	{"DeleteState", 0x1C0023},
	{"BalanceOf_VM", 0x1C0024},
	{"NewGasMeter", 0x1C0025},
	{"SelfDestruct", 0x1C0026},
	{"Remaining", 0x1C0027},
	{"Consume", 0x1C0028},
	{"Execute", 0x1C0029},
	{"NewSuperLightVM", 0x1C002A},
	{"NewLightVM", 0x1C002B},
	{"NewHeavyVM", 0x1C002C},
	{"ExecuteSuperLight", 0x1C002D},
	{"ExecuteLight", 0x1C002E},
	{"ExecuteHeavy", 0x1C002F},

	// Wallet (0x1D)
	{"NewRandomWallet", 0x1D0001},
	{"WalletFromMnemonic", 0x1D0002},
	{"NewHDWalletFromSeed", 0x1D0003},
	{"PrivateKey", 0x1D0004},
	{"NewAddress", 0x1D0005},
	{"SignTx", 0x1D0006},
}

// init wires the catalogue into the live dispatcher.
func init() {
	for _, entry := range catalogue {
		nameToOp[entry.name] = entry.op
		Register(entry.op, wrap(entry.name))
		bin := make([]byte, 3)
		bin[0] = byte(entry.op >> 16)
		bin[1] = byte(entry.op >> 8)
		bin[2] = byte(entry.op)
		log.Printf("[OPCODES] %-32s = %08b = 0x%06X",
			entry.name, bin, entry.op)
	}
	log.Printf("[OPCODES] %d opcodes registered; %d gas-priced", len(opcodeTable), len(gasTable))
}

// Hex returns the canonical hexadecimal representation (upper-case, 6 digits).
func (op Opcode) Hex() string { return fmt.Sprintf("0x%06X", uint32(op)) }

// Bytes gives the 3-byte big-endian encoding used in VM bytecode streams.
func (op Opcode) Bytes() []byte {
	b := make([]byte, 3)
	b[0] = byte(op >> 16)
	b[1] = byte(op >> 8)
	b[2] = byte(op)
	return b
}

// String implements fmt.Stringer.
func (op Opcode) String() string { return op.Hex() }

// ParseOpcode converts a 3-byte slice into an Opcode, validating length.
func ParseOpcode(b []byte) (Opcode, error) {
	if len(b) != 3 {
		return 0, fmt.Errorf("opcode length must be 3, got %d", len(b))
	}
	return Opcode(uint32(b[0])<<16 | uint32(b[1])<<8 | uint32(b[2])), nil
}

// MustParseOpcode is a helper that panics on error (used in tests/tools).
func MustParseOpcode(b []byte) Opcode {
	op, err := ParseOpcode(b)
	if err != nil {
		panic(err)
	}
	return op
}

// DebugDump returns the full mapping in <name>=<hex> form, sorted
// lexicographically.  Useful for CLI tools (`synner opcodes`).
func DebugDump() []string {
	mu.RLock()
	defer mu.RUnlock()
	out := make([]string, 0, len(nameToOp))
	for n, op := range nameToOp {
		out = append(out, fmt.Sprintf("%s=%s", n, op.Hex()))
	}
	// simple in-place sort (no import cycle with `sort`)
	for i := 0; i < len(out)-1; i++ {
		for j := i + 1; j < len(out); j++ {
			if out[j] < out[i] {
				out[i], out[j] = out[j], out[i]
			}
		}
	}
	return out
}

// ToBytecode handy helper: returns raw 3-byte opcode plus gas meter prelude.
func ToBytecode(fn string) ([]byte, error) {
	op, ok := nameToOp[fn]
	if !ok {
		return nil, fmt.Errorf("unknown function %q", fn)
	}
	return op.Bytes(), nil
}

// HexDump is syntactic sugar: hex-encodes the 3-byte opcode.
func HexDump(fn string) (string, error) {
	b, err := ToBytecode(fn)
	if err != nil {
		return "", err
	}
	return "0x" + hex.EncodeToString(b), nil
}<|MERGE_RESOLUTION|>--- conflicted
+++ resolved
@@ -40,13 +40,9 @@
 
 // Context is provided by the VM; it gives opcode handlers controlled access
 // to message meta-data, state-DB, gas-meter, logger, etc.
-<<<<<<< HEAD
-type OpcodeCtx interface {
-=======
 // OpContext is provided by the VM; it gives opcode handlers controlled access
 // to message meta-data, state-DB, gas-meter, logger, etc.
 type OpContext interface {
->>>>>>> 49b0a019
 	Call(string) error // unified façade (ledger/consensus/VM)
 	Gas(uint64) error  // deducts gas or returns an error if exhausted
 }
@@ -54,13 +50,9 @@
 // Opcode is a 24-bit, deterministic instruction identifier.
 type Opcode uint32
 
-// OpcodeFunc is the concrete implementation invoked by the VM.
-<<<<<<< HEAD
-type OpcodeFunc func(ctx OpcodeCtx) error
-=======
+
 type OpcodeFunc func(ctx *Context) error
 
->>>>>>> 49b0a019
 
 // opcodeTable holds the runtime mapping (populated once in init()).
 var (
@@ -98,11 +90,7 @@
 
 // helper returns a closure that delegates the call to Context.Call(<name>).
 func wrap(name string) OpcodeFunc {
-<<<<<<< HEAD
-	return func(ctx OpcodeCtx) error { return ctx.Call(name) }
-=======
 	return func(ctx *Context) error { return ctx.Call(name) }
->>>>>>> 49b0a019
 }
 
 // ────────────────────────────────────────────────────────────────────────────
