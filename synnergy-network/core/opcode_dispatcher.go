// SPDX-License-Identifier: BUSL-1.1
//
// Synnergy Network – Core ▸ Opcode Dispatcher
// -------------------------------------------
//
//   - Every high-level function in the protocol is assigned a UNIQUE 24-bit
//     opcode:  0xCCNNNN  →  CC = category (1 byte), NNNN = ordinal (2 bytes).
//
//   - The dispatcher maps opcodes ➝ concrete handlers and enforces gas-pricing
//     through core.GasCost() before execution.
//
//   - All collisions or missing handlers are FATAL at start-up; nothing slips
//     into production unnoticed.
//
//     ────────────────────────────────────────────────────────────────────────────
//     AUTOMATED SECTION
//     -----------------
//     The table below is **generated** by `go generate ./...` (see the generator
//     in `cmd/genopcodes`).  Edit ONLY if you know what you’re doing; otherwise
//     add new function names to `generator/input/functions.yml` and re-run
//     `go generate`.  The generator guarantees deterministic, collision-free
//     opcodes and keeps this file lint-clean.
//
//     Format per line:
//     <FunctionName>  =  <24-bit-binary>  =  <HexOpcode>
//
//     NB: Tabs are significant – tools rely on them when parsing for audits.
package core

import (
	"encoding/hex"
	"fmt"
	"log"
	"sync"
)

// ────────────────────────────────────────────────────────────────────────────
// VM dispatcher glue
// ────────────────────────────────────────────────────────────────────────────

// OpContext is provided by the VM; it gives opcode handlers controlled access
// to message meta-data, state-DB, gas-meter, logger, etc.
type OpContext interface {
	Call(string) error // unified façade (ledger/consensus/VM)
	Gas(uint64) error  // deducts gas or returns an error if exhausted
}

// Opcode is a 24-bit, deterministic instruction identifier.
type Opcode uint32

// OpcodeFunc is the concrete implementation invoked by the VM.
type OpcodeFunc func(ctx OpContext) error

// opcodeTable holds the runtime mapping (populated once in init()).
var (
	opcodeTable = make(map[Opcode]OpcodeFunc, 1024)
	nameToOp    = make(map[string]Opcode, 1024)
	mu          sync.RWMutex
)

// Register binds an opcode to its function handler.
// It panics on duplicates – this should never happen in CI-tested builds.
func Register(op Opcode, fn OpcodeFunc) {
	mu.Lock()
	defer mu.Unlock()
	if _, exists := opcodeTable[op]; exists {
		log.Panicf("[OPCODES] collision: 0x%06X already registered", op)
	}
	opcodeTable[op] = fn
}

// Dispatch is called by the VM executor for every instruction.
func Dispatch(ctx OpContext, op Opcode) error {
	mu.RLock()
	fn, ok := opcodeTable[op]
	mu.RUnlock()

	if !ok {
		return fmt.Errorf("unknown opcode 0x%06X", op)
	}
	// Pre-charge gas (base only – dynamic part inside fn)
	if err := ctx.Gas(GasCost(Opcode(op))); err != nil {
		return err
	}
	return fn(ctx)
}

// helper returns a closure that delegates the call to OpContext.Call(<name>).
func wrap(name string) OpcodeFunc {
	return func(ctx OpContext) error { return ctx.Call(name) }
}

// ────────────────────────────────────────────────────────────────────────────
// Opcode Catalogue  (AUTO-GENERATED – DO NOT EDIT BY HAND)
// ────────────────────────────────────────────────────────────────────────────
//
// Category map:
//
//	0x01 AI                     0x0F Liquidity
//	0x02 AMM                    0x10 Loanpool
//	0x03 Authority              0x11 Network
//	0x04 Charity                0x12 Replication
//	0x05 Coin                   0x13 Rollups
//	0x06 Compliance             0x14 Security
//	0x07 Consensus              0x15 Sharding
//	0x08 Contracts              0x16 Sidechains
//	0x09 CrossChain             0x17 StateChannel
//	0x0A Data                   0x18 Storage
//	0x0B FaultTolerance         0x19 Tokens
//	0x0C Governance             0x1A Transactions
//	0x0D GreenTech              0x1B Utilities
//	0x0E Ledger                 0x1C VirtualMachine
//	                            0x1D Wallet
//				0x1E Swarm

//	                                 0x1E Plasma
//	                                 0x1D Wallet
//		0x1E Workflows
//		                            0x1D Wallet
//	                                 0x1E Sensors
//	     0x0E Ledger                 0x1C VirtualMachine
//	                                 0x1D Wallet
//	                                 0x1E RealEstate
//		0x0E Ledger                 0x1C VirtualMachine
//		                            0x1D Wallet
//	                                 0x1E Employment
//	                                 0x1E Escrow
//	                                 0x1E Marketplace
//	                                 0x1D Wallet
//	                                 0x1E Faucet
//		                            0x1D Wallet
//	                                 0x1E SupplyChain
//	                                 0x1E Healthcare
//	                                 0x1E Immutability
//	                                 0x1E Warehouse
//	                                 0x1E Gaming
//	0x1E Assets//				0x1E Event


//
// Each binary code is shown as a 24-bit big-endian string.
var catalogue = []struct {
	name string
	op   Opcode
}{
	// AI (0x01) – pending implementation

	// AMM (0x02)
	{"SwapExactIn", 0x020001},
	{"AMM_AddLiquidity", 0x020002},
	{"AMM_RemoveLiquidity", 0x020003},
	{"Quote", 0x020004},
	{"AllPairs", 0x020005},
	{"InitPoolsFromFile", 0x020006},

	// Authority (0x03)
	{"NewAuthoritySet", 0x030001},
	{"RecordVote", 0x030002},
	{"RegisterCandidate", 0x030003},
	{"RandomElectorate", 0x030004},
	{"IsAuthority", 0x030005},
	{"GetAuthority", 0x030006},
	{"ListAuthorities", 0x030007},
	{"DeregisterAuthority", 0x030008},
	{"NewAuthorityApplier", 0x030009},
	{"SubmitApplication", 0x03000A},
	{"VoteApplication", 0x03000B},
	{"FinalizeApplication", 0x03000C},
	{"GetApplication", 0x03000D},
	{"ListApplications", 0x03000E},

	// Charity (0x04)
	{"NewCharityPool", 0x040001},
	{"Charity_Deposit", 0x040002},
	{"Charity_Register", 0x040003},
	{"Charity_Vote", 0x040004},
	{"Charity_Tick", 0x040005},
	{"Charity_GetRegistration", 0x040006},
	{"Charity_Winners", 0x040007},

	// Coin (0x05)
	{"NewCoin", 0x050001},
	{"Coin_Mint", 0x050002},
	{"Coin_TotalSupply", 0x050003},
	{"Coin_BalanceOf", 0x050004},
	{"Coin_Transfer", 0x050005},
	{"Coin_Burn", 0x050006},

	// Compliance (0x06)
	{"InitCompliance", 0x060001},
	{"Compliance_ValidateKYC", 0x060002},
	{"EraseData", 0x060003},
	{"RecordFraudSignal", 0x060004},
	{"Compliance_LogAudit", 0x060005},
	{"Compliance_AuditTrail", 0x060006},
	{"Compliance_MonitorTx", 0x060007},
	{"Compliance_VerifyZKP", 0x060008},
	{"AnalyzeAnomaly", 0x060009},
	{"FlagAnomalyTx", 0x06000A},

	// Consensus (0x07)
	{"Pick", 0x070001},
	{"Consensus_Broadcast", 0x070002},
	{"Consensus_Subscribe", 0x070003},
	{"Consensus_Sign", 0x070004},
	{"Consensus_Verify", 0x070005},
	{"ValidatorPubKey", 0x070006},
	{"StakeOf", 0x070007},
	{"LoanPoolAddress", 0x070008},
	{"Consensus_Hash", 0x070009},
	{"SerializeWithoutNonce", 0x07000A},
	{"NewConsensus", 0x07000B},
	{"Consensus_Start", 0x07000C},
	{"ProposeSubBlock", 0x07000D},
	{"ValidatePoH", 0x07000E},
	{"SealMainBlockPOW", 0x07000F},
	{"DistributeRewards", 0x070010},
	{"CalculateWeights", 0x070011},
	{"ComputeThreshold", 0x070012},

	// Contracts (0x08)
	{"InitContracts", 0x080001},
	{"CompileWASM", 0x080002},
	{"Invoke", 0x080003},
	{"Deploy", 0x080004},

	// Cross-Chain (0x09)
	{"RegisterBridge", 0x090001},
	{"AssertRelayer", 0x090002},
	{"Iterator", 0x090003},
	{"LockAndMint", 0x090004},
	{"BurnAndRelease", 0x090005},
	{"GetBridge", 0x090006},

	// Data (0x0A)
	{"RegisterNode", 0x0A0001},
	{"UploadAsset", 0x0A0002},
	{"Data_Pin", 0x0A0003},
	{"Data_Retrieve", 0x0A0004},
	{"RetrieveAsset", 0x0A0005},
	{"RegisterOracle", 0x0A0006},
	{"PushFeed", 0x0A0007},
	{"QueryOracle", 0x0A0008},
	{"ListCDNNodes", 0x0A0009},
	{"ListOracles", 0x0A000A},
	{"PushFeedSigned", 0x0A000B},
<<<<<<< HEAD
	{"ZTDC_Open", 0x0A000C},
	{"ZTDC_Send", 0x0A000D},
	{"ZTDC_Close", 0x0A000E},
=======
	{"StoreManagedData", 0x0A000C},
	{"LoadManagedData", 0x0A000D},
	{"DeleteManagedData", 0x0A000E},
>>>>>>> c8740a39

	// Fault-Tolerance (0x0B)
	{"NewHealthChecker", 0x0B0001},
	{"AddPeer", 0x0B0002},
	{"RemovePeer", 0x0B0003},
	{"Snapshot", 0x0B0004},
	{"Recon", 0x0B0005},
	{"Ping", 0x0B0006},
	{"SendPing", 0x0B0007},
	{"AwaitPong", 0x0B0008},
	{"BackupSnapshot", 0x0B0009},
	{"RestoreSnapshot", 0x0B000A},
	{"VerifyBackup", 0x0B000B},
	{"FailoverNode", 0x0B000C},
	{"PredictFailure", 0x0B000D},
	{"AdjustResources", 0x0B000E},

	// Governance (0x0C)
	{"UpdateParam", 0x0C0001},
	{"ProposeChange", 0x0C0002},
	{"VoteChange", 0x0C0003},
	{"EnactChange", 0x0C0004},
	{"SubmitProposal", 0x0C0005},
	{"BalanceOfAsset", 0x0C0006},
	{"CastVote", 0x0C0007},
	{"ExecuteProposal", 0x0C0008},
	{"GetProposal", 0x0C0009},
	{"ListProposals", 0x0C000A},
	{"CreateDAO", 0x0C000B},
	{"JoinDAO", 0x0C000C},
	{"LeaveDAO", 0x0C000D},
	{"DAOInfo", 0x0C000E},
	{"ListDAOs", 0x0C000F},

	// GreenTech (0x0D)
	{"InitGreenTech", 0x0D0001},
	{"Green", 0x0D0002},
	{"RecordUsage", 0x0D0003},
	{"RecordOffset", 0x0D0004},
	{"Certify", 0x0D0005},
	{"CertificateOf", 0x0D0006},
	{"ShouldThrottle", 0x0D0007},
	{"ListCertificates", 0x0D0008},

	// Ledger (0x0E)
	{"NewLedger", 0x0E0001},
	{"GetPendingSubBlocks", 0x0E0002},
	{"LastBlockHash", 0x0E0003},
	{"AppendBlock", 0x0E0004},
	{"MintBig", 0x0E0005},
	{"EmitApproval", 0x0E0006},
	{"EmitTransfer", 0x0E0007},
	{"DeductGas", 0x0E0008},
	{"WithinBlock", 0x0E0009},
	{"IsIDTokenHolder", 0x0E000A},
	{"TokenBalance", 0x0E000B},
	{"AddBlock", 0x0E000C},
	{"GetBlock", 0x0E000D},
	{"GetUTXO", 0x0E000E},
	{"AddToPool", 0x0E000F},
	{"ListPool", 0x0E0010},
	{"GetContract", 0x0E0011},
	{"Ledger_BalanceOf", 0x0E0012},
	{"Ledger_Snapshot", 0x0E0013},
	{"MintToken", 0x0E0014},
	{"LastSubBlockHeight", 0x0E0015},
	{"LastBlockHeight", 0x0E0016},
	{"RecordPoSVote", 0x0E0017},
	{"AppendSubBlock", 0x0E0018},
	{"Ledger_Transfer", 0x0E0019},
	{"Ledger_Mint", 0x0E001A},
	{"Ledger_Burn", 0x0E001B},
	{"Account_Create", 0x0E001C},
	{"Account_Delete", 0x0E001D},
	{"Account_Balance", 0x0E001E},
	{"Account_Transfer", 0x0E001F},

	// Liquidity (0x0F)
	{"InitAMM", 0x0F0001},
	{"Manager", 0x0F0002},
	{"CreatePool", 0x0F0003},
	{"Liquidity_AddLiquidity", 0x0F0004},
	{"Liquidity_Swap", 0x0F0005},
	{"Liquidity_RemoveLiquidity", 0x0F0006},
	{"Liquidity_Pool", 0x0F0007},
	{"Liquidity_Pools", 0x0F0008},

	// Loanpool (0x10)
	{"Loanpool_RandomElectorate", 0x100001},
	{"Loanpool_IsAuthority", 0x100002},
	{"Loanpool_init", 0x100003},
	{"NewLoanPool", 0x100004},
	{"Loanpool_Submit", 0x100005},
	{"Loanpool_Vote", 0x100006},
	{"Disburse", 0x100007},
	{"Loanpool_Tick", 0x100008},
	{"Loanpool_GetProposal", 0x100009},
	{"Loanpool_ListProposals", 0x10000A},
	{"Loanpool_Redistribute", 0x10000B},
	{"NewLoanPoolApply", 0x10000C},
	{"LoanApply_Submit", 0x10000D},
	{"LoanApply_Vote", 0x10000E},
	{"LoanApply_Process", 0x10000F},
	{"LoanApply_Disburse", 0x100010},
	{"LoanApply_Get", 0x100011},
	{"LoanApply_List", 0x100012},

	// Network (0x11)
	{"NewNode", 0x110001},
	{"HandlePeerFound", 0x110002},
	{"DialSeed", 0x110003},
	{"Network_Broadcast", 0x110004},
	{"Network_Subscribe", 0x110005},
	{"ListenAndServe", 0x110006},
	{"Close", 0x110007},
	{"Peers", 0x110008},
	{"NewDialer", 0x110009},
	{"Dial", 0x11000A},
	{"SetBroadcaster", 0x11000B},
	{"GlobalBroadcast", 0x11000C},
	{"StartDevNet", 0x11000D},
	{"StartTestNet", 0x11000E},

	// Replication (0x12)
	{"NewReplicator", 0x120001},
	{"ReplicateBlock", 0x120002},
	{"Replication_Hash", 0x120003},
	{"RequestMissing", 0x120004},
	{"Replication_Start", 0x120005},
	{"Stop", 0x120006},
	{"Synchronize", 0x120007},

	// Rollups (0x13)
	{"NewAggregator", 0x130001},
	{"SubmitBatch", 0x130002},
	{"SubmitFraudProof", 0x130003},
	{"FinalizeBatch", 0x130004},
	{"BatchHeader", 0x130005},
	{"BatchState", 0x130006},
	{"BatchTransactions", 0x130007},
	{"ListBatches", 0x130008},

	// Security (0x14)
	{"Security_Sign", 0x140001},
	{"Security_Verify", 0x140002},
	{"AggregateBLSSigs", 0x140003},
	{"VerifyAggregated", 0x140004},
	{"CombineShares", 0x140005},
	{"ComputeMerkleRoot", 0x140006},
	{"Encrypt", 0x140007},
	{"Decrypt", 0x140008},
	{"NewTLSConfig", 0x140009},
	{"DilithiumKeypair", 0x14000A},
	{"DilithiumSign", 0x14000B},
	{"DilithiumVerify", 0x14000C},
	{"PredictRisk", 0x14000D},
	{"AnomalyScore", 0x14000E},

	// Sharding (0x15)
	{"NewShardCoordinator", 0x150001},
	{"SetLeader", 0x150002},
	{"Leader", 0x150003},
	{"SubmitCrossShard", 0x150004},
	{"Sharding_Broadcast", 0x150005},
	{"Send", 0x150006},
	{"PullReceipts", 0x150007},
	{"Reshard", 0x150008},
	{"GossipTx", 0x150009},
	{"RebalanceShards", 0x15000A},
	{"VerticalPartition", 0x15000B},

	// Sidechains (0x16)
	{"InitSidechains", 0x160001},
	{"Sidechains", 0x160002},
	{"Sidechains_Register", 0x160003},
	{"SubmitHeader", 0x160004},
	{"Sidechains_Deposit", 0x160005},
	{"VerifyWithdraw", 0x160006},
	{"VerifyAggregateSig", 0x160007},
	{"VerifyMerkleProof", 0x160008},
	{"GetSidechainMeta", 0x160009},
	{"ListSidechains", 0x16000A},
	{"GetSidechainHeader", 0x16000B},

	// StateChannel (0x17)
	{"InitStateChannels", 0x170001},
	{"Channels", 0x170002},
	{"OpenChannel", 0x170003},
	{"VerifyECDSASignature", 0x170004},
	{"InitiateClose", 0x170005},
	{"Challenge", 0x170006},
	{"Finalize", 0x170007},
	{"GetChannel", 0x170008},
	{"ListChannels", 0x170009},

	// Storage (0x18)
	{"NewStorage", 0x180001},
	{"Storage_Pin", 0x180002},
	{"Storage_Retrieve", 0x180003},
	{"CreateListing", 0x180004},
	{"Exists", 0x180005},
	{"OpenDeal", 0x180006},
	{"Storage_Create", 0x180007},
	{"CloseDeal", 0x180008},
	{"Release", 0x180009},
	{"GetListing", 0x18000A},
	{"ListListings", 0x18000B},
	{"GetDeal", 0x18000C},
	{"ListDeals", 0x18000D},

	// Tokens (0x19)
	{"ID", 0x190001},
	{"Meta", 0x190002},
	{"Tokens_BalanceOf", 0x190003},
	{"Tokens_Transfer", 0x190004},
	{"Allowance", 0x190005},
	{"Tokens_Approve", 0x190006},
	{"Tokens_Mint", 0x190007},
	{"Tokens_Burn", 0x190008},
	{"Add", 0x190009},
	{"Sub", 0x19000A},
	{"Get", 0x19000B},
	{"approve_lower", 0x19000C},
	{"transfer_lower", 0x19000D},
	{"Calculate", 0x19000E},
	{"RegisterToken", 0x19000F},
	{"Tokens_Create", 0x190010},
	{"NewBalanceTable", 0x190011},
	{"Set", 0x190012},
	{"RefundGas", 0x190013},
	{"PopUint32", 0x190014},
	{"PopAddress", 0x190015},
	{"PopUint64", 0x190016},
	{"PushBool", 0x190017},
	{"Push", 0x190018},
	{"Len_Tokens", 0x190019},
	{"InitTokens", 0x19001A},
	{"GetRegistryTokens", 0x19001B},
	{"TokenManager_Create", 0x19001C},
	{"TokenManager_Transfer", 0x19001D},
	{"TokenManager_Mint", 0x19001E},
	{"TokenManager_Burn", 0x19001F},
	{"TokenManager_Approve", 0x190020},
	{"TokenManager_BalanceOf", 0x190021},

	// Transactions (0x1A)
	{"Tx_Sign", 0x1A0001},
	{"VerifySig", 0x1A0002},
	{"ValidateTx", 0x1A0003},
	{"NewTxPool", 0x1A0004},
	{"AddTx", 0x1A0005},
	{"PickTxs", 0x1A0006},
	{"TxPoolSnapshot", 0x1A0007},
	{"NewTxDistributor", 0x1A0008},
	{"DistributeFees", 0x1A0009},

	// Utilities (0x1B) – EVM-compatible arithmetic & crypto
	{"Short", 0x1B0001},
	{"BytesToAddress", 0x1B0002},
	{"Pop", 0x1B0003},
	{"opADD", 0x1B0004},
	{"opMUL", 0x1B0005},
	{"opSUB", 0x1B0006},
	{"OpDIV", 0x1B0007},
	{"opSDIV", 0x1B0008},
	{"opMOD", 0x1B0009},
	{"opSMOD", 0x1B000A},
	{"opADDMOD", 0x1B000B},
	{"opMULMOD", 0x1B000C},
	{"opEXP", 0x1B000D},
	{"opSIGNEXTEND", 0x1B000E},
	{"opLT", 0x1B000F},
	{"opGT", 0x1B0010},
	{"opSLT", 0x1B0011},
	{"opSGT", 0x1B0012},
	{"opEQ", 0x1B0013},
	{"opISZERO", 0x1B0014},
	{"opAND", 0x1B0015},
	{"opOR", 0x1B0016},
	{"opXOR", 0x1B0017},
	{"opNOT", 0x1B0018},
	{"opBYTE", 0x1B0019},
	{"opSHL", 0x1B001A},
	{"opSHR", 0x1B001B},
	{"opSAR", 0x1B001C},
	{"opECRECOVER", 0x1B001D},
	{"opEXTCODESIZE", 0x1B001E},
	{"opEXTCODECOPY", 0x1B001F},
	{"opEXTCODEHASH", 0x1B0020},
	{"opRETURNDATASIZE", 0x1B0021},
	{"opRETURNDATACOPY", 0x1B0022},
	{"opMLOAD", 0x1B0023},
	{"opMSTORE", 0x1B0024},
	{"opMSTORE8", 0x1B0025},
	{"opCALLDATALOAD", 0x1B0026},
	{"opCALLDATASIZE", 0x1B0027},
	{"opCALLDATACOPY", 0x1B0028},
	{"opCODESIZE", 0x1B0029},
	{"opCODECOPY", 0x1B002A},
	{"opJUMP", 0x1B002B},
	{"opJUMPI", 0x1B002C},
	{"opPC", 0x1B002D},
	{"opMSIZE", 0x1B002E},
	{"opGAS", 0x1B002F},
	{"opJUMPDEST", 0x1B0030},
	{"opSHA256", 0x1B0031},
	{"opKECCAK256", 0x1B0032},
	{"opRIPEMD160", 0x1B0033},
	{"opBLAKE2B256", 0x1B0034},
	{"opADDRESS", 0x1B0035},
	{"opCALLER", 0x1B0036},
	{"opORIGIN", 0x1B0037},
	{"opCALLVALUE", 0x1B0038},
	{"opGASPRICE", 0x1B0039},
	{"opNUMBER", 0x1B003A},
	{"opTIMESTAMP", 0x1B003B},
	{"opDIFFICULTY", 0x1B003C},
	{"opGASLIMIT", 0x1B003D},
	{"opCHAINID", 0x1B003E},
	{"opBLOCKHASH", 0x1B003F},
	{"opBALANCE", 0x1B0040},
	{"opSELFBALANCE", 0x1B0041},
	{"opLOG0", 0x1B0042},
	{"opLOG1", 0x1B0043},
	{"opLOG2", 0x1B0044},
	{"opLOG3", 0x1B0045},
	{"opLOG4", 0x1B0046},
	{"logN", 0x1B0047},
	{"opCREATE", 0x1B0048},
	{"opCALL", 0x1B0049},
	{"opCALLCODE", 0x1B004A},
	{"opDELEGATECALL", 0x1B004B},
	{"opSTATICCALL", 0x1B004C},
	{"opRETURN", 0x1B004D},
	{"opREVERT", 0x1B004E},
	{"opSTOP", 0x1B004F},
	{"opSELFDESTRUCT", 0x1B0050},
	{"Utilities_Transfer", 0x1B0051},
	{"Utilities_Mint", 0x1B0052},
	{"Utilities_Burn", 0x1B0053},

	// Virtual Machine (0x1C)
	{"VM_Burn", 0x1C0001},
	{"BurnLP", 0x1C0002},
	{"MintLP", 0x1C0003},
	{"NewInMemory", 0x1C0004},
	{"CallCode", 0x1C0005},
	{"CallContract", 0x1C0006},
	{"StaticCall", 0x1C0007},
	{"GetBalance", 0x1C0008},
	{"GetTokenBalance", 0x1C0009},
	{"SetTokenBalance", 0x1C000A},
	{"GetTokenSupply", 0x1C000B},
	{"SetBalance", 0x1C000C},
	{"DelegateCall", 0x1C000D},
	{"GetToken", 0x1C000E},
	{"NewMemory", 0x1C000F},
	{"VM_Read", 0x1C0010},
	{"VM_Write", 0x1C0011},
	{"VM_Len", 0x1C0012},
	{"VM_Call", 0x1C0013},
	{"SelectVM", 0x1C0014},
	{"CreateContract", 0x1C0015},
	{"VM_GetContract", 0x1C0016},
	{"AddLog", 0x1C0017},
	{"GetCode", 0x1C0018},
	{"GetCodeHash", 0x1C0019},
	{"MintToken_VM", 0x1C001A},
	{"VM_Transfer", 0x1C001B},
	{"PrefixIterator", 0x1C001C},
	{"Snapshot_VM", 0x1C001D},
	{"NonceOf", 0x1C001E},
	{"IsIDTokenHolder_VM", 0x1C001F},
	{"GetState", 0x1C0020},
	{"SetState", 0x1C0021},
	{"HasState", 0x1C0022},
	{"DeleteState", 0x1C0023},
	{"BalanceOf_VM", 0x1C0024},
	{"NewGasMeter", 0x1C0025},
	{"SelfDestruct", 0x1C0026},
	{"Remaining", 0x1C0027},
	{"Consume", 0x1C0028},
	{"Execute", 0x1C0029},
	{"NewSuperLightVM", 0x1C002A},
	{"NewLightVM", 0x1C002B},
	{"NewHeavyVM", 0x1C002C},
	{"ExecuteSuperLight", 0x1C002D},
	{"ExecuteLight", 0x1C002E},
	{"ExecuteHeavy", 0x1C002F},

	// Wallet (0x1D)
	{"NewRandomWallet", 0x1D0001},
	{"WalletFromMnemonic", 0x1D0002},
	{"NewHDWalletFromSeed", 0x1D0003},
	{"PrivateKey", 0x1D0004},
	{"NewAddress", 0x1D0005},
	{"SignTx", 0x1D0006},
	{"RegisterIDWallet", 0x1D0007},
	{"IsIDWalletRegistered", 0x1D0008},
	{"NewOffChainWallet", 0x1D0007},
	{"OffChainWalletFromMnemonic", 0x1D0008},
	{"SignOffline", 0x1D0009},
	{"StoreSignedTx", 0x1D000A},
	{"LoadSignedTx", 0x1D000B},
	{"BroadcastSignedTx", 0x1D000C},
	{"RegisterRecovery", 0x1D0007},
	{"RecoverAccount", 0x1D0008},

	// Swarm (0x1E)
	{"NewSwarm", 0x1E0001},
	{"Swarm_AddNode", 0x1E0002},
	{"Swarm_RemoveNode", 0x1E0003},
	{"Swarm_BroadcastTx", 0x1E0004},
	{"Swarm_Start", 0x1E0005},
	{"Swarm_Stop", 0x1E0006},
	{"Swarm_Peers", 0x1E0007},
	// Plasma (0x1E)
	{"InitPlasma", 0x1E0001},
	{"Plasma_Deposit", 0x1E0002},
	{"Plasma_Withdraw", 0x1E0003},
  // Workflows (0x1E)
	{"NewWorkflow", 0x1E0001},
	{"AddWorkflowAction", 0x1E0002},
	{"SetWorkflowTrigger", 0x1E0003},
	{"SetWebhook", 0x1E0004},
	{"ExecuteWorkflow", 0x1E0005},
	{"ListWorkflows", 0x1E0006},
   {"CreateWallet", 0x1D0007},
	{"ImportWallet", 0x1D0008},
	{"WalletBalance", 0x1D0009},
	{"WalletTransfer", 0x1D000A},
  
	// Sensors (0x1E)
	{"RegisterSensor", 0x1E0001},
	{"GetSensor", 0x1E0002},
	{"ListSensors", 0x1E0003},
	{"UpdateSensorValue", 0x1E0004},
	{"PollSensor", 0x1E0005},
	{"TriggerWebhook", 0x1E0006},

  
	// Real Estate (0x1D)
	{"RegisterProperty", 0x1E0001},
	{"TransferProperty", 0x1E0002},
	{"GetProperty", 0x1E0003},
	{"ListProperties", 0x1E0004},

 

	// Event (0x1E)
	{"InitEvents", 0x1E0001},
	{"EmitEvent", 0x1E0002},
	{"GetEvent", 0x1E0003},
	{"ListEvents", 0x1E0004},

  

	// Employment (0x1E)
	{"InitEmployment", 0x1E0001},
	{"CreateJob", 0x1E0002},
	{"SignJob", 0x1E0003},
	{"RecordWork", 0x1E0004},
	{"PaySalary", 0x1E0005},
	{"GetJob", 0x1E0006},
	// Escrow (0x1E)
	{"Escrow_Create", 0x1E0001},
	{"Escrow_Deposit", 0x1E0002},
	{"Escrow_Release", 0x1E0003},
	{"Escrow_Cancel", 0x1E0004},
	{"Escrow_Get", 0x1E0005},
	{"Escrow_List", 0x1E0006},
	// Marketplace (0x1E)
	{"CreateMarketListing", 0x1E0001},
	{"PurchaseItem", 0x1E0002},
	{"CancelListing", 0x1E0003},
	{"ReleaseFunds", 0x1E0004},
	{"GetMarketListing", 0x1E0005},
	{"ListMarketListings", 0x1E0006},
	{"GetMarketDeal", 0x1E0007},
	{"ListMarketDeals", 0x1E0008},
	// Faucet (0x1E)
	{"NewFaucet", 0x1E0001},
	{"Faucet_Request", 0x1E0002},
	{"Faucet_Balance", 0x1E0003},
	{"Faucet_SetAmount", 0x1E0004},
	{"Faucet_SetCooldown", 0x1E0005},
  // Supply Chain (0x1E)
  {"RegisterItem", 0x1E0001},
	{"UpdateLocation", 0x1E0002},
	{"MarkStatus", 0x1E0003},
	{"GetItem", 0x1E0004},

	// Healthcare (0x1E)
	{"InitHealthcare", 0x1E0001},
	{"RegisterPatient", 0x1E0002},
	{"AddHealthRecord", 0x1E0003},
	{"GrantAccess", 0x1E0004},
	{"RevokeAccess", 0x1E0005},
	{"ListHealthRecords", 0x1E0006},

  // Tangible (0x1E)
	{"Assets_Register", 0x1E0001},
	{"Assets_Transfer", 0x1E0002},
	{"Assets_Get", 0x1E0003},
	{"Assets_List", 0x1E0004},

	// Immutability (0x1E)
	{"InitImmutability", 0x1E0001},
	{"VerifyChain", 0x1E0002},
	{"RestoreChain", 0x1E0003},
	// Warehouse (0x1E)
	{"Warehouse_New", 0x1E0001},
	{"Warehouse_AddItem", 0x1E0002},
	{"Warehouse_RemoveItem", 0x1E0003},
	{"Warehouse_MoveItem", 0x1E0004},
	{"Warehouse_ListItems", 0x1E0005},
	{"Warehouse_GetItem", 0x1E0006},

	// Gaming (0x1E)
	{"CreateGame", 0x1E0001},
	{"JoinGame", 0x1E0002},
	{"FinishGame", 0x1E0003},
	{"GetGame", 0x1E0004},
	{"ListGames", 0x1E0005},
}

// init wires the catalogue into the live dispatcher.
func init() {
	for _, entry := range catalogue {
		nameToOp[entry.name] = entry.op
		Register(entry.op, wrap(entry.name))
		bin := make([]byte, 3)
		bin[0] = byte(entry.op >> 16)
		bin[1] = byte(entry.op >> 8)
		bin[2] = byte(entry.op)
		log.Printf("[OPCODES] %-32s = %08b = 0x%06X",
			entry.name, bin, entry.op)
	}
	log.Printf("[OPCODES] %d opcodes registered; %d gas-priced", len(opcodeTable), len(gasTable))
}

// Hex returns the canonical hexadecimal representation (upper-case, 6 digits).
func (op Opcode) Hex() string { return fmt.Sprintf("0x%06X", uint32(op)) }

// Bytes gives the 3-byte big-endian encoding used in VM bytecode streams.
func (op Opcode) Bytes() []byte {
	b := make([]byte, 3)
	b[0] = byte(op >> 16)
	b[1] = byte(op >> 8)
	b[2] = byte(op)
	return b
}

// String implements fmt.Stringer.
func (op Opcode) String() string { return op.Hex() }

// ParseOpcode converts a 3-byte slice into an Opcode, validating length.
func ParseOpcode(b []byte) (Opcode, error) {
	if len(b) != 3 {
		return 0, fmt.Errorf("opcode length must be 3, got %d", len(b))
	}
	return Opcode(uint32(b[0])<<16 | uint32(b[1])<<8 | uint32(b[2])), nil
}

// MustParseOpcode is a helper that panics on error (used in tests/tools).
func MustParseOpcode(b []byte) Opcode {
	op, err := ParseOpcode(b)
	if err != nil {
		panic(err)
	}
	return op
}

// DebugDump returns the full mapping in <name>=<hex> form, sorted
// lexicographically.  Useful for CLI tools (`synner opcodes`).
func DebugDump() []string {
	mu.RLock()
	defer mu.RUnlock()
	out := make([]string, 0, len(nameToOp))
	for n, op := range nameToOp {
		out = append(out, fmt.Sprintf("%s=%s", n, op.Hex()))
	}
	// simple in-place sort (no import cycle with `sort`)
	for i := 0; i < len(out)-1; i++ {
		for j := i + 1; j < len(out); j++ {
			if out[j] < out[i] {
				out[i], out[j] = out[j], out[i]
			}
		}
	}
	return out
}

// ToBytecode handy helper: returns raw 3-byte opcode plus gas meter prelude.
func ToBytecode(fn string) ([]byte, error) {
	op, ok := nameToOp[fn]
	if !ok {
		return nil, fmt.Errorf("unknown function %q", fn)
	}
	return op.Bytes(), nil
}

// HexDump is syntactic sugar: hex-encodes the 3-byte opcode.
func HexDump(fn string) (string, error) {
	b, err := ToBytecode(fn)
	if err != nil {
		return "", err
	}
	return "0x" + hex.EncodeToString(b), nil
}<|MERGE_RESOLUTION|>--- conflicted
+++ resolved
@@ -244,15 +244,12 @@
 	{"ListCDNNodes", 0x0A0009},
 	{"ListOracles", 0x0A000A},
 	{"PushFeedSigned", 0x0A000B},
-<<<<<<< HEAD
 	{"ZTDC_Open", 0x0A000C},
 	{"ZTDC_Send", 0x0A000D},
 	{"ZTDC_Close", 0x0A000E},
-=======
 	{"StoreManagedData", 0x0A000C},
 	{"LoadManagedData", 0x0A000D},
 	{"DeleteManagedData", 0x0A000E},
->>>>>>> c8740a39
 
 	// Fault-Tolerance (0x0B)
 	{"NewHealthChecker", 0x0B0001},
