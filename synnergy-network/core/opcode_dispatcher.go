--- conflicted
+++ resolved
@@ -40,11 +40,7 @@
 
 // OpContext is provided by the VM; it gives opcode handlers controlled access
 // to message meta-data, state-DB, gas-meter, logger, etc.
-<<<<<<< HEAD
-=======
-// OpContext is provided by the VM; it gives opcode handlers controlled access
-// to message meta-data, state-DB, gas-meter, logger, etc.
->>>>>>> 2216c448
+
 type OpContext interface {
 	Call(string) error // unified façade (ledger/consensus/VM)
 	Gas(uint64) error  // deducts gas or returns an error if exhausted
@@ -53,14 +49,9 @@
 // Opcode is a 24-bit, deterministic instruction identifier.
 type Opcode uint32
 
-<<<<<<< HEAD
 // OpcodeFunc is the concrete implementation invoked by the VM.
 type OpcodeFunc func(ctx OpContext) error
-=======
-
-type OpcodeFunc func(ctx *Context) error
-
->>>>>>> 2216c448
+
 
 // opcodeTable holds the runtime mapping (populated once in init()).
 var (
@@ -81,11 +72,7 @@
 }
 
 // Dispatch is called by the VM executor for every instruction.
-<<<<<<< HEAD
 func Dispatch(ctx OpContext, op Opcode) error {
-=======
-func Dispatch(ctx *Context, op Opcode) error {
->>>>>>> 2216c448
 	mu.RLock()
 	fn, ok := opcodeTable[op]
 	mu.RUnlock()
@@ -102,11 +89,7 @@
 
 // helper returns a closure that delegates the call to OpContext.Call(<name>).
 func wrap(name string) OpcodeFunc {
-<<<<<<< HEAD
 	return func(ctx OpContext) error { return ctx.Call(name) }
-=======
-	return func(ctx *Context) error { return ctx.Call(name) }
->>>>>>> 2216c448
 }
 
 // ────────────────────────────────────────────────────────────────────────────
