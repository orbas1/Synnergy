--- conflicted
+++ resolved
@@ -133,9 +133,7 @@
 //	0x0D GreenTech              0x1B Utilities
 //	0x0E Ledger                 0x1C VirtualMachine
 //	                            0x1D Wallet
-<<<<<<< HEAD
 //	                             0x1E DeFi
-=======
 //				0x1E Swarm
 
 //	                                 0x1E Plasma
@@ -162,7 +160,6 @@
 //	0x1E Assets//				0x1E Event
 
 
->>>>>>> 7f557c85
 //
 // Each binary code is shown as a 24-bit big-endian string.
 var catalogue = []struct {
@@ -783,7 +780,6 @@
 	{"PrivateKey", 0x1D0004},
 	{"NewAddress", 0x1D0005},
 	{"SignTx", 0x1D0006},
-<<<<<<< HEAD
 
 	// DeFi (0x1E)
 	{"DeFi_CreateInsurance", 0x1E0001},
@@ -804,7 +800,6 @@
 	{"DeFi_CreateSynthetic", 0x1E0010},
 	{"DeFi_MintSynthetic", 0x1E0011},
 	{"DeFi_BurnSynthetic", 0x1E0012},
-=======
    {"RegisterIDWallet", 0x1D0007},
 	{"IsIDWalletRegistered", 0x1D0008},
 	{"NewOffChainWallet", 0x1D0007},
@@ -992,7 +987,6 @@
 	{"FinishGame", 0x1E0003},
 	{"GetGame", 0x1E0004},
 	{"ListGames", 0x1E0005},
->>>>>>> 7f557c85
 }
 
 // init wires the catalogue into the live dispatcher.
