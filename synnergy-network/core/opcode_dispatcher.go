--- conflicted
+++ resolved
@@ -111,9 +111,7 @@
 //		0x0D GreenTech              0x1B Utilities
 //		0x0E Ledger                 0x1C VirtualMachine
 //		                            0x1D Wallet
-<<<<<<< HEAD
 //	                                 0x1E ConnPool
-=======
 //	                                 0x1E Messaging
 //	                                 0x1E RPC
 //	                                 0x1E Plasma
@@ -176,7 +174,6 @@
 //	0x1E Assets//				0x1E Event
 
 
->>>>>>> 74c2d440
 //
 // Each binary code is shown as a 24-bit big-endian string.
 var catalogue = []struct {
@@ -862,7 +859,6 @@
 	{"PrivateKey", 0x1D0004},
 	{"NewAddress", 0x1D0005},
 	{"SignTx", 0x1D0006},
-<<<<<<< HEAD
 
 	// ConnPool (0x1E)
 	{"NewConnPool", 0x1E0001},
@@ -870,7 +866,6 @@
 	{"ReleaseConn", 0x1E0003},
 	{"ClosePool", 0x1E0004},
 	{"PoolStats", 0x1E0005},
-=======
 	// Coordination (0x1E)
 	{"NewCoordinator", 0x1E0001},
 	{"StartCoordinator", 0x1E0002},
@@ -1171,7 +1166,6 @@
 	{"FinishGame", 0x1E0003},
 	{"GetGame", 0x1E0004},
 	{"ListGames", 0x1E0005},
->>>>>>> 74c2d440
 }
 
 // init wires the catalogue into the live dispatcher.
