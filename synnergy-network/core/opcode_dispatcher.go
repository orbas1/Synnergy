--- conflicted
+++ resolved
@@ -860,13 +860,11 @@
 	{"NewAddress", 0x1D0005},
 	{"SignTx", 0x1D0006},
 
-<<<<<<< HEAD
 	// Geolocation (0x1E)
 	{"RegisterLocation", 0x1E0001},
 	{"GetLocation", 0x1E0002},
 	{"ListLocations", 0x1E0003},
 	{"NodesInRadius", 0x1E0004},
-=======
 	// ConnPool (0x1E)
 	{"NewConnPool", 0x1E0001},
 	{"AcquireConn", 0x1E0002},
@@ -1173,7 +1171,6 @@
 	{"FinishGame", 0x1E0003},
 	{"GetGame", 0x1E0004},
 	{"ListGames", 0x1E0005},
->>>>>>> b68136c0
 }
 
 // init wires the catalogue into the live dispatcher.
