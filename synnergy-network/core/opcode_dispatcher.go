--- conflicted
+++ resolved
@@ -844,8 +844,7 @@
 	{"GetQuota", 0x1E0002},
 	{"ChargeResources", 0x1E0003},
 	{"ReleaseResources", 0x1E0004},
-<<<<<<< HEAD
-=======
+
 	// Distribution (0x1E)
 	{"NewDistributor", 0x1E0001},
 	{"BatchTransfer", 0x1E0002},
@@ -1093,7 +1092,6 @@
 	{"FinishGame", 0x1E0003},
 	{"GetGame", 0x1E0004},
 	{"ListGames", 0x1E0005},
->>>>>>> 2392b24d
 }
 
 // init wires the catalogue into the live dispatcher.
