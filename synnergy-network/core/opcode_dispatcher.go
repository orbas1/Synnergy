// SPDX-License-Identifier: BUSL-1.1
//
// Synnergy Network – Core ▸ Opcode Dispatcher
// -------------------------------------------
//
//   - Every high-level function in the protocol is assigned a UNIQUE 24-bit
//     opcode:  0xCCNNNN  →  CC = category (1 byte), NNNN = ordinal (2 bytes).
//
//   - The dispatcher maps opcodes ➝ concrete handlers and enforces gas-pricing
//     through core.GasCost() before execution.
//
//   - All collisions or missing handlers are FATAL at start-up; nothing slips
//     into production unnoticed.
//
//     ────────────────────────────────────────────────────────────────────────────
//     AUTOMATED SECTION
//     -----------------
//     The table below is **generated** by `go generate ./...` (see the generator
//     in `cmd/genopcodes`).  Edit ONLY if you know what you’re doing; otherwise
//     add new function names to `generator/input/functions.yml` and re-run
//     `go generate`.  The generator guarantees deterministic, collision-free
//     opcodes and keeps this file lint-clean.
//
//     Format per line:
//     <FunctionName>  =  <24-bit-binary>  =  <HexOpcode>
//
//     NB: Tabs are significant – tools rely on them when parsing for audits.
package core

import (
	"encoding/hex"
	"fmt"
	"log"
	"sync"
)

// ────────────────────────────────────────────────────────────────────────────
// VM dispatcher glue
// ────────────────────────────────────────────────────────────────────────────

// OpContext is provided by the VM; it gives opcode handlers controlled access
// to message meta-data, state-DB, gas-meter, logger, etc.
type OpContext interface {
	Call(string) error // unified façade (ledger/consensus/VM)
	Gas(uint64) error  // deducts gas or returns an error if exhausted
}

// Opcode is a 24-bit, deterministic instruction identifier.
type Opcode uint32

// OpcodeFunc is the concrete implementation invoked by the VM.
type OpcodeFunc func(ctx OpContext) error

// opcodeTable holds the runtime mapping (populated once in init()).
var (
	opcodeTable = make(map[Opcode]OpcodeFunc, 1024)
	nameToOp    = make(map[string]Opcode, 1024)
	mu          sync.RWMutex
)

// Register binds an opcode to its function handler.
// It panics on duplicates – this should never happen in CI-tested builds.
func Register(op Opcode, fn OpcodeFunc) {
	mu.Lock()
	defer mu.Unlock()
	if _, exists := opcodeTable[op]; exists {
		log.Panicf("[OPCODES] collision: 0x%06X already registered", op)
	}
	opcodeTable[op] = fn
}

// Dispatch is called by the VM executor for every instruction.
func Dispatch(ctx OpContext, op Opcode) error {
	mu.RLock()
	fn, ok := opcodeTable[op]
	mu.RUnlock()

	if !ok {
		return fmt.Errorf("unknown opcode 0x%06X", op)
	}
	// Pre-charge gas (base only – dynamic part inside fn)
	if err := ctx.Gas(GasCost(Opcode(op))); err != nil {
		return err
	}
	return fn(ctx)
}

// helper returns a closure that delegates the call to OpContext.Call(<name>).
func wrap(name string) OpcodeFunc {
	return func(ctx OpContext) error { return ctx.Call(name) }
}

// ────────────────────────────────────────────────────────────────────────────
// Opcode Catalogue  (AUTO-GENERATED – DO NOT EDIT BY HAND)
// ────────────────────────────────────────────────────────────────────────────
//
// Category map:
//
//		0x01 AI                     0x0F Liquidity
//		0x02 AMM                    0x10 Loanpool
//		0x03 Authority              0x11 Network
//		0x04 Charity                0x12 Replication
//		0x05 Coin                   0x13 Rollups
//		0x06 Compliance             0x14 Security
//		0x07 Consensus              0x15 Sharding
//		0x08 Contracts              0x16 Sidechains
//		0x09 CrossChain             0x17 StateChannel
//		0x0A Data                   0x18 Storage
//		0x0B FaultTolerance         0x19 Tokens
//		0x0C Governance             0x1A Transactions
//		0x0D GreenTech              0x1B Utilities
//		0x0E Ledger                 0x1C VirtualMachine
<<<<<<< HEAD
//	                                 0x1D Wallet
//	                                 0x1E CarbonCredit
=======
//		                            0x1D Wallet
//	                                 0x1E EnergyEfficiency
//	                                 0x1E ResourceMarket
//	                                 0x1E Finalization
//	                                 0x1D Wallet
//	                                 0x1E BinaryTree
//		                            0x1D Wallet
//	                                 0x1E Regulatory
//	                                 0x1E Forum
//	                                 0x1E Compression
//	                                 0x1E Biometrics
//	                                 0x1E SystemHealth
//	0x01 AI                     0x0F Liquidity
//	0x02 AMM                    0x10 Loanpool
//	0x03 Authority              0x11 Network
//	0x04 Charity                0x12 Replication
//	0x05 Coin                   0x13 Rollups
//	0x06 Compliance             0x14 Security
//	0x07 Consensus              0x15 Sharding
//	0x08 Contracts              0x16 Sidechains
//	0x09 CrossChain             0x17 StateChannel
//	0x0A Data                   0x18 Storage
//	0x0B FaultTolerance         0x19 Tokens
//	0x0C Governance             0x1A Transactions
//	0x0D GreenTech              0x1B Utilities
//	0x0E Ledger                 0x1C VirtualMachine
//	                            0x1D Wallet
//	                             0x1E DeFi
//				0x1E Swarm

//	                                 0x1E Plasma
//	                                 0x1D Wallet
//		0x1E Workflows
//		                            0x1D Wallet
//	                                 0x1E Sensors
//	     0x0E Ledger                 0x1C VirtualMachine
//	                                 0x1D Wallet
//	                                 0x1E RealEstate
//		0x0E Ledger                 0x1C VirtualMachine
//		                            0x1D Wallet
//	                                 0x1E Employment
//	                                 0x1E Escrow
//	                                 0x1E Marketplace
//	                                 0x1D Wallet
//	                                 0x1E Faucet
//		                            0x1D Wallet
//	                                 0x1E SupplyChain
//	                                 0x1E Healthcare
//	                                 0x1E Immutability
//	                                 0x1E Warehouse
//	                                 0x1E Gaming
//	0x1E Assets//				0x1E Event


>>>>>>> 403fbf6e
//
// Each binary code is shown as a 24-bit big-endian string.
var catalogue = []struct {
	name string
	op   Opcode
}{
	// AI (0x01)
	{"StartTraining", 0x010001},
	{"TrainingStatus", 0x010002},
	{"ListTrainingJobs", 0x010003},
	{"CancelTraining", 0x010004},
	{"InitAI", 0x010001},
	{"AI", 0x010002},
	{"PredictAnomaly", 0x010003},
	{"OptimizeFees", 0x010004},
	{"PublishModel", 0x010005},
	{"FetchModel", 0x010006},
	{"ListModel", 0x010007},
	{"ValidateKYC", 0x010008},
	{"BuyModel", 0x010009},
	{"RentModel", 0x01000A},
	{"ReleaseEscrow", 0x01000B},
	{"PredictVolume", 0x01000C},
	{"GetModelListing", 0x01000D},
	{"ListModelListings", 0x01000E},
	{"UpdateListingPrice", 0x01000F},
	{"RemoveListing", 0x010010},
	{"InferModel", 0x010001},
	{"AnalyseTransactions", 0x010002},

	// AMM (0x02)
	{"SwapExactIn", 0x020001},
	{"AMM_AddLiquidity", 0x020002},
	{"AMM_RemoveLiquidity", 0x020003},
	{"Quote", 0x020004},
	{"AllPairs", 0x020005},
	{"InitPoolsFromFile", 0x020006},

	// Authority (0x03)
	{"NewAuthoritySet", 0x030001},
	{"RecordVote", 0x030002},
	{"RegisterCandidate", 0x030003},
	{"RandomElectorate", 0x030004},
	{"IsAuthority", 0x030005},
	{"GetAuthority", 0x030006},
	{"ListAuthorities", 0x030007},
	{"DeregisterAuthority", 0x030008},
	{"NewAuthorityApplier", 0x030009},
	{"SubmitApplication", 0x03000A},
	{"VoteApplication", 0x03000B},
	{"FinalizeApplication", 0x03000C},
	{"GetApplication", 0x03000D},
	{"ListApplications", 0x03000E},

	// Charity (0x04)
	{"NewCharityPool", 0x040001},
	{"Charity_Deposit", 0x040002},
	{"Charity_Register", 0x040003},
	{"Charity_Vote", 0x040004},
	{"Charity_Tick", 0x040005},
	{"Charity_GetRegistration", 0x040006},
	{"Charity_Winners", 0x040007},

	// Coin (0x05)
	{"NewCoin", 0x050001},
	{"Coin_Mint", 0x050002},
	{"Coin_TotalSupply", 0x050003},
	{"Coin_BalanceOf", 0x050004},
	{"Coin_Transfer", 0x050005},
	{"Coin_Burn", 0x050006},

	// Compliance (0x06)
	{"InitCompliance", 0x060001},
	{"Compliance_ValidateKYC", 0x060002},
	{"EraseData", 0x060003},
	{"RecordFraudSignal", 0x060004},
	{"Compliance_LogAudit", 0x060005},
	{"Compliance_AuditTrail", 0x060006},
	{"Compliance_MonitorTx", 0x060007},
	{"Compliance_VerifyZKP", 0x060008},
	{"Audit_Init", 0x060009},
	{"Audit_Log", 0x06000A},
	{"Audit_Events", 0x06000B},
	{"Audit_Close", 0x06000C},
	{"InitComplianceManager", 0x060009},
	{"SuspendAccount", 0x06000A},
	{"ResumeAccount", 0x06000B},
	{"IsSuspended", 0x06000C},
	{"WhitelistAccount", 0x06000D},
	{"RemoveWhitelist", 0x06000E},
	{"IsWhitelisted", 0x06000F},
	{"Compliance_ReviewTx", 0x060010},
	{"AnalyzeAnomaly", 0x060009},
	{"FlagAnomalyTx", 0x06000A},

	// Consensus (0x07)
	{"Pick", 0x070001},
	{"Consensus_Broadcast", 0x070002},
	{"Consensus_Subscribe", 0x070003},
	{"Consensus_Sign", 0x070004},
	{"Consensus_Verify", 0x070005},
	{"ValidatorPubKey", 0x070006},
	{"StakeOf", 0x070007},
	{"LoanPoolAddress", 0x070008},
	{"Consensus_Hash", 0x070009},
	{"SerializeWithoutNonce", 0x07000A},
	{"NewConsensus", 0x07000B},
	{"Consensus_Start", 0x07000C},
	{"ProposeSubBlock", 0x07000D},
	{"ValidatePoH", 0x07000E},
	{"SealMainBlockPOW", 0x07000F},
	{"DistributeRewards", 0x070010},
	{"CalculateWeights", 0x070011},
	{"ComputeThreshold", 0x070012},
	{"Status", 0x070013},
	{"SetDifficulty", 0x070014},
	{"NewConsensusAdaptiveManager", 0x070013},
	{"ComputeDemand", 0x070014},
	{"ComputeStakeConcentration", 0x070015},
	{"AdjustConsensus", 0x070016},
	{"AdjustStake", 0x070013},
	{"PenalizeValidator", 0x070014},
	{"RegisterValidator", 0x070013},
	{"DeregisterValidator", 0x070014},
	{"StakeValidator", 0x070015},
	{"UnstakeValidator", 0x070016},
	{"SlashValidator", 0x070017},
	{"GetValidator", 0x070018},
	{"ListValidators", 0x070019},
	{"IsValidator", 0x07001A},

	// Contracts (0x08)
	{"InitContracts", 0x080001},
	{"CompileWASM", 0x080002},
	{"Invoke", 0x080003},
	{"Deploy", 0x080004},

	// Cross-Chain (0x09)
	{"RegisterBridge", 0x090001},
	{"AssertRelayer", 0x090002},
	{"Iterator", 0x090003},
	{"LockAndMint", 0x090004},
	{"BurnAndRelease", 0x090005},
	{"GetBridge", 0x090006},

	// Data (0x0A)
	{"RegisterNode", 0x0A0001},
	{"UploadAsset", 0x0A0002},
	{"Data_Pin", 0x0A0003},
	{"Data_Retrieve", 0x0A0004},
	{"RetrieveAsset", 0x0A0005},
	{"RegisterOracle", 0x0A0006},
	{"PushFeed", 0x0A0007},
	{"QueryOracle", 0x0A0008},
	{"ListCDNNodes", 0x0A0009},
	{"ListOracles", 0x0A000A},
	{"PushFeedSigned", 0x0A000B},
	{"CreateDataSet", 0x0A000C},
	{"PurchaseDataSet", 0x0A000D},
	{"GetDataSet", 0x0A000E},
	{"ListDataSets", 0x0A000F},
	{"HasAccess", 0x0A0010},
	{"UpdateOracleSource", 0x0A000C},
	{"RemoveOracle", 0x0A000D},
	{"GetOracleMetrics", 0x0A000E},
	{"RequestOracleData", 0x0A000F},
	{"SyncOracle", 0x0A0010},
	{"CreateDataFeed", 0x0A000C},
	{"QueryDataFeed", 0x0A000D},
	{"ManageDataFeed", 0x0A000E},
	{"ImputeMissing", 0x0A000F},
	{"NormalizeFeed", 0x0A0010},
	{"AddProvenance", 0x0A0011},
	{"SampleFeed", 0x0A0012},
	{"ScaleFeed", 0x0A0013},
	{"TransformFeed", 0x0A0014},
	{"VerifyFeedTrust", 0x0A0015},
	{"ZTDC_Open", 0x0A000C},
	{"ZTDC_Send", 0x0A000D},
	{"ZTDC_Close", 0x0A000E},
	{"StoreManagedData", 0x0A000C},
	{"LoadManagedData", 0x0A000D},
	{"DeleteManagedData", 0x0A000E},

	// Fault-Tolerance (0x0B)
	{"NewHealthChecker", 0x0B0001},
	{"AddPeer", 0x0B0002},
	{"RemovePeer", 0x0B0003},
	{"Snapshot", 0x0B0004},
	{"Recon", 0x0B0005},
	{"Ping", 0x0B0006},
	{"SendPing", 0x0B0007},
	{"AwaitPong", 0x0B0008},
	{"BackupSnapshot", 0x0B0009},
	{"RestoreSnapshot", 0x0B000A},
	{"VerifyBackup", 0x0B000B},
	{"FailoverNode", 0x0B000C},
	{"PredictFailure", 0x0B000D},
	{"AdjustResources", 0x0B000E},
	{"HA_Register", 0x0B000F},
	{"HA_Remove", 0x0B0010},
	{"HA_List", 0x0B0011},
	{"HA_Sync", 0x0B0012},
	{"HA_Promote", 0x0B0013},

	// Governance (0x0C)
	{"UpdateParam", 0x0C0001},
	{"ProposeChange", 0x0C0002},
	{"VoteChange", 0x0C0003},
	{"EnactChange", 0x0C0004},
	{"SubmitProposal", 0x0C0005},
	{"BalanceOfAsset", 0x0C0006},
	{"CastVote", 0x0C0007},
	{"ExecuteProposal", 0x0C0008},
	{"GetProposal", 0x0C0009},
	{"ListProposals", 0x0C000A},
	{"DAO_Stake", 0x0C000B},
	{"DAO_Unstake", 0x0C000C},
	{"DAO_Staked", 0x0C000D},
	{"DAO_TotalStaked", 0x0C000E},
	{"CastTokenVote", 0x0C000B},
	{"SubmitQuadraticVote", 0x0C000B},
	{"QuadraticResults", 0x0C000C},
	{"QuadraticWeight", 0x0C000D},
	{"AddDAOMember", 0x0C000B},
	{"RemoveDAOMember", 0x0C000C},
	{"RoleOfMember", 0x0C000D},
	{"ListDAOMembers", 0x0C000E},
	{"NewQuorumTracker", 0x0C000B},
	{"Quorum_AddVote", 0x0C000C},
	{"Quorum_HasQuorum", 0x0C000D},
	{"Quorum_Reset", 0x0C000E},
	{"RegisterGovContract", 0x0C000B},
	{"GetGovContract", 0x0C000C},
	{"ListGovContracts", 0x0C000D},
	{"EnableGovContract", 0x0C000E},
	{"DeleteGovContract", 0x0C000F},
	{"DeployGovContract", 0x0C000B},
	{"InvokeGovContract", 0x0C000C},
	{"AddReputation", 0x0C000B},
	{"SubtractReputation", 0x0C000C},
	{"ReputationOf", 0x0C000D},
	{"SubmitRepGovProposal", 0x0C000E},
	{"CastRepGovVote", 0x0C000F},
	{"ExecuteRepGovProposal", 0x0C0010},
	{"GetRepGovProposal", 0x0C0011},
	{"ListRepGovProposals", 0x0C0012},
	{"NewTimelock", 0x0C000B},
	{"QueueProposal", 0x0C000C},
	{"CancelProposal", 0x0C000D},
	{"ExecuteReady", 0x0C000E},
	{"ListTimelocks", 0x0C000F},
	{"CreateDAO", 0x0C000B},
	{"JoinDAO", 0x0C000C},
	{"LeaveDAO", 0x0C000D},
	{"DAOInfo", 0x0C000E},
	{"ListDAOs", 0x0C000F},

	// GreenTech (0x0D)
	{"InitGreenTech", 0x0D0001},
	{"Green", 0x0D0002},
	{"RecordUsage", 0x0D0003},
	{"RecordOffset", 0x0D0004},
	{"Certify", 0x0D0005},
	{"CertificateOf", 0x0D0006},
	{"ShouldThrottle", 0x0D0007},
	{"ListCertificates", 0x0D0008},

	// Ledger (0x0E)
	{"NewLedger", 0x0E0001},
	{"GetPendingSubBlocks", 0x0E0002},
	{"LastBlockHash", 0x0E0003},
	{"AppendBlock", 0x0E0004},
	{"MintBig", 0x0E0005},
	{"EmitApproval", 0x0E0006},
	{"EmitTransfer", 0x0E0007},
	{"DeductGas", 0x0E0008},
	{"WithinBlock", 0x0E0009},
	{"IsIDTokenHolder", 0x0E000A},
	{"TokenBalance", 0x0E000B},
	{"AddBlock", 0x0E000C},
	{"GetBlock", 0x0E000D},
	{"GetUTXO", 0x0E000E},
	{"AddToPool", 0x0E000F},
	{"ListPool", 0x0E0010},
	{"GetContract", 0x0E0011},
	{"Ledger_BalanceOf", 0x0E0012},
	{"Ledger_Snapshot", 0x0E0013},
	{"MintToken", 0x0E0014},
	{"LastSubBlockHeight", 0x0E0015},
	{"LastBlockHeight", 0x0E0016},
	{"RecordPoSVote", 0x0E0017},
	{"AppendSubBlock", 0x0E0018},
	{"Ledger_Transfer", 0x0E0019},
	{"Ledger_Mint", 0x0E001A},
	{"Ledger_Burn", 0x0E001B},
	{"Account_Create", 0x0E001C},
	{"Account_Delete", 0x0E001D},
	{"Account_Balance", 0x0E001E},
	{"Account_Transfer", 0x0E001F},

	// Liquidity (0x0F)
	{"InitAMM", 0x0F0001},
	{"Manager", 0x0F0002},
	{"CreatePool", 0x0F0003},
	{"Liquidity_AddLiquidity", 0x0F0004},
	{"Liquidity_Swap", 0x0F0005},
	{"Liquidity_RemoveLiquidity", 0x0F0006},
	{"Liquidity_Pool", 0x0F0007},
	{"Liquidity_Pools", 0x0F0008},

	// Loanpool (0x10)
	{"Loanpool_RandomElectorate", 0x100001},
	{"Loanpool_IsAuthority", 0x100002},
	{"Loanpool_init", 0x100003},
	{"NewLoanPool", 0x100004},
	{"Loanpool_Submit", 0x100005},
	{"Loanpool_Vote", 0x100006},
	{"Disburse", 0x100007},
	{"Loanpool_Tick", 0x100008},
	{"Loanpool_GetProposal", 0x100009},
	{"Loanpool_ListProposals", 0x10000A},
	{"Loanpool_Redistribute", 0x10000B},
	{"NewLoanPoolApply", 0x10000C},
	{"LoanApply_Submit", 0x10000D},
	{"LoanApply_Vote", 0x10000E},
	{"LoanApply_Process", 0x10000F},
	{"LoanApply_Disburse", 0x100010},
	{"LoanApply_Get", 0x100011},
	{"LoanApply_List", 0x100012},

	// Network (0x11)
	{"NewNode", 0x110001},
	{"HandlePeerFound", 0x110002},
	{"DialSeed", 0x110003},
	{"Network_Broadcast", 0x110004},
	{"Network_Subscribe", 0x110005},
	{"ListenAndServe", 0x110006},
	{"Close", 0x110007},
	{"Peers", 0x110008},
	{"NewDialer", 0x110009},
	{"Dial", 0x11000A},
	{"SetBroadcaster", 0x11000B},
	{"GlobalBroadcast", 0x11000C},
	{"StartDevNet", 0x11000D},
	{"StartTestNet", 0x11000E},

	// Replication (0x12)
	{"NewReplicator", 0x120001},
	{"ReplicateBlock", 0x120002},
	{"Replication_Hash", 0x120003},
	{"RequestMissing", 0x120004},
	{"Replication_Start", 0x120005},
	{"Stop", 0x120006},
	{"Synchronize", 0x120007},
	{"NewInitService", 0x120008},
	{"BootstrapLedger", 0x120009},
	{"ShutdownInitService", 0x12000A},
	{"NewSyncManager", 0x120008},
	{"Sync_Start", 0x120009},
	{"Sync_Stop", 0x12000A},
	{"Sync_Status", 0x12000B},
	{"SyncOnce", 0x12000C},

	// Rollups (0x13)
	{"NewAggregator", 0x130001},
	{"SubmitBatch", 0x130002},
	{"SubmitFraudProof", 0x130003},
	{"FinalizeBatch", 0x130004},
	{"BatchHeader", 0x130005},
	{"BatchState", 0x130006},
	{"BatchTransactions", 0x130007},
	{"ListBatches", 0x130008},

	// Security (0x14)
	{"Security_Sign", 0x140001},
	{"Security_Verify", 0x140002},
	{"AggregateBLSSigs", 0x140003},
	{"VerifyAggregated", 0x140004},
	{"CombineShares", 0x140005},
	{"ComputeMerkleRoot", 0x140006},
	{"Encrypt", 0x140007},
	{"Decrypt", 0x140008},
	{"NewTLSConfig", 0x140009},
	{"DilithiumKeypair", 0x14000A},
	{"DilithiumSign", 0x14000B},
	{"DilithiumVerify", 0x14000C},
	{"PredictRisk", 0x14000D},
	{"AnomalyScore", 0x14000E},
	{"BuildMerkleTree", 0x14000F},
	{"MerkleProof", 0x140010},
	{"VerifyMerklePath", 0x140011},

	// Sharding (0x15)
	{"NewShardCoordinator", 0x150001},
	{"SetLeader", 0x150002},
	{"Leader", 0x150003},
	{"SubmitCrossShard", 0x150004},
	{"Sharding_Broadcast", 0x150005},
	{"Send", 0x150006},
	{"PullReceipts", 0x150007},
	{"Reshard", 0x150008},
	{"GossipTx", 0x150009},
	{"RebalanceShards", 0x15000A},
	{"VerticalPartition", 0x15000B},

	// Sidechains (0x16)
	{"InitSidechains", 0x160001},
	{"Sidechains", 0x160002},
	{"Sidechains_Register", 0x160003},
	{"SubmitHeader", 0x160004},
	{"Sidechains_Deposit", 0x160005},
	{"VerifyWithdraw", 0x160006},
	{"VerifyAggregateSig", 0x160007},
	{"VerifyMerkleProof", 0x160008},
	{"GetSidechainMeta", 0x160009},
	{"ListSidechains", 0x16000A},
	{"GetSidechainHeader", 0x16000B},

	// StateChannel (0x17)
	{"InitStateChannels", 0x170001},
	{"Channels", 0x170002},
	{"OpenChannel", 0x170003},
	{"VerifyECDSASignature", 0x170004},
	{"InitiateClose", 0x170005},
	{"Challenge", 0x170006},
	{"Finalize", 0x170007},
	{"GetChannel", 0x170008},
	{"ListChannels", 0x170009},

	// Storage (0x18)
	{"NewStorage", 0x180001},
	{"Storage_Pin", 0x180002},
	{"Storage_Retrieve", 0x180003},
	{"CreateListing", 0x180004},
	{"Exists", 0x180005},
	{"OpenDeal", 0x180006},
	{"Storage_Create", 0x180007},
	{"CloseDeal", 0x180008},
	{"Release", 0x180009},
	{"GetListing", 0x18000A},
	{"ListListings", 0x18000B},
	{"GetDeal", 0x18000C},
	{"ListDeals", 0x18000D},

	// Tokens (0x19)
	{"ID", 0x190001},
	{"Meta", 0x190002},
	{"Tokens_BalanceOf", 0x190003},
	{"Tokens_Transfer", 0x190004},
	{"Allowance", 0x190005},
	{"Tokens_Approve", 0x190006},
	{"Tokens_Mint", 0x190007},
	{"Tokens_Burn", 0x190008},
	{"Add", 0x190009},
	{"Sub", 0x19000A},
	{"Get", 0x19000B},
	{"approve_lower", 0x19000C},
	{"transfer_lower", 0x19000D},
	{"Calculate", 0x19000E},
	{"RegisterToken", 0x19000F},
	{"Tokens_Create", 0x190010},
	{"NewBalanceTable", 0x190011},
	{"Set", 0x190012},
	{"RefundGas", 0x190013},
	{"PopUint32", 0x190014},
	{"PopAddress", 0x190015},
	{"PopUint64", 0x190016},
	{"PushBool", 0x190017},
	{"Push", 0x190018},
	{"Len_Tokens", 0x190019},
	{"InitTokens", 0x19001A},
	{"GetRegistryTokens", 0x19001B},
	{"TokenManager_Create", 0x19001C},
	{"TokenManager_Transfer", 0x19001D},
	{"TokenManager_Mint", 0x19001E},
	{"TokenManager_Burn", 0x19001F},
	{"TokenManager_Approve", 0x190020},
	{"TokenManager_BalanceOf", 0x190021},

	// Transactions (0x1A)
	{"Tx_Sign", 0x1A0001},
	{"VerifySig", 0x1A0002},
	{"ValidateTx", 0x1A0003},
	{"NewTxPool", 0x1A0004},
	{"AddTx", 0x1A0005},
	{"PickTxs", 0x1A0006},
	{"TxPoolSnapshot", 0x1A0007},
	{"EncryptTxPayload", 0x1A0008},
	{"DecryptTxPayload", 0x1A0009},
	{"SubmitPrivateTx", 0x1A000A},
	{"EncodeEncryptedHex", 0x1A000B},
	{"Exec_Begin", 0x1A0008},
	{"Exec_RunTx", 0x1A0009},
	{"Exec_Finalize", 0x1A000A},
	{"ReverseTransaction", 0x1A0008},
	{"NewTxDistributor", 0x1A0008},
	{"DistributeFees", 0x1A0009},

	// Utilities (0x1B) – EVM-compatible arithmetic & crypto
	{"Short", 0x1B0001},
	{"BytesToAddress", 0x1B0002},
	{"Pop", 0x1B0003},
	{"opADD", 0x1B0004},
	{"opMUL", 0x1B0005},
	{"opSUB", 0x1B0006},
	{"OpDIV", 0x1B0007},
	{"opSDIV", 0x1B0008},
	{"opMOD", 0x1B0009},
	{"opSMOD", 0x1B000A},
	{"opADDMOD", 0x1B000B},
	{"opMULMOD", 0x1B000C},
	{"opEXP", 0x1B000D},
	{"opSIGNEXTEND", 0x1B000E},
	{"opLT", 0x1B000F},
	{"opGT", 0x1B0010},
	{"opSLT", 0x1B0011},
	{"opSGT", 0x1B0012},
	{"opEQ", 0x1B0013},
	{"opISZERO", 0x1B0014},
	{"opAND", 0x1B0015},
	{"opOR", 0x1B0016},
	{"opXOR", 0x1B0017},
	{"opNOT", 0x1B0018},
	{"opBYTE", 0x1B0019},
	{"opSHL", 0x1B001A},
	{"opSHR", 0x1B001B},
	{"opSAR", 0x1B001C},
	{"opECRECOVER", 0x1B001D},
	{"opEXTCODESIZE", 0x1B001E},
	{"opEXTCODECOPY", 0x1B001F},
	{"opEXTCODEHASH", 0x1B0020},
	{"opRETURNDATASIZE", 0x1B0021},
	{"opRETURNDATACOPY", 0x1B0022},
	{"opMLOAD", 0x1B0023},
	{"opMSTORE", 0x1B0024},
	{"opMSTORE8", 0x1B0025},
	{"opCALLDATALOAD", 0x1B0026},
	{"opCALLDATASIZE", 0x1B0027},
	{"opCALLDATACOPY", 0x1B0028},
	{"opCODESIZE", 0x1B0029},
	{"opCODECOPY", 0x1B002A},
	{"opJUMP", 0x1B002B},
	{"opJUMPI", 0x1B002C},
	{"opPC", 0x1B002D},
	{"opMSIZE", 0x1B002E},
	{"opGAS", 0x1B002F},
	{"opJUMPDEST", 0x1B0030},
	{"opSHA256", 0x1B0031},
	{"opKECCAK256", 0x1B0032},
	{"opRIPEMD160", 0x1B0033},
	{"opBLAKE2B256", 0x1B0034},
	{"opADDRESS", 0x1B0035},
	{"opCALLER", 0x1B0036},
	{"opORIGIN", 0x1B0037},
	{"opCALLVALUE", 0x1B0038},
	{"opGASPRICE", 0x1B0039},
	{"opNUMBER", 0x1B003A},
	{"opTIMESTAMP", 0x1B003B},
	{"opDIFFICULTY", 0x1B003C},
	{"opGASLIMIT", 0x1B003D},
	{"opCHAINID", 0x1B003E},
	{"opBLOCKHASH", 0x1B003F},
	{"opBALANCE", 0x1B0040},
	{"opSELFBALANCE", 0x1B0041},
	{"opLOG0", 0x1B0042},
	{"opLOG1", 0x1B0043},
	{"opLOG2", 0x1B0044},
	{"opLOG3", 0x1B0045},
	{"opLOG4", 0x1B0046},
	{"logN", 0x1B0047},
	{"opCREATE", 0x1B0048},
	{"opCALL", 0x1B0049},
	{"opCALLCODE", 0x1B004A},
	{"opDELEGATECALL", 0x1B004B},
	{"opSTATICCALL", 0x1B004C},
	{"opRETURN", 0x1B004D},
	{"opREVERT", 0x1B004E},
	{"opSTOP", 0x1B004F},
	{"opSELFDESTRUCT", 0x1B0050},
	{"Utilities_Transfer", 0x1B0051},
	{"Utilities_Mint", 0x1B0052},
	{"Utilities_Burn", 0x1B0053},

	// Virtual Machine (0x1C)
	{"VM_Burn", 0x1C0001},
	{"BurnLP", 0x1C0002},
	{"MintLP", 0x1C0003},
	{"NewInMemory", 0x1C0004},
	{"CallCode", 0x1C0005},
	{"CallContract", 0x1C0006},
	{"StaticCall", 0x1C0007},
	{"GetBalance", 0x1C0008},
	{"GetTokenBalance", 0x1C0009},
	{"SetTokenBalance", 0x1C000A},
	{"GetTokenSupply", 0x1C000B},
	{"SetBalance", 0x1C000C},
	{"DelegateCall", 0x1C000D},
	{"GetToken", 0x1C000E},
	{"NewMemory", 0x1C000F},
	{"VM_Read", 0x1C0010},
	{"VM_Write", 0x1C0011},
	{"VM_Len", 0x1C0012},
	{"VM_Call", 0x1C0013},
	{"SelectVM", 0x1C0014},
	{"CreateContract", 0x1C0015},
	{"VM_GetContract", 0x1C0016},
	{"AddLog", 0x1C0017},
	{"GetCode", 0x1C0018},
	{"GetCodeHash", 0x1C0019},
	{"MintToken_VM", 0x1C001A},
	{"VM_Transfer", 0x1C001B},
	{"PrefixIterator", 0x1C001C},
	{"Snapshot_VM", 0x1C001D},
	{"NonceOf", 0x1C001E},
	{"IsIDTokenHolder_VM", 0x1C001F},
	{"GetState", 0x1C0020},
	{"SetState", 0x1C0021},
	{"HasState", 0x1C0022},
	{"DeleteState", 0x1C0023},
	{"BalanceOf_VM", 0x1C0024},
	{"NewGasMeter", 0x1C0025},
	{"SelfDestruct", 0x1C0026},
	{"Remaining", 0x1C0027},
	{"Consume", 0x1C0028},
	{"Execute", 0x1C0029},
	{"NewSuperLightVM", 0x1C002A},
	{"NewLightVM", 0x1C002B},
	{"NewHeavyVM", 0x1C002C},
	{"ExecuteSuperLight", 0x1C002D},
	{"ExecuteLight", 0x1C002E},
	{"ExecuteHeavy", 0x1C002F},

	// Wallet (0x1D)
	{"NewRandomWallet", 0x1D0001},
	{"WalletFromMnemonic", 0x1D0002},
	{"NewHDWalletFromSeed", 0x1D0003},
	{"PrivateKey", 0x1D0004},
	{"NewAddress", 0x1D0005},
	{"SignTx", 0x1D0006},

<<<<<<< HEAD
	// CarbonCredit (0x1E)
	{"InitCarbonEngine", 0x1E0001},
	{"Carbon", 0x1E0002},
	{"RegisterProject", 0x1E0003},
	{"IssueCredits", 0x1E0004},
	{"RetireCredits", 0x1E0005},
	{"ProjectInfo", 0x1E0006},
	{"ListProjects", 0x1E0007},
=======
	// EnergyEfficiency (0x1E)
	{"InitEnergyEfficiency", 0x1E0001},
	{"EnergyEff", 0x1E0002},
	{"RecordStats", 0x1E0003},
	{"EfficiencyOf", 0x1E0004},
	{"NetworkAverage", 0x1E0005},
	{"ListEfficiency", 0x1E0006},
	// ResourceMarket (0x1E)
	{"ListResource", 0x1E0001},
	{"OpenResourceDeal", 0x1E0002},
	{"CloseResourceDeal", 0x1E0003},
	{"GetResourceListing", 0x1E0004},
	{"ListResourceListings", 0x1E0005},
	{"GetResourceDeal", 0x1E0006},
	{"ListResourceDeals", 0x1E0007},
	// Finalization (0x1E)
	{"NewFinalizationManager", 0x1E0001},
	{"FinalizeBlock", 0x1E0002},
	{"FinalizeBatchManaged", 0x1E0003},
	{"FinalizeChannelManaged", 0x1E0004},
	// DeFi (0x1E)
	{"DeFi_CreateInsurance", 0x1E0001},
	{"DeFi_ClaimInsurance", 0x1E0002},
	{"DeFi_PlaceBet", 0x1E0003},
	{"DeFi_SettleBet", 0x1E0004},
	{"DeFi_StartCrowdfund", 0x1E0005},
	{"DeFi_Contribute", 0x1E0006},
	{"DeFi_FinalizeCrowdfund", 0x1E0007},
	{"DeFi_CreatePrediction", 0x1E0008},
	{"DeFi_VotePrediction", 0x1E0009},
	{"DeFi_ResolvePrediction", 0x1E000A},
	{"DeFi_RequestLoan", 0x1E000B},
	{"DeFi_RepayLoan", 0x1E000C},
	{"DeFi_StartYieldFarm", 0x1E000D},
	{"DeFi_Stake", 0x1E000E},
	{"DeFi_Unstake", 0x1E000F},
	{"DeFi_CreateSynthetic", 0x1E0010},
	{"DeFi_MintSynthetic", 0x1E0011},
	{"DeFi_BurnSynthetic", 0x1E0012},
   {"RegisterIDWallet", 0x1D0007},
	{"IsIDWalletRegistered", 0x1D0008},
	{"NewOffChainWallet", 0x1D0007},
	{"OffChainWalletFromMnemonic", 0x1D0008},
	{"SignOffline", 0x1D0009},
	{"StoreSignedTx", 0x1D000A},
	{"LoadSignedTx", 0x1D000B},
	{"BroadcastSignedTx", 0x1D000C},
	{"RegisterRecovery", 0x1D0007},
	{"RecoverAccount", 0x1D0008},

	// BinaryTree (0x1E)
	{"BinaryTreeNew", 0x1E0001},
	{"BinaryTreeInsert", 0x1E0002},
	{"BinaryTreeSearch", 0x1E0003},
	{"BinaryTreeDelete", 0x1E0004},
	{"BinaryTreeInOrder", 0x1E0005},
  
	// Regulatory (0x1E)
	{"InitRegulatory", 0x1E0001},
	{"RegisterRegulator", 0x1E0002},
	{"GetRegulator", 0x1E0003},
	{"ListRegulators", 0x1E0004},
	{"EvaluateRuleSet", 0x1E0005},



	// Polls Management (0x1E)
	{"CreatePoll", 0x1E0001},
	{"VotePoll", 0x1E0002},
	{"ClosePoll", 0x1E0003},
	{"GetPoll", 0x1E0004},
	{"ListPolls", 0x1E0005},

   

	// Feedback (0x1E)
	{"InitFeedback", 0x1E0001},
	{"Feedback_Submit", 0x1E0002},
	{"Feedback_Get", 0x1E0003},
	{"Feedback_List", 0x1E0004},
	{"Feedback_Reward", 0x1E0005},
 

	// Forum (0x1E)
	{"Forum_CreateThread", 0x1E0001},
	{"Forum_GetThread", 0x1E0002},
	{"Forum_ListThreads", 0x1E0003},
	{"Forum_AddComment", 0x1E0004},
	{"Forum_ListComments", 0x1E0005},
 
	// Compression (0x1E)
	{"CompressLedger", 0x1E0001},
	{"DecompressLedger", 0x1E0002},
	{"SaveCompressedSnapshot", 0x1E0003},
	{"LoadCompressedSnapshot", 0x1E0004},


	// Biometrics (0x1E)
	{"Bio_Enroll", 0x1E0001},
	{"Bio_Verify", 0x1E0002},
	{"Bio_Delete", 0x1E0003},

  
	// SystemHealth (0x1E)
	{"NewHealthLogger", 0x1E0001},
	{"MetricsSnapshot", 0x1E0002},
	{"LogEvent", 0x1E0003},
	{"RotateLogs", 0x1E0004},
	

	// Swarm (0x1E)
	{"NewSwarm", 0x1E0001},
	{"Swarm_AddNode", 0x1E0002},
	{"Swarm_RemoveNode", 0x1E0003},
	{"Swarm_BroadcastTx", 0x1E0004},
	{"Swarm_Start", 0x1E0005},
	{"Swarm_Stop", 0x1E0006},
	{"Swarm_Peers", 0x1E0007},
	// Plasma (0x1E)
	{"InitPlasma", 0x1E0001},
	{"Plasma_Deposit", 0x1E0002},
	{"Plasma_Withdraw", 0x1E0003},
  // Workflows (0x1E)
	{"NewWorkflow", 0x1E0001},
	{"AddWorkflowAction", 0x1E0002},
	{"SetWorkflowTrigger", 0x1E0003},
	{"SetWebhook", 0x1E0004},
	{"ExecuteWorkflow", 0x1E0005},
	{"ListWorkflows", 0x1E0006},
   {"CreateWallet", 0x1D0007},
	{"ImportWallet", 0x1D0008},
	{"WalletBalance", 0x1D0009},
	{"WalletTransfer", 0x1D000A},
  
	// Sensors (0x1E)
	{"RegisterSensor", 0x1E0001},
	{"GetSensor", 0x1E0002},
	{"ListSensors", 0x1E0003},
	{"UpdateSensorValue", 0x1E0004},
	{"PollSensor", 0x1E0005},
	{"TriggerWebhook", 0x1E0006},

  
	// Real Estate (0x1D)
	{"RegisterProperty", 0x1E0001},
	{"TransferProperty", 0x1E0002},
	{"GetProperty", 0x1E0003},
	{"ListProperties", 0x1E0004},

 

	// Event (0x1E)
	{"InitEvents", 0x1E0001},
	{"EmitEvent", 0x1E0002},
	{"GetEvent", 0x1E0003},
	{"ListEvents", 0x1E0004},

  

	// Employment (0x1E)
	{"InitEmployment", 0x1E0001},
	{"CreateJob", 0x1E0002},
	{"SignJob", 0x1E0003},
	{"RecordWork", 0x1E0004},
	{"PaySalary", 0x1E0005},
	{"GetJob", 0x1E0006},
	// Escrow (0x1E)
	{"Escrow_Create", 0x1E0001},
	{"Escrow_Deposit", 0x1E0002},
	{"Escrow_Release", 0x1E0003},
	{"Escrow_Cancel", 0x1E0004},
	{"Escrow_Get", 0x1E0005},
	{"Escrow_List", 0x1E0006},
	// Marketplace (0x1E)
	{"CreateMarketListing", 0x1E0001},
	{"PurchaseItem", 0x1E0002},
	{"CancelListing", 0x1E0003},
	{"ReleaseFunds", 0x1E0004},
	{"GetMarketListing", 0x1E0005},
	{"ListMarketListings", 0x1E0006},
	{"GetMarketDeal", 0x1E0007},
	{"ListMarketDeals", 0x1E0008},
	// Faucet (0x1E)
	{"NewFaucet", 0x1E0001},
	{"Faucet_Request", 0x1E0002},
	{"Faucet_Balance", 0x1E0003},
	{"Faucet_SetAmount", 0x1E0004},
	{"Faucet_SetCooldown", 0x1E0005},
  // Supply Chain (0x1E)
  {"RegisterItem", 0x1E0001},
	{"UpdateLocation", 0x1E0002},
	{"MarkStatus", 0x1E0003},
	{"GetItem", 0x1E0004},

	// Healthcare (0x1E)
	{"InitHealthcare", 0x1E0001},
	{"RegisterPatient", 0x1E0002},
	{"AddHealthRecord", 0x1E0003},
	{"GrantAccess", 0x1E0004},
	{"RevokeAccess", 0x1E0005},
	{"ListHealthRecords", 0x1E0006},

  // Tangible (0x1E)
	{"Assets_Register", 0x1E0001},
	{"Assets_Transfer", 0x1E0002},
	{"Assets_Get", 0x1E0003},
	{"Assets_List", 0x1E0004},

	// Immutability (0x1E)
	{"InitImmutability", 0x1E0001},
	{"VerifyChain", 0x1E0002},
	{"RestoreChain", 0x1E0003},
	// Warehouse (0x1E)
	{"Warehouse_New", 0x1E0001},
	{"Warehouse_AddItem", 0x1E0002},
	{"Warehouse_RemoveItem", 0x1E0003},
	{"Warehouse_MoveItem", 0x1E0004},
	{"Warehouse_ListItems", 0x1E0005},
	{"Warehouse_GetItem", 0x1E0006},

	// Gaming (0x1E)
	{"CreateGame", 0x1E0001},
	{"JoinGame", 0x1E0002},
	{"FinishGame", 0x1E0003},
	{"GetGame", 0x1E0004},
	{"ListGames", 0x1E0005},
>>>>>>> 403fbf6e
}

// init wires the catalogue into the live dispatcher.
func init() {
	for _, entry := range catalogue {
		nameToOp[entry.name] = entry.op
		Register(entry.op, wrap(entry.name))
		bin := make([]byte, 3)
		bin[0] = byte(entry.op >> 16)
		bin[1] = byte(entry.op >> 8)
		bin[2] = byte(entry.op)
		log.Printf("[OPCODES] %-32s = %08b = 0x%06X",
			entry.name, bin, entry.op)
	}
	log.Printf("[OPCODES] %d opcodes registered; %d gas-priced", len(opcodeTable), len(gasTable))
}

// Hex returns the canonical hexadecimal representation (upper-case, 6 digits).
func (op Opcode) Hex() string { return fmt.Sprintf("0x%06X", uint32(op)) }

// Bytes gives the 3-byte big-endian encoding used in VM bytecode streams.
func (op Opcode) Bytes() []byte {
	b := make([]byte, 3)
	b[0] = byte(op >> 16)
	b[1] = byte(op >> 8)
	b[2] = byte(op)
	return b
}

// String implements fmt.Stringer.
func (op Opcode) String() string { return op.Hex() }

// ParseOpcode converts a 3-byte slice into an Opcode, validating length.
func ParseOpcode(b []byte) (Opcode, error) {
	if len(b) != 3 {
		return 0, fmt.Errorf("opcode length must be 3, got %d", len(b))
	}
	return Opcode(uint32(b[0])<<16 | uint32(b[1])<<8 | uint32(b[2])), nil
}

// MustParseOpcode is a helper that panics on error (used in tests/tools).
func MustParseOpcode(b []byte) Opcode {
	op, err := ParseOpcode(b)
	if err != nil {
		panic(err)
	}
	return op
}

// DebugDump returns the full mapping in <name>=<hex> form, sorted
// lexicographically.  Useful for CLI tools (`synner opcodes`).
func DebugDump() []string {
	mu.RLock()
	defer mu.RUnlock()
	out := make([]string, 0, len(nameToOp))
	for n, op := range nameToOp {
		out = append(out, fmt.Sprintf("%s=%s", n, op.Hex()))
	}
	// simple in-place sort (no import cycle with `sort`)
	for i := 0; i < len(out)-1; i++ {
		for j := i + 1; j < len(out); j++ {
			if out[j] < out[i] {
				out[i], out[j] = out[j], out[i]
			}
		}
	}
	return out
}

// ToBytecode handy helper: returns raw 3-byte opcode plus gas meter prelude.
func ToBytecode(fn string) ([]byte, error) {
	op, ok := nameToOp[fn]
	if !ok {
		return nil, fmt.Errorf("unknown function %q", fn)
	}
	return op.Bytes(), nil
}

// HexDump is syntactic sugar: hex-encodes the 3-byte opcode.
func HexDump(fn string) (string, error) {
	b, err := ToBytecode(fn)
	if err != nil {
		return "", err
	}
	return "0x" + hex.EncodeToString(b), nil
}<|MERGE_RESOLUTION|>--- conflicted
+++ resolved
@@ -110,10 +110,8 @@
 //		0x0C Governance             0x1A Transactions
 //		0x0D GreenTech              0x1B Utilities
 //		0x0E Ledger                 0x1C VirtualMachine
-<<<<<<< HEAD
 //	                                 0x1D Wallet
 //	                                 0x1E CarbonCredit
-=======
 //		                            0x1D Wallet
 //	                                 0x1E EnergyEfficiency
 //	                                 0x1E ResourceMarket
@@ -168,7 +166,6 @@
 //	0x1E Assets//				0x1E Event
 
 
->>>>>>> 403fbf6e
 //
 // Each binary code is shown as a 24-bit big-endian string.
 var catalogue = []struct {
@@ -810,7 +807,6 @@
 	{"NewAddress", 0x1D0005},
 	{"SignTx", 0x1D0006},
 
-<<<<<<< HEAD
 	// CarbonCredit (0x1E)
 	{"InitCarbonEngine", 0x1E0001},
 	{"Carbon", 0x1E0002},
@@ -819,7 +815,6 @@
 	{"RetireCredits", 0x1E0005},
 	{"ProjectInfo", 0x1E0006},
 	{"ListProjects", 0x1E0007},
-=======
 	// EnergyEfficiency (0x1E)
 	{"InitEnergyEfficiency", 0x1E0001},
 	{"EnergyEff", 0x1E0002},
@@ -1046,7 +1041,6 @@
 	{"FinishGame", 0x1E0003},
 	{"GetGame", 0x1E0004},
 	{"ListGames", 0x1E0005},
->>>>>>> 403fbf6e
 }
 
 // init wires the catalogue into the live dispatcher.
