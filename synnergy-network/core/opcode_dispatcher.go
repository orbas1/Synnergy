--- conflicted
+++ resolved
@@ -96,7 +96,6 @@
 //
 // Category map:
 //
-<<<<<<< HEAD
 //		0x01 AI                     0x0F Liquidity
 //		0x02 AMM                    0x10 Loanpool
 //		0x03 Authority              0x11 Network
@@ -113,7 +112,6 @@
 //		0x0E Ledger                 0x1C VirtualMachine
 //		                            0x1D Wallet
 //	                                 0x1E SystemHealth
-=======
 //	0x01 AI                     0x0F Liquidity
 //	0x02 AMM                    0x10 Loanpool
 //	0x03 Authority              0x11 Network
@@ -155,7 +153,6 @@
 //	0x1E Assets//				0x1E Event
 
 
->>>>>>> 560895f1
 //
 // Each binary code is shown as a 24-bit big-endian string.
 var catalogue = []struct {
@@ -666,15 +663,7 @@
 	{"PrivateKey", 0x1D0004},
 	{"NewAddress", 0x1D0005},
 	{"SignTx", 0x1D0006},
-<<<<<<< HEAD
-
-	// SystemHealth (0x1E)
-	{"NewHealthLogger", 0x1E0001},
-	{"MetricsSnapshot", 0x1E0002},
-	{"LogEvent", 0x1E0003},
-	{"RotateLogs", 0x1E0004},
-=======
-	{"RegisterIDWallet", 0x1D0007},
+{"RegisterIDWallet", 0x1D0007},
 	{"IsIDWalletRegistered", 0x1D0008},
 	{"NewOffChainWallet", 0x1D0007},
 	{"OffChainWalletFromMnemonic", 0x1D0008},
@@ -684,6 +673,13 @@
 	{"BroadcastSignedTx", 0x1D000C},
 	{"RegisterRecovery", 0x1D0007},
 	{"RecoverAccount", 0x1D0008},
+  
+	// SystemHealth (0x1E)
+	{"NewHealthLogger", 0x1E0001},
+	{"MetricsSnapshot", 0x1E0002},
+	{"LogEvent", 0x1E0003},
+	{"RotateLogs", 0x1E0004},
+	
 
 	// Swarm (0x1E)
 	{"NewSwarm", 0x1E0001},
@@ -801,7 +797,6 @@
 	{"FinishGame", 0x1E0003},
 	{"GetGame", 0x1E0004},
 	{"ListGames", 0x1E0005},
->>>>>>> 560895f1
 }
 
 // init wires the catalogue into the live dispatcher.
