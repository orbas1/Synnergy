--- conflicted
+++ resolved
@@ -348,13 +348,11 @@
 	{"ExecuteProposal", 0x0C0008},
 	{"GetProposal", 0x0C0009},
 	{"ListProposals", 0x0C000A},
-<<<<<<< HEAD
 	{"RegisterGovContract", 0x0C000B},
 	{"GetGovContract", 0x0C000C},
 	{"ListGovContracts", 0x0C000D},
 	{"EnableGovContract", 0x0C000E},
 	{"DeleteGovContract", 0x0C000F},
-=======
 	{"DeployGovContract", 0x0C000B},
 	{"InvokeGovContract", 0x0C000C},
 	{"AddReputation", 0x0C000B},
@@ -375,7 +373,6 @@
 	{"LeaveDAO", 0x0C000D},
 	{"DAOInfo", 0x0C000E},
 	{"ListDAOs", 0x0C000F},
->>>>>>> e560416e
 
 	// GreenTech (0x0D)
 	{"InitGreenTech", 0x0D0001},
