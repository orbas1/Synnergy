--- conflicted
+++ resolved
@@ -139,9 +139,7 @@
 //	0x0D GreenTech              0x1B Utilities
 //	0x0E Ledger                 0x1C VirtualMachine
 //	                            0x1D Wallet
-<<<<<<< HEAD
 //			0x1E SmartLegal
-=======
 //	                             0x1E DeFi
 //				0x1E Swarm
 
@@ -169,7 +167,6 @@
 //	0x1E Assets//				0x1E Event
 
 
->>>>>>> c8d74ab3
 //
 // Each binary code is shown as a 24-bit big-endian string.
 var catalogue = []struct {
@@ -821,13 +818,13 @@
 	{"PrivateKey", 0x1D0004},
 	{"NewAddress", 0x1D0005},
 	{"SignTx", 0x1D0006},
-<<<<<<< HEAD
+  
+  // Smart-legal contract (0x1D)
 	{"Legal_Register", 0x1E0001},
 	{"Legal_Sign", 0x1E0002},
 	{"Legal_Revoke", 0x1E0003},
 	{"Legal_Info", 0x1E0004},
 	{"Legal_List", 0x1E0005},
-=======
 
 	// CarbonCredit (0x1E)
 	{"InitCarbonEngine", 0x1E0001},
@@ -1063,7 +1060,6 @@
 	{"FinishGame", 0x1E0003},
 	{"GetGame", 0x1E0004},
 	{"ListGames", 0x1E0005},
->>>>>>> c8d74ab3
 }
 
 // init wires the catalogue into the live dispatcher.
