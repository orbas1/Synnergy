// SPDX-License-Identifier: BUSL-1.1
//
// Synnergy Network – Core ▸ Opcode Dispatcher
// -------------------------------------------
//
//   - Every high-level function in the protocol is assigned a UNIQUE 24-bit
//     opcode:  0xCCNNNN  →  CC = category (1 byte), NNNN = ordinal (2 bytes).
//
//   - The dispatcher maps opcodes ➝ concrete handlers and enforces gas-pricing
//     through core.GasCost() before execution.
//
//   - All collisions or missing handlers are FATAL at start-up; nothing slips
//     into production unnoticed.
//
//     ────────────────────────────────────────────────────────────────────────────
//     AUTOMATED SECTION
//     -----------------
//     The table below is **generated** by `go generate ./...` (see the generator
//     in `cmd/genopcodes`).  Edit ONLY if you know what you’re doing; otherwise
//     add new function names to `generator/input/functions.yml` and re-run
//     `go generate`.  The generator guarantees deterministic, collision-free
//     opcodes and keeps this file lint-clean.
//
//     Format per line:
//     <FunctionName>  =  <24-bit-binary>  =  <HexOpcode>
//
//     NB: Tabs are significant – tools rely on them when parsing for audits.
package core

import (
	"encoding/hex"
	"fmt"
	"log"
	"sync"
)

// ────────────────────────────────────────────────────────────────────────────
// VM dispatcher glue
// ────────────────────────────────────────────────────────────────────────────

// OpContext is provided by the VM; it gives opcode handlers controlled access
// to message meta-data, state-DB, gas-meter, logger, etc.
type OpContext interface {
	Call(string) error // unified façade (ledger/consensus/VM)
	Gas(uint64) error  // deducts gas or returns an error if exhausted
}

// Opcode is a 24-bit, deterministic instruction identifier.
type Opcode uint32

// OpcodeFunc is the concrete implementation invoked by the VM.
type OpcodeFunc func(ctx OpContext) error

// opcodeTable holds the runtime mapping (populated once in init()).
var (
	opcodeTable = make(map[Opcode]OpcodeFunc, 1024)
	nameToOp    = make(map[string]Opcode, 1024)
	mu          sync.RWMutex
)

// Register binds an opcode to its function handler.
// It panics on duplicates – this should never happen in CI-tested builds.
func Register(op Opcode, fn OpcodeFunc) {
	mu.Lock()
	defer mu.Unlock()
	if _, exists := opcodeTable[op]; exists {
		log.Panicf("[OPCODES] collision: 0x%06X already registered", op)
	}
	opcodeTable[op] = fn
}

// Dispatch is called by the VM executor for every instruction.
func Dispatch(ctx OpContext, op Opcode) error {
	mu.RLock()
	fn, ok := opcodeTable[op]
	mu.RUnlock()

	if !ok {
		return fmt.Errorf("unknown opcode 0x%06X", op)
	}
	// Pre-charge gas (base only – dynamic part inside fn)
	if err := ctx.Gas(GasCost(Opcode(op))); err != nil {
		return err
	}
	return fn(ctx)
}

// helper returns a closure that delegates the call to OpContext.Call(<name>).
func wrap(name string) OpcodeFunc {
	return func(ctx OpContext) error { return ctx.Call(name) }
}

// ────────────────────────────────────────────────────────────────────────────
// Opcode Catalogue  (AUTO-GENERATED – DO NOT EDIT BY HAND)
// ────────────────────────────────────────────────────────────────────────────
//
// Category map:
//
//		0x01 AI                     0x0F Liquidity
//		0x02 AMM                    0x10 Loanpool
//		0x03 Authority              0x11 Network
//		0x04 Charity                0x12 Replication
//		0x05 Coin                   0x13 Rollups
//		0x06 Compliance             0x14 Security
//		0x07 Consensus              0x15 Sharding
//		0x08 Contracts              0x16 Sidechains
//		0x09 CrossChain             0x17 StateChannel
//		0x0A Data                   0x18 Storage
//		0x0B FaultTolerance         0x19 Tokens
//		0x0C Governance             0x1A Transactions
//		0x0D GreenTech              0x1B Utilities
//		0x0E Ledger                 0x1C VirtualMachine
//		                            0x1D Wallet
<<<<<<< HEAD
//	                                 0x1E Messaging
=======
//	                                 0x1E RPC
//	                                 0x1E Plasma
//	                                 0x1D Wallet
//	                                 0x1E CarbonCredit
//		                            0x1D Wallet
//	                                 0x1E EnergyEfficiency
//	                                 0x1E ResourceMarket
//	                                 0x1E Finalization
//	                                 0x1D Wallet
//	                                 0x1E BinaryTree
//		                            0x1D Wallet
//	                                 0x1E Regulatory
//	                                 0x1E Forum
//	                                 0x1E Compression
//	                                 0x1E Biometrics
//	                                 0x1E SystemHealth
//	0x01 AI                     0x0F Liquidity
//	0x02 AMM                    0x10 Loanpool
//	0x03 Authority              0x11 Network
//	0x04 Charity                0x12 Replication
//	0x05 Coin                   0x13 Rollups
//	0x06 Compliance             0x14 Security
//	0x07 Consensus              0x15 Sharding
//	0x08 Contracts              0x16 Sidechains
//	0x09 CrossChain             0x17 StateChannel
//	0x0A Data                   0x18 Storage
//	0x0B FaultTolerance         0x19 Tokens
//	0x0C Governance             0x1A Transactions
//	0x0D GreenTech              0x1B Utilities
//	0x0E Ledger                 0x1C VirtualMachine
//	                            0x1D Wallet
//				0x1E Plasma
//			0x1E SmartLegal
//	                             0x1E DeFi
//				0x1E Swarm

//	                                 0x1E Plasma
//	                                 0x1D Wallet
//		0x1E Workflows
//		                            0x1D Wallet
//	                                 0x1E Sensors
//	     0x0E Ledger                 0x1C VirtualMachine
//	                                 0x1D Wallet
//	                                 0x1E RealEstate
//		0x0E Ledger                 0x1C VirtualMachine
//		                            0x1D Wallet
//	                                 0x1E Employment
//	                                 0x1E Escrow
//	                                 0x1E Marketplace
//	                                 0x1D Wallet
//	                                 0x1E Faucet
//		                            0x1D Wallet
//	                                 0x1E SupplyChain
//	                                 0x1E Healthcare
//	                                 0x1E Immutability
//	                                 0x1E Warehouse
//	                                 0x1E Gaming
//	0x1E Assets//				0x1E Event


>>>>>>> 66ff4ce0
//
// Each binary code is shown as a 24-bit big-endian string.
var catalogue = []struct {
	name string
	op   Opcode
}{
       // AI (0x01)
       {"DeployAIContract", 0x010001},
       {"InvokeAIContract", 0x010002},
       {"UpdateAIModel", 0x010003},
       {"GetAIModel", 0x010004},
	{"StartTraining", 0x010001},
	{"TrainingStatus", 0x010002},
	{"ListTrainingJobs", 0x010003},
	{"CancelTraining", 0x010004},
	{"InitAI", 0x010001},
	{"AI", 0x010002},
	{"PredictAnomaly", 0x010003},
	{"OptimizeFees", 0x010004},
	{"PublishModel", 0x010005},
	{"FetchModel", 0x010006},
	{"ListModel", 0x010007},
	{"ValidateKYC", 0x010008},
	{"BuyModel", 0x010009},
	{"RentModel", 0x01000A},
	{"ReleaseEscrow", 0x01000B},
	{"PredictVolume", 0x01000C},
	{"GetModelListing", 0x01000D},
	{"ListModelListings", 0x01000E},
	{"UpdateListingPrice", 0x01000F},
	{"RemoveListing", 0x010010},
	{"InferModel", 0x010001},
	{"AnalyseTransactions", 0x010002},

	// AMM (0x02)
	{"SwapExactIn", 0x020001},
	{"AMM_AddLiquidity", 0x020002},
	{"AMM_RemoveLiquidity", 0x020003},
	{"Quote", 0x020004},
	{"AllPairs", 0x020005},
	{"InitPoolsFromFile", 0x020006},

	// Authority (0x03)
	{"NewAuthoritySet", 0x030001},
	{"RecordVote", 0x030002},
	{"RegisterCandidate", 0x030003},
	{"RandomElectorate", 0x030004},
	{"IsAuthority", 0x030005},
	{"GetAuthority", 0x030006},
	{"ListAuthorities", 0x030007},
	{"DeregisterAuthority", 0x030008},
	{"NewAuthorityApplier", 0x030009},
	{"SubmitApplication", 0x03000A},
	{"VoteApplication", 0x03000B},
	{"FinalizeApplication", 0x03000C},
	{"GetApplication", 0x03000D},
	{"ListApplications", 0x03000E},

	// Charity (0x04)
	{"NewCharityPool", 0x040001},
	{"Charity_Deposit", 0x040002},
	{"Charity_Register", 0x040003},
	{"Charity_Vote", 0x040004},
	{"Charity_Tick", 0x040005},
	{"Charity_GetRegistration", 0x040006},
	{"Charity_Winners", 0x040007},

	// Coin (0x05)
	{"NewCoin", 0x050001},
	{"Coin_Mint", 0x050002},
	{"Coin_TotalSupply", 0x050003},
	{"Coin_BalanceOf", 0x050004},
	{"Coin_Transfer", 0x050005},
	{"Coin_Burn", 0x050006},

	// Compliance (0x06)
	{"InitCompliance", 0x060001},
	{"Compliance_ValidateKYC", 0x060002},
	{"EraseData", 0x060003},
	{"RecordFraudSignal", 0x060004},
	{"Compliance_LogAudit", 0x060005},
	{"Compliance_AuditTrail", 0x060006},
	{"Compliance_MonitorTx", 0x060007},
	{"Compliance_VerifyZKP", 0x060008},
	{"Audit_Init", 0x060009},
	{"Audit_Log", 0x06000A},
	{"Audit_Events", 0x06000B},
	{"Audit_Close", 0x06000C},
	{"InitComplianceManager", 0x060009},
	{"SuspendAccount", 0x06000A},
	{"ResumeAccount", 0x06000B},
	{"IsSuspended", 0x06000C},
	{"WhitelistAccount", 0x06000D},
	{"RemoveWhitelist", 0x06000E},
	{"IsWhitelisted", 0x06000F},
	{"Compliance_ReviewTx", 0x060010},
	{"AnalyzeAnomaly", 0x060009},
	{"FlagAnomalyTx", 0x06000A},

	// Consensus (0x07)
	{"Pick", 0x070001},
	{"Consensus_Broadcast", 0x070002},
	{"Consensus_Subscribe", 0x070003},
	{"Consensus_Sign", 0x070004},
	{"Consensus_Verify", 0x070005},
	{"ValidatorPubKey", 0x070006},
	{"StakeOf", 0x070007},
	{"LoanPoolAddress", 0x070008},
	{"Consensus_Hash", 0x070009},
	{"SerializeWithoutNonce", 0x07000A},
	{"NewConsensus", 0x07000B},
	{"Consensus_Start", 0x07000C},
	{"ProposeSubBlock", 0x07000D},
	{"ValidatePoH", 0x07000E},
	{"SealMainBlockPOW", 0x07000F},
	{"DistributeRewards", 0x070010},
	{"CalculateWeights", 0x070011},
	{"ComputeThreshold", 0x070012},
	{"Status", 0x070013},
	{"SetDifficulty", 0x070014},
	{"NewConsensusAdaptiveManager", 0x070013},
	{"ComputeDemand", 0x070014},
	{"ComputeStakeConcentration", 0x070015},
	{"AdjustConsensus", 0x070016},
	{"AdjustStake", 0x070013},
	{"PenalizeValidator", 0x070014},
	{"RegisterValidator", 0x070013},
	{"DeregisterValidator", 0x070014},
	{"StakeValidator", 0x070015},
	{"UnstakeValidator", 0x070016},
	{"SlashValidator", 0x070017},
	{"GetValidator", 0x070018},
	{"ListValidators", 0x070019},
	{"IsValidator", 0x07001A},

	// Contracts (0x08)
	{"InitContracts", 0x080001},
	{"CompileWASM", 0x080002},
	{"Invoke", 0x080003},
	{"Deploy", 0x080004},
	{"TransferOwnership", 0x080005},
	{"PauseContract", 0x080006},
	{"ResumeContract", 0x080007},
	{"UpgradeContract", 0x080008},
	{"ContractInfo", 0x080009},

	// Cross-Chain (0x09)
	{"RegisterBridge", 0x090001},
	{"AssertRelayer", 0x090002},
	{"Iterator", 0x090003},
	{"LockAndMint", 0x090004},
	{"BurnAndRelease", 0x090005},
	{"GetBridge", 0x090006},

	// Data (0x0A)
	{"RegisterNode", 0x0A0001},
	{"UploadAsset", 0x0A0002},
	{"Data_Pin", 0x0A0003},
	{"Data_Retrieve", 0x0A0004},
	{"RetrieveAsset", 0x0A0005},
	{"RegisterOracle", 0x0A0006},
	{"PushFeed", 0x0A0007},
	{"QueryOracle", 0x0A0008},
	{"ListCDNNodes", 0x0A0009},
	{"ListOracles", 0x0A000A},
	{"PushFeedSigned", 0x0A000B},
	{"CreateDataSet", 0x0A000C},
	{"PurchaseDataSet", 0x0A000D},
	{"GetDataSet", 0x0A000E},
	{"ListDataSets", 0x0A000F},
	{"HasAccess", 0x0A0010},
	{"UpdateOracleSource", 0x0A000C},
	{"RemoveOracle", 0x0A000D},
	{"GetOracleMetrics", 0x0A000E},
	{"RequestOracleData", 0x0A000F},
	{"SyncOracle", 0x0A0010},
	{"CreateDataFeed", 0x0A000C},
	{"QueryDataFeed", 0x0A000D},
	{"ManageDataFeed", 0x0A000E},
	{"ImputeMissing", 0x0A000F},
	{"NormalizeFeed", 0x0A0010},
	{"AddProvenance", 0x0A0011},
	{"SampleFeed", 0x0A0012},
	{"ScaleFeed", 0x0A0013},
	{"TransformFeed", 0x0A0014},
	{"VerifyFeedTrust", 0x0A0015},
	{"ZTDC_Open", 0x0A000C},
	{"ZTDC_Send", 0x0A000D},
	{"ZTDC_Close", 0x0A000E},
	{"StoreManagedData", 0x0A000C},
	{"LoadManagedData", 0x0A000D},
	{"DeleteManagedData", 0x0A000E},

	// Fault-Tolerance (0x0B)
	{"NewHealthChecker", 0x0B0001},
	{"AddPeer", 0x0B0002},
	{"RemovePeer", 0x0B0003},
	{"Snapshot", 0x0B0004},
	{"Recon", 0x0B0005},
	{"Ping", 0x0B0006},
	{"SendPing", 0x0B0007},
	{"AwaitPong", 0x0B0008},
	{"BackupSnapshot", 0x0B0009},
	{"RestoreSnapshot", 0x0B000A},
	{"VerifyBackup", 0x0B000B},
	{"FailoverNode", 0x0B000C},
	{"PredictFailure", 0x0B000D},
	{"AdjustResources", 0x0B000E},
	{"InitResourceManager", 0x0B000F},
	{"SetLimit", 0x0B0010},
	{"GetLimit", 0x0B0011},
	{"ConsumeLimit", 0x0B0012},
	{"TransferLimit", 0x0B0013},
	{"ListLimits", 0x0B0014},
	{"HA_Register", 0x0B000F},
	{"HA_Remove", 0x0B0010},
	{"HA_List", 0x0B0011},
	{"HA_Sync", 0x0B0012},
	{"HA_Promote", 0x0B0013},

	// Governance (0x0C)
	{"UpdateParam", 0x0C0001},
	{"ProposeChange", 0x0C0002},
	{"VoteChange", 0x0C0003},
	{"EnactChange", 0x0C0004},
	{"SubmitProposal", 0x0C0005},
	{"BalanceOfAsset", 0x0C0006},
	{"CastVote", 0x0C0007},
	{"ExecuteProposal", 0x0C0008},
	{"GetProposal", 0x0C0009},
	{"ListProposals", 0x0C000A},
	{"DAO_Stake", 0x0C000B},
	{"DAO_Unstake", 0x0C000C},
	{"DAO_Staked", 0x0C000D},
	{"DAO_TotalStaked", 0x0C000E},
	{"CastTokenVote", 0x0C000B},
	{"SubmitQuadraticVote", 0x0C000B},
	{"QuadraticResults", 0x0C000C},
	{"QuadraticWeight", 0x0C000D},
	{"AddDAOMember", 0x0C000B},
	{"RemoveDAOMember", 0x0C000C},
	{"RoleOfMember", 0x0C000D},
	{"ListDAOMembers", 0x0C000E},
	{"NewQuorumTracker", 0x0C000B},
	{"Quorum_AddVote", 0x0C000C},
	{"Quorum_HasQuorum", 0x0C000D},
	{"Quorum_Reset", 0x0C000E},
	{"RegisterGovContract", 0x0C000B},
	{"GetGovContract", 0x0C000C},
	{"ListGovContracts", 0x0C000D},
	{"EnableGovContract", 0x0C000E},
	{"DeleteGovContract", 0x0C000F},
	{"DeployGovContract", 0x0C000B},
	{"InvokeGovContract", 0x0C000C},
	{"AddReputation", 0x0C000B},
	{"SubtractReputation", 0x0C000C},
	{"ReputationOf", 0x0C000D},
	{"SubmitRepGovProposal", 0x0C000E},
	{"CastRepGovVote", 0x0C000F},
	{"ExecuteRepGovProposal", 0x0C0010},
	{"GetRepGovProposal", 0x0C0011},
	{"ListRepGovProposals", 0x0C0012},
	{"NewTimelock", 0x0C000B},
	{"QueueProposal", 0x0C000C},
	{"CancelProposal", 0x0C000D},
	{"ExecuteReady", 0x0C000E},
	{"ListTimelocks", 0x0C000F},
	{"CreateDAO", 0x0C000B},
	{"JoinDAO", 0x0C000C},
	{"LeaveDAO", 0x0C000D},
	{"DAOInfo", 0x0C000E},
	{"ListDAOs", 0x0C000F},

	// GreenTech (0x0D)
	{"InitGreenTech", 0x0D0001},
	{"Green", 0x0D0002},
	{"RecordUsage", 0x0D0003},
	{"RecordOffset", 0x0D0004},
	{"Certify", 0x0D0005},
	{"CertificateOf", 0x0D0006},
	{"ShouldThrottle", 0x0D0007},
	{"ListCertificates", 0x0D0008},

	// Ledger (0x0E)
	{"NewLedger", 0x0E0001},
	{"GetPendingSubBlocks", 0x0E0002},
	{"LastBlockHash", 0x0E0003},
	{"AppendBlock", 0x0E0004},
	{"MintBig", 0x0E0005},
	{"EmitApproval", 0x0E0006},
	{"EmitTransfer", 0x0E0007},
	{"DeductGas", 0x0E0008},
	{"WithinBlock", 0x0E0009},
	{"IsIDTokenHolder", 0x0E000A},
	{"TokenBalance", 0x0E000B},
	{"AddBlock", 0x0E000C},
	{"GetBlock", 0x0E000D},
	{"GetUTXO", 0x0E000E},
	{"AddToPool", 0x0E000F},
	{"ListPool", 0x0E0010},
	{"GetContract", 0x0E0011},
	{"Ledger_BalanceOf", 0x0E0012},
	{"Ledger_Snapshot", 0x0E0013},
	{"MintToken", 0x0E0014},
	{"LastSubBlockHeight", 0x0E0015},
	{"LastBlockHeight", 0x0E0016},
	{"RecordPoSVote", 0x0E0017},
	{"AppendSubBlock", 0x0E0018},
	{"Ledger_Transfer", 0x0E0019},
	{"Ledger_Mint", 0x0E001A},
	{"Ledger_Burn", 0x0E001B},
	{"Account_Create", 0x0E001C},
	{"Account_Delete", 0x0E001D},
	{"Account_Balance", 0x0E001E},
	{"Account_Transfer", 0x0E001F},

	// Liquidity (0x0F)
	{"InitAMM", 0x0F0001},
	{"Manager", 0x0F0002},
	{"CreatePool", 0x0F0003},
	{"Liquidity_AddLiquidity", 0x0F0004},
	{"Liquidity_Swap", 0x0F0005},
	{"Liquidity_RemoveLiquidity", 0x0F0006},
	{"Liquidity_Pool", 0x0F0007},
	{"Liquidity_Pools", 0x0F0008},

	// Loanpool (0x10)
	{"Loanpool_RandomElectorate", 0x100001},
	{"Loanpool_IsAuthority", 0x100002},
	{"Loanpool_init", 0x100003},
	{"NewLoanPool", 0x100004},
	{"Loanpool_Submit", 0x100005},
	{"Loanpool_Vote", 0x100006},
	{"Disburse", 0x100007},
	{"Loanpool_Tick", 0x100008},
	{"Loanpool_GetProposal", 0x100009},
	{"Loanpool_ListProposals", 0x10000A},
	{"Loanpool_Redistribute", 0x10000B},
	{"NewLoanPoolApply", 0x10000C},
	{"LoanApply_Submit", 0x10000D},
	{"LoanApply_Vote", 0x10000E},
	{"LoanApply_Process", 0x10000F},
	{"LoanApply_Disburse", 0x100010},
	{"LoanApply_Get", 0x100011},
	{"LoanApply_List", 0x100012},

	// Network (0x11)
	{"NewNode", 0x110001},
	{"HandlePeerFound", 0x110002},
	{"DialSeed", 0x110003},
	{"Network_Broadcast", 0x110004},
	{"Network_Subscribe", 0x110005},
	{"ListenAndServe", 0x110006},
	{"Close", 0x110007},
	{"Peers", 0x110008},
	{"NewDialer", 0x110009},
	{"Dial", 0x11000A},
	{"SetBroadcaster", 0x11000B},
	{"GlobalBroadcast", 0x11000C},
	{"NewNATManager", 0x11000D},
	{"NAT_Map", 0x11000E},
	{"NAT_Unmap", 0x11000F},
	{"NAT_ExternalIP", 0x110010},
	{"DiscoverPeers", 0x11000D},
	{"Connect", 0x11000E},
	{"Disconnect", 0x11000F},
	{"AdvertiseSelf", 0x110010},
	{"StartDevNet", 0x11000D},
	{"StartTestNet", 0x11000E},

	// Replication (0x12)
	{"NewReplicator", 0x120001},
	{"ReplicateBlock", 0x120002},
	{"Replication_Hash", 0x120003},
	{"RequestMissing", 0x120004},
	{"Replication_Start", 0x120005},
	{"Stop", 0x120006},
	{"Synchronize", 0x120007},
	{"NewInitService", 0x120008},
	{"BootstrapLedger", 0x120009},
	{"ShutdownInitService", 0x12000A},
	{"NewSyncManager", 0x120008},
	{"Sync_Start", 0x120009},
	{"Sync_Stop", 0x12000A},
	{"Sync_Status", 0x12000B},
	{"SyncOnce", 0x12000C},

	// Rollups (0x13)
	{"NewAggregator", 0x130001},
	{"SubmitBatch", 0x130002},
	{"SubmitFraudProof", 0x130003},
	{"FinalizeBatch", 0x130004},
	{"BatchHeader", 0x130005},
	{"BatchState", 0x130006},
	{"BatchTransactions", 0x130007},
	{"ListBatches", 0x130008},
	{"PauseAggregator", 0x130009},
	{"ResumeAggregator", 0x13000A},
	{"AggregatorStatus", 0x13000B},

	// Security (0x14)
	{"Security_Sign", 0x140001},
	{"Security_Verify", 0x140002},
	{"AggregateBLSSigs", 0x140003},
	{"VerifyAggregated", 0x140004},
	{"CombineShares", 0x140005},
	{"ComputeMerkleRoot", 0x140006},
	{"Encrypt", 0x140007},
	{"Decrypt", 0x140008},
	{"NewTLSConfig", 0x140009},
	{"DilithiumKeypair", 0x14000A},
	{"DilithiumSign", 0x14000B},
	{"DilithiumVerify", 0x14000C},
	{"PredictRisk", 0x14000D},
	{"AnomalyScore", 0x14000E},
	{"BuildMerkleTree", 0x14000F},
	{"MerkleProof", 0x140010},
	{"VerifyMerklePath", 0x140011},

	// Sharding (0x15)
	{"NewShardCoordinator", 0x150001},
	{"SetLeader", 0x150002},
	{"Leader", 0x150003},
	{"SubmitCrossShard", 0x150004},
	{"Sharding_Broadcast", 0x150005},
	{"Send", 0x150006},
	{"PullReceipts", 0x150007},
	{"Reshard", 0x150008},
	{"GossipTx", 0x150009},
	{"RebalanceShards", 0x15000A},
	{"VerticalPartition", 0x15000B},
	{"HorizontalPartition", 0x15000C},
	{"CompressData", 0x15000D},
	{"DecompressData", 0x15000E},

	// Sidechains (0x16)
	{"InitSidechains", 0x160001},
	{"Sidechains", 0x160002},
	{"Sidechains_Register", 0x160003},
	{"SubmitHeader", 0x160004},
	{"Sidechains_Deposit", 0x160005},
	{"VerifyWithdraw", 0x160006},
	{"VerifyAggregateSig", 0x160007},
	{"VerifyMerkleProof", 0x160008},
	{"GetSidechainMeta", 0x160009},
	{"ListSidechains", 0x16000A},
	{"GetSidechainHeader", 0x16000B},
	{"PauseSidechain", 0x16000C},
	{"ResumeSidechain", 0x16000D},
	{"UpdateSidechainValidators", 0x16000E},
	{"RemoveSidechain", 0x16000F},

	// StateChannel (0x17)
	{"InitStateChannels", 0x170001},
	{"Channels", 0x170002},
	{"OpenChannel", 0x170003},
	{"VerifyECDSASignature", 0x170004},
	{"InitiateClose", 0x170005},
	{"Challenge", 0x170006},
	{"Finalize", 0x170007},
	{"GetChannel", 0x170008},
	{"ListChannels", 0x170009},
	{"PauseChannel", 0x17000A},
	{"ResumeChannel", 0x17000B},
	{"CancelClose", 0x17000C},
	{"ForceClose", 0x17000D},

	// Storage (0x18)
	{"NewStorage", 0x180001},
	{"Storage_Pin", 0x180002},
	{"Storage_Retrieve", 0x180003},
	{"CreateListing", 0x180004},
	{"Exists", 0x180005},
	{"OpenDeal", 0x180006},
	{"Storage_Create", 0x180007},
	{"CloseDeal", 0x180008},
	{"Release", 0x180009},
	{"GetListing", 0x18000A},
	{"ListListings", 0x18000B},
	{"GetDeal", 0x18000C},
	{"ListDeals", 0x18000D},
	{"IPFS_Add", 0x18000E},
	{"IPFS_Get", 0x18000F},
	{"IPFS_Unpin", 0x180010},

	// Tokens (0x19)
	{"ID", 0x190001},
	{"Meta", 0x190002},
	{"Tokens_BalanceOf", 0x190003},
	{"Tokens_Transfer", 0x190004},
	{"Allowance", 0x190005},
	{"Tokens_Approve", 0x190006},
	{"Tokens_Mint", 0x190007},
	{"Tokens_Burn", 0x190008},
	{"Add", 0x190009},
	{"Sub", 0x19000A},
	{"Get", 0x19000B},
	{"approve_lower", 0x19000C},
	{"transfer_lower", 0x19000D},
	{"Calculate", 0x19000E},
	{"RegisterToken", 0x19000F},
	{"Tokens_Create", 0x190010},
	{"NewBalanceTable", 0x190011},
	{"Set", 0x190012},
	{"RefundGas", 0x190013},
	{"PopUint32", 0x190014},
	{"PopAddress", 0x190015},
	{"PopUint64", 0x190016},
	{"PushBool", 0x190017},
	{"Push", 0x190018},
	{"Len_Tokens", 0x190019},
	{"InitTokens", 0x19001A},
	{"GetRegistryTokens", 0x19001B},
	{"TokenManager_Create", 0x19001C},
	{"TokenManager_Transfer", 0x19001D},
	{"TokenManager_Mint", 0x19001E},
	{"TokenManager_Burn", 0x19001F},
	{"TokenManager_Approve", 0x190020},
	{"TokenManager_BalanceOf", 0x190021},

	// Transactions (0x1A)
	{"Tx_Sign", 0x1A0001},
	{"VerifySig", 0x1A0002},
	{"ValidateTx", 0x1A0003},
	{"NewTxPool", 0x1A0004},
	{"AddTx", 0x1A0005},
	{"PickTxs", 0x1A0006},
	{"TxPoolSnapshot", 0x1A0007},
	{"EncryptTxPayload", 0x1A0008},
	{"DecryptTxPayload", 0x1A0009},
	{"SubmitPrivateTx", 0x1A000A},
	{"EncodeEncryptedHex", 0x1A000B},
	{"Exec_Begin", 0x1A0008},
	{"Exec_RunTx", 0x1A0009},
	{"Exec_Finalize", 0x1A000A},
	{"ReverseTransaction", 0x1A0008},
	{"NewTxDistributor", 0x1A0008},
	{"DistributeFees", 0x1A0009},

	// Utilities (0x1B) – EVM-compatible arithmetic & crypto
	{"Short", 0x1B0001},
	{"BytesToAddress", 0x1B0002},
	{"Pop", 0x1B0003},
	{"opADD", 0x1B0004},
	{"opMUL", 0x1B0005},
	{"opSUB", 0x1B0006},
	{"OpDIV", 0x1B0007},
	{"opSDIV", 0x1B0008},
	{"opMOD", 0x1B0009},
	{"opSMOD", 0x1B000A},
	{"opADDMOD", 0x1B000B},
	{"opMULMOD", 0x1B000C},
	{"opEXP", 0x1B000D},
	{"opSIGNEXTEND", 0x1B000E},
	{"opLT", 0x1B000F},
	{"opGT", 0x1B0010},
	{"opSLT", 0x1B0011},
	{"opSGT", 0x1B0012},
	{"opEQ", 0x1B0013},
	{"opISZERO", 0x1B0014},
	{"opAND", 0x1B0015},
	{"opOR", 0x1B0016},
	{"opXOR", 0x1B0017},
	{"opNOT", 0x1B0018},
	{"opBYTE", 0x1B0019},
	{"opSHL", 0x1B001A},
	{"opSHR", 0x1B001B},
	{"opSAR", 0x1B001C},
	{"opECRECOVER", 0x1B001D},
	{"opEXTCODESIZE", 0x1B001E},
	{"opEXTCODECOPY", 0x1B001F},
	{"opEXTCODEHASH", 0x1B0020},
	{"opRETURNDATASIZE", 0x1B0021},
	{"opRETURNDATACOPY", 0x1B0022},
	{"opMLOAD", 0x1B0023},
	{"opMSTORE", 0x1B0024},
	{"opMSTORE8", 0x1B0025},
	{"opCALLDATALOAD", 0x1B0026},
	{"opCALLDATASIZE", 0x1B0027},
	{"opCALLDATACOPY", 0x1B0028},
	{"opCODESIZE", 0x1B0029},
	{"opCODECOPY", 0x1B002A},
	{"opJUMP", 0x1B002B},
	{"opJUMPI", 0x1B002C},
	{"opPC", 0x1B002D},
	{"opMSIZE", 0x1B002E},
	{"opGAS", 0x1B002F},
	{"opJUMPDEST", 0x1B0030},
	{"opSHA256", 0x1B0031},
	{"opKECCAK256", 0x1B0032},
	{"opRIPEMD160", 0x1B0033},
	{"opBLAKE2B256", 0x1B0034},
	{"opADDRESS", 0x1B0035},
	{"opCALLER", 0x1B0036},
	{"opORIGIN", 0x1B0037},
	{"opCALLVALUE", 0x1B0038},
	{"opGASPRICE", 0x1B0039},
	{"opNUMBER", 0x1B003A},
	{"opTIMESTAMP", 0x1B003B},
	{"opDIFFICULTY", 0x1B003C},
	{"opGASLIMIT", 0x1B003D},
	{"opCHAINID", 0x1B003E},
	{"opBLOCKHASH", 0x1B003F},
	{"opBALANCE", 0x1B0040},
	{"opSELFBALANCE", 0x1B0041},
	{"opLOG0", 0x1B0042},
	{"opLOG1", 0x1B0043},
	{"opLOG2", 0x1B0044},
	{"opLOG3", 0x1B0045},
	{"opLOG4", 0x1B0046},
	{"logN", 0x1B0047},
	{"opCREATE", 0x1B0048},
	{"opCALL", 0x1B0049},
	{"opCALLCODE", 0x1B004A},
	{"opDELEGATECALL", 0x1B004B},
	{"opSTATICCALL", 0x1B004C},
	{"opRETURN", 0x1B004D},
	{"opREVERT", 0x1B004E},
	{"opSTOP", 0x1B004F},
	{"opSELFDESTRUCT", 0x1B0050},
	{"Utilities_Transfer", 0x1B0051},
	{"Utilities_Mint", 0x1B0052},
	{"Utilities_Burn", 0x1B0053},

	// Virtual Machine (0x1C)
	{"VM_Burn", 0x1C0001},
	{"BurnLP", 0x1C0002},
	{"MintLP", 0x1C0003},
	{"NewInMemory", 0x1C0004},
	{"CallCode", 0x1C0005},
	{"CallContract", 0x1C0006},
	{"StaticCall", 0x1C0007},
	{"GetBalance", 0x1C0008},
	{"GetTokenBalance", 0x1C0009},
	{"SetTokenBalance", 0x1C000A},
	{"GetTokenSupply", 0x1C000B},
	{"SetBalance", 0x1C000C},
	{"DelegateCall", 0x1C000D},
	{"GetToken", 0x1C000E},
	{"NewMemory", 0x1C000F},
	{"VM_Read", 0x1C0010},
	{"VM_Write", 0x1C0011},
	{"VM_Len", 0x1C0012},
	{"VM_Call", 0x1C0013},
	{"SelectVM", 0x1C0014},
	{"CreateContract", 0x1C0015},
	{"VM_GetContract", 0x1C0016},
	{"AddLog", 0x1C0017},
	{"GetCode", 0x1C0018},
	{"GetCodeHash", 0x1C0019},
	{"MintToken_VM", 0x1C001A},
	{"VM_Transfer", 0x1C001B},
	{"PrefixIterator", 0x1C001C},
	{"Snapshot_VM", 0x1C001D},
	{"NonceOf", 0x1C001E},
	{"IsIDTokenHolder_VM", 0x1C001F},
	{"GetState", 0x1C0020},
	{"SetState", 0x1C0021},
	{"HasState", 0x1C0022},
	{"DeleteState", 0x1C0023},
	{"BalanceOf_VM", 0x1C0024},
	{"NewGasMeter", 0x1C0025},
	{"SelfDestruct", 0x1C0026},
	{"Remaining", 0x1C0027},
	{"Consume", 0x1C0028},
	{"Execute", 0x1C0029},
	{"NewSuperLightVM", 0x1C002A},
	{"NewLightVM", 0x1C002B},
	{"NewHeavyVM", 0x1C002C},
	{"ExecuteSuperLight", 0x1C002D},
	{"ExecuteLight", 0x1C002E},
	{"ExecuteHeavy", 0x1C002F},
	{"VM_SandboxStart", 0x1C0030},
	{"VM_SandboxStop", 0x1C0031},
	{"VM_SandboxReset", 0x1C0032},
	{"VM_SandboxStatus", 0x1C0033},
	{"VM_SandboxList", 0x1C0034},

	// Wallet (0x1D)
	{"NewRandomWallet", 0x1D0001},
	{"WalletFromMnemonic", 0x1D0002},
	{"NewHDWalletFromSeed", 0x1D0003},
	{"PrivateKey", 0x1D0004},
	{"NewAddress", 0x1D0005},
	{"SignTx", 0x1D0006},

<<<<<<< HEAD
	// Messaging (0x1E)
	{"NewMessageQueue", 0x1E0001},
	{"EnqueueMessage", 0x1E0002},
	{"DequeueMessage", 0x1E0003},
	{"BroadcastNextMessage", 0x1E0004},
	{"ProcessNextMessage", 0x1E0005},
	{"QueueLength", 0x1E0006},
	{"ClearQueue", 0x1E0007},
=======
	// RPC (0x1E)
	{"NewRPCWebRTC", 0x1E0001},
	{"RPC_Serve", 0x1E0002},
	{"RPC_Close", 0x1E0003},
	{"RPC_ConnectPeer", 0x1E0004},
	{"RPC_Broadcast", 0x1E0005},
	// Plasma (0x1E)
	{"InitPlasma", 0x1E0001},
	{"Plasma_Deposit", 0x1E0002},
	{"Plasma_StartExit", 0x1E0003},
	{"Plasma_FinalizeExit", 0x1E0004},
	{"Plasma_GetExit", 0x1E0005},
	{"Plasma_ListExits", 0x1E0006},
	{"InitPlasma", 0x1E0001},
	{"Plasma_Deposit", 0x1E0002},
	{"Plasma_Withdraw", 0x1E0003},
	{"Plasma_SubmitBlock", 0x1E0004},
	{"Plasma_GetBlock", 0x1E0005},

	// Resource Management (0x1E)
	{"SetQuota", 0x1E0001},
	{"GetQuota", 0x1E0002},
	{"ChargeResources", 0x1E0003},
	{"ReleaseResources", 0x1E0004},

	// Distribution (0x1E)
	{"NewDistributor", 0x1E0001},
	{"BatchTransfer", 0x1E0002},
	{"Airdrop", 0x1E0003},
	{"DistributeEven", 0x1E0004},
  
  // Smart-legal contract (0x1D)
	{"Legal_Register", 0x1E0001},
	{"Legal_Sign", 0x1E0002},
	{"Legal_Revoke", 0x1E0003},
	{"Legal_Info", 0x1E0004},
	{"Legal_List", 0x1E0005},

	// CarbonCredit (0x1E)
	{"InitCarbonEngine", 0x1E0001},
	{"Carbon", 0x1E0002},
	{"RegisterProject", 0x1E0003},
	{"IssueCredits", 0x1E0004},
	{"RetireCredits", 0x1E0005},
	{"ProjectInfo", 0x1E0006},
	{"ListProjects", 0x1E0007},
	// EnergyEfficiency (0x1E)
	{"InitEnergyEfficiency", 0x1E0001},
	{"EnergyEff", 0x1E0002},
	{"RecordStats", 0x1E0003},
	{"EfficiencyOf", 0x1E0004},
	{"NetworkAverage", 0x1E0005},
	{"ListEfficiency", 0x1E0006},
	// ResourceMarket (0x1E)
	{"ListResource", 0x1E0001},
	{"OpenResourceDeal", 0x1E0002},
	{"CloseResourceDeal", 0x1E0003},
	{"GetResourceListing", 0x1E0004},
	{"ListResourceListings", 0x1E0005},
	{"GetResourceDeal", 0x1E0006},
	{"ListResourceDeals", 0x1E0007},
	// Finalization (0x1E)
	{"NewFinalizationManager", 0x1E0001},
	{"FinalizeBlock", 0x1E0002},
	{"FinalizeBatchManaged", 0x1E0003},
	{"FinalizeChannelManaged", 0x1E0004},
	// DeFi (0x1E)
	{"DeFi_CreateInsurance", 0x1E0001},
	{"DeFi_ClaimInsurance", 0x1E0002},
	{"DeFi_PlaceBet", 0x1E0003},
	{"DeFi_SettleBet", 0x1E0004},
	{"DeFi_StartCrowdfund", 0x1E0005},
	{"DeFi_Contribute", 0x1E0006},
	{"DeFi_FinalizeCrowdfund", 0x1E0007},
	{"DeFi_CreatePrediction", 0x1E0008},
	{"DeFi_VotePrediction", 0x1E0009},
	{"DeFi_ResolvePrediction", 0x1E000A},
	{"DeFi_RequestLoan", 0x1E000B},
	{"DeFi_RepayLoan", 0x1E000C},
	{"DeFi_StartYieldFarm", 0x1E000D},
	{"DeFi_Stake", 0x1E000E},
	{"DeFi_Unstake", 0x1E000F},
	{"DeFi_CreateSynthetic", 0x1E0010},
	{"DeFi_MintSynthetic", 0x1E0011},
	{"DeFi_BurnSynthetic", 0x1E0012},
   {"RegisterIDWallet", 0x1D0007},
	{"IsIDWalletRegistered", 0x1D0008},
	{"NewOffChainWallet", 0x1D0007},
	{"OffChainWalletFromMnemonic", 0x1D0008},
	{"SignOffline", 0x1D0009},
	{"StoreSignedTx", 0x1D000A},
	{"LoadSignedTx", 0x1D000B},
	{"BroadcastSignedTx", 0x1D000C},
	{"RegisterRecovery", 0x1D0007},
	{"RecoverAccount", 0x1D0008},

	// BinaryTree (0x1E)
	{"BinaryTreeNew", 0x1E0001},
	{"BinaryTreeInsert", 0x1E0002},
	{"BinaryTreeSearch", 0x1E0003},
	{"BinaryTreeDelete", 0x1E0004},
	{"BinaryTreeInOrder", 0x1E0005},
  
	// Regulatory (0x1E)
	{"InitRegulatory", 0x1E0001},
	{"RegisterRegulator", 0x1E0002},
	{"GetRegulator", 0x1E0003},
	{"ListRegulators", 0x1E0004},
	{"EvaluateRuleSet", 0x1E0005},



	// Polls Management (0x1E)
	{"CreatePoll", 0x1E0001},
	{"VotePoll", 0x1E0002},
	{"ClosePoll", 0x1E0003},
	{"GetPoll", 0x1E0004},
	{"ListPolls", 0x1E0005},

   

	// Feedback (0x1E)
	{"InitFeedback", 0x1E0001},
	{"Feedback_Submit", 0x1E0002},
	{"Feedback_Get", 0x1E0003},
	{"Feedback_List", 0x1E0004},
	{"Feedback_Reward", 0x1E0005},
 

	// Forum (0x1E)
	{"Forum_CreateThread", 0x1E0001},
	{"Forum_GetThread", 0x1E0002},
	{"Forum_ListThreads", 0x1E0003},
	{"Forum_AddComment", 0x1E0004},
	{"Forum_ListComments", 0x1E0005},
 
	// Compression (0x1E)
	{"CompressLedger", 0x1E0001},
	{"DecompressLedger", 0x1E0002},
	{"SaveCompressedSnapshot", 0x1E0003},
	{"LoadCompressedSnapshot", 0x1E0004},


	// Biometrics (0x1E)
	{"Bio_Enroll", 0x1E0001},
	{"Bio_Verify", 0x1E0002},
	{"Bio_Delete", 0x1E0003},

  
	// SystemHealth (0x1E)
	{"NewHealthLogger", 0x1E0001},
	{"MetricsSnapshot", 0x1E0002},
	{"LogEvent", 0x1E0003},
	{"RotateLogs", 0x1E0004},
	

	// Swarm (0x1E)
	{"NewSwarm", 0x1E0001},
	{"Swarm_AddNode", 0x1E0002},
	{"Swarm_RemoveNode", 0x1E0003},
	{"Swarm_BroadcastTx", 0x1E0004},
	{"Swarm_Start", 0x1E0005},
	{"Swarm_Stop", 0x1E0006},
	{"Swarm_Peers", 0x1E0007},
	// Plasma (0x1E)
	{"InitPlasma", 0x1E0001},
	{"Plasma_Deposit", 0x1E0002},
	{"Plasma_Withdraw", 0x1E0003},
  // Workflows (0x1E)
	{"NewWorkflow", 0x1E0001},
	{"AddWorkflowAction", 0x1E0002},
	{"SetWorkflowTrigger", 0x1E0003},
	{"SetWebhook", 0x1E0004},
	{"ExecuteWorkflow", 0x1E0005},
	{"ListWorkflows", 0x1E0006},
   {"CreateWallet", 0x1D0007},
	{"ImportWallet", 0x1D0008},
	{"WalletBalance", 0x1D0009},
	{"WalletTransfer", 0x1D000A},
  
	// Sensors (0x1E)
	{"RegisterSensor", 0x1E0001},
	{"GetSensor", 0x1E0002},
	{"ListSensors", 0x1E0003},
	{"UpdateSensorValue", 0x1E0004},
	{"PollSensor", 0x1E0005},
	{"TriggerWebhook", 0x1E0006},

  
	// Real Estate (0x1D)
	{"RegisterProperty", 0x1E0001},
	{"TransferProperty", 0x1E0002},
	{"GetProperty", 0x1E0003},
	{"ListProperties", 0x1E0004},

 

	// Event (0x1E)
	{"InitEvents", 0x1E0001},
	{"EmitEvent", 0x1E0002},
	{"GetEvent", 0x1E0003},
	{"ListEvents", 0x1E0004},

  

	// Employment (0x1E)
	{"InitEmployment", 0x1E0001},
	{"CreateJob", 0x1E0002},
	{"SignJob", 0x1E0003},
	{"RecordWork", 0x1E0004},
	{"PaySalary", 0x1E0005},
	{"GetJob", 0x1E0006},
	// Escrow (0x1E)
	{"Escrow_Create", 0x1E0001},
	{"Escrow_Deposit", 0x1E0002},
	{"Escrow_Release", 0x1E0003},
	{"Escrow_Cancel", 0x1E0004},
	{"Escrow_Get", 0x1E0005},
	{"Escrow_List", 0x1E0006},
	// Marketplace (0x1E)
	{"CreateMarketListing", 0x1E0001},
	{"PurchaseItem", 0x1E0002},
	{"CancelListing", 0x1E0003},
	{"ReleaseFunds", 0x1E0004},
	{"GetMarketListing", 0x1E0005},
	{"ListMarketListings", 0x1E0006},
	{"GetMarketDeal", 0x1E0007},
	{"ListMarketDeals", 0x1E0008},
	// Faucet (0x1E)
	{"NewFaucet", 0x1E0001},
	{"Faucet_Request", 0x1E0002},
	{"Faucet_Balance", 0x1E0003},
	{"Faucet_SetAmount", 0x1E0004},
	{"Faucet_SetCooldown", 0x1E0005},
  // Supply Chain (0x1E)
  {"RegisterItem", 0x1E0001},
	{"UpdateLocation", 0x1E0002},
	{"MarkStatus", 0x1E0003},
	{"GetItem", 0x1E0004},

	// Healthcare (0x1E)
	{"InitHealthcare", 0x1E0001},
	{"RegisterPatient", 0x1E0002},
	{"AddHealthRecord", 0x1E0003},
	{"GrantAccess", 0x1E0004},
	{"RevokeAccess", 0x1E0005},
	{"ListHealthRecords", 0x1E0006},

  // Tangible (0x1E)
	{"Assets_Register", 0x1E0001},
	{"Assets_Transfer", 0x1E0002},
	{"Assets_Get", 0x1E0003},
	{"Assets_List", 0x1E0004},

	// Immutability (0x1E)
	{"InitImmutability", 0x1E0001},
	{"VerifyChain", 0x1E0002},
	{"RestoreChain", 0x1E0003},
	// Warehouse (0x1E)
	{"Warehouse_New", 0x1E0001},
	{"Warehouse_AddItem", 0x1E0002},
	{"Warehouse_RemoveItem", 0x1E0003},
	{"Warehouse_MoveItem", 0x1E0004},
	{"Warehouse_ListItems", 0x1E0005},
	{"Warehouse_GetItem", 0x1E0006},

	// Gaming (0x1E)
	{"CreateGame", 0x1E0001},
	{"JoinGame", 0x1E0002},
	{"FinishGame", 0x1E0003},
	{"GetGame", 0x1E0004},
	{"ListGames", 0x1E0005},
>>>>>>> 66ff4ce0
}

// init wires the catalogue into the live dispatcher.
func init() {
	for _, entry := range catalogue {
		nameToOp[entry.name] = entry.op
		Register(entry.op, wrap(entry.name))
		bin := make([]byte, 3)
		bin[0] = byte(entry.op >> 16)
		bin[1] = byte(entry.op >> 8)
		bin[2] = byte(entry.op)
		log.Printf("[OPCODES] %-32s = %08b = 0x%06X",
			entry.name, bin, entry.op)
	}
	log.Printf("[OPCODES] %d opcodes registered; %d gas-priced", len(opcodeTable), len(gasTable))
}

// Hex returns the canonical hexadecimal representation (upper-case, 6 digits).
func (op Opcode) Hex() string { return fmt.Sprintf("0x%06X", uint32(op)) }

// Bytes gives the 3-byte big-endian encoding used in VM bytecode streams.
func (op Opcode) Bytes() []byte {
	b := make([]byte, 3)
	b[0] = byte(op >> 16)
	b[1] = byte(op >> 8)
	b[2] = byte(op)
	return b
}

// String implements fmt.Stringer.
func (op Opcode) String() string { return op.Hex() }

// ParseOpcode converts a 3-byte slice into an Opcode, validating length.
func ParseOpcode(b []byte) (Opcode, error) {
	if len(b) != 3 {
		return 0, fmt.Errorf("opcode length must be 3, got %d", len(b))
	}
	return Opcode(uint32(b[0])<<16 | uint32(b[1])<<8 | uint32(b[2])), nil
}

// MustParseOpcode is a helper that panics on error (used in tests/tools).
func MustParseOpcode(b []byte) Opcode {
	op, err := ParseOpcode(b)
	if err != nil {
		panic(err)
	}
	return op
}

// DebugDump returns the full mapping in <name>=<hex> form, sorted
// lexicographically.  Useful for CLI tools (`synner opcodes`).
func DebugDump() []string {
	mu.RLock()
	defer mu.RUnlock()
	out := make([]string, 0, len(nameToOp))
	for n, op := range nameToOp {
		out = append(out, fmt.Sprintf("%s=%s", n, op.Hex()))
	}
	// simple in-place sort (no import cycle with `sort`)
	for i := 0; i < len(out)-1; i++ {
		for j := i + 1; j < len(out); j++ {
			if out[j] < out[i] {
				out[i], out[j] = out[j], out[i]
			}
		}
	}
	return out
}

// ToBytecode handy helper: returns raw 3-byte opcode plus gas meter prelude.
func ToBytecode(fn string) ([]byte, error) {
	op, ok := nameToOp[fn]
	if !ok {
		return nil, fmt.Errorf("unknown function %q", fn)
	}
	return op.Bytes(), nil
}

// HexDump is syntactic sugar: hex-encodes the 3-byte opcode.
func HexDump(fn string) (string, error) {
	b, err := ToBytecode(fn)
	if err != nil {
		return "", err
	}
	return "0x" + hex.EncodeToString(b), nil
}<|MERGE_RESOLUTION|>--- conflicted
+++ resolved
@@ -111,9 +111,7 @@
 //		0x0D GreenTech              0x1B Utilities
 //		0x0E Ledger                 0x1C VirtualMachine
 //		                            0x1D Wallet
-<<<<<<< HEAD
 //	                                 0x1E Messaging
-=======
 //	                                 0x1E RPC
 //	                                 0x1E Plasma
 //	                                 0x1D Wallet
@@ -174,7 +172,6 @@
 //	0x1E Assets//				0x1E Event
 
 
->>>>>>> 66ff4ce0
 //
 // Each binary code is shown as a 24-bit big-endian string.
 var catalogue = []struct {
@@ -861,7 +858,6 @@
 	{"NewAddress", 0x1D0005},
 	{"SignTx", 0x1D0006},
 
-<<<<<<< HEAD
 	// Messaging (0x1E)
 	{"NewMessageQueue", 0x1E0001},
 	{"EnqueueMessage", 0x1E0002},
@@ -870,7 +866,6 @@
 	{"ProcessNextMessage", 0x1E0005},
 	{"QueueLength", 0x1E0006},
 	{"ClearQueue", 0x1E0007},
-=======
 	// RPC (0x1E)
 	{"NewRPCWebRTC", 0x1E0001},
 	{"RPC_Serve", 0x1E0002},
@@ -1143,7 +1138,6 @@
 	{"FinishGame", 0x1E0003},
 	{"GetGame", 0x1E0004},
 	{"ListGames", 0x1E0005},
->>>>>>> 66ff4ce0
 }
 
 // init wires the catalogue into the live dispatcher.
