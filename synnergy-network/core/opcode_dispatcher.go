--- conflicted
+++ resolved
@@ -40,11 +40,7 @@
 
 // OpContext is provided by the VM; it gives opcode handlers controlled access
 // to message meta-data, state-DB, gas-meter, logger, etc.
-<<<<<<< HEAD
-=======
-// OpContext is provided by the VM; it gives opcode handlers controlled access
-// to message meta-data, state-DB, gas-meter, logger, etc.
->>>>>>> 49b0a019
+
 type OpContext interface {
 	Call(string) error // unified façade (ledger/consensus/VM)
 	Gas(uint64) error  // deducts gas or returns an error if exhausted
@@ -54,12 +50,8 @@
 type Opcode uint32
 
 // OpcodeFunc is the concrete implementation invoked by the VM.
-<<<<<<< HEAD
 type OpcodeFunc func(ctx OpContext) error
-=======
-type OpcodeFunc func(ctx *Context) error
-
->>>>>>> 49b0a019
+
 
 // opcodeTable holds the runtime mapping (populated once in init()).
 var (
@@ -80,11 +72,7 @@
 }
 
 // Dispatch is called by the VM executor for every instruction.
-<<<<<<< HEAD
 func Dispatch(ctx OpContext, op Opcode) error {
-=======
-func Dispatch(ctx *Context, op Opcode) error {
->>>>>>> 49b0a019
 	mu.RLock()
 	fn, ok := opcodeTable[op]
 	mu.RUnlock()
@@ -101,11 +89,7 @@
 
 // helper returns a closure that delegates the call to Context.Call(<name>).
 func wrap(name string) OpcodeFunc {
-<<<<<<< HEAD
 	return func(ctx OpContext) error { return ctx.Call(name) }
-=======
-	return func(ctx *Context) error { return ctx.Call(name) }
->>>>>>> 49b0a019
 }
 
 // ────────────────────────────────────────────────────────────────────────────
