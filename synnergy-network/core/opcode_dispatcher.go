// SPDX-License-Identifier: BUSL-1.1
//
// Synnergy Network – Core ▸ Opcode Dispatcher
// -------------------------------------------
//
//   - Every high-level function in the protocol is assigned a UNIQUE 24-bit
//     opcode:  0xCCNNNN  →  CC = category (1 byte), NNNN = ordinal (2 bytes).
//
//   - The dispatcher maps opcodes ➝ concrete handlers and enforces gas-pricing
//     through core.GasCost() before execution.
//
//   - All collisions or missing handlers are FATAL at start-up; nothing slips
//     into production unnoticed.
//
//     ────────────────────────────────────────────────────────────────────────────
//     AUTOMATED SECTION
//     -----------------
//     The table below is **generated** by `go generate ./...` (see the generator
//     in `cmd/genopcodes`).  Edit ONLY if you know what you’re doing; otherwise
//     add new function names to `generator/input/functions.yml` and re-run
//     `go generate`.  The generator guarantees deterministic, collision-free
//     opcodes and keeps this file lint-clean.
//
//     Format per line:
//     <FunctionName>  =  <24-bit-binary>  =  <HexOpcode>
//
//     NB: Tabs are significant – tools rely on them when parsing for audits.
package core

import (
	"encoding/hex"
	"fmt"
	"log"
	"sync"
)

// ────────────────────────────────────────────────────────────────────────────
// VM dispatcher glue
// ────────────────────────────────────────────────────────────────────────────

// OpContext is provided by the VM; it gives opcode handlers controlled access
// to message meta-data, state-DB, gas-meter, logger, etc.
type OpContext interface {
	Call(string) error // unified façade (ledger/consensus/VM)
	Gas(uint64) error  // deducts gas or returns an error if exhausted
}

// Opcode is a 24-bit, deterministic instruction identifier.
type Opcode uint32

// OpcodeFunc is the concrete implementation invoked by the VM.
type OpcodeFunc func(ctx OpContext) error

// opcodeTable holds the runtime mapping (populated once in init()).
var (
	opcodeTable = make(map[Opcode]OpcodeFunc, 1024)
	nameToOp    = make(map[string]Opcode, 1024)
	mu          sync.RWMutex
)

// Register binds an opcode to its function handler.
// It panics on duplicates – this should never happen in CI-tested builds.
func Register(op Opcode, fn OpcodeFunc) {
	mu.Lock()
	defer mu.Unlock()
	if _, exists := opcodeTable[op]; exists {
		log.Panicf("[OPCODES] collision: 0x%06X already registered", op)
	}
	opcodeTable[op] = fn
}

// Dispatch is called by the VM executor for every instruction.
func Dispatch(ctx OpContext, op Opcode) error {
	mu.RLock()
	fn, ok := opcodeTable[op]
	mu.RUnlock()

	if !ok {
		return fmt.Errorf("unknown opcode 0x%06X", op)
	}
	// Pre-charge gas (base only – dynamic part inside fn)
	if err := ctx.Gas(GasCost(Opcode(op))); err != nil {
		return err
	}
	return fn(ctx)
}

// helper returns a closure that delegates the call to OpContext.Call(<name>).
func wrap(name string) OpcodeFunc {
	return func(ctx OpContext) error { return ctx.Call(name) }
}

// ────────────────────────────────────────────────────────────────────────────
// Opcode Catalogue  (AUTO-GENERATED – DO NOT EDIT BY HAND)
// ────────────────────────────────────────────────────────────────────────────
//
// Category map:
//
//		0x01 AI                     0x0F Liquidity
//		0x02 AMM                    0x10 Loanpool
//		0x03 Authority              0x11 Network
//		0x04 Charity                0x12 Replication
//		0x05 Coin                   0x13 Rollups
//		0x06 Compliance             0x14 Security
//		0x07 Consensus              0x15 Sharding
//		0x08 Contracts              0x16 Sidechains
//		0x09 CrossChain             0x17 StateChannel
//		0x0A Data                   0x18 Storage
//		0x0B FaultTolerance         0x19 Tokens
//		0x0C Governance             0x1A Transactions
//		0x0D GreenTech              0x1B Utilities
//		0x0E Ledger                 0x1C VirtualMachine
//		                            0x1D Wallet
<<<<<<< HEAD
//	                                 0x1E EnergyEfficiency
=======
//	                                 0x1E ResourceMarket
//	                                 0x1E Finalization
//	                                 0x1D Wallet
//	                                 0x1E BinaryTree
//		                            0x1D Wallet
//	                                 0x1E Regulatory
//	                                 0x1E Forum
//	                                 0x1E Compression
//	                                 0x1E Biometrics
//	                                 0x1E SystemHealth
//	0x01 AI                     0x0F Liquidity
//	0x02 AMM                    0x10 Loanpool
//	0x03 Authority              0x11 Network
//	0x04 Charity                0x12 Replication
//	0x05 Coin                   0x13 Rollups
//	0x06 Compliance             0x14 Security
//	0x07 Consensus              0x15 Sharding
//	0x08 Contracts              0x16 Sidechains
//	0x09 CrossChain             0x17 StateChannel
//	0x0A Data                   0x18 Storage
//	0x0B FaultTolerance         0x19 Tokens
//	0x0C Governance             0x1A Transactions
//	0x0D GreenTech              0x1B Utilities
//	0x0E Ledger                 0x1C VirtualMachine
//	                            0x1D Wallet
//	                             0x1E DeFi
//				0x1E Swarm

//	                                 0x1E Plasma
//	                                 0x1D Wallet
//		0x1E Workflows
//		                            0x1D Wallet
//	                                 0x1E Sensors
//	     0x0E Ledger                 0x1C VirtualMachine
//	                                 0x1D Wallet
//	                                 0x1E RealEstate
//		0x0E Ledger                 0x1C VirtualMachine
//		                            0x1D Wallet
//	                                 0x1E Employment
//	                                 0x1E Escrow
//	                                 0x1E Marketplace
//	                                 0x1D Wallet
//	                                 0x1E Faucet
//		                            0x1D Wallet
//	                                 0x1E SupplyChain
//	                                 0x1E Healthcare
//	                                 0x1E Immutability
//	                                 0x1E Warehouse
//	                                 0x1E Gaming
//	0x1E Assets//				0x1E Event


>>>>>>> 8af32041
//
// Each binary code is shown as a 24-bit big-endian string.
var catalogue = []struct {
	name string
	op   Opcode
}{
	// AI (0x01)
	{"StartTraining", 0x010001},
	{"TrainingStatus", 0x010002},
	{"ListTrainingJobs", 0x010003},
	{"CancelTraining", 0x010004},
	{"InitAI", 0x010001},
	{"AI", 0x010002},
	{"PredictAnomaly", 0x010003},
	{"OptimizeFees", 0x010004},
	{"PublishModel", 0x010005},
	{"FetchModel", 0x010006},
	{"ListModel", 0x010007},
	{"ValidateKYC", 0x010008},
	{"BuyModel", 0x010009},
	{"RentModel", 0x01000A},
	{"ReleaseEscrow", 0x01000B},
	{"PredictVolume", 0x01000C},
	{"GetModelListing", 0x01000D},
	{"ListModelListings", 0x01000E},
	{"UpdateListingPrice", 0x01000F},
	{"RemoveListing", 0x010010},
	{"InferModel", 0x010001},
	{"AnalyseTransactions", 0x010002},

	// AMM (0x02)
	{"SwapExactIn", 0x020001},
	{"AMM_AddLiquidity", 0x020002},
	{"AMM_RemoveLiquidity", 0x020003},
	{"Quote", 0x020004},
	{"AllPairs", 0x020005},
	{"InitPoolsFromFile", 0x020006},

	// Authority (0x03)
	{"NewAuthoritySet", 0x030001},
	{"RecordVote", 0x030002},
	{"RegisterCandidate", 0x030003},
	{"RandomElectorate", 0x030004},
	{"IsAuthority", 0x030005},
	{"GetAuthority", 0x030006},
	{"ListAuthorities", 0x030007},
	{"DeregisterAuthority", 0x030008},
	{"NewAuthorityApplier", 0x030009},
	{"SubmitApplication", 0x03000A},
	{"VoteApplication", 0x03000B},
	{"FinalizeApplication", 0x03000C},
	{"GetApplication", 0x03000D},
	{"ListApplications", 0x03000E},

	// Charity (0x04)
	{"NewCharityPool", 0x040001},
	{"Charity_Deposit", 0x040002},
	{"Charity_Register", 0x040003},
	{"Charity_Vote", 0x040004},
	{"Charity_Tick", 0x040005},
	{"Charity_GetRegistration", 0x040006},
	{"Charity_Winners", 0x040007},

	// Coin (0x05)
	{"NewCoin", 0x050001},
	{"Coin_Mint", 0x050002},
	{"Coin_TotalSupply", 0x050003},
	{"Coin_BalanceOf", 0x050004},
	{"Coin_Transfer", 0x050005},
	{"Coin_Burn", 0x050006},

	// Compliance (0x06)
	{"InitCompliance", 0x060001},
	{"Compliance_ValidateKYC", 0x060002},
	{"EraseData", 0x060003},
	{"RecordFraudSignal", 0x060004},
	{"Compliance_LogAudit", 0x060005},
	{"Compliance_AuditTrail", 0x060006},
	{"Compliance_MonitorTx", 0x060007},
	{"Compliance_VerifyZKP", 0x060008},
	{"Audit_Init", 0x060009},
	{"Audit_Log", 0x06000A},
	{"Audit_Events", 0x06000B},
	{"Audit_Close", 0x06000C},
	{"InitComplianceManager", 0x060009},
	{"SuspendAccount", 0x06000A},
	{"ResumeAccount", 0x06000B},
	{"IsSuspended", 0x06000C},
	{"WhitelistAccount", 0x06000D},
	{"RemoveWhitelist", 0x06000E},
	{"IsWhitelisted", 0x06000F},
	{"Compliance_ReviewTx", 0x060010},
	{"AnalyzeAnomaly", 0x060009},
	{"FlagAnomalyTx", 0x06000A},

	// Consensus (0x07)
	{"Pick", 0x070001},
	{"Consensus_Broadcast", 0x070002},
	{"Consensus_Subscribe", 0x070003},
	{"Consensus_Sign", 0x070004},
	{"Consensus_Verify", 0x070005},
	{"ValidatorPubKey", 0x070006},
	{"StakeOf", 0x070007},
	{"LoanPoolAddress", 0x070008},
	{"Consensus_Hash", 0x070009},
	{"SerializeWithoutNonce", 0x07000A},
	{"NewConsensus", 0x07000B},
	{"Consensus_Start", 0x07000C},
	{"ProposeSubBlock", 0x07000D},
	{"ValidatePoH", 0x07000E},
	{"SealMainBlockPOW", 0x07000F},
	{"DistributeRewards", 0x070010},
	{"CalculateWeights", 0x070011},
	{"ComputeThreshold", 0x070012},
	{"Status", 0x070013},
	{"SetDifficulty", 0x070014},
	{"NewConsensusAdaptiveManager", 0x070013},
	{"ComputeDemand", 0x070014},
	{"ComputeStakeConcentration", 0x070015},
	{"AdjustConsensus", 0x070016},
	{"AdjustStake", 0x070013},
	{"PenalizeValidator", 0x070014},
	{"RegisterValidator", 0x070013},
	{"DeregisterValidator", 0x070014},
	{"StakeValidator", 0x070015},
	{"UnstakeValidator", 0x070016},
	{"SlashValidator", 0x070017},
	{"GetValidator", 0x070018},
	{"ListValidators", 0x070019},
	{"IsValidator", 0x07001A},

	// Contracts (0x08)
	{"InitContracts", 0x080001},
	{"CompileWASM", 0x080002},
	{"Invoke", 0x080003},
	{"Deploy", 0x080004},

	// Cross-Chain (0x09)
	{"RegisterBridge", 0x090001},
	{"AssertRelayer", 0x090002},
	{"Iterator", 0x090003},
	{"LockAndMint", 0x090004},
	{"BurnAndRelease", 0x090005},
	{"GetBridge", 0x090006},

	// Data (0x0A)
	{"RegisterNode", 0x0A0001},
	{"UploadAsset", 0x0A0002},
	{"Data_Pin", 0x0A0003},
	{"Data_Retrieve", 0x0A0004},
	{"RetrieveAsset", 0x0A0005},
	{"RegisterOracle", 0x0A0006},
	{"PushFeed", 0x0A0007},
	{"QueryOracle", 0x0A0008},
	{"ListCDNNodes", 0x0A0009},
	{"ListOracles", 0x0A000A},
	{"PushFeedSigned", 0x0A000B},
	{"CreateDataSet", 0x0A000C},
	{"PurchaseDataSet", 0x0A000D},
	{"GetDataSet", 0x0A000E},
	{"ListDataSets", 0x0A000F},
	{"HasAccess", 0x0A0010},
	{"UpdateOracleSource", 0x0A000C},
	{"RemoveOracle", 0x0A000D},
	{"GetOracleMetrics", 0x0A000E},
	{"RequestOracleData", 0x0A000F},
	{"SyncOracle", 0x0A0010},
	{"CreateDataFeed", 0x0A000C},
	{"QueryDataFeed", 0x0A000D},
	{"ManageDataFeed", 0x0A000E},
	{"ImputeMissing", 0x0A000F},
	{"NormalizeFeed", 0x0A0010},
	{"AddProvenance", 0x0A0011},
	{"SampleFeed", 0x0A0012},
	{"ScaleFeed", 0x0A0013},
	{"TransformFeed", 0x0A0014},
	{"VerifyFeedTrust", 0x0A0015},
	{"ZTDC_Open", 0x0A000C},
	{"ZTDC_Send", 0x0A000D},
	{"ZTDC_Close", 0x0A000E},
	{"StoreManagedData", 0x0A000C},
	{"LoadManagedData", 0x0A000D},
	{"DeleteManagedData", 0x0A000E},

	// Fault-Tolerance (0x0B)
	{"NewHealthChecker", 0x0B0001},
	{"AddPeer", 0x0B0002},
	{"RemovePeer", 0x0B0003},
	{"Snapshot", 0x0B0004},
	{"Recon", 0x0B0005},
	{"Ping", 0x0B0006},
	{"SendPing", 0x0B0007},
	{"AwaitPong", 0x0B0008},
	{"BackupSnapshot", 0x0B0009},
	{"RestoreSnapshot", 0x0B000A},
	{"VerifyBackup", 0x0B000B},
	{"FailoverNode", 0x0B000C},
	{"PredictFailure", 0x0B000D},
	{"AdjustResources", 0x0B000E},
	{"HA_Register", 0x0B000F},
	{"HA_Remove", 0x0B0010},
	{"HA_List", 0x0B0011},
	{"HA_Sync", 0x0B0012},
	{"HA_Promote", 0x0B0013},

	// Governance (0x0C)
	{"UpdateParam", 0x0C0001},
	{"ProposeChange", 0x0C0002},
	{"VoteChange", 0x0C0003},
	{"EnactChange", 0x0C0004},
	{"SubmitProposal", 0x0C0005},
	{"BalanceOfAsset", 0x0C0006},
	{"CastVote", 0x0C0007},
	{"ExecuteProposal", 0x0C0008},
	{"GetProposal", 0x0C0009},
	{"ListProposals", 0x0C000A},
	{"DAO_Stake", 0x0C000B},
	{"DAO_Unstake", 0x0C000C},
	{"DAO_Staked", 0x0C000D},
	{"DAO_TotalStaked", 0x0C000E},
	{"CastTokenVote", 0x0C000B},
	{"SubmitQuadraticVote", 0x0C000B},
	{"QuadraticResults", 0x0C000C},
	{"QuadraticWeight", 0x0C000D},
	{"AddDAOMember", 0x0C000B},
	{"RemoveDAOMember", 0x0C000C},
	{"RoleOfMember", 0x0C000D},
	{"ListDAOMembers", 0x0C000E},
	{"NewQuorumTracker", 0x0C000B},
	{"Quorum_AddVote", 0x0C000C},
	{"Quorum_HasQuorum", 0x0C000D},
	{"Quorum_Reset", 0x0C000E},
	{"RegisterGovContract", 0x0C000B},
	{"GetGovContract", 0x0C000C},
	{"ListGovContracts", 0x0C000D},
	{"EnableGovContract", 0x0C000E},
	{"DeleteGovContract", 0x0C000F},
	{"DeployGovContract", 0x0C000B},
	{"InvokeGovContract", 0x0C000C},
	{"AddReputation", 0x0C000B},
	{"SubtractReputation", 0x0C000C},
	{"ReputationOf", 0x0C000D},
	{"SubmitRepGovProposal", 0x0C000E},
	{"CastRepGovVote", 0x0C000F},
	{"ExecuteRepGovProposal", 0x0C0010},
	{"GetRepGovProposal", 0x0C0011},
	{"ListRepGovProposals", 0x0C0012},
	{"NewTimelock", 0x0C000B},
	{"QueueProposal", 0x0C000C},
	{"CancelProposal", 0x0C000D},
	{"ExecuteReady", 0x0C000E},
	{"ListTimelocks", 0x0C000F},
	{"CreateDAO", 0x0C000B},
	{"JoinDAO", 0x0C000C},
	{"LeaveDAO", 0x0C000D},
	{"DAOInfo", 0x0C000E},
	{"ListDAOs", 0x0C000F},

	// GreenTech (0x0D)
	{"InitGreenTech", 0x0D0001},
	{"Green", 0x0D0002},
	{"RecordUsage", 0x0D0003},
	{"RecordOffset", 0x0D0004},
	{"Certify", 0x0D0005},
	{"CertificateOf", 0x0D0006},
	{"ShouldThrottle", 0x0D0007},
	{"ListCertificates", 0x0D0008},

	// Ledger (0x0E)
	{"NewLedger", 0x0E0001},
	{"GetPendingSubBlocks", 0x0E0002},
	{"LastBlockHash", 0x0E0003},
	{"AppendBlock", 0x0E0004},
	{"MintBig", 0x0E0005},
	{"EmitApproval", 0x0E0006},
	{"EmitTransfer", 0x0E0007},
	{"DeductGas", 0x0E0008},
	{"WithinBlock", 0x0E0009},
	{"IsIDTokenHolder", 0x0E000A},
	{"TokenBalance", 0x0E000B},
	{"AddBlock", 0x0E000C},
	{"GetBlock", 0x0E000D},
	{"GetUTXO", 0x0E000E},
	{"AddToPool", 0x0E000F},
	{"ListPool", 0x0E0010},
	{"GetContract", 0x0E0011},
	{"Ledger_BalanceOf", 0x0E0012},
	{"Ledger_Snapshot", 0x0E0013},
	{"MintToken", 0x0E0014},
	{"LastSubBlockHeight", 0x0E0015},
	{"LastBlockHeight", 0x0E0016},
	{"RecordPoSVote", 0x0E0017},
	{"AppendSubBlock", 0x0E0018},
	{"Ledger_Transfer", 0x0E0019},
	{"Ledger_Mint", 0x0E001A},
	{"Ledger_Burn", 0x0E001B},
	{"Account_Create", 0x0E001C},
	{"Account_Delete", 0x0E001D},
	{"Account_Balance", 0x0E001E},
	{"Account_Transfer", 0x0E001F},

	// Liquidity (0x0F)
	{"InitAMM", 0x0F0001},
	{"Manager", 0x0F0002},
	{"CreatePool", 0x0F0003},
	{"Liquidity_AddLiquidity", 0x0F0004},
	{"Liquidity_Swap", 0x0F0005},
	{"Liquidity_RemoveLiquidity", 0x0F0006},
	{"Liquidity_Pool", 0x0F0007},
	{"Liquidity_Pools", 0x0F0008},

	// Loanpool (0x10)
	{"Loanpool_RandomElectorate", 0x100001},
	{"Loanpool_IsAuthority", 0x100002},
	{"Loanpool_init", 0x100003},
	{"NewLoanPool", 0x100004},
	{"Loanpool_Submit", 0x100005},
	{"Loanpool_Vote", 0x100006},
	{"Disburse", 0x100007},
	{"Loanpool_Tick", 0x100008},
	{"Loanpool_GetProposal", 0x100009},
	{"Loanpool_ListProposals", 0x10000A},
	{"Loanpool_Redistribute", 0x10000B},
	{"NewLoanPoolApply", 0x10000C},
	{"LoanApply_Submit", 0x10000D},
	{"LoanApply_Vote", 0x10000E},
	{"LoanApply_Process", 0x10000F},
	{"LoanApply_Disburse", 0x100010},
	{"LoanApply_Get", 0x100011},
	{"LoanApply_List", 0x100012},

	// Network (0x11)
	{"NewNode", 0x110001},
	{"HandlePeerFound", 0x110002},
	{"DialSeed", 0x110003},
	{"Network_Broadcast", 0x110004},
	{"Network_Subscribe", 0x110005},
	{"ListenAndServe", 0x110006},
	{"Close", 0x110007},
	{"Peers", 0x110008},
	{"NewDialer", 0x110009},
	{"Dial", 0x11000A},
	{"SetBroadcaster", 0x11000B},
	{"GlobalBroadcast", 0x11000C},
	{"StartDevNet", 0x11000D},
	{"StartTestNet", 0x11000E},

	// Replication (0x12)
	{"NewReplicator", 0x120001},
	{"ReplicateBlock", 0x120002},
	{"Replication_Hash", 0x120003},
	{"RequestMissing", 0x120004},
	{"Replication_Start", 0x120005},
	{"Stop", 0x120006},
	{"Synchronize", 0x120007},
	{"NewInitService", 0x120008},
	{"BootstrapLedger", 0x120009},
	{"ShutdownInitService", 0x12000A},
	{"NewSyncManager", 0x120008},
	{"Sync_Start", 0x120009},
	{"Sync_Stop", 0x12000A},
	{"Sync_Status", 0x12000B},
	{"SyncOnce", 0x12000C},

	// Rollups (0x13)
	{"NewAggregator", 0x130001},
	{"SubmitBatch", 0x130002},
	{"SubmitFraudProof", 0x130003},
	{"FinalizeBatch", 0x130004},
	{"BatchHeader", 0x130005},
	{"BatchState", 0x130006},
	{"BatchTransactions", 0x130007},
	{"ListBatches", 0x130008},

	// Security (0x14)
	{"Security_Sign", 0x140001},
	{"Security_Verify", 0x140002},
	{"AggregateBLSSigs", 0x140003},
	{"VerifyAggregated", 0x140004},
	{"CombineShares", 0x140005},
	{"ComputeMerkleRoot", 0x140006},
	{"Encrypt", 0x140007},
	{"Decrypt", 0x140008},
	{"NewTLSConfig", 0x140009},
	{"DilithiumKeypair", 0x14000A},
	{"DilithiumSign", 0x14000B},
	{"DilithiumVerify", 0x14000C},
	{"PredictRisk", 0x14000D},
	{"AnomalyScore", 0x14000E},
	{"BuildMerkleTree", 0x14000F},
	{"MerkleProof", 0x140010},
	{"VerifyMerklePath", 0x140011},

	// Sharding (0x15)
	{"NewShardCoordinator", 0x150001},
	{"SetLeader", 0x150002},
	{"Leader", 0x150003},
	{"SubmitCrossShard", 0x150004},
	{"Sharding_Broadcast", 0x150005},
	{"Send", 0x150006},
	{"PullReceipts", 0x150007},
	{"Reshard", 0x150008},
	{"GossipTx", 0x150009},
	{"RebalanceShards", 0x15000A},
	{"VerticalPartition", 0x15000B},

	// Sidechains (0x16)
	{"InitSidechains", 0x160001},
	{"Sidechains", 0x160002},
	{"Sidechains_Register", 0x160003},
	{"SubmitHeader", 0x160004},
	{"Sidechains_Deposit", 0x160005},
	{"VerifyWithdraw", 0x160006},
	{"VerifyAggregateSig", 0x160007},
	{"VerifyMerkleProof", 0x160008},
	{"GetSidechainMeta", 0x160009},
	{"ListSidechains", 0x16000A},
	{"GetSidechainHeader", 0x16000B},

	// StateChannel (0x17)
	{"InitStateChannels", 0x170001},
	{"Channels", 0x170002},
	{"OpenChannel", 0x170003},
	{"VerifyECDSASignature", 0x170004},
	{"InitiateClose", 0x170005},
	{"Challenge", 0x170006},
	{"Finalize", 0x170007},
	{"GetChannel", 0x170008},
	{"ListChannels", 0x170009},

	// Storage (0x18)
	{"NewStorage", 0x180001},
	{"Storage_Pin", 0x180002},
	{"Storage_Retrieve", 0x180003},
	{"CreateListing", 0x180004},
	{"Exists", 0x180005},
	{"OpenDeal", 0x180006},
	{"Storage_Create", 0x180007},
	{"CloseDeal", 0x180008},
	{"Release", 0x180009},
	{"GetListing", 0x18000A},
	{"ListListings", 0x18000B},
	{"GetDeal", 0x18000C},
	{"ListDeals", 0x18000D},

	// Tokens (0x19)
	{"ID", 0x190001},
	{"Meta", 0x190002},
	{"Tokens_BalanceOf", 0x190003},
	{"Tokens_Transfer", 0x190004},
	{"Allowance", 0x190005},
	{"Tokens_Approve", 0x190006},
	{"Tokens_Mint", 0x190007},
	{"Tokens_Burn", 0x190008},
	{"Add", 0x190009},
	{"Sub", 0x19000A},
	{"Get", 0x19000B},
	{"approve_lower", 0x19000C},
	{"transfer_lower", 0x19000D},
	{"Calculate", 0x19000E},
	{"RegisterToken", 0x19000F},
	{"Tokens_Create", 0x190010},
	{"NewBalanceTable", 0x190011},
	{"Set", 0x190012},
	{"RefundGas", 0x190013},
	{"PopUint32", 0x190014},
	{"PopAddress", 0x190015},
	{"PopUint64", 0x190016},
	{"PushBool", 0x190017},
	{"Push", 0x190018},
	{"Len_Tokens", 0x190019},
	{"InitTokens", 0x19001A},
	{"GetRegistryTokens", 0x19001B},
	{"TokenManager_Create", 0x19001C},
	{"TokenManager_Transfer", 0x19001D},
	{"TokenManager_Mint", 0x19001E},
	{"TokenManager_Burn", 0x19001F},
	{"TokenManager_Approve", 0x190020},
	{"TokenManager_BalanceOf", 0x190021},

	// Transactions (0x1A)
	{"Tx_Sign", 0x1A0001},
	{"VerifySig", 0x1A0002},
	{"ValidateTx", 0x1A0003},
	{"NewTxPool", 0x1A0004},
	{"AddTx", 0x1A0005},
	{"PickTxs", 0x1A0006},
	{"TxPoolSnapshot", 0x1A0007},
	{"Exec_Begin", 0x1A0008},
	{"Exec_RunTx", 0x1A0009},
	{"Exec_Finalize", 0x1A000A},
	{"ReverseTransaction", 0x1A0008},
	{"NewTxDistributor", 0x1A0008},
	{"DistributeFees", 0x1A0009},

	// Utilities (0x1B) – EVM-compatible arithmetic & crypto
	{"Short", 0x1B0001},
	{"BytesToAddress", 0x1B0002},
	{"Pop", 0x1B0003},
	{"opADD", 0x1B0004},
	{"opMUL", 0x1B0005},
	{"opSUB", 0x1B0006},
	{"OpDIV", 0x1B0007},
	{"opSDIV", 0x1B0008},
	{"opMOD", 0x1B0009},
	{"opSMOD", 0x1B000A},
	{"opADDMOD", 0x1B000B},
	{"opMULMOD", 0x1B000C},
	{"opEXP", 0x1B000D},
	{"opSIGNEXTEND", 0x1B000E},
	{"opLT", 0x1B000F},
	{"opGT", 0x1B0010},
	{"opSLT", 0x1B0011},
	{"opSGT", 0x1B0012},
	{"opEQ", 0x1B0013},
	{"opISZERO", 0x1B0014},
	{"opAND", 0x1B0015},
	{"opOR", 0x1B0016},
	{"opXOR", 0x1B0017},
	{"opNOT", 0x1B0018},
	{"opBYTE", 0x1B0019},
	{"opSHL", 0x1B001A},
	{"opSHR", 0x1B001B},
	{"opSAR", 0x1B001C},
	{"opECRECOVER", 0x1B001D},
	{"opEXTCODESIZE", 0x1B001E},
	{"opEXTCODECOPY", 0x1B001F},
	{"opEXTCODEHASH", 0x1B0020},
	{"opRETURNDATASIZE", 0x1B0021},
	{"opRETURNDATACOPY", 0x1B0022},
	{"opMLOAD", 0x1B0023},
	{"opMSTORE", 0x1B0024},
	{"opMSTORE8", 0x1B0025},
	{"opCALLDATALOAD", 0x1B0026},
	{"opCALLDATASIZE", 0x1B0027},
	{"opCALLDATACOPY", 0x1B0028},
	{"opCODESIZE", 0x1B0029},
	{"opCODECOPY", 0x1B002A},
	{"opJUMP", 0x1B002B},
	{"opJUMPI", 0x1B002C},
	{"opPC", 0x1B002D},
	{"opMSIZE", 0x1B002E},
	{"opGAS", 0x1B002F},
	{"opJUMPDEST", 0x1B0030},
	{"opSHA256", 0x1B0031},
	{"opKECCAK256", 0x1B0032},
	{"opRIPEMD160", 0x1B0033},
	{"opBLAKE2B256", 0x1B0034},
	{"opADDRESS", 0x1B0035},
	{"opCALLER", 0x1B0036},
	{"opORIGIN", 0x1B0037},
	{"opCALLVALUE", 0x1B0038},
	{"opGASPRICE", 0x1B0039},
	{"opNUMBER", 0x1B003A},
	{"opTIMESTAMP", 0x1B003B},
	{"opDIFFICULTY", 0x1B003C},
	{"opGASLIMIT", 0x1B003D},
	{"opCHAINID", 0x1B003E},
	{"opBLOCKHASH", 0x1B003F},
	{"opBALANCE", 0x1B0040},
	{"opSELFBALANCE", 0x1B0041},
	{"opLOG0", 0x1B0042},
	{"opLOG1", 0x1B0043},
	{"opLOG2", 0x1B0044},
	{"opLOG3", 0x1B0045},
	{"opLOG4", 0x1B0046},
	{"logN", 0x1B0047},
	{"opCREATE", 0x1B0048},
	{"opCALL", 0x1B0049},
	{"opCALLCODE", 0x1B004A},
	{"opDELEGATECALL", 0x1B004B},
	{"opSTATICCALL", 0x1B004C},
	{"opRETURN", 0x1B004D},
	{"opREVERT", 0x1B004E},
	{"opSTOP", 0x1B004F},
	{"opSELFDESTRUCT", 0x1B0050},
	{"Utilities_Transfer", 0x1B0051},
	{"Utilities_Mint", 0x1B0052},
	{"Utilities_Burn", 0x1B0053},

	// Virtual Machine (0x1C)
	{"VM_Burn", 0x1C0001},
	{"BurnLP", 0x1C0002},
	{"MintLP", 0x1C0003},
	{"NewInMemory", 0x1C0004},
	{"CallCode", 0x1C0005},
	{"CallContract", 0x1C0006},
	{"StaticCall", 0x1C0007},
	{"GetBalance", 0x1C0008},
	{"GetTokenBalance", 0x1C0009},
	{"SetTokenBalance", 0x1C000A},
	{"GetTokenSupply", 0x1C000B},
	{"SetBalance", 0x1C000C},
	{"DelegateCall", 0x1C000D},
	{"GetToken", 0x1C000E},
	{"NewMemory", 0x1C000F},
	{"VM_Read", 0x1C0010},
	{"VM_Write", 0x1C0011},
	{"VM_Len", 0x1C0012},
	{"VM_Call", 0x1C0013},
	{"SelectVM", 0x1C0014},
	{"CreateContract", 0x1C0015},
	{"VM_GetContract", 0x1C0016},
	{"AddLog", 0x1C0017},
	{"GetCode", 0x1C0018},
	{"GetCodeHash", 0x1C0019},
	{"MintToken_VM", 0x1C001A},
	{"VM_Transfer", 0x1C001B},
	{"PrefixIterator", 0x1C001C},
	{"Snapshot_VM", 0x1C001D},
	{"NonceOf", 0x1C001E},
	{"IsIDTokenHolder_VM", 0x1C001F},
	{"GetState", 0x1C0020},
	{"SetState", 0x1C0021},
	{"HasState", 0x1C0022},
	{"DeleteState", 0x1C0023},
	{"BalanceOf_VM", 0x1C0024},
	{"NewGasMeter", 0x1C0025},
	{"SelfDestruct", 0x1C0026},
	{"Remaining", 0x1C0027},
	{"Consume", 0x1C0028},
	{"Execute", 0x1C0029},
	{"NewSuperLightVM", 0x1C002A},
	{"NewLightVM", 0x1C002B},
	{"NewHeavyVM", 0x1C002C},
	{"ExecuteSuperLight", 0x1C002D},
	{"ExecuteLight", 0x1C002E},
	{"ExecuteHeavy", 0x1C002F},

	// Wallet (0x1D)
	{"NewRandomWallet", 0x1D0001},
	{"WalletFromMnemonic", 0x1D0002},
	{"NewHDWalletFromSeed", 0x1D0003},
	{"PrivateKey", 0x1D0004},
	{"NewAddress", 0x1D0005},
	{"SignTx", 0x1D0006},

<<<<<<< HEAD
	// EnergyEfficiency (0x1E)
	{"InitEnergyEfficiency", 0x1E0001},
	{"EnergyEff", 0x1E0002},
	{"RecordStats", 0x1E0003},
	{"EfficiencyOf", 0x1E0004},
	{"NetworkAverage", 0x1E0005},
	{"ListEfficiency", 0x1E0006},
=======
	// ResourceMarket (0x1E)
	{"ListResource", 0x1E0001},
	{"OpenResourceDeal", 0x1E0002},
	{"CloseResourceDeal", 0x1E0003},
	{"GetResourceListing", 0x1E0004},
	{"ListResourceListings", 0x1E0005},
	{"GetResourceDeal", 0x1E0006},
	{"ListResourceDeals", 0x1E0007},
	// Finalization (0x1E)
	{"NewFinalizationManager", 0x1E0001},
	{"FinalizeBlock", 0x1E0002},
	{"FinalizeBatchManaged", 0x1E0003},
	{"FinalizeChannelManaged", 0x1E0004},
	// DeFi (0x1E)
	{"DeFi_CreateInsurance", 0x1E0001},
	{"DeFi_ClaimInsurance", 0x1E0002},
	{"DeFi_PlaceBet", 0x1E0003},
	{"DeFi_SettleBet", 0x1E0004},
	{"DeFi_StartCrowdfund", 0x1E0005},
	{"DeFi_Contribute", 0x1E0006},
	{"DeFi_FinalizeCrowdfund", 0x1E0007},
	{"DeFi_CreatePrediction", 0x1E0008},
	{"DeFi_VotePrediction", 0x1E0009},
	{"DeFi_ResolvePrediction", 0x1E000A},
	{"DeFi_RequestLoan", 0x1E000B},
	{"DeFi_RepayLoan", 0x1E000C},
	{"DeFi_StartYieldFarm", 0x1E000D},
	{"DeFi_Stake", 0x1E000E},
	{"DeFi_Unstake", 0x1E000F},
	{"DeFi_CreateSynthetic", 0x1E0010},
	{"DeFi_MintSynthetic", 0x1E0011},
	{"DeFi_BurnSynthetic", 0x1E0012},
   {"RegisterIDWallet", 0x1D0007},
	{"IsIDWalletRegistered", 0x1D0008},
	{"NewOffChainWallet", 0x1D0007},
	{"OffChainWalletFromMnemonic", 0x1D0008},
	{"SignOffline", 0x1D0009},
	{"StoreSignedTx", 0x1D000A},
	{"LoadSignedTx", 0x1D000B},
	{"BroadcastSignedTx", 0x1D000C},
	{"RegisterRecovery", 0x1D0007},
	{"RecoverAccount", 0x1D0008},

	// BinaryTree (0x1E)
	{"BinaryTreeNew", 0x1E0001},
	{"BinaryTreeInsert", 0x1E0002},
	{"BinaryTreeSearch", 0x1E0003},
	{"BinaryTreeDelete", 0x1E0004},
	{"BinaryTreeInOrder", 0x1E0005},
  
	// Regulatory (0x1E)
	{"InitRegulatory", 0x1E0001},
	{"RegisterRegulator", 0x1E0002},
	{"GetRegulator", 0x1E0003},
	{"ListRegulators", 0x1E0004},
	{"EvaluateRuleSet", 0x1E0005},



	// Polls Management (0x1E)
	{"CreatePoll", 0x1E0001},
	{"VotePoll", 0x1E0002},
	{"ClosePoll", 0x1E0003},
	{"GetPoll", 0x1E0004},
	{"ListPolls", 0x1E0005},

   

	// Feedback (0x1E)
	{"InitFeedback", 0x1E0001},
	{"Feedback_Submit", 0x1E0002},
	{"Feedback_Get", 0x1E0003},
	{"Feedback_List", 0x1E0004},
	{"Feedback_Reward", 0x1E0005},
 

	// Forum (0x1E)
	{"Forum_CreateThread", 0x1E0001},
	{"Forum_GetThread", 0x1E0002},
	{"Forum_ListThreads", 0x1E0003},
	{"Forum_AddComment", 0x1E0004},
	{"Forum_ListComments", 0x1E0005},
 
	// Compression (0x1E)
	{"CompressLedger", 0x1E0001},
	{"DecompressLedger", 0x1E0002},
	{"SaveCompressedSnapshot", 0x1E0003},
	{"LoadCompressedSnapshot", 0x1E0004},


	// Biometrics (0x1E)
	{"Bio_Enroll", 0x1E0001},
	{"Bio_Verify", 0x1E0002},
	{"Bio_Delete", 0x1E0003},

  
	// SystemHealth (0x1E)
	{"NewHealthLogger", 0x1E0001},
	{"MetricsSnapshot", 0x1E0002},
	{"LogEvent", 0x1E0003},
	{"RotateLogs", 0x1E0004},
	

	// Swarm (0x1E)
	{"NewSwarm", 0x1E0001},
	{"Swarm_AddNode", 0x1E0002},
	{"Swarm_RemoveNode", 0x1E0003},
	{"Swarm_BroadcastTx", 0x1E0004},
	{"Swarm_Start", 0x1E0005},
	{"Swarm_Stop", 0x1E0006},
	{"Swarm_Peers", 0x1E0007},
	// Plasma (0x1E)
	{"InitPlasma", 0x1E0001},
	{"Plasma_Deposit", 0x1E0002},
	{"Plasma_Withdraw", 0x1E0003},
  // Workflows (0x1E)
	{"NewWorkflow", 0x1E0001},
	{"AddWorkflowAction", 0x1E0002},
	{"SetWorkflowTrigger", 0x1E0003},
	{"SetWebhook", 0x1E0004},
	{"ExecuteWorkflow", 0x1E0005},
	{"ListWorkflows", 0x1E0006},
   {"CreateWallet", 0x1D0007},
	{"ImportWallet", 0x1D0008},
	{"WalletBalance", 0x1D0009},
	{"WalletTransfer", 0x1D000A},
  
	// Sensors (0x1E)
	{"RegisterSensor", 0x1E0001},
	{"GetSensor", 0x1E0002},
	{"ListSensors", 0x1E0003},
	{"UpdateSensorValue", 0x1E0004},
	{"PollSensor", 0x1E0005},
	{"TriggerWebhook", 0x1E0006},

  
	// Real Estate (0x1D)
	{"RegisterProperty", 0x1E0001},
	{"TransferProperty", 0x1E0002},
	{"GetProperty", 0x1E0003},
	{"ListProperties", 0x1E0004},

 

	// Event (0x1E)
	{"InitEvents", 0x1E0001},
	{"EmitEvent", 0x1E0002},
	{"GetEvent", 0x1E0003},
	{"ListEvents", 0x1E0004},

  

	// Employment (0x1E)
	{"InitEmployment", 0x1E0001},
	{"CreateJob", 0x1E0002},
	{"SignJob", 0x1E0003},
	{"RecordWork", 0x1E0004},
	{"PaySalary", 0x1E0005},
	{"GetJob", 0x1E0006},
	// Escrow (0x1E)
	{"Escrow_Create", 0x1E0001},
	{"Escrow_Deposit", 0x1E0002},
	{"Escrow_Release", 0x1E0003},
	{"Escrow_Cancel", 0x1E0004},
	{"Escrow_Get", 0x1E0005},
	{"Escrow_List", 0x1E0006},
	// Marketplace (0x1E)
	{"CreateMarketListing", 0x1E0001},
	{"PurchaseItem", 0x1E0002},
	{"CancelListing", 0x1E0003},
	{"ReleaseFunds", 0x1E0004},
	{"GetMarketListing", 0x1E0005},
	{"ListMarketListings", 0x1E0006},
	{"GetMarketDeal", 0x1E0007},
	{"ListMarketDeals", 0x1E0008},
	// Faucet (0x1E)
	{"NewFaucet", 0x1E0001},
	{"Faucet_Request", 0x1E0002},
	{"Faucet_Balance", 0x1E0003},
	{"Faucet_SetAmount", 0x1E0004},
	{"Faucet_SetCooldown", 0x1E0005},
  // Supply Chain (0x1E)
  {"RegisterItem", 0x1E0001},
	{"UpdateLocation", 0x1E0002},
	{"MarkStatus", 0x1E0003},
	{"GetItem", 0x1E0004},

	// Healthcare (0x1E)
	{"InitHealthcare", 0x1E0001},
	{"RegisterPatient", 0x1E0002},
	{"AddHealthRecord", 0x1E0003},
	{"GrantAccess", 0x1E0004},
	{"RevokeAccess", 0x1E0005},
	{"ListHealthRecords", 0x1E0006},

  // Tangible (0x1E)
	{"Assets_Register", 0x1E0001},
	{"Assets_Transfer", 0x1E0002},
	{"Assets_Get", 0x1E0003},
	{"Assets_List", 0x1E0004},

	// Immutability (0x1E)
	{"InitImmutability", 0x1E0001},
	{"VerifyChain", 0x1E0002},
	{"RestoreChain", 0x1E0003},
	// Warehouse (0x1E)
	{"Warehouse_New", 0x1E0001},
	{"Warehouse_AddItem", 0x1E0002},
	{"Warehouse_RemoveItem", 0x1E0003},
	{"Warehouse_MoveItem", 0x1E0004},
	{"Warehouse_ListItems", 0x1E0005},
	{"Warehouse_GetItem", 0x1E0006},

	// Gaming (0x1E)
	{"CreateGame", 0x1E0001},
	{"JoinGame", 0x1E0002},
	{"FinishGame", 0x1E0003},
	{"GetGame", 0x1E0004},
	{"ListGames", 0x1E0005},
>>>>>>> 8af32041
}

// init wires the catalogue into the live dispatcher.
func init() {
	for _, entry := range catalogue {
		nameToOp[entry.name] = entry.op
		Register(entry.op, wrap(entry.name))
		bin := make([]byte, 3)
		bin[0] = byte(entry.op >> 16)
		bin[1] = byte(entry.op >> 8)
		bin[2] = byte(entry.op)
		log.Printf("[OPCODES] %-32s = %08b = 0x%06X",
			entry.name, bin, entry.op)
	}
	log.Printf("[OPCODES] %d opcodes registered; %d gas-priced", len(opcodeTable), len(gasTable))
}

// Hex returns the canonical hexadecimal representation (upper-case, 6 digits).
func (op Opcode) Hex() string { return fmt.Sprintf("0x%06X", uint32(op)) }

// Bytes gives the 3-byte big-endian encoding used in VM bytecode streams.
func (op Opcode) Bytes() []byte {
	b := make([]byte, 3)
	b[0] = byte(op >> 16)
	b[1] = byte(op >> 8)
	b[2] = byte(op)
	return b
}

// String implements fmt.Stringer.
func (op Opcode) String() string { return op.Hex() }

// ParseOpcode converts a 3-byte slice into an Opcode, validating length.
func ParseOpcode(b []byte) (Opcode, error) {
	if len(b) != 3 {
		return 0, fmt.Errorf("opcode length must be 3, got %d", len(b))
	}
	return Opcode(uint32(b[0])<<16 | uint32(b[1])<<8 | uint32(b[2])), nil
}

// MustParseOpcode is a helper that panics on error (used in tests/tools).
func MustParseOpcode(b []byte) Opcode {
	op, err := ParseOpcode(b)
	if err != nil {
		panic(err)
	}
	return op
}

// DebugDump returns the full mapping in <name>=<hex> form, sorted
// lexicographically.  Useful for CLI tools (`synner opcodes`).
func DebugDump() []string {
	mu.RLock()
	defer mu.RUnlock()
	out := make([]string, 0, len(nameToOp))
	for n, op := range nameToOp {
		out = append(out, fmt.Sprintf("%s=%s", n, op.Hex()))
	}
	// simple in-place sort (no import cycle with `sort`)
	for i := 0; i < len(out)-1; i++ {
		for j := i + 1; j < len(out); j++ {
			if out[j] < out[i] {
				out[i], out[j] = out[j], out[i]
			}
		}
	}
	return out
}

// ToBytecode handy helper: returns raw 3-byte opcode plus gas meter prelude.
func ToBytecode(fn string) ([]byte, error) {
	op, ok := nameToOp[fn]
	if !ok {
		return nil, fmt.Errorf("unknown function %q", fn)
	}
	return op.Bytes(), nil
}

// HexDump is syntactic sugar: hex-encodes the 3-byte opcode.
func HexDump(fn string) (string, error) {
	b, err := ToBytecode(fn)
	if err != nil {
		return "", err
	}
	return "0x" + hex.EncodeToString(b), nil
}<|MERGE_RESOLUTION|>--- conflicted
+++ resolved
@@ -111,9 +111,7 @@
 //		0x0D GreenTech              0x1B Utilities
 //		0x0E Ledger                 0x1C VirtualMachine
 //		                            0x1D Wallet
-<<<<<<< HEAD
 //	                                 0x1E EnergyEfficiency
-=======
 //	                                 0x1E ResourceMarket
 //	                                 0x1E Finalization
 //	                                 0x1D Wallet
@@ -166,7 +164,6 @@
 //	0x1E Assets//				0x1E Event
 
 
->>>>>>> 8af32041
 //
 // Each binary code is shown as a 24-bit big-endian string.
 var catalogue = []struct {
@@ -804,7 +801,6 @@
 	{"NewAddress", 0x1D0005},
 	{"SignTx", 0x1D0006},
 
-<<<<<<< HEAD
 	// EnergyEfficiency (0x1E)
 	{"InitEnergyEfficiency", 0x1E0001},
 	{"EnergyEff", 0x1E0002},
@@ -812,7 +808,6 @@
 	{"EfficiencyOf", 0x1E0004},
 	{"NetworkAverage", 0x1E0005},
 	{"ListEfficiency", 0x1E0006},
-=======
 	// ResourceMarket (0x1E)
 	{"ListResource", 0x1E0001},
 	{"OpenResourceDeal", 0x1E0002},
@@ -1032,7 +1027,6 @@
 	{"FinishGame", 0x1E0003},
 	{"GetGame", 0x1E0004},
 	{"ListGames", 0x1E0005},
->>>>>>> 8af32041
 }
 
 // init wires the catalogue into the live dispatcher.
