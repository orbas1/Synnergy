--- conflicted
+++ resolved
@@ -742,16 +742,7 @@
 	{"PrivateKey", 0x1D0004},
 	{"NewAddress", 0x1D0005},
 	{"SignTx", 0x1D0006},
-<<<<<<< HEAD
-
-	// Polls Management (0x1E)
-	{"CreatePoll", 0x1E0001},
-	{"VotePoll", 0x1E0002},
-	{"ClosePoll", 0x1E0003},
-	{"GetPoll", 0x1E0004},
-	{"ListPolls", 0x1E0005},
-=======
-    {"RegisterIDWallet", 0x1D0007},
+   {"RegisterIDWallet", 0x1D0007},
 	{"IsIDWalletRegistered", 0x1D0008},
 	{"NewOffChainWallet", 0x1D0007},
 	{"OffChainWalletFromMnemonic", 0x1D0008},
@@ -761,6 +752,15 @@
 	{"BroadcastSignedTx", 0x1D000C},
 	{"RegisterRecovery", 0x1D0007},
 	{"RecoverAccount", 0x1D0008},
+
+	// Polls Management (0x1E)
+	{"CreatePoll", 0x1E0001},
+	{"VotePoll", 0x1E0002},
+	{"ClosePoll", 0x1E0003},
+	{"GetPoll", 0x1E0004},
+	{"ListPolls", 0x1E0005},
+
+   
 
 	// Feedback (0x1E)
 	{"InitFeedback", 0x1E0001},
@@ -913,7 +913,6 @@
 	{"FinishGame", 0x1E0003},
 	{"GetGame", 0x1E0004},
 	{"ListGames", 0x1E0005},
->>>>>>> 33989394
 }
 
 // init wires the catalogue into the live dispatcher.
