--- conflicted
+++ resolved
@@ -485,17 +485,14 @@
 	{"Ledger_Transfer", 0x0E0019},
 	{"Ledger_Mint", 0x0E001A},
 	{"Ledger_Burn", 0x0E001B},
-<<<<<<< HEAD
 	{"InitForkManager", 0x0E001C},
 	{"AddForkBlock", 0x0E001D},
 	{"ResolveForks", 0x0E001E},
 	{"ListForks", 0x0E001F},
-=======
 	{"Account_Create", 0x0E001C},
 	{"Account_Delete", 0x0E001D},
 	{"Account_Balance", 0x0E001E},
 	{"Account_Transfer", 0x0E001F},
->>>>>>> d1e501f6
 
 	// Liquidity (0x0F)
 	{"InitAMM", 0x0F0001},
