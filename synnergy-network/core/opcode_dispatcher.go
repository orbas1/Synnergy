// SPDX-License-Identifier: BUSL-1.1
//
// Synnergy Network – Core ▸ Opcode Dispatcher
// -------------------------------------------
//
//   - Every high-level function in the protocol is assigned a UNIQUE 24-bit
//     opcode:  0xCCNNNN  →  CC = category (1 byte), NNNN = ordinal (2 bytes).
//
//   - The dispatcher maps opcodes ➝ concrete handlers and enforces gas-pricing
//     through core.GasCost() before execution.
//
//   - All collisions or missing handlers are FATAL at start-up; nothing slips
//     into production unnoticed.
//
//     ────────────────────────────────────────────────────────────────────────────
//     AUTOMATED SECTION
//     -----------------
//     The table below is **generated** by `go generate ./...` (see the generator
//     in `cmd/genopcodes`).  Edit ONLY if you know what you’re doing; otherwise
//     add new function names to `generator/input/functions.yml` and re-run
//     `go generate`.  The generator guarantees deterministic, collision-free
//     opcodes and keeps this file lint-clean.
//
//     Format per line:
//     <FunctionName>  =  <24-bit-binary>  =  <HexOpcode>
//
//     NB: Tabs are significant – tools rely on them when parsing for audits.
package core

import (
	"encoding/hex"
	"fmt"
	"log"
	"sync"
)

// ────────────────────────────────────────────────────────────────────────────
// VM dispatcher glue
// ────────────────────────────────────────────────────────────────────────────

// OpContext is provided by the VM; it gives opcode handlers controlled access
// to message meta-data, state-DB, gas-meter, logger, etc.
type OpContext interface {
	Call(string) error // unified façade (ledger/consensus/VM)
	Gas(uint64) error  // deducts gas or returns an error if exhausted
}

// Opcode is a 24-bit, deterministic instruction identifier.
type Opcode uint32

// OpcodeFunc is the concrete implementation invoked by the VM.
type OpcodeFunc func(ctx OpContext) error

// opcodeTable holds the runtime mapping (populated once in init()).
var (
	opcodeTable = make(map[Opcode]OpcodeFunc, 1024)
	nameToOp    = make(map[string]Opcode, 1024)
	mu          sync.RWMutex
)

// Register binds an opcode to its function handler.
// It panics on duplicates – this should never happen in CI-tested builds.
func Register(op Opcode, fn OpcodeFunc) {
	mu.Lock()
	defer mu.Unlock()
	if _, exists := opcodeTable[op]; exists {
		log.Panicf("[OPCODES] collision: 0x%06X already registered", op)
	}
	opcodeTable[op] = fn
}

// Dispatch is called by the VM executor for every instruction.
func Dispatch(ctx OpContext, op Opcode) error {
	mu.RLock()
	fn, ok := opcodeTable[op]
	mu.RUnlock()

	if !ok {
		return fmt.Errorf("unknown opcode 0x%06X", op)
	}
	// Pre-charge gas (base only – dynamic part inside fn)
	if err := ctx.Gas(GasCost(Opcode(op))); err != nil {
		return err
	}
	return fn(ctx)
}

// helper returns a closure that delegates the call to OpContext.Call(<name>).
func wrap(name string) OpcodeFunc {
	return func(ctx OpContext) error { return ctx.Call(name) }
}

// ────────────────────────────────────────────────────────────────────────────
// Opcode Catalogue  (AUTO-GENERATED – DO NOT EDIT BY HAND)
// ────────────────────────────────────────────────────────────────────────────
//
// Category map:
//
//		0x01 AI                     0x0F Liquidity
//		0x02 AMM                    0x10 Loanpool
//		0x03 Authority              0x11 Network
//		0x04 Charity                0x12 Replication
//		0x05 Coin                   0x13 Rollups
//		0x06 Compliance             0x14 Security
//		0x07 Consensus              0x15 Sharding
//		0x08 Contracts              0x16 Sidechains
//		0x09 CrossChain             0x17 StateChannel
//		0x0A Data                   0x18 Storage
//		0x0B FaultTolerance         0x19 Tokens
//		0x0C Governance             0x1A Transactions
//		0x0D GreenTech              0x1B Utilities
//		0x0E Ledger                 0x1C VirtualMachine
<<<<<<< HEAD
//		                            0x1D Wallet
//	                                 0x1E Plasma
=======
//	                                 0x1D Wallet
//	                                 0x1E CarbonCredit
//		                            0x1D Wallet
//	                                 0x1E EnergyEfficiency
//	                                 0x1E ResourceMarket
//	                                 0x1E Finalization
//	                                 0x1D Wallet
//	                                 0x1E BinaryTree
//		                            0x1D Wallet
//	                                 0x1E Regulatory
//	                                 0x1E Forum
//	                                 0x1E Compression
//	                                 0x1E Biometrics
//	                                 0x1E SystemHealth
//	0x01 AI                     0x0F Liquidity
//	0x02 AMM                    0x10 Loanpool
//	0x03 Authority              0x11 Network
//	0x04 Charity                0x12 Replication
//	0x05 Coin                   0x13 Rollups
//	0x06 Compliance             0x14 Security
//	0x07 Consensus              0x15 Sharding
//	0x08 Contracts              0x16 Sidechains
//	0x09 CrossChain             0x17 StateChannel
//	0x0A Data                   0x18 Storage
//	0x0B FaultTolerance         0x19 Tokens
//	0x0C Governance             0x1A Transactions
//	0x0D GreenTech              0x1B Utilities
//	0x0E Ledger                 0x1C VirtualMachine
//	                            0x1D Wallet
//				0x1E Plasma
//			0x1E SmartLegal
//	                             0x1E DeFi
//				0x1E Swarm

//	                                 0x1E Plasma
//	                                 0x1D Wallet
//		0x1E Workflows
//		                            0x1D Wallet
//	                                 0x1E Sensors
//	     0x0E Ledger                 0x1C VirtualMachine
//	                                 0x1D Wallet
//	                                 0x1E RealEstate
//		0x0E Ledger                 0x1C VirtualMachine
//		                            0x1D Wallet
//	                                 0x1E Employment
//	                                 0x1E Escrow
//	                                 0x1E Marketplace
//	                                 0x1D Wallet
//	                                 0x1E Faucet
//		                            0x1D Wallet
//	                                 0x1E SupplyChain
//	                                 0x1E Healthcare
//	                                 0x1E Immutability
//	                                 0x1E Warehouse
//	                                 0x1E Gaming
//	0x1E Assets//				0x1E Event


>>>>>>> 10b109e9
//
// Each binary code is shown as a 24-bit big-endian string.
var catalogue = []struct {
	name string
	op   Opcode
}{
       // AI (0x01)
       {"DeployAIContract", 0x010001},
       {"InvokeAIContract", 0x010002},
       {"UpdateAIModel", 0x010003},
       {"GetAIModel", 0x010004},
	{"StartTraining", 0x010001},
	{"TrainingStatus", 0x010002},
	{"ListTrainingJobs", 0x010003},
	{"CancelTraining", 0x010004},
	{"InitAI", 0x010001},
	{"AI", 0x010002},
	{"PredictAnomaly", 0x010003},
	{"OptimizeFees", 0x010004},
	{"PublishModel", 0x010005},
	{"FetchModel", 0x010006},
	{"ListModel", 0x010007},
	{"ValidateKYC", 0x010008},
	{"BuyModel", 0x010009},
	{"RentModel", 0x01000A},
	{"ReleaseEscrow", 0x01000B},
	{"PredictVolume", 0x01000C},
	{"GetModelListing", 0x01000D},
	{"ListModelListings", 0x01000E},
	{"UpdateListingPrice", 0x01000F},
	{"RemoveListing", 0x010010},
	{"InferModel", 0x010001},
	{"AnalyseTransactions", 0x010002},

	// AMM (0x02)
	{"SwapExactIn", 0x020001},
	{"AMM_AddLiquidity", 0x020002},
	{"AMM_RemoveLiquidity", 0x020003},
	{"Quote", 0x020004},
	{"AllPairs", 0x020005},
	{"InitPoolsFromFile", 0x020006},

	// Authority (0x03)
	{"NewAuthoritySet", 0x030001},
	{"RecordVote", 0x030002},
	{"RegisterCandidate", 0x030003},
	{"RandomElectorate", 0x030004},
	{"IsAuthority", 0x030005},
	{"GetAuthority", 0x030006},
	{"ListAuthorities", 0x030007},
	{"DeregisterAuthority", 0x030008},
	{"NewAuthorityApplier", 0x030009},
	{"SubmitApplication", 0x03000A},
	{"VoteApplication", 0x03000B},
	{"FinalizeApplication", 0x03000C},
	{"GetApplication", 0x03000D},
	{"ListApplications", 0x03000E},

	// Charity (0x04)
	{"NewCharityPool", 0x040001},
	{"Charity_Deposit", 0x040002},
	{"Charity_Register", 0x040003},
	{"Charity_Vote", 0x040004},
	{"Charity_Tick", 0x040005},
	{"Charity_GetRegistration", 0x040006},
	{"Charity_Winners", 0x040007},

	// Coin (0x05)
	{"NewCoin", 0x050001},
	{"Coin_Mint", 0x050002},
	{"Coin_TotalSupply", 0x050003},
	{"Coin_BalanceOf", 0x050004},
	{"Coin_Transfer", 0x050005},
	{"Coin_Burn", 0x050006},

	// Compliance (0x06)
	{"InitCompliance", 0x060001},
	{"Compliance_ValidateKYC", 0x060002},
	{"EraseData", 0x060003},
	{"RecordFraudSignal", 0x060004},
	{"Compliance_LogAudit", 0x060005},
	{"Compliance_AuditTrail", 0x060006},
	{"Compliance_MonitorTx", 0x060007},
	{"Compliance_VerifyZKP", 0x060008},
	{"Audit_Init", 0x060009},
	{"Audit_Log", 0x06000A},
	{"Audit_Events", 0x06000B},
	{"Audit_Close", 0x06000C},
	{"InitComplianceManager", 0x060009},
	{"SuspendAccount", 0x06000A},
	{"ResumeAccount", 0x06000B},
	{"IsSuspended", 0x06000C},
	{"WhitelistAccount", 0x06000D},
	{"RemoveWhitelist", 0x06000E},
	{"IsWhitelisted", 0x06000F},
	{"Compliance_ReviewTx", 0x060010},
	{"AnalyzeAnomaly", 0x060009},
	{"FlagAnomalyTx", 0x06000A},

	// Consensus (0x07)
	{"Pick", 0x070001},
	{"Consensus_Broadcast", 0x070002},
	{"Consensus_Subscribe", 0x070003},
	{"Consensus_Sign", 0x070004},
	{"Consensus_Verify", 0x070005},
	{"ValidatorPubKey", 0x070006},
	{"StakeOf", 0x070007},
	{"LoanPoolAddress", 0x070008},
	{"Consensus_Hash", 0x070009},
	{"SerializeWithoutNonce", 0x07000A},
	{"NewConsensus", 0x07000B},
	{"Consensus_Start", 0x07000C},
	{"ProposeSubBlock", 0x07000D},
	{"ValidatePoH", 0x07000E},
	{"SealMainBlockPOW", 0x07000F},
	{"DistributeRewards", 0x070010},
	{"CalculateWeights", 0x070011},
	{"ComputeThreshold", 0x070012},
	{"Status", 0x070013},
	{"SetDifficulty", 0x070014},
	{"NewConsensusAdaptiveManager", 0x070013},
	{"ComputeDemand", 0x070014},
	{"ComputeStakeConcentration", 0x070015},
	{"AdjustConsensus", 0x070016},
	{"AdjustStake", 0x070013},
	{"PenalizeValidator", 0x070014},
	{"RegisterValidator", 0x070013},
	{"DeregisterValidator", 0x070014},
	{"StakeValidator", 0x070015},
	{"UnstakeValidator", 0x070016},
	{"SlashValidator", 0x070017},
	{"GetValidator", 0x070018},
	{"ListValidators", 0x070019},
	{"IsValidator", 0x07001A},

	// Contracts (0x08)
	{"InitContracts", 0x080001},
	{"CompileWASM", 0x080002},
	{"Invoke", 0x080003},
	{"Deploy", 0x080004},
	{"TransferOwnership", 0x080005},
	{"PauseContract", 0x080006},
	{"ResumeContract", 0x080007},
	{"UpgradeContract", 0x080008},
	{"ContractInfo", 0x080009},

	// Cross-Chain (0x09)
	{"RegisterBridge", 0x090001},
	{"AssertRelayer", 0x090002},
	{"Iterator", 0x090003},
	{"LockAndMint", 0x090004},
	{"BurnAndRelease", 0x090005},
	{"GetBridge", 0x090006},

	// Data (0x0A)
	{"RegisterNode", 0x0A0001},
	{"UploadAsset", 0x0A0002},
	{"Data_Pin", 0x0A0003},
	{"Data_Retrieve", 0x0A0004},
	{"RetrieveAsset", 0x0A0005},
	{"RegisterOracle", 0x0A0006},
	{"PushFeed", 0x0A0007},
	{"QueryOracle", 0x0A0008},
	{"ListCDNNodes", 0x0A0009},
	{"ListOracles", 0x0A000A},
	{"PushFeedSigned", 0x0A000B},
	{"CreateDataSet", 0x0A000C},
	{"PurchaseDataSet", 0x0A000D},
	{"GetDataSet", 0x0A000E},
	{"ListDataSets", 0x0A000F},
	{"HasAccess", 0x0A0010},
	{"UpdateOracleSource", 0x0A000C},
	{"RemoveOracle", 0x0A000D},
	{"GetOracleMetrics", 0x0A000E},
	{"RequestOracleData", 0x0A000F},
	{"SyncOracle", 0x0A0010},
	{"CreateDataFeed", 0x0A000C},
	{"QueryDataFeed", 0x0A000D},
	{"ManageDataFeed", 0x0A000E},
	{"ImputeMissing", 0x0A000F},
	{"NormalizeFeed", 0x0A0010},
	{"AddProvenance", 0x0A0011},
	{"SampleFeed", 0x0A0012},
	{"ScaleFeed", 0x0A0013},
	{"TransformFeed", 0x0A0014},
	{"VerifyFeedTrust", 0x0A0015},
	{"ZTDC_Open", 0x0A000C},
	{"ZTDC_Send", 0x0A000D},
	{"ZTDC_Close", 0x0A000E},
	{"StoreManagedData", 0x0A000C},
	{"LoadManagedData", 0x0A000D},
	{"DeleteManagedData", 0x0A000E},

	// Fault-Tolerance (0x0B)
	{"NewHealthChecker", 0x0B0001},
	{"AddPeer", 0x0B0002},
	{"RemovePeer", 0x0B0003},
	{"Snapshot", 0x0B0004},
	{"Recon", 0x0B0005},
	{"Ping", 0x0B0006},
	{"SendPing", 0x0B0007},
	{"AwaitPong", 0x0B0008},
	{"BackupSnapshot", 0x0B0009},
	{"RestoreSnapshot", 0x0B000A},
	{"VerifyBackup", 0x0B000B},
	{"FailoverNode", 0x0B000C},
	{"PredictFailure", 0x0B000D},
	{"AdjustResources", 0x0B000E},
	{"InitResourceManager", 0x0B000F},
	{"SetLimit", 0x0B0010},
	{"GetLimit", 0x0B0011},
	{"ConsumeLimit", 0x0B0012},
	{"TransferLimit", 0x0B0013},
	{"ListLimits", 0x0B0014},
	{"HA_Register", 0x0B000F},
	{"HA_Remove", 0x0B0010},
	{"HA_List", 0x0B0011},
	{"HA_Sync", 0x0B0012},
	{"HA_Promote", 0x0B0013},

	// Governance (0x0C)
	{"UpdateParam", 0x0C0001},
	{"ProposeChange", 0x0C0002},
	{"VoteChange", 0x0C0003},
	{"EnactChange", 0x0C0004},
	{"SubmitProposal", 0x0C0005},
	{"BalanceOfAsset", 0x0C0006},
	{"CastVote", 0x0C0007},
	{"ExecuteProposal", 0x0C0008},
	{"GetProposal", 0x0C0009},
	{"ListProposals", 0x0C000A},
	{"DAO_Stake", 0x0C000B},
	{"DAO_Unstake", 0x0C000C},
	{"DAO_Staked", 0x0C000D},
	{"DAO_TotalStaked", 0x0C000E},
	{"CastTokenVote", 0x0C000B},
	{"SubmitQuadraticVote", 0x0C000B},
	{"QuadraticResults", 0x0C000C},
	{"QuadraticWeight", 0x0C000D},
	{"AddDAOMember", 0x0C000B},
	{"RemoveDAOMember", 0x0C000C},
	{"RoleOfMember", 0x0C000D},
	{"ListDAOMembers", 0x0C000E},
	{"NewQuorumTracker", 0x0C000B},
	{"Quorum_AddVote", 0x0C000C},
	{"Quorum_HasQuorum", 0x0C000D},
	{"Quorum_Reset", 0x0C000E},
	{"RegisterGovContract", 0x0C000B},
	{"GetGovContract", 0x0C000C},
	{"ListGovContracts", 0x0C000D},
	{"EnableGovContract", 0x0C000E},
	{"DeleteGovContract", 0x0C000F},
	{"DeployGovContract", 0x0C000B},
	{"InvokeGovContract", 0x0C000C},
	{"AddReputation", 0x0C000B},
	{"SubtractReputation", 0x0C000C},
	{"ReputationOf", 0x0C000D},
	{"SubmitRepGovProposal", 0x0C000E},
	{"CastRepGovVote", 0x0C000F},
	{"ExecuteRepGovProposal", 0x0C0010},
	{"GetRepGovProposal", 0x0C0011},
	{"ListRepGovProposals", 0x0C0012},
	{"NewTimelock", 0x0C000B},
	{"QueueProposal", 0x0C000C},
	{"CancelProposal", 0x0C000D},
	{"ExecuteReady", 0x0C000E},
	{"ListTimelocks", 0x0C000F},
	{"CreateDAO", 0x0C000B},
	{"JoinDAO", 0x0C000C},
	{"LeaveDAO", 0x0C000D},
	{"DAOInfo", 0x0C000E},
	{"ListDAOs", 0x0C000F},

	// GreenTech (0x0D)
	{"InitGreenTech", 0x0D0001},
	{"Green", 0x0D0002},
	{"RecordUsage", 0x0D0003},
	{"RecordOffset", 0x0D0004},
	{"Certify", 0x0D0005},
	{"CertificateOf", 0x0D0006},
	{"ShouldThrottle", 0x0D0007},
	{"ListCertificates", 0x0D0008},

	// Ledger (0x0E)
	{"NewLedger", 0x0E0001},
	{"GetPendingSubBlocks", 0x0E0002},
	{"LastBlockHash", 0x0E0003},
	{"AppendBlock", 0x0E0004},
	{"MintBig", 0x0E0005},
	{"EmitApproval", 0x0E0006},
	{"EmitTransfer", 0x0E0007},
	{"DeductGas", 0x0E0008},
	{"WithinBlock", 0x0E0009},
	{"IsIDTokenHolder", 0x0E000A},
	{"TokenBalance", 0x0E000B},
	{"AddBlock", 0x0E000C},
	{"GetBlock", 0x0E000D},
	{"GetUTXO", 0x0E000E},
	{"AddToPool", 0x0E000F},
	{"ListPool", 0x0E0010},
	{"GetContract", 0x0E0011},
	{"Ledger_BalanceOf", 0x0E0012},
	{"Ledger_Snapshot", 0x0E0013},
	{"MintToken", 0x0E0014},
	{"LastSubBlockHeight", 0x0E0015},
	{"LastBlockHeight", 0x0E0016},
	{"RecordPoSVote", 0x0E0017},
	{"AppendSubBlock", 0x0E0018},
	{"Ledger_Transfer", 0x0E0019},
	{"Ledger_Mint", 0x0E001A},
	{"Ledger_Burn", 0x0E001B},
	{"Account_Create", 0x0E001C},
	{"Account_Delete", 0x0E001D},
	{"Account_Balance", 0x0E001E},
	{"Account_Transfer", 0x0E001F},

	// Liquidity (0x0F)
	{"InitAMM", 0x0F0001},
	{"Manager", 0x0F0002},
	{"CreatePool", 0x0F0003},
	{"Liquidity_AddLiquidity", 0x0F0004},
	{"Liquidity_Swap", 0x0F0005},
	{"Liquidity_RemoveLiquidity", 0x0F0006},
	{"Liquidity_Pool", 0x0F0007},
	{"Liquidity_Pools", 0x0F0008},

	// Loanpool (0x10)
	{"Loanpool_RandomElectorate", 0x100001},
	{"Loanpool_IsAuthority", 0x100002},
	{"Loanpool_init", 0x100003},
	{"NewLoanPool", 0x100004},
	{"Loanpool_Submit", 0x100005},
	{"Loanpool_Vote", 0x100006},
	{"Disburse", 0x100007},
	{"Loanpool_Tick", 0x100008},
	{"Loanpool_GetProposal", 0x100009},
	{"Loanpool_ListProposals", 0x10000A},
	{"Loanpool_Redistribute", 0x10000B},
	{"NewLoanPoolApply", 0x10000C},
	{"LoanApply_Submit", 0x10000D},
	{"LoanApply_Vote", 0x10000E},
	{"LoanApply_Process", 0x10000F},
	{"LoanApply_Disburse", 0x100010},
	{"LoanApply_Get", 0x100011},
	{"LoanApply_List", 0x100012},

	// Network (0x11)
	{"NewNode", 0x110001},
	{"HandlePeerFound", 0x110002},
	{"DialSeed", 0x110003},
	{"Network_Broadcast", 0x110004},
	{"Network_Subscribe", 0x110005},
	{"ListenAndServe", 0x110006},
	{"Close", 0x110007},
	{"Peers", 0x110008},
	{"NewDialer", 0x110009},
	{"Dial", 0x11000A},
	{"SetBroadcaster", 0x11000B},
	{"GlobalBroadcast", 0x11000C},
	{"StartDevNet", 0x11000D},
	{"StartTestNet", 0x11000E},

	// Replication (0x12)
	{"NewReplicator", 0x120001},
	{"ReplicateBlock", 0x120002},
	{"Replication_Hash", 0x120003},
	{"RequestMissing", 0x120004},
	{"Replication_Start", 0x120005},
	{"Stop", 0x120006},
	{"Synchronize", 0x120007},
	{"NewInitService", 0x120008},
	{"BootstrapLedger", 0x120009},
	{"ShutdownInitService", 0x12000A},
	{"NewSyncManager", 0x120008},
	{"Sync_Start", 0x120009},
	{"Sync_Stop", 0x12000A},
	{"Sync_Status", 0x12000B},
	{"SyncOnce", 0x12000C},

	// Rollups (0x13)
	{"NewAggregator", 0x130001},
	{"SubmitBatch", 0x130002},
	{"SubmitFraudProof", 0x130003},
	{"FinalizeBatch", 0x130004},
	{"BatchHeader", 0x130005},
	{"BatchState", 0x130006},
	{"BatchTransactions", 0x130007},
	{"ListBatches", 0x130008},
	{"PauseAggregator", 0x130009},
	{"ResumeAggregator", 0x13000A},
	{"AggregatorStatus", 0x13000B},

	// Security (0x14)
	{"Security_Sign", 0x140001},
	{"Security_Verify", 0x140002},
	{"AggregateBLSSigs", 0x140003},
	{"VerifyAggregated", 0x140004},
	{"CombineShares", 0x140005},
	{"ComputeMerkleRoot", 0x140006},
	{"Encrypt", 0x140007},
	{"Decrypt", 0x140008},
	{"NewTLSConfig", 0x140009},
	{"DilithiumKeypair", 0x14000A},
	{"DilithiumSign", 0x14000B},
	{"DilithiumVerify", 0x14000C},
	{"PredictRisk", 0x14000D},
	{"AnomalyScore", 0x14000E},
	{"BuildMerkleTree", 0x14000F},
	{"MerkleProof", 0x140010},
	{"VerifyMerklePath", 0x140011},

	// Sharding (0x15)
	{"NewShardCoordinator", 0x150001},
	{"SetLeader", 0x150002},
	{"Leader", 0x150003},
	{"SubmitCrossShard", 0x150004},
	{"Sharding_Broadcast", 0x150005},
	{"Send", 0x150006},
	{"PullReceipts", 0x150007},
	{"Reshard", 0x150008},
	{"GossipTx", 0x150009},
	{"RebalanceShards", 0x15000A},
	{"VerticalPartition", 0x15000B},
	{"HorizontalPartition", 0x15000C},
	{"CompressData", 0x15000D},
	{"DecompressData", 0x15000E},

	// Sidechains (0x16)
	{"InitSidechains", 0x160001},
	{"Sidechains", 0x160002},
	{"Sidechains_Register", 0x160003},
	{"SubmitHeader", 0x160004},
	{"Sidechains_Deposit", 0x160005},
	{"VerifyWithdraw", 0x160006},
	{"VerifyAggregateSig", 0x160007},
	{"VerifyMerkleProof", 0x160008},
	{"GetSidechainMeta", 0x160009},
	{"ListSidechains", 0x16000A},
	{"GetSidechainHeader", 0x16000B},
	{"PauseSidechain", 0x16000C},
	{"ResumeSidechain", 0x16000D},
	{"UpdateSidechainValidators", 0x16000E},
	{"RemoveSidechain", 0x16000F},

	// StateChannel (0x17)
	{"InitStateChannels", 0x170001},
	{"Channels", 0x170002},
	{"OpenChannel", 0x170003},
	{"VerifyECDSASignature", 0x170004},
	{"InitiateClose", 0x170005},
	{"Challenge", 0x170006},
	{"Finalize", 0x170007},
	{"GetChannel", 0x170008},
	{"ListChannels", 0x170009},
	{"PauseChannel", 0x17000A},
	{"ResumeChannel", 0x17000B},
	{"CancelClose", 0x17000C},
	{"ForceClose", 0x17000D},

	// Storage (0x18)
	{"NewStorage", 0x180001},
	{"Storage_Pin", 0x180002},
	{"Storage_Retrieve", 0x180003},
	{"CreateListing", 0x180004},
	{"Exists", 0x180005},
	{"OpenDeal", 0x180006},
	{"Storage_Create", 0x180007},
	{"CloseDeal", 0x180008},
	{"Release", 0x180009},
	{"GetListing", 0x18000A},
	{"ListListings", 0x18000B},
	{"GetDeal", 0x18000C},
	{"ListDeals", 0x18000D},
	{"IPFS_Add", 0x18000E},
	{"IPFS_Get", 0x18000F},
	{"IPFS_Unpin", 0x180010},

	// Tokens (0x19)
	{"ID", 0x190001},
	{"Meta", 0x190002},
	{"Tokens_BalanceOf", 0x190003},
	{"Tokens_Transfer", 0x190004},
	{"Allowance", 0x190005},
	{"Tokens_Approve", 0x190006},
	{"Tokens_Mint", 0x190007},
	{"Tokens_Burn", 0x190008},
	{"Add", 0x190009},
	{"Sub", 0x19000A},
	{"Get", 0x19000B},
	{"approve_lower", 0x19000C},
	{"transfer_lower", 0x19000D},
	{"Calculate", 0x19000E},
	{"RegisterToken", 0x19000F},
	{"Tokens_Create", 0x190010},
	{"NewBalanceTable", 0x190011},
	{"Set", 0x190012},
	{"RefundGas", 0x190013},
	{"PopUint32", 0x190014},
	{"PopAddress", 0x190015},
	{"PopUint64", 0x190016},
	{"PushBool", 0x190017},
	{"Push", 0x190018},
	{"Len_Tokens", 0x190019},
	{"InitTokens", 0x19001A},
	{"GetRegistryTokens", 0x19001B},
	{"TokenManager_Create", 0x19001C},
	{"TokenManager_Transfer", 0x19001D},
	{"TokenManager_Mint", 0x19001E},
	{"TokenManager_Burn", 0x19001F},
	{"TokenManager_Approve", 0x190020},
	{"TokenManager_BalanceOf", 0x190021},

	// Transactions (0x1A)
	{"Tx_Sign", 0x1A0001},
	{"VerifySig", 0x1A0002},
	{"ValidateTx", 0x1A0003},
	{"NewTxPool", 0x1A0004},
	{"AddTx", 0x1A0005},
	{"PickTxs", 0x1A0006},
	{"TxPoolSnapshot", 0x1A0007},
	{"EncryptTxPayload", 0x1A0008},
	{"DecryptTxPayload", 0x1A0009},
	{"SubmitPrivateTx", 0x1A000A},
	{"EncodeEncryptedHex", 0x1A000B},
	{"Exec_Begin", 0x1A0008},
	{"Exec_RunTx", 0x1A0009},
	{"Exec_Finalize", 0x1A000A},
	{"ReverseTransaction", 0x1A0008},
	{"NewTxDistributor", 0x1A0008},
	{"DistributeFees", 0x1A0009},

	// Utilities (0x1B) – EVM-compatible arithmetic & crypto
	{"Short", 0x1B0001},
	{"BytesToAddress", 0x1B0002},
	{"Pop", 0x1B0003},
	{"opADD", 0x1B0004},
	{"opMUL", 0x1B0005},
	{"opSUB", 0x1B0006},
	{"OpDIV", 0x1B0007},
	{"opSDIV", 0x1B0008},
	{"opMOD", 0x1B0009},
	{"opSMOD", 0x1B000A},
	{"opADDMOD", 0x1B000B},
	{"opMULMOD", 0x1B000C},
	{"opEXP", 0x1B000D},
	{"opSIGNEXTEND", 0x1B000E},
	{"opLT", 0x1B000F},
	{"opGT", 0x1B0010},
	{"opSLT", 0x1B0011},
	{"opSGT", 0x1B0012},
	{"opEQ", 0x1B0013},
	{"opISZERO", 0x1B0014},
	{"opAND", 0x1B0015},
	{"opOR", 0x1B0016},
	{"opXOR", 0x1B0017},
	{"opNOT", 0x1B0018},
	{"opBYTE", 0x1B0019},
	{"opSHL", 0x1B001A},
	{"opSHR", 0x1B001B},
	{"opSAR", 0x1B001C},
	{"opECRECOVER", 0x1B001D},
	{"opEXTCODESIZE", 0x1B001E},
	{"opEXTCODECOPY", 0x1B001F},
	{"opEXTCODEHASH", 0x1B0020},
	{"opRETURNDATASIZE", 0x1B0021},
	{"opRETURNDATACOPY", 0x1B0022},
	{"opMLOAD", 0x1B0023},
	{"opMSTORE", 0x1B0024},
	{"opMSTORE8", 0x1B0025},
	{"opCALLDATALOAD", 0x1B0026},
	{"opCALLDATASIZE", 0x1B0027},
	{"opCALLDATACOPY", 0x1B0028},
	{"opCODESIZE", 0x1B0029},
	{"opCODECOPY", 0x1B002A},
	{"opJUMP", 0x1B002B},
	{"opJUMPI", 0x1B002C},
	{"opPC", 0x1B002D},
	{"opMSIZE", 0x1B002E},
	{"opGAS", 0x1B002F},
	{"opJUMPDEST", 0x1B0030},
	{"opSHA256", 0x1B0031},
	{"opKECCAK256", 0x1B0032},
	{"opRIPEMD160", 0x1B0033},
	{"opBLAKE2B256", 0x1B0034},
	{"opADDRESS", 0x1B0035},
	{"opCALLER", 0x1B0036},
	{"opORIGIN", 0x1B0037},
	{"opCALLVALUE", 0x1B0038},
	{"opGASPRICE", 0x1B0039},
	{"opNUMBER", 0x1B003A},
	{"opTIMESTAMP", 0x1B003B},
	{"opDIFFICULTY", 0x1B003C},
	{"opGASLIMIT", 0x1B003D},
	{"opCHAINID", 0x1B003E},
	{"opBLOCKHASH", 0x1B003F},
	{"opBALANCE", 0x1B0040},
	{"opSELFBALANCE", 0x1B0041},
	{"opLOG0", 0x1B0042},
	{"opLOG1", 0x1B0043},
	{"opLOG2", 0x1B0044},
	{"opLOG3", 0x1B0045},
	{"opLOG4", 0x1B0046},
	{"logN", 0x1B0047},
	{"opCREATE", 0x1B0048},
	{"opCALL", 0x1B0049},
	{"opCALLCODE", 0x1B004A},
	{"opDELEGATECALL", 0x1B004B},
	{"opSTATICCALL", 0x1B004C},
	{"opRETURN", 0x1B004D},
	{"opREVERT", 0x1B004E},
	{"opSTOP", 0x1B004F},
	{"opSELFDESTRUCT", 0x1B0050},
	{"Utilities_Transfer", 0x1B0051},
	{"Utilities_Mint", 0x1B0052},
	{"Utilities_Burn", 0x1B0053},

	// Virtual Machine (0x1C)
	{"VM_Burn", 0x1C0001},
	{"BurnLP", 0x1C0002},
	{"MintLP", 0x1C0003},
	{"NewInMemory", 0x1C0004},
	{"CallCode", 0x1C0005},
	{"CallContract", 0x1C0006},
	{"StaticCall", 0x1C0007},
	{"GetBalance", 0x1C0008},
	{"GetTokenBalance", 0x1C0009},
	{"SetTokenBalance", 0x1C000A},
	{"GetTokenSupply", 0x1C000B},
	{"SetBalance", 0x1C000C},
	{"DelegateCall", 0x1C000D},
	{"GetToken", 0x1C000E},
	{"NewMemory", 0x1C000F},
	{"VM_Read", 0x1C0010},
	{"VM_Write", 0x1C0011},
	{"VM_Len", 0x1C0012},
	{"VM_Call", 0x1C0013},
	{"SelectVM", 0x1C0014},
	{"CreateContract", 0x1C0015},
	{"VM_GetContract", 0x1C0016},
	{"AddLog", 0x1C0017},
	{"GetCode", 0x1C0018},
	{"GetCodeHash", 0x1C0019},
	{"MintToken_VM", 0x1C001A},
	{"VM_Transfer", 0x1C001B},
	{"PrefixIterator", 0x1C001C},
	{"Snapshot_VM", 0x1C001D},
	{"NonceOf", 0x1C001E},
	{"IsIDTokenHolder_VM", 0x1C001F},
	{"GetState", 0x1C0020},
	{"SetState", 0x1C0021},
	{"HasState", 0x1C0022},
	{"DeleteState", 0x1C0023},
	{"BalanceOf_VM", 0x1C0024},
	{"NewGasMeter", 0x1C0025},
	{"SelfDestruct", 0x1C0026},
	{"Remaining", 0x1C0027},
	{"Consume", 0x1C0028},
	{"Execute", 0x1C0029},
	{"NewSuperLightVM", 0x1C002A},
	{"NewLightVM", 0x1C002B},
	{"NewHeavyVM", 0x1C002C},
	{"ExecuteSuperLight", 0x1C002D},
	{"ExecuteLight", 0x1C002E},
	{"ExecuteHeavy", 0x1C002F},
	{"VM_SandboxStart", 0x1C0030},
	{"VM_SandboxStop", 0x1C0031},
	{"VM_SandboxReset", 0x1C0032},
	{"VM_SandboxStatus", 0x1C0033},
	{"VM_SandboxList", 0x1C0034},

	// Wallet (0x1D)
	{"NewRandomWallet", 0x1D0001},
	{"WalletFromMnemonic", 0x1D0002},
	{"NewHDWalletFromSeed", 0x1D0003},
	{"PrivateKey", 0x1D0004},
	{"NewAddress", 0x1D0005},
	{"SignTx", 0x1D0006},
<<<<<<< HEAD

	// Plasma (0x1E)
	{"InitPlasma", 0x1E0001},
	{"Plasma_Deposit", 0x1E0002},
	{"Plasma_StartExit", 0x1E0003},
	{"Plasma_FinalizeExit", 0x1E0004},
	{"Plasma_GetExit", 0x1E0005},
	{"Plasma_ListExits", 0x1E0006},
=======
	{"InitPlasma", 0x1E0001},
	{"Plasma_Deposit", 0x1E0002},
	{"Plasma_Withdraw", 0x1E0003},
	{"Plasma_SubmitBlock", 0x1E0004},
	{"Plasma_GetBlock", 0x1E0005},

	// Resource Management (0x1E)
	{"SetQuota", 0x1E0001},
	{"GetQuota", 0x1E0002},
	{"ChargeResources", 0x1E0003},
	{"ReleaseResources", 0x1E0004},

	// Distribution (0x1E)
	{"NewDistributor", 0x1E0001},
	{"BatchTransfer", 0x1E0002},
	{"Airdrop", 0x1E0003},
	{"DistributeEven", 0x1E0004},
  
  // Smart-legal contract (0x1D)
	{"Legal_Register", 0x1E0001},
	{"Legal_Sign", 0x1E0002},
	{"Legal_Revoke", 0x1E0003},
	{"Legal_Info", 0x1E0004},
	{"Legal_List", 0x1E0005},

	// CarbonCredit (0x1E)
	{"InitCarbonEngine", 0x1E0001},
	{"Carbon", 0x1E0002},
	{"RegisterProject", 0x1E0003},
	{"IssueCredits", 0x1E0004},
	{"RetireCredits", 0x1E0005},
	{"ProjectInfo", 0x1E0006},
	{"ListProjects", 0x1E0007},
	// EnergyEfficiency (0x1E)
	{"InitEnergyEfficiency", 0x1E0001},
	{"EnergyEff", 0x1E0002},
	{"RecordStats", 0x1E0003},
	{"EfficiencyOf", 0x1E0004},
	{"NetworkAverage", 0x1E0005},
	{"ListEfficiency", 0x1E0006},
	// ResourceMarket (0x1E)
	{"ListResource", 0x1E0001},
	{"OpenResourceDeal", 0x1E0002},
	{"CloseResourceDeal", 0x1E0003},
	{"GetResourceListing", 0x1E0004},
	{"ListResourceListings", 0x1E0005},
	{"GetResourceDeal", 0x1E0006},
	{"ListResourceDeals", 0x1E0007},
	// Finalization (0x1E)
	{"NewFinalizationManager", 0x1E0001},
	{"FinalizeBlock", 0x1E0002},
	{"FinalizeBatchManaged", 0x1E0003},
	{"FinalizeChannelManaged", 0x1E0004},
	// DeFi (0x1E)
	{"DeFi_CreateInsurance", 0x1E0001},
	{"DeFi_ClaimInsurance", 0x1E0002},
	{"DeFi_PlaceBet", 0x1E0003},
	{"DeFi_SettleBet", 0x1E0004},
	{"DeFi_StartCrowdfund", 0x1E0005},
	{"DeFi_Contribute", 0x1E0006},
	{"DeFi_FinalizeCrowdfund", 0x1E0007},
	{"DeFi_CreatePrediction", 0x1E0008},
	{"DeFi_VotePrediction", 0x1E0009},
	{"DeFi_ResolvePrediction", 0x1E000A},
	{"DeFi_RequestLoan", 0x1E000B},
	{"DeFi_RepayLoan", 0x1E000C},
	{"DeFi_StartYieldFarm", 0x1E000D},
	{"DeFi_Stake", 0x1E000E},
	{"DeFi_Unstake", 0x1E000F},
	{"DeFi_CreateSynthetic", 0x1E0010},
	{"DeFi_MintSynthetic", 0x1E0011},
	{"DeFi_BurnSynthetic", 0x1E0012},
   {"RegisterIDWallet", 0x1D0007},
	{"IsIDWalletRegistered", 0x1D0008},
	{"NewOffChainWallet", 0x1D0007},
	{"OffChainWalletFromMnemonic", 0x1D0008},
	{"SignOffline", 0x1D0009},
	{"StoreSignedTx", 0x1D000A},
	{"LoadSignedTx", 0x1D000B},
	{"BroadcastSignedTx", 0x1D000C},
	{"RegisterRecovery", 0x1D0007},
	{"RecoverAccount", 0x1D0008},

	// BinaryTree (0x1E)
	{"BinaryTreeNew", 0x1E0001},
	{"BinaryTreeInsert", 0x1E0002},
	{"BinaryTreeSearch", 0x1E0003},
	{"BinaryTreeDelete", 0x1E0004},
	{"BinaryTreeInOrder", 0x1E0005},
  
	// Regulatory (0x1E)
	{"InitRegulatory", 0x1E0001},
	{"RegisterRegulator", 0x1E0002},
	{"GetRegulator", 0x1E0003},
	{"ListRegulators", 0x1E0004},
	{"EvaluateRuleSet", 0x1E0005},



	// Polls Management (0x1E)
	{"CreatePoll", 0x1E0001},
	{"VotePoll", 0x1E0002},
	{"ClosePoll", 0x1E0003},
	{"GetPoll", 0x1E0004},
	{"ListPolls", 0x1E0005},

   

	// Feedback (0x1E)
	{"InitFeedback", 0x1E0001},
	{"Feedback_Submit", 0x1E0002},
	{"Feedback_Get", 0x1E0003},
	{"Feedback_List", 0x1E0004},
	{"Feedback_Reward", 0x1E0005},
 

	// Forum (0x1E)
	{"Forum_CreateThread", 0x1E0001},
	{"Forum_GetThread", 0x1E0002},
	{"Forum_ListThreads", 0x1E0003},
	{"Forum_AddComment", 0x1E0004},
	{"Forum_ListComments", 0x1E0005},
 
	// Compression (0x1E)
	{"CompressLedger", 0x1E0001},
	{"DecompressLedger", 0x1E0002},
	{"SaveCompressedSnapshot", 0x1E0003},
	{"LoadCompressedSnapshot", 0x1E0004},


	// Biometrics (0x1E)
	{"Bio_Enroll", 0x1E0001},
	{"Bio_Verify", 0x1E0002},
	{"Bio_Delete", 0x1E0003},

  
	// SystemHealth (0x1E)
	{"NewHealthLogger", 0x1E0001},
	{"MetricsSnapshot", 0x1E0002},
	{"LogEvent", 0x1E0003},
	{"RotateLogs", 0x1E0004},
	

	// Swarm (0x1E)
	{"NewSwarm", 0x1E0001},
	{"Swarm_AddNode", 0x1E0002},
	{"Swarm_RemoveNode", 0x1E0003},
	{"Swarm_BroadcastTx", 0x1E0004},
	{"Swarm_Start", 0x1E0005},
	{"Swarm_Stop", 0x1E0006},
	{"Swarm_Peers", 0x1E0007},
	// Plasma (0x1E)
	{"InitPlasma", 0x1E0001},
	{"Plasma_Deposit", 0x1E0002},
	{"Plasma_Withdraw", 0x1E0003},
  // Workflows (0x1E)
	{"NewWorkflow", 0x1E0001},
	{"AddWorkflowAction", 0x1E0002},
	{"SetWorkflowTrigger", 0x1E0003},
	{"SetWebhook", 0x1E0004},
	{"ExecuteWorkflow", 0x1E0005},
	{"ListWorkflows", 0x1E0006},
   {"CreateWallet", 0x1D0007},
	{"ImportWallet", 0x1D0008},
	{"WalletBalance", 0x1D0009},
	{"WalletTransfer", 0x1D000A},
  
	// Sensors (0x1E)
	{"RegisterSensor", 0x1E0001},
	{"GetSensor", 0x1E0002},
	{"ListSensors", 0x1E0003},
	{"UpdateSensorValue", 0x1E0004},
	{"PollSensor", 0x1E0005},
	{"TriggerWebhook", 0x1E0006},

  
	// Real Estate (0x1D)
	{"RegisterProperty", 0x1E0001},
	{"TransferProperty", 0x1E0002},
	{"GetProperty", 0x1E0003},
	{"ListProperties", 0x1E0004},

 

	// Event (0x1E)
	{"InitEvents", 0x1E0001},
	{"EmitEvent", 0x1E0002},
	{"GetEvent", 0x1E0003},
	{"ListEvents", 0x1E0004},

  

	// Employment (0x1E)
	{"InitEmployment", 0x1E0001},
	{"CreateJob", 0x1E0002},
	{"SignJob", 0x1E0003},
	{"RecordWork", 0x1E0004},
	{"PaySalary", 0x1E0005},
	{"GetJob", 0x1E0006},
	// Escrow (0x1E)
	{"Escrow_Create", 0x1E0001},
	{"Escrow_Deposit", 0x1E0002},
	{"Escrow_Release", 0x1E0003},
	{"Escrow_Cancel", 0x1E0004},
	{"Escrow_Get", 0x1E0005},
	{"Escrow_List", 0x1E0006},
	// Marketplace (0x1E)
	{"CreateMarketListing", 0x1E0001},
	{"PurchaseItem", 0x1E0002},
	{"CancelListing", 0x1E0003},
	{"ReleaseFunds", 0x1E0004},
	{"GetMarketListing", 0x1E0005},
	{"ListMarketListings", 0x1E0006},
	{"GetMarketDeal", 0x1E0007},
	{"ListMarketDeals", 0x1E0008},
	// Faucet (0x1E)
	{"NewFaucet", 0x1E0001},
	{"Faucet_Request", 0x1E0002},
	{"Faucet_Balance", 0x1E0003},
	{"Faucet_SetAmount", 0x1E0004},
	{"Faucet_SetCooldown", 0x1E0005},
  // Supply Chain (0x1E)
  {"RegisterItem", 0x1E0001},
	{"UpdateLocation", 0x1E0002},
	{"MarkStatus", 0x1E0003},
	{"GetItem", 0x1E0004},

	// Healthcare (0x1E)
	{"InitHealthcare", 0x1E0001},
	{"RegisterPatient", 0x1E0002},
	{"AddHealthRecord", 0x1E0003},
	{"GrantAccess", 0x1E0004},
	{"RevokeAccess", 0x1E0005},
	{"ListHealthRecords", 0x1E0006},

  // Tangible (0x1E)
	{"Assets_Register", 0x1E0001},
	{"Assets_Transfer", 0x1E0002},
	{"Assets_Get", 0x1E0003},
	{"Assets_List", 0x1E0004},

	// Immutability (0x1E)
	{"InitImmutability", 0x1E0001},
	{"VerifyChain", 0x1E0002},
	{"RestoreChain", 0x1E0003},
	// Warehouse (0x1E)
	{"Warehouse_New", 0x1E0001},
	{"Warehouse_AddItem", 0x1E0002},
	{"Warehouse_RemoveItem", 0x1E0003},
	{"Warehouse_MoveItem", 0x1E0004},
	{"Warehouse_ListItems", 0x1E0005},
	{"Warehouse_GetItem", 0x1E0006},

	// Gaming (0x1E)
	{"CreateGame", 0x1E0001},
	{"JoinGame", 0x1E0002},
	{"FinishGame", 0x1E0003},
	{"GetGame", 0x1E0004},
	{"ListGames", 0x1E0005},
>>>>>>> 10b109e9
}

// init wires the catalogue into the live dispatcher.
func init() {
	for _, entry := range catalogue {
		nameToOp[entry.name] = entry.op
		Register(entry.op, wrap(entry.name))
		bin := make([]byte, 3)
		bin[0] = byte(entry.op >> 16)
		bin[1] = byte(entry.op >> 8)
		bin[2] = byte(entry.op)
		log.Printf("[OPCODES] %-32s = %08b = 0x%06X",
			entry.name, bin, entry.op)
	}
	log.Printf("[OPCODES] %d opcodes registered; %d gas-priced", len(opcodeTable), len(gasTable))
}

// Hex returns the canonical hexadecimal representation (upper-case, 6 digits).
func (op Opcode) Hex() string { return fmt.Sprintf("0x%06X", uint32(op)) }

// Bytes gives the 3-byte big-endian encoding used in VM bytecode streams.
func (op Opcode) Bytes() []byte {
	b := make([]byte, 3)
	b[0] = byte(op >> 16)
	b[1] = byte(op >> 8)
	b[2] = byte(op)
	return b
}

// String implements fmt.Stringer.
func (op Opcode) String() string { return op.Hex() }

// ParseOpcode converts a 3-byte slice into an Opcode, validating length.
func ParseOpcode(b []byte) (Opcode, error) {
	if len(b) != 3 {
		return 0, fmt.Errorf("opcode length must be 3, got %d", len(b))
	}
	return Opcode(uint32(b[0])<<16 | uint32(b[1])<<8 | uint32(b[2])), nil
}

// MustParseOpcode is a helper that panics on error (used in tests/tools).
func MustParseOpcode(b []byte) Opcode {
	op, err := ParseOpcode(b)
	if err != nil {
		panic(err)
	}
	return op
}

// DebugDump returns the full mapping in <name>=<hex> form, sorted
// lexicographically.  Useful for CLI tools (`synner opcodes`).
func DebugDump() []string {
	mu.RLock()
	defer mu.RUnlock()
	out := make([]string, 0, len(nameToOp))
	for n, op := range nameToOp {
		out = append(out, fmt.Sprintf("%s=%s", n, op.Hex()))
	}
	// simple in-place sort (no import cycle with `sort`)
	for i := 0; i < len(out)-1; i++ {
		for j := i + 1; j < len(out); j++ {
			if out[j] < out[i] {
				out[i], out[j] = out[j], out[i]
			}
		}
	}
	return out
}

// ToBytecode handy helper: returns raw 3-byte opcode plus gas meter prelude.
func ToBytecode(fn string) ([]byte, error) {
	op, ok := nameToOp[fn]
	if !ok {
		return nil, fmt.Errorf("unknown function %q", fn)
	}
	return op.Bytes(), nil
}

// HexDump is syntactic sugar: hex-encodes the 3-byte opcode.
func HexDump(fn string) (string, error) {
	b, err := ToBytecode(fn)
	if err != nil {
		return "", err
	}
	return "0x" + hex.EncodeToString(b), nil
}<|MERGE_RESOLUTION|>--- conflicted
+++ resolved
@@ -110,10 +110,8 @@
 //		0x0C Governance             0x1A Transactions
 //		0x0D GreenTech              0x1B Utilities
 //		0x0E Ledger                 0x1C VirtualMachine
-<<<<<<< HEAD
 //		                            0x1D Wallet
 //	                                 0x1E Plasma
-=======
 //	                                 0x1D Wallet
 //	                                 0x1E CarbonCredit
 //		                            0x1D Wallet
@@ -172,7 +170,6 @@
 //	0x1E Assets//				0x1E Event
 
 
->>>>>>> 10b109e9
 //
 // Each binary code is shown as a 24-bit big-endian string.
 var catalogue = []struct {
@@ -850,7 +847,6 @@
 	{"PrivateKey", 0x1D0004},
 	{"NewAddress", 0x1D0005},
 	{"SignTx", 0x1D0006},
-<<<<<<< HEAD
 
 	// Plasma (0x1E)
 	{"InitPlasma", 0x1E0001},
@@ -859,7 +855,6 @@
 	{"Plasma_FinalizeExit", 0x1E0004},
 	{"Plasma_GetExit", 0x1E0005},
 	{"Plasma_ListExits", 0x1E0006},
-=======
 	{"InitPlasma", 0x1E0001},
 	{"Plasma_Deposit", 0x1E0002},
 	{"Plasma_Withdraw", 0x1E0003},
@@ -1119,7 +1114,6 @@
 	{"FinishGame", 0x1E0003},
 	{"GetGame", 0x1E0004},
 	{"ListGames", 0x1E0005},
->>>>>>> 10b109e9
 }
 
 // init wires the catalogue into the live dispatcher.
