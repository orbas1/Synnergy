// SPDX-License-Identifier: BUSL-1.1
//
// Synnergy Network – Core ▸ Opcode Dispatcher
// -------------------------------------------
//
//   - Every high-level function in the protocol is assigned a UNIQUE 24-bit
//     opcode:  0xCCNNNN  →  CC = category (1 byte), NNNN = ordinal (2 bytes).
//
//   - The dispatcher maps opcodes ➝ concrete handlers and enforces gas-pricing
//     through core.GasCost() before execution.
//
//   - All collisions or missing handlers are FATAL at start-up; nothing slips
//     into production unnoticed.
//
//     ────────────────────────────────────────────────────────────────────────────
//     AUTOMATED SECTION
//     -----------------
//     The table below is **generated** by `go generate ./...` (see the generator
//     in `cmd/genopcodes`).  Edit ONLY if you know what you’re doing; otherwise
//     add new function names to `generator/input/functions.yml` and re-run
//     `go generate`.  The generator guarantees deterministic, collision-free
//     opcodes and keeps this file lint-clean.
//
//     Format per line:
//     <FunctionName>  =  <24-bit-binary>  =  <HexOpcode>
//
//     NB: Tabs are significant – tools rely on them when parsing for audits.
package core

import (
	"encoding/hex"
	"fmt"
	"log"
	"sync"
)

// ────────────────────────────────────────────────────────────────────────────
// VM dispatcher glue
// ────────────────────────────────────────────────────────────────────────────

// OpContext is provided by the VM; it gives opcode handlers controlled access
// to message meta-data, state-DB, gas-meter, logger, etc.
type OpContext interface {
	Call(string) error // unified façade (ledger/consensus/VM)
	Gas(uint64) error  // deducts gas or returns an error if exhausted
}

// Opcode is a 24-bit, deterministic instruction identifier.
type Opcode uint32

// OpcodeFunc is the concrete implementation invoked by the VM.
type OpcodeFunc func(ctx OpContext) error

// opcodeTable holds the runtime mapping (populated once in init()).
var (
	opcodeTable = make(map[Opcode]OpcodeFunc, 1024)
	nameToOp    = make(map[string]Opcode, 1024)
	mu          sync.RWMutex
)

// Register binds an opcode to its function handler.
// It panics on duplicates – this should never happen in CI-tested builds.
func Register(op Opcode, fn OpcodeFunc) {
	mu.Lock()
	defer mu.Unlock()
	if _, exists := opcodeTable[op]; exists {
		log.Panicf("[OPCODES] collision: 0x%06X already registered", op)
	}
	opcodeTable[op] = fn
}

// Dispatch is called by the VM executor for every instruction.
func Dispatch(ctx OpContext, op Opcode) error {
	mu.RLock()
	fn, ok := opcodeTable[op]
	mu.RUnlock()

	if !ok {
		return fmt.Errorf("unknown opcode 0x%06X", op)
	}
	// Pre-charge gas (base only – dynamic part inside fn)
	if err := ctx.Gas(GasCost(Opcode(op))); err != nil {
		return err
	}
	return fn(ctx)
}

// helper returns a closure that delegates the call to OpContext.Call(<name>).
func wrap(name string) OpcodeFunc {
	return func(ctx OpContext) error { return ctx.Call(name) }
}

// ────────────────────────────────────────────────────────────────────────────
// Opcode Catalogue  (AUTO-GENERATED – DO NOT EDIT BY HAND)
// ────────────────────────────────────────────────────────────────────────────
//
// Category map:
//
//		0x01 AI                     0x0F Liquidity
//		0x02 AMM                    0x10 Loanpool
//		0x03 Authority              0x11 Network
//		0x04 Charity                0x12 Replication
//		0x05 Coin                   0x13 Rollups
//		0x06 Compliance             0x14 Security
//		0x07 Consensus              0x15 Sharding
//		0x08 Contracts              0x16 Sidechains
//		0x09 CrossChain             0x17 StateChannel
//		0x0A Data                   0x18 Storage
//		0x0B FaultTolerance         0x19 Tokens
//		0x0C Governance             0x1A Transactions
//		0x0D GreenTech              0x1B Utilities
//		0x0E Ledger                 0x1C VirtualMachine
//		                            0x1D Wallet
//	                                 0x1E AccessControl
//	                                 0x1E ConnPool
//	                                 0x1E Messaging
//	                                 0x1E RPC
//	                                 0x1E Plasma
//	                                 0x1D Wallet
//	                                 0x1E CarbonCredit
//		                            0x1D Wallet
//	                                 0x1E EnergyEfficiency
//	                                 0x1E ResourceMarket
//	                                 0x1E Finalization
//	                                 0x1D Wallet
//	                                 0x1E BinaryTree
//		                            0x1D Wallet
//	                                 0x1E Regulatory
//	                                 0x1E Forum
//	                                 0x1E Compression
//	                                 0x1E Biometrics
//	                                 0x1E SystemHealth
//	0x01 AI                     0x0F Liquidity
//	0x02 AMM                    0x10 Loanpool
//	0x03 Authority              0x11 Network
//	0x04 Charity                0x12 Replication
//	0x05 Coin                   0x13 Rollups
//	0x06 Compliance             0x14 Security
//	0x07 Consensus              0x15 Sharding
//	0x08 Contracts              0x16 Sidechains
//	0x09 CrossChain             0x17 StateChannel
//	0x0A Data                   0x18 Storage
//	0x0B FaultTolerance         0x19 Tokens
//	0x0C Governance             0x1A Transactions
//	0x0D GreenTech              0x1B Utilities
//	0x0E Ledger                 0x1C VirtualMachine
//	                            0x1D Wallet                 0x1E Identity
//	                            0x1D Wallet
//			0x1E Coordination
//				0x1E Plasma
//			0x1E SmartLegal
//	                             0x1E DeFi
//				0x1E Swarm

//	                                 0x1E Plasma
//	                                 0x1D Wallet
//		0x1E Workflows
//		                            0x1D Wallet
//	                                 0x1E Sensors
//	     0x0E Ledger                 0x1C VirtualMachine
//	                                 0x1D Wallet
//	                                 0x1E RealEstate
//		0x0E Ledger                 0x1C VirtualMachine
//		                            0x1D Wallet
//	                                 0x1E Employment
//	                                 0x1E Escrow
//	                                 0x1E Marketplace
//	                                 0x1D Wallet
//	                                 0x1E Faucet
//		                            0x1D Wallet
//	                                 0x1E SupplyChain
//	                                 0x1E Healthcare
//	                                 0x1E Immutability
//	                                 0x1E Warehouse
//	                                 0x1E Gaming
//	0x1E Assets//				0x1E Event


//
// Each binary code is shown as a 24-bit big-endian string.
var catalogue = []struct {
	name string
	op   Opcode
}{
       // AI (0x01)
       {"DeployAIContract", 0x010001},
       {"InvokeAIContract", 0x010002},
       {"UpdateAIModel", 0x010003},
       {"GetAIModel", 0x010004},
	{"StartTraining", 0x010001},
	{"TrainingStatus", 0x010002},
	{"ListTrainingJobs", 0x010003},
	{"CancelTraining", 0x010004},
	{"InitAI", 0x010001},
	{"AI", 0x010002},
	{"PredictAnomaly", 0x010003},
	{"OptimizeFees", 0x010004},
	{"PublishModel", 0x010005},
	{"FetchModel", 0x010006},
	{"ListModel", 0x010007},
	{"ValidateKYC", 0x010008},
	{"BuyModel", 0x010009},
	{"RentModel", 0x01000A},
	{"ReleaseEscrow", 0x01000B},
	{"PredictVolume", 0x01000C},
	{"GetModelListing", 0x01000D},
	{"ListModelListings", 0x01000E},
	{"UpdateListingPrice", 0x01000F},
	{"RemoveListing", 0x010010},
	{"InferModel", 0x010001},
	{"AnalyseTransactions", 0x010002},

	// AMM (0x02)
	{"SwapExactIn", 0x020001},
	{"AMM_AddLiquidity", 0x020002},
	{"AMM_RemoveLiquidity", 0x020003},
	{"Quote", 0x020004},
	{"AllPairs", 0x020005},
	{"InitPoolsFromFile", 0x020006},

	// Authority (0x03)
	{"NewAuthoritySet", 0x030001},
	{"RecordVote", 0x030002},
	{"RegisterCandidate", 0x030003},
	{"RandomElectorate", 0x030004},
	{"IsAuthority", 0x030005},
	{"GetAuthority", 0x030006},
	{"ListAuthorities", 0x030007},
	{"DeregisterAuthority", 0x030008},
	{"NewAuthorityApplier", 0x030009},
	{"SubmitApplication", 0x03000A},
	{"VoteApplication", 0x03000B},
	{"FinalizeApplication", 0x03000C},
	{"GetApplication", 0x03000D},
	{"ListApplications", 0x03000E},

	// Charity (0x04)
	{"NewCharityPool", 0x040001},
	{"Charity_Deposit", 0x040002},
	{"Charity_Register", 0x040003},
	{"Charity_Vote", 0x040004},
	{"Charity_Tick", 0x040005},
	{"Charity_GetRegistration", 0x040006},
	{"Charity_Winners", 0x040007},
	{"Charity_Donate", 0x040008},
	{"Charity_WithdrawInternal", 0x040009},
	{"Charity_Balances", 0x04000A},

	// Coin (0x05)
	{"NewCoin", 0x050001},
	{"Coin_Mint", 0x050002},
	{"Coin_TotalSupply", 0x050003},
	{"Coin_BalanceOf", 0x050004},
	{"Coin_Transfer", 0x050005},
	{"Coin_Burn", 0x050006},

	// Compliance (0x06)
	{"InitCompliance", 0x060001},
	{"Compliance_ValidateKYC", 0x060002},
	{"EraseData", 0x060003},
	{"RecordFraudSignal", 0x060004},
	{"Compliance_LogAudit", 0x060005},
	{"Compliance_AuditTrail", 0x060006},
	{"Compliance_MonitorTx", 0x060007},
	{"Compliance_VerifyZKP", 0x060008},
	{"Audit_Init", 0x060009},
	{"Audit_Log", 0x06000A},
	{"Audit_Events", 0x06000B},
	{"Audit_Close", 0x06000C},
	{"InitComplianceManager", 0x060009},
	{"SuspendAccount", 0x06000A},
	{"ResumeAccount", 0x06000B},
	{"IsSuspended", 0x06000C},
	{"WhitelistAccount", 0x06000D},
	{"RemoveWhitelist", 0x06000E},
	{"IsWhitelisted", 0x06000F},
	{"Compliance_ReviewTx", 0x060010},
	{"AnalyzeAnomaly", 0x060009},
	{"FlagAnomalyTx", 0x06000A},

	// Consensus (0x07)
	{"Pick", 0x070001},
	{"Consensus_Broadcast", 0x070002},
	{"Consensus_Subscribe", 0x070003},
	{"Consensus_Sign", 0x070004},
	{"Consensus_Verify", 0x070005},
	{"ValidatorPubKey", 0x070006},
	{"StakeOf", 0x070007},
	{"LoanPoolAddress", 0x070008},
	{"Consensus_Hash", 0x070009},
	{"SerializeWithoutNonce", 0x07000A},
	{"NewConsensus", 0x07000B},
	{"Consensus_Start", 0x07000C},
	{"ProposeSubBlock", 0x07000D},
	{"ValidatePoH", 0x07000E},
	{"SealMainBlockPOW", 0x07000F},
	{"DistributeRewards", 0x070010},
	{"CalculateWeights", 0x070011},
	{"ComputeThreshold", 0x070012},
	{"Status", 0x070013},
	{"SetDifficulty", 0x070014},
	{"NewConsensusAdaptiveManager", 0x070013},
	{"ComputeDemand", 0x070014},
	{"ComputeStakeConcentration", 0x070015},
	{"AdjustConsensus", 0x070016},
	{"AdjustStake", 0x070013},
	{"PenalizeValidator", 0x070014},
	{"RegisterValidator", 0x070013},
	{"DeregisterValidator", 0x070014},
	{"StakeValidator", 0x070015},
	{"UnstakeValidator", 0x070016},
	{"SlashValidator", 0x070017},
	{"GetValidator", 0x070018},
	{"ListValidators", 0x070019},
	{"IsValidator", 0x07001A},

	// Contracts (0x08)
	{"InitContracts", 0x080001},
	{"CompileWASM", 0x080002},
	{"Invoke", 0x080003},
	{"Deploy", 0x080004},
	{"TransferOwnership", 0x080005},
	{"PauseContract", 0x080006},
	{"ResumeContract", 0x080007},
	{"UpgradeContract", 0x080008},
	{"ContractInfo", 0x080009},

	// Cross-Chain (0x09)
	{"RegisterBridge", 0x090001},
	{"AssertRelayer", 0x090002},
	{"Iterator", 0x090003},
	{"LockAndMint", 0x090004},
	{"BurnAndRelease", 0x090005},
	{"GetBridge", 0x090006},
<<<<<<< HEAD
	{"RegisterProtocol", 0x090007},
	{"ListProtocols", 0x090008},
	{"GetProtocol", 0x090009},
	{"ProtocolDeposit", 0x09000A},
	{"ProtocolWithdraw", 0x09000B},
=======
	{"StartBridgeTransfer", 0x090007},
	{"CompleteBridgeTransfer", 0x090008},
	{"GetBridgeTransfer", 0x090009},
	{"ListBridgeTransfers", 0x09000A},
>>>>>>> 75342e0d

	// Data (0x0A)
	{"RegisterNode", 0x0A0001},
	{"UploadAsset", 0x0A0002},
	{"Data_Pin", 0x0A0003},
	{"Data_Retrieve", 0x0A0004},
	{"RetrieveAsset", 0x0A0005},
	{"RegisterOracle", 0x0A0006},
	{"PushFeed", 0x0A0007},
	{"QueryOracle", 0x0A0008},
	{"ListCDNNodes", 0x0A0009},
	{"ListOracles", 0x0A000A},
	{"PushFeedSigned", 0x0A000B},
	{"CreateDataSet", 0x0A000C},
	{"PurchaseDataSet", 0x0A000D},
	{"GetDataSet", 0x0A000E},
	{"ListDataSets", 0x0A000F},
	{"HasAccess", 0x0A0010},
	{"UpdateOracleSource", 0x0A000C},
	{"RemoveOracle", 0x0A000D},
	{"GetOracleMetrics", 0x0A000E},
	{"RequestOracleData", 0x0A000F},
	{"SyncOracle", 0x0A0010},
	{"CreateDataFeed", 0x0A000C},
	{"QueryDataFeed", 0x0A000D},
	{"ManageDataFeed", 0x0A000E},
	{"ImputeMissing", 0x0A000F},
	{"NormalizeFeed", 0x0A0010},
	{"AddProvenance", 0x0A0011},
	{"SampleFeed", 0x0A0012},
	{"ScaleFeed", 0x0A0013},
	{"TransformFeed", 0x0A0014},
	{"VerifyFeedTrust", 0x0A0015},
	{"ZTDC_Open", 0x0A000C},
	{"ZTDC_Send", 0x0A000D},
	{"ZTDC_Close", 0x0A000E},
	{"StoreManagedData", 0x0A000C},
	{"LoadManagedData", 0x0A000D},
	{"DeleteManagedData", 0x0A000E},

	// Fault-Tolerance (0x0B)
	{"NewHealthChecker", 0x0B0001},
	{"AddPeer", 0x0B0002},
	{"RemovePeer", 0x0B0003},
	{"Snapshot", 0x0B0004},
	{"Recon", 0x0B0005},
	{"Ping", 0x0B0006},
	{"SendPing", 0x0B0007},
	{"AwaitPong", 0x0B0008},
	{"BackupSnapshot", 0x0B0009},
	{"RestoreSnapshot", 0x0B000A},
	{"VerifyBackup", 0x0B000B},
	{"FailoverNode", 0x0B000C},
	{"PredictFailure", 0x0B000D},
	{"AdjustResources", 0x0B000E},
	{"InitResourceManager", 0x0B000F},
	{"SetLimit", 0x0B0010},
	{"GetLimit", 0x0B0011},
	{"ConsumeLimit", 0x0B0012},
	{"TransferLimit", 0x0B0013},
	{"ListLimits", 0x0B0014},
	{"HA_Register", 0x0B000F},
	{"HA_Remove", 0x0B0010},
	{"HA_List", 0x0B0011},
	{"HA_Sync", 0x0B0012},
	{"HA_Promote", 0x0B0013},

	// Governance (0x0C)
	{"UpdateParam", 0x0C0001},
	{"ProposeChange", 0x0C0002},
	{"VoteChange", 0x0C0003},
	{"EnactChange", 0x0C0004},
	{"SubmitProposal", 0x0C0005},
	{"BalanceOfAsset", 0x0C0006},
	{"CastVote", 0x0C0007},
	{"ExecuteProposal", 0x0C0008},
	{"GetProposal", 0x0C0009},
	{"ListProposals", 0x0C000A},
	{"DAO_Stake", 0x0C000B},
	{"DAO_Unstake", 0x0C000C},
	{"DAO_Staked", 0x0C000D},
	{"DAO_TotalStaked", 0x0C000E},
	{"CastTokenVote", 0x0C000B},
	{"SubmitQuadraticVote", 0x0C000B},
	{"QuadraticResults", 0x0C000C},
	{"QuadraticWeight", 0x0C000D},
	{"AddDAOMember", 0x0C000B},
	{"RemoveDAOMember", 0x0C000C},
	{"RoleOfMember", 0x0C000D},
	{"ListDAOMembers", 0x0C000E},
	{"NewQuorumTracker", 0x0C000B},
	{"Quorum_AddVote", 0x0C000C},
	{"Quorum_HasQuorum", 0x0C000D},
	{"Quorum_Reset", 0x0C000E},
	{"RegisterGovContract", 0x0C000B},
	{"GetGovContract", 0x0C000C},
	{"ListGovContracts", 0x0C000D},
	{"EnableGovContract", 0x0C000E},
	{"DeleteGovContract", 0x0C000F},
	{"DeployGovContract", 0x0C000B},
	{"InvokeGovContract", 0x0C000C},
	{"AddReputation", 0x0C000B},
	{"SubtractReputation", 0x0C000C},
	{"ReputationOf", 0x0C000D},
	{"SubmitRepGovProposal", 0x0C000E},
	{"CastRepGovVote", 0x0C000F},
	{"ExecuteRepGovProposal", 0x0C0010},
	{"GetRepGovProposal", 0x0C0011},
	{"ListRepGovProposals", 0x0C0012},
	{"NewTimelock", 0x0C000B},
	{"QueueProposal", 0x0C000C},
	{"CancelProposal", 0x0C000D},
	{"ExecuteReady", 0x0C000E},
	{"ListTimelocks", 0x0C000F},
	{"CreateDAO", 0x0C000B},
	{"JoinDAO", 0x0C000C},
	{"LeaveDAO", 0x0C000D},
	{"DAOInfo", 0x0C000E},
	{"ListDAOs", 0x0C000F},

	// GreenTech (0x0D)
	{"InitGreenTech", 0x0D0001},
	{"Green", 0x0D0002},
	{"RecordUsage", 0x0D0003},
	{"RecordOffset", 0x0D0004},
	{"Certify", 0x0D0005},
	{"CertificateOf", 0x0D0006},
	{"ShouldThrottle", 0x0D0007},
	{"ListCertificates", 0x0D0008},

	// Ledger (0x0E)
	{"NewLedger", 0x0E0001},
	{"GetPendingSubBlocks", 0x0E0002},
	{"LastBlockHash", 0x0E0003},
	{"AppendBlock", 0x0E0004},
	{"MintBig", 0x0E0005},
	{"EmitApproval", 0x0E0006},
	{"EmitTransfer", 0x0E0007},
	{"DeductGas", 0x0E0008},
	{"WithinBlock", 0x0E0009},
	{"IsIDTokenHolder", 0x0E000A},
	{"TokenBalance", 0x0E000B},
	{"AddBlock", 0x0E000C},
	{"GetBlock", 0x0E000D},
	{"GetUTXO", 0x0E000E},
	{"AddToPool", 0x0E000F},
	{"ListPool", 0x0E0010},
	{"GetContract", 0x0E0011},
	{"Ledger_BalanceOf", 0x0E0012},
	{"Ledger_Snapshot", 0x0E0013},
	{"MintToken", 0x0E0014},
	{"LastSubBlockHeight", 0x0E0015},
	{"LastBlockHeight", 0x0E0016},
	{"RecordPoSVote", 0x0E0017},
	{"AppendSubBlock", 0x0E0018},
	{"Ledger_Transfer", 0x0E0019},
	{"Ledger_Mint", 0x0E001A},
	{"Ledger_Burn", 0x0E001B},
	{"InitForkManager", 0x0E001C},
	{"AddForkBlock", 0x0E001D},
	{"ResolveForks", 0x0E001E},
	{"ListForks", 0x0E001F},
	{"Account_Create", 0x0E001C},
	{"Account_Delete", 0x0E001D},
	{"Account_Balance", 0x0E001E},
	{"Account_Transfer", 0x0E001F},

	// Liquidity (0x0F)
	{"InitAMM", 0x0F0001},
	{"Manager", 0x0F0002},
	{"CreatePool", 0x0F0003},
	{"Liquidity_AddLiquidity", 0x0F0004},
	{"Liquidity_Swap", 0x0F0005},
	{"Liquidity_RemoveLiquidity", 0x0F0006},
	{"Liquidity_Pool", 0x0F0007},
	{"Liquidity_Pools", 0x0F0008},

	// Loanpool (0x10)
	{"Loanpool_RandomElectorate", 0x100001},
	{"Loanpool_IsAuthority", 0x100002},
	{"Loanpool_init", 0x100003},
	{"NewLoanPool", 0x100004},
	{"Loanpool_Submit", 0x100005},
	{"Loanpool_Vote", 0x100006},
	{"Disburse", 0x100007},
	{"Loanpool_Tick", 0x100008},
	{"Loanpool_GetProposal", 0x100009},
	{"Loanpool_ListProposals", 0x10000A},
	{"Loanpool_Redistribute", 0x10000B},
	{"NewLoanPoolApply", 0x10000C},
	{"LoanApply_Submit", 0x10000D},
	{"LoanApply_Vote", 0x10000E},
	{"LoanApply_Process", 0x10000F},
	{"LoanApply_Disburse", 0x100010},
	{"LoanApply_Get", 0x100011},
	{"LoanApply_List", 0x100012},

	// Network (0x11)
	{"NewNode", 0x110001},
	{"HandlePeerFound", 0x110002},
	{"DialSeed", 0x110003},
	{"Network_Broadcast", 0x110004},
	{"Network_Subscribe", 0x110005},
	{"ListenAndServe", 0x110006},
	{"Close", 0x110007},
	{"Peers", 0x110008},
	{"NewDialer", 0x110009},
	{"Dial", 0x11000A},
	{"SetBroadcaster", 0x11000B},
	{"GlobalBroadcast", 0x11000C},
	{"NewNATManager", 0x11000D},
	{"NAT_Map", 0x11000E},
	{"NAT_Unmap", 0x11000F},
	{"NAT_ExternalIP", 0x110010},
	{"DiscoverPeers", 0x11000D},
	{"Connect", 0x11000E},
	{"Disconnect", 0x11000F},
	{"AdvertiseSelf", 0x110010},
	{"StartDevNet", 0x11000D},
	{"StartTestNet", 0x11000E},

	// Replication (0x12)
	{"NewReplicator", 0x120001},
	{"ReplicateBlock", 0x120002},
	{"Replication_Hash", 0x120003},
	{"RequestMissing", 0x120004},
	{"Replication_Start", 0x120005},
	{"Stop", 0x120006},
	{"Synchronize", 0x120007},
	{"NewInitService", 0x120008},
	{"BootstrapLedger", 0x120009},
	{"ShutdownInitService", 0x12000A},
	{"NewSyncManager", 0x120008},
	{"Sync_Start", 0x120009},
	{"Sync_Stop", 0x12000A},
	{"Sync_Status", 0x12000B},
	{"SyncOnce", 0x12000C},

	// Rollups (0x13)
	{"NewAggregator", 0x130001},
	{"SubmitBatch", 0x130002},
	{"SubmitFraudProof", 0x130003},
	{"FinalizeBatch", 0x130004},
	{"BatchHeader", 0x130005},
	{"BatchState", 0x130006},
	{"BatchTransactions", 0x130007},
	{"ListBatches", 0x130008},
	{"PauseAggregator", 0x130009},
	{"ResumeAggregator", 0x13000A},
	{"AggregatorStatus", 0x13000B},

	// Security (0x14)
	{"Security_Sign", 0x140001},
	{"Security_Verify", 0x140002},
	{"AggregateBLSSigs", 0x140003},
	{"VerifyAggregated", 0x140004},
	{"CombineShares", 0x140005},
	{"ComputeMerkleRoot", 0x140006},
	{"Encrypt", 0x140007},
	{"Decrypt", 0x140008},
	{"NewTLSConfig", 0x140009},
	{"DilithiumKeypair", 0x14000A},
	{"DilithiumSign", 0x14000B},
	{"DilithiumVerify", 0x14000C},
	{"PredictRisk", 0x14000D},
	{"AnomalyScore", 0x14000E},
	{"BuildMerkleTree", 0x14000F},
	{"MerkleProof", 0x140010},
	{"VerifyMerklePath", 0x140011},

	// Sharding (0x15)
	{"NewShardCoordinator", 0x150001},
	{"SetLeader", 0x150002},
	{"Leader", 0x150003},
	{"SubmitCrossShard", 0x150004},
	{"Sharding_Broadcast", 0x150005},
	{"Send", 0x150006},
	{"PullReceipts", 0x150007},
	{"Reshard", 0x150008},
	{"GossipTx", 0x150009},
	{"RebalanceShards", 0x15000A},
	{"VerticalPartition", 0x15000B},
	{"HorizontalPartition", 0x15000C},
	{"CompressData", 0x15000D},
	{"DecompressData", 0x15000E},

	// Sidechains (0x16)
	{"InitSidechains", 0x160001},
	{"Sidechains", 0x160002},
	{"Sidechains_Register", 0x160003},
	{"SubmitHeader", 0x160004},
	{"Sidechains_Deposit", 0x160005},
	{"VerifyWithdraw", 0x160006},
	{"VerifyAggregateSig", 0x160007},
	{"VerifyMerkleProof", 0x160008},
	{"GetSidechainMeta", 0x160009},
	{"ListSidechains", 0x16000A},
	{"GetSidechainHeader", 0x16000B},
	{"PauseSidechain", 0x16000C},
	{"ResumeSidechain", 0x16000D},
	{"UpdateSidechainValidators", 0x16000E},
	{"RemoveSidechain", 0x16000F},

	// StateChannel (0x17)
	{"InitStateChannels", 0x170001},
	{"Channels", 0x170002},
	{"OpenChannel", 0x170003},
	{"VerifyECDSASignature", 0x170004},
	{"InitiateClose", 0x170005},
	{"Challenge", 0x170006},
	{"Finalize", 0x170007},
	{"GetChannel", 0x170008},
	{"ListChannels", 0x170009},
	{"PauseChannel", 0x17000A},
	{"ResumeChannel", 0x17000B},
	{"CancelClose", 0x17000C},
	{"ForceClose", 0x17000D},

	// Storage (0x18)
	{"NewStorage", 0x180001},
	{"Storage_Pin", 0x180002},
	{"Storage_Retrieve", 0x180003},
	{"CreateListing", 0x180004},
	{"Exists", 0x180005},
	{"OpenDeal", 0x180006},
	{"Storage_Create", 0x180007},
	{"CloseDeal", 0x180008},
	{"Release", 0x180009},
	{"GetListing", 0x18000A},
	{"ListListings", 0x18000B},
	{"GetDeal", 0x18000C},
	{"ListDeals", 0x18000D},
	{"IPFS_Add", 0x18000E},
	{"IPFS_Get", 0x18000F},
	{"IPFS_Unpin", 0x180010},

	// Tokens (0x19)
	{"ID", 0x190001},
	{"Meta", 0x190002},
	{"Tokens_BalanceOf", 0x190003},
	{"Tokens_Transfer", 0x190004},
	{"Allowance", 0x190005},
	{"Tokens_Approve", 0x190006},
	{"Tokens_Mint", 0x190007},
	{"Tokens_Burn", 0x190008},
	{"Add", 0x190009},
	{"Sub", 0x19000A},
	{"Get", 0x19000B},
	{"approve_lower", 0x19000C},
	{"transfer_lower", 0x19000D},
	{"Calculate", 0x19000E},
	{"RegisterToken", 0x19000F},
	{"Tokens_Create", 0x190010},
	{"NewBalanceTable", 0x190011},
	{"Set", 0x190012},
	{"RefundGas", 0x190013},
	{"PopUint32", 0x190014},
	{"PopAddress", 0x190015},
	{"PopUint64", 0x190016},
	{"PushBool", 0x190017},
	{"Push", 0x190018},
	{"Len_Tokens", 0x190019},
	{"InitTokens", 0x19001A},
	{"GetRegistryTokens", 0x19001B},
	{"TokenManager_Create", 0x19001C},
	{"TokenManager_Transfer", 0x19001D},
	{"TokenManager_Mint", 0x19001E},
	{"TokenManager_Burn", 0x19001F},
	{"TokenManager_Approve", 0x190020},
	{"TokenManager_BalanceOf", 0x190021},

	// Transactions (0x1A)
	{"Tx_Sign", 0x1A0001},
	{"VerifySig", 0x1A0002},
	{"ValidateTx", 0x1A0003},
	{"NewTxPool", 0x1A0004},
	{"AddTx", 0x1A0005},
	{"PickTxs", 0x1A0006},
	{"TxPoolSnapshot", 0x1A0007},
	{"EncryptTxPayload", 0x1A0008},
	{"DecryptTxPayload", 0x1A0009},
	{"SubmitPrivateTx", 0x1A000A},
	{"EncodeEncryptedHex", 0x1A000B},
	{"Exec_Begin", 0x1A0008},
	{"Exec_RunTx", 0x1A0009},
	{"Exec_Finalize", 0x1A000A},
	{"ReverseTransaction", 0x1A0008},
	{"NewTxDistributor", 0x1A0008},
	{"DistributeFees", 0x1A0009},

	// Utilities (0x1B) – EVM-compatible arithmetic & crypto
	{"Short", 0x1B0001},
	{"BytesToAddress", 0x1B0002},
	{"Pop", 0x1B0003},
	{"opADD", 0x1B0004},
	{"opMUL", 0x1B0005},
	{"opSUB", 0x1B0006},
	{"OpDIV", 0x1B0007},
	{"opSDIV", 0x1B0008},
	{"opMOD", 0x1B0009},
	{"opSMOD", 0x1B000A},
	{"opADDMOD", 0x1B000B},
	{"opMULMOD", 0x1B000C},
	{"opEXP", 0x1B000D},
	{"opSIGNEXTEND", 0x1B000E},
	{"opLT", 0x1B000F},
	{"opGT", 0x1B0010},
	{"opSLT", 0x1B0011},
	{"opSGT", 0x1B0012},
	{"opEQ", 0x1B0013},
	{"opISZERO", 0x1B0014},
	{"opAND", 0x1B0015},
	{"opOR", 0x1B0016},
	{"opXOR", 0x1B0017},
	{"opNOT", 0x1B0018},
	{"opBYTE", 0x1B0019},
	{"opSHL", 0x1B001A},
	{"opSHR", 0x1B001B},
	{"opSAR", 0x1B001C},
	{"opECRECOVER", 0x1B001D},
	{"opEXTCODESIZE", 0x1B001E},
	{"opEXTCODECOPY", 0x1B001F},
	{"opEXTCODEHASH", 0x1B0020},
	{"opRETURNDATASIZE", 0x1B0021},
	{"opRETURNDATACOPY", 0x1B0022},
	{"opMLOAD", 0x1B0023},
	{"opMSTORE", 0x1B0024},
	{"opMSTORE8", 0x1B0025},
	{"opCALLDATALOAD", 0x1B0026},
	{"opCALLDATASIZE", 0x1B0027},
	{"opCALLDATACOPY", 0x1B0028},
	{"opCODESIZE", 0x1B0029},
	{"opCODECOPY", 0x1B002A},
	{"opJUMP", 0x1B002B},
	{"opJUMPI", 0x1B002C},
	{"opPC", 0x1B002D},
	{"opMSIZE", 0x1B002E},
	{"opGAS", 0x1B002F},
	{"opJUMPDEST", 0x1B0030},
	{"opSHA256", 0x1B0031},
	{"opKECCAK256", 0x1B0032},
	{"opRIPEMD160", 0x1B0033},
	{"opBLAKE2B256", 0x1B0034},
	{"opADDRESS", 0x1B0035},
	{"opCALLER", 0x1B0036},
	{"opORIGIN", 0x1B0037},
	{"opCALLVALUE", 0x1B0038},
	{"opGASPRICE", 0x1B0039},
	{"opNUMBER", 0x1B003A},
	{"opTIMESTAMP", 0x1B003B},
	{"opDIFFICULTY", 0x1B003C},
	{"opGASLIMIT", 0x1B003D},
	{"opCHAINID", 0x1B003E},
	{"opBLOCKHASH", 0x1B003F},
	{"opBALANCE", 0x1B0040},
	{"opSELFBALANCE", 0x1B0041},
	{"opLOG0", 0x1B0042},
	{"opLOG1", 0x1B0043},
	{"opLOG2", 0x1B0044},
	{"opLOG3", 0x1B0045},
	{"opLOG4", 0x1B0046},
	{"logN", 0x1B0047},
	{"opCREATE", 0x1B0048},
	{"opCALL", 0x1B0049},
	{"opCALLCODE", 0x1B004A},
	{"opDELEGATECALL", 0x1B004B},
	{"opSTATICCALL", 0x1B004C},
	{"opRETURN", 0x1B004D},
	{"opREVERT", 0x1B004E},
	{"opSTOP", 0x1B004F},
	{"opSELFDESTRUCT", 0x1B0050},
	{"Utilities_Transfer", 0x1B0051},
	{"Utilities_Mint", 0x1B0052},
	{"Utilities_Burn", 0x1B0053},

	// Virtual Machine (0x1C)
	{"VM_Burn", 0x1C0001},
	{"BurnLP", 0x1C0002},
	{"MintLP", 0x1C0003},
	{"NewInMemory", 0x1C0004},
	{"CallCode", 0x1C0005},
	{"CallContract", 0x1C0006},
	{"StaticCall", 0x1C0007},
	{"GetBalance", 0x1C0008},
	{"GetTokenBalance", 0x1C0009},
	{"SetTokenBalance", 0x1C000A},
	{"GetTokenSupply", 0x1C000B},
	{"SetBalance", 0x1C000C},
	{"DelegateCall", 0x1C000D},
	{"GetToken", 0x1C000E},
	{"NewMemory", 0x1C000F},
	{"VM_Read", 0x1C0010},
	{"VM_Write", 0x1C0011},
	{"VM_Len", 0x1C0012},
	{"VM_Call", 0x1C0013},
	{"SelectVM", 0x1C0014},
	{"CreateContract", 0x1C0015},
	{"VM_GetContract", 0x1C0016},
	{"AddLog", 0x1C0017},
	{"GetCode", 0x1C0018},
	{"GetCodeHash", 0x1C0019},
	{"MintToken_VM", 0x1C001A},
	{"VM_Transfer", 0x1C001B},
	{"PrefixIterator", 0x1C001C},
	{"Snapshot_VM", 0x1C001D},
	{"NonceOf", 0x1C001E},
	{"IsIDTokenHolder_VM", 0x1C001F},
	{"GetState", 0x1C0020},
	{"SetState", 0x1C0021},
	{"HasState", 0x1C0022},
	{"DeleteState", 0x1C0023},
	{"BalanceOf_VM", 0x1C0024},
	{"NewGasMeter", 0x1C0025},
	{"SelfDestruct", 0x1C0026},
	{"Remaining", 0x1C0027},
	{"Consume", 0x1C0028},
	{"Execute", 0x1C0029},
	{"NewSuperLightVM", 0x1C002A},
	{"NewLightVM", 0x1C002B},
	{"NewHeavyVM", 0x1C002C},
	{"ExecuteSuperLight", 0x1C002D},
	{"ExecuteLight", 0x1C002E},
	{"ExecuteHeavy", 0x1C002F},
	{"VM_SandboxStart", 0x1C0030},
	{"VM_SandboxStop", 0x1C0031},
	{"VM_SandboxReset", 0x1C0032},
	{"VM_SandboxStatus", 0x1C0033},
	{"VM_SandboxList", 0x1C0034},

	// Wallet (0x1D)
	{"NewRandomWallet", 0x1D0001},
	{"WalletFromMnemonic", 0x1D0002},
	{"NewHDWalletFromSeed", 0x1D0003},
	{"PrivateKey", 0x1D0004},
	{"NewAddress", 0x1D0005},
	{"SignTx", 0x1D0006},

	// AccessControl (0x1E)
	{"GrantRole", 0x1E0001},
	{"RevokeRole", 0x1E0002},
	{"HasRole", 0x1E0003},
	{"ListRoles", 0x1E0004},
	// Identity (0x1E)
	{"RegisterIdentity", 0x1E0001},
	{"VerifyIdentity", 0x1E0002},
	{"RemoveIdentity", 0x1E0003},
	{"ListIdentities", 0x1E0004},

	// Geolocation (0x1E)
	{"RegisterLocation", 0x1E0001},
	{"GetLocation", 0x1E0002},
	{"ListLocations", 0x1E0003},
	{"NodesInRadius", 0x1E0004},
	// ConnPool (0x1E)
	{"NewConnPool", 0x1E0001},
	{"AcquireConn", 0x1E0002},
	{"ReleaseConn", 0x1E0003},
	{"ClosePool", 0x1E0004},
	{"PoolStats", 0x1E0005},
	// Coordination (0x1E)
	{"NewCoordinator", 0x1E0001},
	{"StartCoordinator", 0x1E0002},
	{"StopCoordinator", 0x1E0003},
	{"BroadcastLedgerHeight", 0x1E0004},
	{"DistributeToken", 0x1E0005},

	// Firewall (0x1E)
	{"NewFirewall", 0x1E0001},
	{"Firewall_BlockAddress", 0x1E0002},
	{"Firewall_UnblockAddress", 0x1E0003},
	{"Firewall_IsAddressBlocked", 0x1E0004},
	{"Firewall_BlockToken", 0x1E0005},
	{"Firewall_UnblockToken", 0x1E0006},
	{"Firewall_IsTokenBlocked", 0x1E0007},
	{"Firewall_BlockIP", 0x1E0008},
	{"Firewall_UnblockIP", 0x1E0009},
	{"Firewall_IsIPBlocked", 0x1E000A},
	{"Firewall_ListRules", 0x1E000B},
	{"Firewall_CheckTx", 0x1E000C},
	// Messaging (0x1E)
	{"NewMessageQueue", 0x1E0001},
	{"EnqueueMessage", 0x1E0002},
	{"DequeueMessage", 0x1E0003},
	{"BroadcastNextMessage", 0x1E0004},
	{"ProcessNextMessage", 0x1E0005},
	{"QueueLength", 0x1E0006},
	{"ClearQueue", 0x1E0007},
	// RPC (0x1E)
	{"NewRPCWebRTC", 0x1E0001},
	{"RPC_Serve", 0x1E0002},
	{"RPC_Close", 0x1E0003},
	{"RPC_ConnectPeer", 0x1E0004},
	{"RPC_Broadcast", 0x1E0005},
	// Plasma (0x1E)
	{"InitPlasma", 0x1E0001},
	{"Plasma_Deposit", 0x1E0002},
	{"Plasma_StartExit", 0x1E0003},
	{"Plasma_FinalizeExit", 0x1E0004},
	{"Plasma_GetExit", 0x1E0005},
	{"Plasma_ListExits", 0x1E0006},
	{"InitPlasma", 0x1E0001},
	{"Plasma_Deposit", 0x1E0002},
	{"Plasma_Withdraw", 0x1E0003},
	{"Plasma_SubmitBlock", 0x1E0004},
	{"Plasma_GetBlock", 0x1E0005},

	// Resource Management (0x1E)
	{"SetQuota", 0x1E0001},
	{"GetQuota", 0x1E0002},
	{"ChargeResources", 0x1E0003},
	{"ReleaseResources", 0x1E0004},

	// Distribution (0x1E)
	{"NewDistributor", 0x1E0001},
	{"BatchTransfer", 0x1E0002},
	{"Airdrop", 0x1E0003},
	{"DistributeEven", 0x1E0004},
  
  // Smart-legal contract (0x1D)
	{"Legal_Register", 0x1E0001},
	{"Legal_Sign", 0x1E0002},
	{"Legal_Revoke", 0x1E0003},
	{"Legal_Info", 0x1E0004},
	{"Legal_List", 0x1E0005},

	// CarbonCredit (0x1E)
	{"InitCarbonEngine", 0x1E0001},
	{"Carbon", 0x1E0002},
	{"RegisterProject", 0x1E0003},
	{"IssueCredits", 0x1E0004},
	{"RetireCredits", 0x1E0005},
	{"ProjectInfo", 0x1E0006},
	{"ListProjects", 0x1E0007},
	// EnergyEfficiency (0x1E)
	{"InitEnergyEfficiency", 0x1E0001},
	{"EnergyEff", 0x1E0002},
	{"RecordStats", 0x1E0003},
	{"EfficiencyOf", 0x1E0004},
	{"NetworkAverage", 0x1E0005},
	{"ListEfficiency", 0x1E0006},
	// ResourceMarket (0x1E)
	{"ListResource", 0x1E0001},
	{"OpenResourceDeal", 0x1E0002},
	{"CloseResourceDeal", 0x1E0003},
	{"GetResourceListing", 0x1E0004},
	{"ListResourceListings", 0x1E0005},
	{"GetResourceDeal", 0x1E0006},
	{"ListResourceDeals", 0x1E0007},
	// Finalization (0x1E)
	{"NewFinalizationManager", 0x1E0001},
	{"FinalizeBlock", 0x1E0002},
	{"FinalizeBatchManaged", 0x1E0003},
	{"FinalizeChannelManaged", 0x1E0004},
	// DeFi (0x1E)
	{"DeFi_CreateInsurance", 0x1E0001},
	{"DeFi_ClaimInsurance", 0x1E0002},
	{"DeFi_PlaceBet", 0x1E0003},
	{"DeFi_SettleBet", 0x1E0004},
	{"DeFi_StartCrowdfund", 0x1E0005},
	{"DeFi_Contribute", 0x1E0006},
	{"DeFi_FinalizeCrowdfund", 0x1E0007},
	{"DeFi_CreatePrediction", 0x1E0008},
	{"DeFi_VotePrediction", 0x1E0009},
	{"DeFi_ResolvePrediction", 0x1E000A},
	{"DeFi_RequestLoan", 0x1E000B},
	{"DeFi_RepayLoan", 0x1E000C},
	{"DeFi_StartYieldFarm", 0x1E000D},
	{"DeFi_Stake", 0x1E000E},
	{"DeFi_Unstake", 0x1E000F},
	{"DeFi_CreateSynthetic", 0x1E0010},
	{"DeFi_MintSynthetic", 0x1E0011},
	{"DeFi_BurnSynthetic", 0x1E0012},
   {"RegisterIDWallet", 0x1D0007},
	{"IsIDWalletRegistered", 0x1D0008},
	{"NewOffChainWallet", 0x1D0007},
	{"OffChainWalletFromMnemonic", 0x1D0008},
	{"SignOffline", 0x1D0009},
	{"StoreSignedTx", 0x1D000A},
	{"LoadSignedTx", 0x1D000B},
	{"BroadcastSignedTx", 0x1D000C},
	{"RegisterRecovery", 0x1D0007},
	{"RecoverAccount", 0x1D0008},

	// BinaryTree (0x1E)
	{"BinaryTreeNew", 0x1E0001},
	{"BinaryTreeInsert", 0x1E0002},
	{"BinaryTreeSearch", 0x1E0003},
	{"BinaryTreeDelete", 0x1E0004},
	{"BinaryTreeInOrder", 0x1E0005},
  
	// Regulatory (0x1E)
	{"InitRegulatory", 0x1E0001},
	{"RegisterRegulator", 0x1E0002},
	{"GetRegulator", 0x1E0003},
	{"ListRegulators", 0x1E0004},
	{"EvaluateRuleSet", 0x1E0005},



	// Polls Management (0x1E)
	{"CreatePoll", 0x1E0001},
	{"VotePoll", 0x1E0002},
	{"ClosePoll", 0x1E0003},
	{"GetPoll", 0x1E0004},
	{"ListPolls", 0x1E0005},

   

	// Feedback (0x1E)
	{"InitFeedback", 0x1E0001},
	{"Feedback_Submit", 0x1E0002},
	{"Feedback_Get", 0x1E0003},
	{"Feedback_List", 0x1E0004},
	{"Feedback_Reward", 0x1E0005},
 

	// Forum (0x1E)
	{"Forum_CreateThread", 0x1E0001},
	{"Forum_GetThread", 0x1E0002},
	{"Forum_ListThreads", 0x1E0003},
	{"Forum_AddComment", 0x1E0004},
	{"Forum_ListComments", 0x1E0005},
 
	// Compression (0x1E)
	{"CompressLedger", 0x1E0001},
	{"DecompressLedger", 0x1E0002},
	{"SaveCompressedSnapshot", 0x1E0003},
	{"LoadCompressedSnapshot", 0x1E0004},


	// Biometrics (0x1E)
	{"Bio_Enroll", 0x1E0001},
	{"Bio_Verify", 0x1E0002},
	{"Bio_Delete", 0x1E0003},

  
	// SystemHealth (0x1E)
	{"NewHealthLogger", 0x1E0001},
	{"MetricsSnapshot", 0x1E0002},
	{"LogEvent", 0x1E0003},
	{"RotateLogs", 0x1E0004},
	

	// Swarm (0x1E)
	{"NewSwarm", 0x1E0001},
	{"Swarm_AddNode", 0x1E0002},
	{"Swarm_RemoveNode", 0x1E0003},
	{"Swarm_BroadcastTx", 0x1E0004},
	{"Swarm_Start", 0x1E0005},
	{"Swarm_Stop", 0x1E0006},
	{"Swarm_Peers", 0x1E0007},
	// Plasma (0x1E)
	{"InitPlasma", 0x1E0001},
	{"Plasma_Deposit", 0x1E0002},
	{"Plasma_Withdraw", 0x1E0003},
  // Workflows (0x1E)
	{"NewWorkflow", 0x1E0001},
	{"AddWorkflowAction", 0x1E0002},
	{"SetWorkflowTrigger", 0x1E0003},
	{"SetWebhook", 0x1E0004},
	{"ExecuteWorkflow", 0x1E0005},
	{"ListWorkflows", 0x1E0006},
   {"CreateWallet", 0x1D0007},
	{"ImportWallet", 0x1D0008},
	{"WalletBalance", 0x1D0009},
	{"WalletTransfer", 0x1D000A},
  
	// Sensors (0x1E)
	{"RegisterSensor", 0x1E0001},
	{"GetSensor", 0x1E0002},
	{"ListSensors", 0x1E0003},
	{"UpdateSensorValue", 0x1E0004},
	{"PollSensor", 0x1E0005},
	{"TriggerWebhook", 0x1E0006},

  
	// Real Estate (0x1D)
	{"RegisterProperty", 0x1E0001},
	{"TransferProperty", 0x1E0002},
	{"GetProperty", 0x1E0003},
	{"ListProperties", 0x1E0004},

 

	// Event (0x1E)
	{"InitEvents", 0x1E0001},
	{"EmitEvent", 0x1E0002},
	{"GetEvent", 0x1E0003},
	{"ListEvents", 0x1E0004},

  

	// Employment (0x1E)
	{"InitEmployment", 0x1E0001},
	{"CreateJob", 0x1E0002},
	{"SignJob", 0x1E0003},
	{"RecordWork", 0x1E0004},
	{"PaySalary", 0x1E0005},
	{"GetJob", 0x1E0006},
	// Escrow (0x1E)
	{"Escrow_Create", 0x1E0001},
	{"Escrow_Deposit", 0x1E0002},
	{"Escrow_Release", 0x1E0003},
	{"Escrow_Cancel", 0x1E0004},
	{"Escrow_Get", 0x1E0005},
	{"Escrow_List", 0x1E0006},
	// Marketplace (0x1E)
	{"CreateMarketListing", 0x1E0001},
	{"PurchaseItem", 0x1E0002},
	{"CancelListing", 0x1E0003},
	{"ReleaseFunds", 0x1E0004},
	{"GetMarketListing", 0x1E0005},
	{"ListMarketListings", 0x1E0006},
	{"GetMarketDeal", 0x1E0007},
	{"ListMarketDeals", 0x1E0008},
	// Faucet (0x1E)
	{"NewFaucet", 0x1E0001},
	{"Faucet_Request", 0x1E0002},
	{"Faucet_Balance", 0x1E0003},
	{"Faucet_SetAmount", 0x1E0004},
	{"Faucet_SetCooldown", 0x1E0005},
  // Supply Chain (0x1E)
  {"RegisterItem", 0x1E0001},
	{"UpdateLocation", 0x1E0002},
	{"MarkStatus", 0x1E0003},
	{"GetItem", 0x1E0004},

	// Healthcare (0x1E)
	{"InitHealthcare", 0x1E0001},
	{"RegisterPatient", 0x1E0002},
	{"AddHealthRecord", 0x1E0003},
	{"GrantAccess", 0x1E0004},
	{"RevokeAccess", 0x1E0005},
	{"ListHealthRecords", 0x1E0006},

  // Tangible (0x1E)
	{"Assets_Register", 0x1E0001},
	{"Assets_Transfer", 0x1E0002},
	{"Assets_Get", 0x1E0003},
	{"Assets_List", 0x1E0004},

	// Immutability (0x1E)
	{"InitImmutability", 0x1E0001},
	{"VerifyChain", 0x1E0002},
	{"RestoreChain", 0x1E0003},
	// Warehouse (0x1E)
	{"Warehouse_New", 0x1E0001},
	{"Warehouse_AddItem", 0x1E0002},
	{"Warehouse_RemoveItem", 0x1E0003},
	{"Warehouse_MoveItem", 0x1E0004},
	{"Warehouse_ListItems", 0x1E0005},
	{"Warehouse_GetItem", 0x1E0006},

	// Gaming (0x1E)
	{"CreateGame", 0x1E0001},
	{"JoinGame", 0x1E0002},
	{"FinishGame", 0x1E0003},
	{"GetGame", 0x1E0004},
	{"ListGames", 0x1E0005},
}

// init wires the catalogue into the live dispatcher.
func init() {
	for _, entry := range catalogue {
		nameToOp[entry.name] = entry.op
		Register(entry.op, wrap(entry.name))
		bin := make([]byte, 3)
		bin[0] = byte(entry.op >> 16)
		bin[1] = byte(entry.op >> 8)
		bin[2] = byte(entry.op)
		log.Printf("[OPCODES] %-32s = %08b = 0x%06X",
			entry.name, bin, entry.op)
	}
	log.Printf("[OPCODES] %d opcodes registered; %d gas-priced", len(opcodeTable), len(gasTable))
}

// Hex returns the canonical hexadecimal representation (upper-case, 6 digits).
func (op Opcode) Hex() string { return fmt.Sprintf("0x%06X", uint32(op)) }

// Bytes gives the 3-byte big-endian encoding used in VM bytecode streams.
func (op Opcode) Bytes() []byte {
	b := make([]byte, 3)
	b[0] = byte(op >> 16)
	b[1] = byte(op >> 8)
	b[2] = byte(op)
	return b
}

// String implements fmt.Stringer.
func (op Opcode) String() string { return op.Hex() }

// ParseOpcode converts a 3-byte slice into an Opcode, validating length.
func ParseOpcode(b []byte) (Opcode, error) {
	if len(b) != 3 {
		return 0, fmt.Errorf("opcode length must be 3, got %d", len(b))
	}
	return Opcode(uint32(b[0])<<16 | uint32(b[1])<<8 | uint32(b[2])), nil
}

// MustParseOpcode is a helper that panics on error (used in tests/tools).
func MustParseOpcode(b []byte) Opcode {
	op, err := ParseOpcode(b)
	if err != nil {
		panic(err)
	}
	return op
}

// DebugDump returns the full mapping in <name>=<hex> form, sorted
// lexicographically.  Useful for CLI tools (`synner opcodes`).
func DebugDump() []string {
	mu.RLock()
	defer mu.RUnlock()
	out := make([]string, 0, len(nameToOp))
	for n, op := range nameToOp {
		out = append(out, fmt.Sprintf("%s=%s", n, op.Hex()))
	}
	// simple in-place sort (no import cycle with `sort`)
	for i := 0; i < len(out)-1; i++ {
		for j := i + 1; j < len(out); j++ {
			if out[j] < out[i] {
				out[i], out[j] = out[j], out[i]
			}
		}
	}
	return out
}

// ToBytecode handy helper: returns raw 3-byte opcode plus gas meter prelude.
func ToBytecode(fn string) ([]byte, error) {
	op, ok := nameToOp[fn]
	if !ok {
		return nil, fmt.Errorf("unknown function %q", fn)
	}
	return op.Bytes(), nil
}

// HexDump is syntactic sugar: hex-encodes the 3-byte opcode.
func HexDump(fn string) (string, error) {
	b, err := ToBytecode(fn)
	if err != nil {
		return "", err
	}
	return "0x" + hex.EncodeToString(b), nil
}<|MERGE_RESOLUTION|>--- conflicted
+++ resolved
@@ -332,18 +332,15 @@
 	{"LockAndMint", 0x090004},
 	{"BurnAndRelease", 0x090005},
 	{"GetBridge", 0x090006},
-<<<<<<< HEAD
 	{"RegisterProtocol", 0x090007},
 	{"ListProtocols", 0x090008},
 	{"GetProtocol", 0x090009},
 	{"ProtocolDeposit", 0x09000A},
 	{"ProtocolWithdraw", 0x09000B},
-=======
 	{"StartBridgeTransfer", 0x090007},
 	{"CompleteBridgeTransfer", 0x090008},
 	{"GetBridgeTransfer", 0x090009},
 	{"ListBridgeTransfers", 0x09000A},
->>>>>>> 75342e0d
 
 	// Data (0x0A)
 	{"RegisterNode", 0x0A0001},
