// SPDX-License-Identifier: BUSL-1.1
//
// Synnergy Network – Core ▸ Opcode Dispatcher
// -------------------------------------------
//
//   - Every high-level function in the protocol is assigned a UNIQUE 24-bit
//     opcode:  0xCCNNNN  →  CC = category (1 byte), NNNN = ordinal (2 bytes).
//
//   - The dispatcher maps opcodes ➝ concrete handlers and enforces gas-pricing
//     through core.GasCost() before execution.
//
//   - All collisions or missing handlers are FATAL at start-up; nothing slips
//     into production unnoticed.
//
//     ────────────────────────────────────────────────────────────────────────────
//     AUTOMATED SECTION
//     -----------------
//     The table below is **generated** by `go generate ./...` (see the generator
//     in `cmd/genopcodes`).  Edit ONLY if you know what you’re doing; otherwise
//     add new function names to `generator/input/functions.yml` and re-run
//     `go generate`.  The generator guarantees deterministic, collision-free
//     opcodes and keeps this file lint-clean.
//
//     Format per line:
//     <FunctionName>  =  <24-bit-binary>  =  <HexOpcode>
//
//     NB: Tabs are significant – tools rely on them when parsing for audits.
package core

import (
	"encoding/hex"
	"fmt"
	"log"
	"sync"
)

// ────────────────────────────────────────────────────────────────────────────
// VM dispatcher glue
// ────────────────────────────────────────────────────────────────────────────

// OpContext is provided by the VM; it gives opcode handlers controlled access
// to message meta-data, state-DB, gas-meter, logger, etc.
type OpContext interface {
	Call(string) error // unified façade (ledger/consensus/VM)
	Gas(uint64) error  // deducts gas or returns an error if exhausted
}

// Opcode is a 24-bit, deterministic instruction identifier.
type Opcode uint32

// OpcodeFunc is the concrete implementation invoked by the VM.
type OpcodeFunc func(ctx OpContext) error

// opcodeTable holds the runtime mapping (populated once in init()).
var (
	opcodeTable = make(map[Opcode]OpcodeFunc, 1024)
	nameToOp    = make(map[string]Opcode, 1024)
	mu          sync.RWMutex
)

// Register binds an opcode to its function handler.
// It panics on duplicates – this should never happen in CI-tested builds.
func Register(op Opcode, fn OpcodeFunc) {
	mu.Lock()
	defer mu.Unlock()
	if _, exists := opcodeTable[op]; exists {
		log.Panicf("[OPCODES] collision: 0x%06X already registered", op)
	}
	opcodeTable[op] = fn
}

// Dispatch is called by the VM executor for every instruction.
func Dispatch(ctx OpContext, op Opcode) error {
	mu.RLock()
	fn, ok := opcodeTable[op]
	mu.RUnlock()

	if !ok {
		return fmt.Errorf("unknown opcode 0x%06X", op)
	}
	// Pre-charge gas (base only – dynamic part inside fn)
	if err := ctx.Gas(GasCost(Opcode(op))); err != nil {
		return err
	}
	return fn(ctx)
}

// helper returns a closure that delegates the call to OpContext.Call(<name>).
func wrap(name string) OpcodeFunc {
	return func(ctx OpContext) error { return ctx.Call(name) }
}

// ────────────────────────────────────────────────────────────────────────────
// Opcode Catalogue  (AUTO-GENERATED – DO NOT EDIT BY HAND)
// ────────────────────────────────────────────────────────────────────────────
//
// Category map:
//
//		0x01 AI                     0x0F Liquidity
//		0x02 AMM                    0x10 Loanpool
//		0x03 Authority              0x11 Network
//		0x04 Charity                0x12 Replication
//		0x05 Coin                   0x13 Rollups
//		0x06 Compliance             0x14 Security
//		0x07 Consensus              0x15 Sharding
//		0x08 Contracts              0x16 Sidechains
//		0x09 CrossChain             0x17 StateChannel
//		0x0A Data                   0x18 Storage
//		0x0B FaultTolerance         0x19 Tokens
//		0x0C Governance             0x1A Transactions
//		0x0D GreenTech              0x1B Utilities
//		0x0E Ledger                 0x1C VirtualMachine
//		                            0x1D Wallet
//	                                 0x1E Forum
//	                                 0x1E Compression
//	                                 0x1E Biometrics
//	                                 0x1E SystemHealth
//	0x01 AI                     0x0F Liquidity
//	0x02 AMM                    0x10 Loanpool
//	0x03 Authority              0x11 Network
//	0x04 Charity                0x12 Replication
//	0x05 Coin                   0x13 Rollups
//	0x06 Compliance             0x14 Security
//	0x07 Consensus              0x15 Sharding
//	0x08 Contracts              0x16 Sidechains
//	0x09 CrossChain             0x17 StateChannel
//	0x0A Data                   0x18 Storage
//	0x0B FaultTolerance         0x19 Tokens
//	0x0C Governance             0x1A Transactions
//	0x0D GreenTech              0x1B Utilities
//	0x0E Ledger                 0x1C VirtualMachine
//	                            0x1D Wallet
//				0x1E Swarm

//	                                 0x1E Plasma
//	                                 0x1D Wallet
//		0x1E Workflows
//		                            0x1D Wallet
//	                                 0x1E Sensors
//	     0x0E Ledger                 0x1C VirtualMachine
//	                                 0x1D Wallet
//	                                 0x1E RealEstate
//		0x0E Ledger                 0x1C VirtualMachine
//		                            0x1D Wallet
//	                                 0x1E Employment
//	                                 0x1E Escrow
//	                                 0x1E Marketplace
//	                                 0x1D Wallet
//	                                 0x1E Faucet
//		                            0x1D Wallet
//	                                 0x1E SupplyChain
//	                                 0x1E Healthcare
//	                                 0x1E Immutability
//	                                 0x1E Warehouse
//	                                 0x1E Gaming
//	0x1E Assets//				0x1E Event


//
// Each binary code is shown as a 24-bit big-endian string.
var catalogue = []struct {
	name string
	op   Opcode
}{
	// AI (0x01)
	{"StartTraining", 0x010001},
	{"TrainingStatus", 0x010002},
	{"ListTrainingJobs", 0x010003},
	{"CancelTraining", 0x010004},
	{"InitAI", 0x010001},
	{"AI", 0x010002},
	{"PredictAnomaly", 0x010003},
	{"OptimizeFees", 0x010004},
	{"PublishModel", 0x010005},
	{"FetchModel", 0x010006},
	{"ListModel", 0x010007},
	{"ValidateKYC", 0x010008},
	{"BuyModel", 0x010009},
	{"RentModel", 0x01000A},
	{"ReleaseEscrow", 0x01000B},
	{"PredictVolume", 0x01000C},
	{"GetModelListing", 0x01000D},
	{"ListModelListings", 0x01000E},
	{"UpdateListingPrice", 0x01000F},
	{"RemoveListing", 0x010010},
	{"InferModel", 0x010001},
	{"AnalyseTransactions", 0x010002},

	// AMM (0x02)
	{"SwapExactIn", 0x020001},
	{"AMM_AddLiquidity", 0x020002},
	{"AMM_RemoveLiquidity", 0x020003},
	{"Quote", 0x020004},
	{"AllPairs", 0x020005},
	{"InitPoolsFromFile", 0x020006},

	// Authority (0x03)
	{"NewAuthoritySet", 0x030001},
	{"RecordVote", 0x030002},
	{"RegisterCandidate", 0x030003},
	{"RandomElectorate", 0x030004},
	{"IsAuthority", 0x030005},
	{"GetAuthority", 0x030006},
	{"ListAuthorities", 0x030007},
	{"DeregisterAuthority", 0x030008},
	{"NewAuthorityApplier", 0x030009},
	{"SubmitApplication", 0x03000A},
	{"VoteApplication", 0x03000B},
	{"FinalizeApplication", 0x03000C},
	{"GetApplication", 0x03000D},
	{"ListApplications", 0x03000E},

	// Charity (0x04)
	{"NewCharityPool", 0x040001},
	{"Charity_Deposit", 0x040002},
	{"Charity_Register", 0x040003},
	{"Charity_Vote", 0x040004},
	{"Charity_Tick", 0x040005},
	{"Charity_GetRegistration", 0x040006},
	{"Charity_Winners", 0x040007},

	// Coin (0x05)
	{"NewCoin", 0x050001},
	{"Coin_Mint", 0x050002},
	{"Coin_TotalSupply", 0x050003},
	{"Coin_BalanceOf", 0x050004},
	{"Coin_Transfer", 0x050005},
	{"Coin_Burn", 0x050006},

	// Compliance (0x06)
	{"InitCompliance", 0x060001},
	{"Compliance_ValidateKYC", 0x060002},
	{"EraseData", 0x060003},
	{"RecordFraudSignal", 0x060004},
	{"Compliance_LogAudit", 0x060005},
	{"Compliance_AuditTrail", 0x060006},
	{"Compliance_MonitorTx", 0x060007},
	{"Compliance_VerifyZKP", 0x060008},
	{"AnalyzeAnomaly", 0x060009},
	{"FlagAnomalyTx", 0x06000A},

	// Consensus (0x07)
	{"Pick", 0x070001},
	{"Consensus_Broadcast", 0x070002},
	{"Consensus_Subscribe", 0x070003},
	{"Consensus_Sign", 0x070004},
	{"Consensus_Verify", 0x070005},
	{"ValidatorPubKey", 0x070006},
	{"StakeOf", 0x070007},
	{"LoanPoolAddress", 0x070008},
	{"Consensus_Hash", 0x070009},
	{"SerializeWithoutNonce", 0x07000A},
	{"NewConsensus", 0x07000B},
	{"Consensus_Start", 0x07000C},
	{"ProposeSubBlock", 0x07000D},
	{"ValidatePoH", 0x07000E},
	{"SealMainBlockPOW", 0x07000F},
	{"DistributeRewards", 0x070010},
	{"CalculateWeights", 0x070011},
	{"ComputeThreshold", 0x070012},
<<<<<<< HEAD
	{"AdjustStake", 0x070013},
	{"PenalizeValidator", 0x070014},
=======
	{"RegisterValidator", 0x070013},
	{"DeregisterValidator", 0x070014},
	{"StakeValidator", 0x070015},
	{"UnstakeValidator", 0x070016},
	{"SlashValidator", 0x070017},
	{"GetValidator", 0x070018},
	{"ListValidators", 0x070019},
	{"IsValidator", 0x07001A},
>>>>>>> 431bd66a

	// Contracts (0x08)
	{"InitContracts", 0x080001},
	{"CompileWASM", 0x080002},
	{"Invoke", 0x080003},
	{"Deploy", 0x080004},

	// Cross-Chain (0x09)
	{"RegisterBridge", 0x090001},
	{"AssertRelayer", 0x090002},
	{"Iterator", 0x090003},
	{"LockAndMint", 0x090004},
	{"BurnAndRelease", 0x090005},
	{"GetBridge", 0x090006},

	// Data (0x0A)
	{"RegisterNode", 0x0A0001},
	{"UploadAsset", 0x0A0002},
	{"Data_Pin", 0x0A0003},
	{"Data_Retrieve", 0x0A0004},
	{"RetrieveAsset", 0x0A0005},
	{"RegisterOracle", 0x0A0006},
	{"PushFeed", 0x0A0007},
	{"QueryOracle", 0x0A0008},
	{"ListCDNNodes", 0x0A0009},
	{"ListOracles", 0x0A000A},
	{"PushFeedSigned", 0x0A000B},
	{"ZTDC_Open", 0x0A000C},
	{"ZTDC_Send", 0x0A000D},
	{"ZTDC_Close", 0x0A000E},
	{"StoreManagedData", 0x0A000C},
	{"LoadManagedData", 0x0A000D},
	{"DeleteManagedData", 0x0A000E},

	// Fault-Tolerance (0x0B)
	{"NewHealthChecker", 0x0B0001},
	{"AddPeer", 0x0B0002},
	{"RemovePeer", 0x0B0003},
	{"Snapshot", 0x0B0004},
	{"Recon", 0x0B0005},
	{"Ping", 0x0B0006},
	{"SendPing", 0x0B0007},
	{"AwaitPong", 0x0B0008},
	{"BackupSnapshot", 0x0B0009},
	{"RestoreSnapshot", 0x0B000A},
	{"VerifyBackup", 0x0B000B},
	{"FailoverNode", 0x0B000C},
	{"PredictFailure", 0x0B000D},
	{"AdjustResources", 0x0B000E},

	// Governance (0x0C)
	{"UpdateParam", 0x0C0001},
	{"ProposeChange", 0x0C0002},
	{"VoteChange", 0x0C0003},
	{"EnactChange", 0x0C0004},
	{"SubmitProposal", 0x0C0005},
	{"BalanceOfAsset", 0x0C0006},
	{"CastVote", 0x0C0007},
	{"ExecuteProposal", 0x0C0008},
	{"GetProposal", 0x0C0009},
	{"ListProposals", 0x0C000A},
	{"CreateDAO", 0x0C000B},
	{"JoinDAO", 0x0C000C},
	{"LeaveDAO", 0x0C000D},
	{"DAOInfo", 0x0C000E},
	{"ListDAOs", 0x0C000F},

	// GreenTech (0x0D)
	{"InitGreenTech", 0x0D0001},
	{"Green", 0x0D0002},
	{"RecordUsage", 0x0D0003},
	{"RecordOffset", 0x0D0004},
	{"Certify", 0x0D0005},
	{"CertificateOf", 0x0D0006},
	{"ShouldThrottle", 0x0D0007},
	{"ListCertificates", 0x0D0008},

	// Ledger (0x0E)
	{"NewLedger", 0x0E0001},
	{"GetPendingSubBlocks", 0x0E0002},
	{"LastBlockHash", 0x0E0003},
	{"AppendBlock", 0x0E0004},
	{"MintBig", 0x0E0005},
	{"EmitApproval", 0x0E0006},
	{"EmitTransfer", 0x0E0007},
	{"DeductGas", 0x0E0008},
	{"WithinBlock", 0x0E0009},
	{"IsIDTokenHolder", 0x0E000A},
	{"TokenBalance", 0x0E000B},
	{"AddBlock", 0x0E000C},
	{"GetBlock", 0x0E000D},
	{"GetUTXO", 0x0E000E},
	{"AddToPool", 0x0E000F},
	{"ListPool", 0x0E0010},
	{"GetContract", 0x0E0011},
	{"Ledger_BalanceOf", 0x0E0012},
	{"Ledger_Snapshot", 0x0E0013},
	{"MintToken", 0x0E0014},
	{"LastSubBlockHeight", 0x0E0015},
	{"LastBlockHeight", 0x0E0016},
	{"RecordPoSVote", 0x0E0017},
	{"AppendSubBlock", 0x0E0018},
	{"Ledger_Transfer", 0x0E0019},
	{"Ledger_Mint", 0x0E001A},
	{"Ledger_Burn", 0x0E001B},
	{"Account_Create", 0x0E001C},
	{"Account_Delete", 0x0E001D},
	{"Account_Balance", 0x0E001E},
	{"Account_Transfer", 0x0E001F},

	// Liquidity (0x0F)
	{"InitAMM", 0x0F0001},
	{"Manager", 0x0F0002},
	{"CreatePool", 0x0F0003},
	{"Liquidity_AddLiquidity", 0x0F0004},
	{"Liquidity_Swap", 0x0F0005},
	{"Liquidity_RemoveLiquidity", 0x0F0006},
	{"Liquidity_Pool", 0x0F0007},
	{"Liquidity_Pools", 0x0F0008},

	// Loanpool (0x10)
	{"Loanpool_RandomElectorate", 0x100001},
	{"Loanpool_IsAuthority", 0x100002},
	{"Loanpool_init", 0x100003},
	{"NewLoanPool", 0x100004},
	{"Loanpool_Submit", 0x100005},
	{"Loanpool_Vote", 0x100006},
	{"Disburse", 0x100007},
	{"Loanpool_Tick", 0x100008},
	{"Loanpool_GetProposal", 0x100009},
	{"Loanpool_ListProposals", 0x10000A},
	{"Loanpool_Redistribute", 0x10000B},
	{"NewLoanPoolApply", 0x10000C},
	{"LoanApply_Submit", 0x10000D},
	{"LoanApply_Vote", 0x10000E},
	{"LoanApply_Process", 0x10000F},
	{"LoanApply_Disburse", 0x100010},
	{"LoanApply_Get", 0x100011},
	{"LoanApply_List", 0x100012},

	// Network (0x11)
	{"NewNode", 0x110001},
	{"HandlePeerFound", 0x110002},
	{"DialSeed", 0x110003},
	{"Network_Broadcast", 0x110004},
	{"Network_Subscribe", 0x110005},
	{"ListenAndServe", 0x110006},
	{"Close", 0x110007},
	{"Peers", 0x110008},
	{"NewDialer", 0x110009},
	{"Dial", 0x11000A},
	{"SetBroadcaster", 0x11000B},
	{"GlobalBroadcast", 0x11000C},
	{"StartDevNet", 0x11000D},
	{"StartTestNet", 0x11000E},

	// Replication (0x12)
	{"NewReplicator", 0x120001},
	{"ReplicateBlock", 0x120002},
	{"Replication_Hash", 0x120003},
	{"RequestMissing", 0x120004},
	{"Replication_Start", 0x120005},
	{"Stop", 0x120006},
	{"Synchronize", 0x120007},

	// Rollups (0x13)
	{"NewAggregator", 0x130001},
	{"SubmitBatch", 0x130002},
	{"SubmitFraudProof", 0x130003},
	{"FinalizeBatch", 0x130004},
	{"BatchHeader", 0x130005},
	{"BatchState", 0x130006},
	{"BatchTransactions", 0x130007},
	{"ListBatches", 0x130008},

	// Security (0x14)
	{"Security_Sign", 0x140001},
	{"Security_Verify", 0x140002},
	{"AggregateBLSSigs", 0x140003},
	{"VerifyAggregated", 0x140004},
	{"CombineShares", 0x140005},
	{"ComputeMerkleRoot", 0x140006},
	{"Encrypt", 0x140007},
	{"Decrypt", 0x140008},
	{"NewTLSConfig", 0x140009},
	{"DilithiumKeypair", 0x14000A},
	{"DilithiumSign", 0x14000B},
	{"DilithiumVerify", 0x14000C},
	{"PredictRisk", 0x14000D},
	{"AnomalyScore", 0x14000E},

	// Sharding (0x15)
	{"NewShardCoordinator", 0x150001},
	{"SetLeader", 0x150002},
	{"Leader", 0x150003},
	{"SubmitCrossShard", 0x150004},
	{"Sharding_Broadcast", 0x150005},
	{"Send", 0x150006},
	{"PullReceipts", 0x150007},
	{"Reshard", 0x150008},
	{"GossipTx", 0x150009},
	{"RebalanceShards", 0x15000A},
	{"VerticalPartition", 0x15000B},

	// Sidechains (0x16)
	{"InitSidechains", 0x160001},
	{"Sidechains", 0x160002},
	{"Sidechains_Register", 0x160003},
	{"SubmitHeader", 0x160004},
	{"Sidechains_Deposit", 0x160005},
	{"VerifyWithdraw", 0x160006},
	{"VerifyAggregateSig", 0x160007},
	{"VerifyMerkleProof", 0x160008},
	{"GetSidechainMeta", 0x160009},
	{"ListSidechains", 0x16000A},
	{"GetSidechainHeader", 0x16000B},

	// StateChannel (0x17)
	{"InitStateChannels", 0x170001},
	{"Channels", 0x170002},
	{"OpenChannel", 0x170003},
	{"VerifyECDSASignature", 0x170004},
	{"InitiateClose", 0x170005},
	{"Challenge", 0x170006},
	{"Finalize", 0x170007},
	{"GetChannel", 0x170008},
	{"ListChannels", 0x170009},

	// Storage (0x18)
	{"NewStorage", 0x180001},
	{"Storage_Pin", 0x180002},
	{"Storage_Retrieve", 0x180003},
	{"CreateListing", 0x180004},
	{"Exists", 0x180005},
	{"OpenDeal", 0x180006},
	{"Storage_Create", 0x180007},
	{"CloseDeal", 0x180008},
	{"Release", 0x180009},
	{"GetListing", 0x18000A},
	{"ListListings", 0x18000B},
	{"GetDeal", 0x18000C},
	{"ListDeals", 0x18000D},

	// Tokens (0x19)
	{"ID", 0x190001},
	{"Meta", 0x190002},
	{"Tokens_BalanceOf", 0x190003},
	{"Tokens_Transfer", 0x190004},
	{"Allowance", 0x190005},
	{"Tokens_Approve", 0x190006},
	{"Tokens_Mint", 0x190007},
	{"Tokens_Burn", 0x190008},
	{"Add", 0x190009},
	{"Sub", 0x19000A},
	{"Get", 0x19000B},
	{"approve_lower", 0x19000C},
	{"transfer_lower", 0x19000D},
	{"Calculate", 0x19000E},
	{"RegisterToken", 0x19000F},
	{"Tokens_Create", 0x190010},
	{"NewBalanceTable", 0x190011},
	{"Set", 0x190012},
	{"RefundGas", 0x190013},
	{"PopUint32", 0x190014},
	{"PopAddress", 0x190015},
	{"PopUint64", 0x190016},
	{"PushBool", 0x190017},
	{"Push", 0x190018},
	{"Len_Tokens", 0x190019},
	{"InitTokens", 0x19001A},
	{"GetRegistryTokens", 0x19001B},
	{"TokenManager_Create", 0x19001C},
	{"TokenManager_Transfer", 0x19001D},
	{"TokenManager_Mint", 0x19001E},
	{"TokenManager_Burn", 0x19001F},
	{"TokenManager_Approve", 0x190020},
	{"TokenManager_BalanceOf", 0x190021},

	// Transactions (0x1A)
	{"Tx_Sign", 0x1A0001},
	{"VerifySig", 0x1A0002},
	{"ValidateTx", 0x1A0003},
	{"NewTxPool", 0x1A0004},
	{"AddTx", 0x1A0005},
	{"PickTxs", 0x1A0006},
	{"TxPoolSnapshot", 0x1A0007},
	{"ReverseTransaction", 0x1A0008},
	{"NewTxDistributor", 0x1A0008},
	{"DistributeFees", 0x1A0009},

	// Utilities (0x1B) – EVM-compatible arithmetic & crypto
	{"Short", 0x1B0001},
	{"BytesToAddress", 0x1B0002},
	{"Pop", 0x1B0003},
	{"opADD", 0x1B0004},
	{"opMUL", 0x1B0005},
	{"opSUB", 0x1B0006},
	{"OpDIV", 0x1B0007},
	{"opSDIV", 0x1B0008},
	{"opMOD", 0x1B0009},
	{"opSMOD", 0x1B000A},
	{"opADDMOD", 0x1B000B},
	{"opMULMOD", 0x1B000C},
	{"opEXP", 0x1B000D},
	{"opSIGNEXTEND", 0x1B000E},
	{"opLT", 0x1B000F},
	{"opGT", 0x1B0010},
	{"opSLT", 0x1B0011},
	{"opSGT", 0x1B0012},
	{"opEQ", 0x1B0013},
	{"opISZERO", 0x1B0014},
	{"opAND", 0x1B0015},
	{"opOR", 0x1B0016},
	{"opXOR", 0x1B0017},
	{"opNOT", 0x1B0018},
	{"opBYTE", 0x1B0019},
	{"opSHL", 0x1B001A},
	{"opSHR", 0x1B001B},
	{"opSAR", 0x1B001C},
	{"opECRECOVER", 0x1B001D},
	{"opEXTCODESIZE", 0x1B001E},
	{"opEXTCODECOPY", 0x1B001F},
	{"opEXTCODEHASH", 0x1B0020},
	{"opRETURNDATASIZE", 0x1B0021},
	{"opRETURNDATACOPY", 0x1B0022},
	{"opMLOAD", 0x1B0023},
	{"opMSTORE", 0x1B0024},
	{"opMSTORE8", 0x1B0025},
	{"opCALLDATALOAD", 0x1B0026},
	{"opCALLDATASIZE", 0x1B0027},
	{"opCALLDATACOPY", 0x1B0028},
	{"opCODESIZE", 0x1B0029},
	{"opCODECOPY", 0x1B002A},
	{"opJUMP", 0x1B002B},
	{"opJUMPI", 0x1B002C},
	{"opPC", 0x1B002D},
	{"opMSIZE", 0x1B002E},
	{"opGAS", 0x1B002F},
	{"opJUMPDEST", 0x1B0030},
	{"opSHA256", 0x1B0031},
	{"opKECCAK256", 0x1B0032},
	{"opRIPEMD160", 0x1B0033},
	{"opBLAKE2B256", 0x1B0034},
	{"opADDRESS", 0x1B0035},
	{"opCALLER", 0x1B0036},
	{"opORIGIN", 0x1B0037},
	{"opCALLVALUE", 0x1B0038},
	{"opGASPRICE", 0x1B0039},
	{"opNUMBER", 0x1B003A},
	{"opTIMESTAMP", 0x1B003B},
	{"opDIFFICULTY", 0x1B003C},
	{"opGASLIMIT", 0x1B003D},
	{"opCHAINID", 0x1B003E},
	{"opBLOCKHASH", 0x1B003F},
	{"opBALANCE", 0x1B0040},
	{"opSELFBALANCE", 0x1B0041},
	{"opLOG0", 0x1B0042},
	{"opLOG1", 0x1B0043},
	{"opLOG2", 0x1B0044},
	{"opLOG3", 0x1B0045},
	{"opLOG4", 0x1B0046},
	{"logN", 0x1B0047},
	{"opCREATE", 0x1B0048},
	{"opCALL", 0x1B0049},
	{"opCALLCODE", 0x1B004A},
	{"opDELEGATECALL", 0x1B004B},
	{"opSTATICCALL", 0x1B004C},
	{"opRETURN", 0x1B004D},
	{"opREVERT", 0x1B004E},
	{"opSTOP", 0x1B004F},
	{"opSELFDESTRUCT", 0x1B0050},
	{"Utilities_Transfer", 0x1B0051},
	{"Utilities_Mint", 0x1B0052},
	{"Utilities_Burn", 0x1B0053},

	// Virtual Machine (0x1C)
	{"VM_Burn", 0x1C0001},
	{"BurnLP", 0x1C0002},
	{"MintLP", 0x1C0003},
	{"NewInMemory", 0x1C0004},
	{"CallCode", 0x1C0005},
	{"CallContract", 0x1C0006},
	{"StaticCall", 0x1C0007},
	{"GetBalance", 0x1C0008},
	{"GetTokenBalance", 0x1C0009},
	{"SetTokenBalance", 0x1C000A},
	{"GetTokenSupply", 0x1C000B},
	{"SetBalance", 0x1C000C},
	{"DelegateCall", 0x1C000D},
	{"GetToken", 0x1C000E},
	{"NewMemory", 0x1C000F},
	{"VM_Read", 0x1C0010},
	{"VM_Write", 0x1C0011},
	{"VM_Len", 0x1C0012},
	{"VM_Call", 0x1C0013},
	{"SelectVM", 0x1C0014},
	{"CreateContract", 0x1C0015},
	{"VM_GetContract", 0x1C0016},
	{"AddLog", 0x1C0017},
	{"GetCode", 0x1C0018},
	{"GetCodeHash", 0x1C0019},
	{"MintToken_VM", 0x1C001A},
	{"VM_Transfer", 0x1C001B},
	{"PrefixIterator", 0x1C001C},
	{"Snapshot_VM", 0x1C001D},
	{"NonceOf", 0x1C001E},
	{"IsIDTokenHolder_VM", 0x1C001F},
	{"GetState", 0x1C0020},
	{"SetState", 0x1C0021},
	{"HasState", 0x1C0022},
	{"DeleteState", 0x1C0023},
	{"BalanceOf_VM", 0x1C0024},
	{"NewGasMeter", 0x1C0025},
	{"SelfDestruct", 0x1C0026},
	{"Remaining", 0x1C0027},
	{"Consume", 0x1C0028},
	{"Execute", 0x1C0029},
	{"NewSuperLightVM", 0x1C002A},
	{"NewLightVM", 0x1C002B},
	{"NewHeavyVM", 0x1C002C},
	{"ExecuteSuperLight", 0x1C002D},
	{"ExecuteLight", 0x1C002E},
	{"ExecuteHeavy", 0x1C002F},

	// Wallet (0x1D)
	{"NewRandomWallet", 0x1D0001},
	{"WalletFromMnemonic", 0x1D0002},
	{"NewHDWalletFromSeed", 0x1D0003},
	{"PrivateKey", 0x1D0004},
	{"NewAddress", 0x1D0005},
	{"SignTx", 0x1D0006},
    {"RegisterIDWallet", 0x1D0007},
	{"IsIDWalletRegistered", 0x1D0008},
	{"NewOffChainWallet", 0x1D0007},
	{"OffChainWalletFromMnemonic", 0x1D0008},
	{"SignOffline", 0x1D0009},
	{"StoreSignedTx", 0x1D000A},
	{"LoadSignedTx", 0x1D000B},
	{"BroadcastSignedTx", 0x1D000C},
	{"RegisterRecovery", 0x1D0007},
	{"RecoverAccount", 0x1D0008},

	// Feedback (0x1E)
	{"InitFeedback", 0x1E0001},
	{"Feedback_Submit", 0x1E0002},
	{"Feedback_Get", 0x1E0003},
	{"Feedback_List", 0x1E0004},
	{"Feedback_Reward", 0x1E0005},
 

	// Forum (0x1E)
	{"Forum_CreateThread", 0x1E0001},
	{"Forum_GetThread", 0x1E0002},
	{"Forum_ListThreads", 0x1E0003},
	{"Forum_AddComment", 0x1E0004},
	{"Forum_ListComments", 0x1E0005},
 
	// Compression (0x1E)
	{"CompressLedger", 0x1E0001},
	{"DecompressLedger", 0x1E0002},
	{"SaveCompressedSnapshot", 0x1E0003},
	{"LoadCompressedSnapshot", 0x1E0004},


	// Biometrics (0x1E)
	{"Bio_Enroll", 0x1E0001},
	{"Bio_Verify", 0x1E0002},
	{"Bio_Delete", 0x1E0003},

  
	// SystemHealth (0x1E)
	{"NewHealthLogger", 0x1E0001},
	{"MetricsSnapshot", 0x1E0002},
	{"LogEvent", 0x1E0003},
	{"RotateLogs", 0x1E0004},
	

	// Swarm (0x1E)
	{"NewSwarm", 0x1E0001},
	{"Swarm_AddNode", 0x1E0002},
	{"Swarm_RemoveNode", 0x1E0003},
	{"Swarm_BroadcastTx", 0x1E0004},
	{"Swarm_Start", 0x1E0005},
	{"Swarm_Stop", 0x1E0006},
	{"Swarm_Peers", 0x1E0007},
	// Plasma (0x1E)
	{"InitPlasma", 0x1E0001},
	{"Plasma_Deposit", 0x1E0002},
	{"Plasma_Withdraw", 0x1E0003},
  // Workflows (0x1E)
	{"NewWorkflow", 0x1E0001},
	{"AddWorkflowAction", 0x1E0002},
	{"SetWorkflowTrigger", 0x1E0003},
	{"SetWebhook", 0x1E0004},
	{"ExecuteWorkflow", 0x1E0005},
	{"ListWorkflows", 0x1E0006},
   {"CreateWallet", 0x1D0007},
	{"ImportWallet", 0x1D0008},
	{"WalletBalance", 0x1D0009},
	{"WalletTransfer", 0x1D000A},
  
	// Sensors (0x1E)
	{"RegisterSensor", 0x1E0001},
	{"GetSensor", 0x1E0002},
	{"ListSensors", 0x1E0003},
	{"UpdateSensorValue", 0x1E0004},
	{"PollSensor", 0x1E0005},
	{"TriggerWebhook", 0x1E0006},

  
	// Real Estate (0x1D)
	{"RegisterProperty", 0x1E0001},
	{"TransferProperty", 0x1E0002},
	{"GetProperty", 0x1E0003},
	{"ListProperties", 0x1E0004},

 

	// Event (0x1E)
	{"InitEvents", 0x1E0001},
	{"EmitEvent", 0x1E0002},
	{"GetEvent", 0x1E0003},
	{"ListEvents", 0x1E0004},

  

	// Employment (0x1E)
	{"InitEmployment", 0x1E0001},
	{"CreateJob", 0x1E0002},
	{"SignJob", 0x1E0003},
	{"RecordWork", 0x1E0004},
	{"PaySalary", 0x1E0005},
	{"GetJob", 0x1E0006},
	// Escrow (0x1E)
	{"Escrow_Create", 0x1E0001},
	{"Escrow_Deposit", 0x1E0002},
	{"Escrow_Release", 0x1E0003},
	{"Escrow_Cancel", 0x1E0004},
	{"Escrow_Get", 0x1E0005},
	{"Escrow_List", 0x1E0006},
	// Marketplace (0x1E)
	{"CreateMarketListing", 0x1E0001},
	{"PurchaseItem", 0x1E0002},
	{"CancelListing", 0x1E0003},
	{"ReleaseFunds", 0x1E0004},
	{"GetMarketListing", 0x1E0005},
	{"ListMarketListings", 0x1E0006},
	{"GetMarketDeal", 0x1E0007},
	{"ListMarketDeals", 0x1E0008},
	// Faucet (0x1E)
	{"NewFaucet", 0x1E0001},
	{"Faucet_Request", 0x1E0002},
	{"Faucet_Balance", 0x1E0003},
	{"Faucet_SetAmount", 0x1E0004},
	{"Faucet_SetCooldown", 0x1E0005},
  // Supply Chain (0x1E)
  {"RegisterItem", 0x1E0001},
	{"UpdateLocation", 0x1E0002},
	{"MarkStatus", 0x1E0003},
	{"GetItem", 0x1E0004},

	// Healthcare (0x1E)
	{"InitHealthcare", 0x1E0001},
	{"RegisterPatient", 0x1E0002},
	{"AddHealthRecord", 0x1E0003},
	{"GrantAccess", 0x1E0004},
	{"RevokeAccess", 0x1E0005},
	{"ListHealthRecords", 0x1E0006},

  // Tangible (0x1E)
	{"Assets_Register", 0x1E0001},
	{"Assets_Transfer", 0x1E0002},
	{"Assets_Get", 0x1E0003},
	{"Assets_List", 0x1E0004},

	// Immutability (0x1E)
	{"InitImmutability", 0x1E0001},
	{"VerifyChain", 0x1E0002},
	{"RestoreChain", 0x1E0003},
	// Warehouse (0x1E)
	{"Warehouse_New", 0x1E0001},
	{"Warehouse_AddItem", 0x1E0002},
	{"Warehouse_RemoveItem", 0x1E0003},
	{"Warehouse_MoveItem", 0x1E0004},
	{"Warehouse_ListItems", 0x1E0005},
	{"Warehouse_GetItem", 0x1E0006},

	// Gaming (0x1E)
	{"CreateGame", 0x1E0001},
	{"JoinGame", 0x1E0002},
	{"FinishGame", 0x1E0003},
	{"GetGame", 0x1E0004},
	{"ListGames", 0x1E0005},
}

// init wires the catalogue into the live dispatcher.
func init() {
	for _, entry := range catalogue {
		nameToOp[entry.name] = entry.op
		Register(entry.op, wrap(entry.name))
		bin := make([]byte, 3)
		bin[0] = byte(entry.op >> 16)
		bin[1] = byte(entry.op >> 8)
		bin[2] = byte(entry.op)
		log.Printf("[OPCODES] %-32s = %08b = 0x%06X",
			entry.name, bin, entry.op)
	}
	log.Printf("[OPCODES] %d opcodes registered; %d gas-priced", len(opcodeTable), len(gasTable))
}

// Hex returns the canonical hexadecimal representation (upper-case, 6 digits).
func (op Opcode) Hex() string { return fmt.Sprintf("0x%06X", uint32(op)) }

// Bytes gives the 3-byte big-endian encoding used in VM bytecode streams.
func (op Opcode) Bytes() []byte {
	b := make([]byte, 3)
	b[0] = byte(op >> 16)
	b[1] = byte(op >> 8)
	b[2] = byte(op)
	return b
}

// String implements fmt.Stringer.
func (op Opcode) String() string { return op.Hex() }

// ParseOpcode converts a 3-byte slice into an Opcode, validating length.
func ParseOpcode(b []byte) (Opcode, error) {
	if len(b) != 3 {
		return 0, fmt.Errorf("opcode length must be 3, got %d", len(b))
	}
	return Opcode(uint32(b[0])<<16 | uint32(b[1])<<8 | uint32(b[2])), nil
}

// MustParseOpcode is a helper that panics on error (used in tests/tools).
func MustParseOpcode(b []byte) Opcode {
	op, err := ParseOpcode(b)
	if err != nil {
		panic(err)
	}
	return op
}

// DebugDump returns the full mapping in <name>=<hex> form, sorted
// lexicographically.  Useful for CLI tools (`synner opcodes`).
func DebugDump() []string {
	mu.RLock()
	defer mu.RUnlock()
	out := make([]string, 0, len(nameToOp))
	for n, op := range nameToOp {
		out = append(out, fmt.Sprintf("%s=%s", n, op.Hex()))
	}
	// simple in-place sort (no import cycle with `sort`)
	for i := 0; i < len(out)-1; i++ {
		for j := i + 1; j < len(out); j++ {
			if out[j] < out[i] {
				out[i], out[j] = out[j], out[i]
			}
		}
	}
	return out
}

// ToBytecode handy helper: returns raw 3-byte opcode plus gas meter prelude.
func ToBytecode(fn string) ([]byte, error) {
	op, ok := nameToOp[fn]
	if !ok {
		return nil, fmt.Errorf("unknown function %q", fn)
	}
	return op.Bytes(), nil
}

// HexDump is syntactic sugar: hex-encodes the 3-byte opcode.
func HexDump(fn string) (string, error) {
	b, err := ToBytecode(fn)
	if err != nil {
		return "", err
	}
	return "0x" + hex.EncodeToString(b), nil
}<|MERGE_RESOLUTION|>--- conflicted
+++ resolved
@@ -258,10 +258,8 @@
 	{"DistributeRewards", 0x070010},
 	{"CalculateWeights", 0x070011},
 	{"ComputeThreshold", 0x070012},
-<<<<<<< HEAD
 	{"AdjustStake", 0x070013},
 	{"PenalizeValidator", 0x070014},
-=======
 	{"RegisterValidator", 0x070013},
 	{"DeregisterValidator", 0x070014},
 	{"StakeValidator", 0x070015},
@@ -270,7 +268,6 @@
 	{"GetValidator", 0x070018},
 	{"ListValidators", 0x070019},
 	{"IsValidator", 0x07001A},
->>>>>>> 431bd66a
 
 	// Contracts (0x08)
 	{"InitContracts", 0x080001},
