--- conflicted
+++ resolved
@@ -143,9 +143,7 @@
 //	0x0D GreenTech              0x1B Utilities
 //	0x0E Ledger                 0x1C VirtualMachine
 //	                            0x1D Wallet
-<<<<<<< HEAD
 //			0x1E Coordination
-=======
 //				0x1E Plasma
 //			0x1E SmartLegal
 //	                             0x1E DeFi
@@ -175,7 +173,6 @@
 //	0x1E Assets//				0x1E Event
 
 
->>>>>>> 7dd82857
 //
 // Each binary code is shown as a 24-bit big-endian string.
 var catalogue = []struct {
@@ -861,14 +858,12 @@
 	{"PrivateKey", 0x1D0004},
 	{"NewAddress", 0x1D0005},
 	{"SignTx", 0x1D0006},
-<<<<<<< HEAD
 	// Coordination (0x1E)
 	{"NewCoordinator", 0x1E0001},
 	{"StartCoordinator", 0x1E0002},
 	{"StopCoordinator", 0x1E0003},
 	{"BroadcastLedgerHeight", 0x1E0004},
 	{"DistributeToken", 0x1E0005},
-=======
 
 	// Firewall (0x1E)
 	{"NewFirewall", 0x1E0001},
@@ -1163,7 +1158,6 @@
 	{"FinishGame", 0x1E0003},
 	{"GetGame", 0x1E0004},
 	{"ListGames", 0x1E0005},
->>>>>>> 7dd82857
 }
 
 // init wires the catalogue into the live dispatcher.
