--- conflicted
+++ resolved
@@ -40,10 +40,6 @@
 
 // OpContext is provided by the VM; it gives opcode handlers controlled access
 // to message meta-data, state-DB, gas-meter, logger, etc.
-<<<<<<< HEAD
-=======
-
->>>>>>> 779abd6f
 type OpContext interface {
 	Call(string) error // unified façade (ledger/consensus/VM)
 	Gas(uint64) error  // deducts gas or returns an error if exhausted
@@ -54,10 +50,6 @@
 
 // OpcodeFunc is the concrete implementation invoked by the VM.
 type OpcodeFunc func(ctx OpContext) error
-<<<<<<< HEAD
-=======
-
->>>>>>> 779abd6f
 
 // opcodeTable holds the runtime mapping (populated once in init()).
 var (
