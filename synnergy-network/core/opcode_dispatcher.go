--- conflicted
+++ resolved
@@ -369,8 +369,6 @@
 	{"DAO_Unstake", 0x0C000C},
 	{"DAO_Staked", 0x0C000D},
 	{"DAO_TotalStaked", 0x0C000E},
-<<<<<<< HEAD
-=======
 	{"CastTokenVote", 0x0C000B},
 	{"SubmitQuadraticVote", 0x0C000B},
 	{"QuadraticResults", 0x0C000C},
@@ -408,7 +406,6 @@
 	{"LeaveDAO", 0x0C000D},
 	{"DAOInfo", 0x0C000E},
 	{"ListDAOs", 0x0C000F},
->>>>>>> 36c7e2ae
 
 	// GreenTech (0x0D)
 	{"InitGreenTech", 0x0D0001},
