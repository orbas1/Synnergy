// SPDX-License-Identifier: BUSL-1.1
//
// Synnergy Network – Core ▸ Opcode Dispatcher
// -------------------------------------------
//
//   - Every high-level function in the protocol is assigned a UNIQUE 24-bit
//     opcode:  0xCCNNNN  →  CC = category (1 byte), NNNN = ordinal (2 bytes).
//
//   - The dispatcher maps opcodes ➝ concrete handlers and enforces gas-pricing
//     through core.GasCost() before execution.
//
//   - All collisions or missing handlers are FATAL at start-up; nothing slips
//     into production unnoticed.
//
//     ────────────────────────────────────────────────────────────────────────────
//     AUTOMATED SECTION
//     -----------------
//     The table below is **generated** by `go generate ./...` (see the generator
//     in `cmd/genopcodes`).  Edit ONLY if you know what you’re doing; otherwise
//     add new function names to `generator/input/functions.yml` and re-run
//     `go generate`.  The generator guarantees deterministic, collision-free
//     opcodes and keeps this file lint-clean.
//
//     Format per line:
//     <FunctionName>  =  <24-bit-binary>  =  <HexOpcode>
//
//     NB: Tabs are significant – tools rely on them when parsing for audits.
package core

import (
	"encoding/hex"
	"fmt"
	"log"
	"sync"
)

// ────────────────────────────────────────────────────────────────────────────
// VM dispatcher glue
// ────────────────────────────────────────────────────────────────────────────

// OpContext is provided by the VM; it gives opcode handlers controlled access
// to message meta-data, state-DB, gas-meter, logger, etc.
type OpContext interface {
	Call(string) error // unified façade (ledger/consensus/VM)
	Gas(uint64) error  // deducts gas or returns an error if exhausted
}

// Opcode is a 24-bit, deterministic instruction identifier.
type Opcode uint32

// OpcodeFunc is the concrete implementation invoked by the VM.
type OpcodeFunc func(ctx OpContext) error

// opcodeTable holds the runtime mapping (populated once in init()).
var (
	opcodeTable = make(map[Opcode]OpcodeFunc, 1024)
	nameToOp    = make(map[string]Opcode, 1024)
	mu          sync.RWMutex
)

// Register binds an opcode to its function handler.
// It panics on duplicates – this should never happen in CI-tested builds.
func Register(op Opcode, fn OpcodeFunc) {
	mu.Lock()
	defer mu.Unlock()
	if _, exists := opcodeTable[op]; exists {
		log.Panicf("[OPCODES] collision: 0x%06X already registered", op)
	}
	opcodeTable[op] = fn
}

// Dispatch is called by the VM executor for every instruction.
func Dispatch(ctx OpContext, op Opcode) error {
	mu.RLock()
	fn, ok := opcodeTable[op]
	mu.RUnlock()

	if !ok {
		return fmt.Errorf("unknown opcode 0x%06X", op)
	}
	// Pre-charge gas (base only – dynamic part inside fn)
	if err := ctx.Gas(GasCost(Opcode(op))); err != nil {
		return err
	}
	return fn(ctx)
}

// helper returns a closure that delegates the call to OpContext.Call(<name>).
func wrap(name string) OpcodeFunc {
	return func(ctx OpContext) error { return ctx.Call(name) }
}

// ────────────────────────────────────────────────────────────────────────────
// Opcode Catalogue  (AUTO-GENERATED – DO NOT EDIT BY HAND)
// ────────────────────────────────────────────────────────────────────────────
//
// Category map:
//
//		0x01 AI                     0x0F Liquidity
//		0x02 AMM                    0x10 Loanpool
//		0x03 Authority              0x11 Network
//		0x04 Charity                0x12 Replication
//		0x05 Coin                   0x13 Rollups
//		0x06 Compliance             0x14 Security
//		0x07 Consensus              0x15 Sharding
//		0x08 Contracts              0x16 Sidechains
//		0x09 CrossChain             0x17 StateChannel
//		0x0A Data                   0x18 Storage
//		0x0B FaultTolerance         0x19 Tokens
//		0x0C Governance             0x1A Transactions
//		0x0D GreenTech              0x1B Utilities
//		0x0E Ledger                 0x1C VirtualMachine
//	                                 0x1D Wallet
//	                                 0x1E BinaryTree
//		                            0x1D Wallet
//	                                 0x1E Regulatory
//	                                 0x1E Forum
//	                                 0x1E Compression
//	                                 0x1E Biometrics
//	                                 0x1E SystemHealth
//	0x01 AI                     0x0F Liquidity
//	0x02 AMM                    0x10 Loanpool
//	0x03 Authority              0x11 Network
//	0x04 Charity                0x12 Replication
//	0x05 Coin                   0x13 Rollups
//	0x06 Compliance             0x14 Security
//	0x07 Consensus              0x15 Sharding
//	0x08 Contracts              0x16 Sidechains
//	0x09 CrossChain             0x17 StateChannel
//	0x0A Data                   0x18 Storage
//	0x0B FaultTolerance         0x19 Tokens
//	0x0C Governance             0x1A Transactions
//	0x0D GreenTech              0x1B Utilities
//	0x0E Ledger                 0x1C VirtualMachine
//	                            0x1D Wallet
//				0x1E Swarm

//	                                 0x1E Plasma
//	                                 0x1D Wallet
//		0x1E Workflows
//		                            0x1D Wallet
//	                                 0x1E Sensors
//	     0x0E Ledger                 0x1C VirtualMachine
//	                                 0x1D Wallet
//	                                 0x1E RealEstate
//		0x0E Ledger                 0x1C VirtualMachine
//		                            0x1D Wallet
//	                                 0x1E Employment
//	                                 0x1E Escrow
//	                                 0x1E Marketplace
//	                                 0x1D Wallet
//	                                 0x1E Faucet
//		                            0x1D Wallet
//	                                 0x1E SupplyChain
//	                                 0x1E Healthcare
//	                                 0x1E Immutability
//	                                 0x1E Warehouse
//	                                 0x1E Gaming
//	0x1E Assets//				0x1E Event


//
// Each binary code is shown as a 24-bit big-endian string.
var catalogue = []struct {
	name string
	op   Opcode
}{
	// AI (0x01)
	{"StartTraining", 0x010001},
	{"TrainingStatus", 0x010002},
	{"ListTrainingJobs", 0x010003},
	{"CancelTraining", 0x010004},
	{"InitAI", 0x010001},
	{"AI", 0x010002},
	{"PredictAnomaly", 0x010003},
	{"OptimizeFees", 0x010004},
	{"PublishModel", 0x010005},
	{"FetchModel", 0x010006},
	{"ListModel", 0x010007},
	{"ValidateKYC", 0x010008},
	{"BuyModel", 0x010009},
	{"RentModel", 0x01000A},
	{"ReleaseEscrow", 0x01000B},
	{"PredictVolume", 0x01000C},
	{"GetModelListing", 0x01000D},
	{"ListModelListings", 0x01000E},
	{"UpdateListingPrice", 0x01000F},
	{"RemoveListing", 0x010010},
	{"InferModel", 0x010001},
	{"AnalyseTransactions", 0x010002},

	// AMM (0x02)
	{"SwapExactIn", 0x020001},
	{"AMM_AddLiquidity", 0x020002},
	{"AMM_RemoveLiquidity", 0x020003},
	{"Quote", 0x020004},
	{"AllPairs", 0x020005},
	{"InitPoolsFromFile", 0x020006},

	// Authority (0x03)
	{"NewAuthoritySet", 0x030001},
	{"RecordVote", 0x030002},
	{"RegisterCandidate", 0x030003},
	{"RandomElectorate", 0x030004},
	{"IsAuthority", 0x030005},
	{"GetAuthority", 0x030006},
	{"ListAuthorities", 0x030007},
	{"DeregisterAuthority", 0x030008},
	{"NewAuthorityApplier", 0x030009},
	{"SubmitApplication", 0x03000A},
	{"VoteApplication", 0x03000B},
	{"FinalizeApplication", 0x03000C},
	{"GetApplication", 0x03000D},
	{"ListApplications", 0x03000E},

	// Charity (0x04)
	{"NewCharityPool", 0x040001},
	{"Charity_Deposit", 0x040002},
	{"Charity_Register", 0x040003},
	{"Charity_Vote", 0x040004},
	{"Charity_Tick", 0x040005},
	{"Charity_GetRegistration", 0x040006},
	{"Charity_Winners", 0x040007},

	// Coin (0x05)
	{"NewCoin", 0x050001},
	{"Coin_Mint", 0x050002},
	{"Coin_TotalSupply", 0x050003},
	{"Coin_BalanceOf", 0x050004},
	{"Coin_Transfer", 0x050005},
	{"Coin_Burn", 0x050006},

	// Compliance (0x06)
	{"InitCompliance", 0x060001},
	{"Compliance_ValidateKYC", 0x060002},
	{"EraseData", 0x060003},
	{"RecordFraudSignal", 0x060004},
	{"Compliance_LogAudit", 0x060005},
	{"Compliance_AuditTrail", 0x060006},
	{"Compliance_MonitorTx", 0x060007},
	{"Compliance_VerifyZKP", 0x060008},
	{"Audit_Init", 0x060009},
	{"Audit_Log", 0x06000A},
	{"Audit_Events", 0x06000B},
	{"Audit_Close", 0x06000C},
	{"InitComplianceManager", 0x060009},
	{"SuspendAccount", 0x06000A},
	{"ResumeAccount", 0x06000B},
	{"IsSuspended", 0x06000C},
	{"WhitelistAccount", 0x06000D},
	{"RemoveWhitelist", 0x06000E},
	{"IsWhitelisted", 0x06000F},
	{"Compliance_ReviewTx", 0x060010},
	{"AnalyzeAnomaly", 0x060009},
	{"FlagAnomalyTx", 0x06000A},

	// Consensus (0x07)
	{"Pick", 0x070001},
	{"Consensus_Broadcast", 0x070002},
	{"Consensus_Subscribe", 0x070003},
	{"Consensus_Sign", 0x070004},
	{"Consensus_Verify", 0x070005},
	{"ValidatorPubKey", 0x070006},
	{"StakeOf", 0x070007},
	{"LoanPoolAddress", 0x070008},
	{"Consensus_Hash", 0x070009},
	{"SerializeWithoutNonce", 0x07000A},
	{"NewConsensus", 0x07000B},
	{"Consensus_Start", 0x07000C},
	{"ProposeSubBlock", 0x07000D},
	{"ValidatePoH", 0x07000E},
	{"SealMainBlockPOW", 0x07000F},
	{"DistributeRewards", 0x070010},
	{"CalculateWeights", 0x070011},
	{"ComputeThreshold", 0x070012},
	{"Status", 0x070013},
	{"SetDifficulty", 0x070014},
	{"NewConsensusAdaptiveManager", 0x070013},
	{"ComputeDemand", 0x070014},
	{"ComputeStakeConcentration", 0x070015},
	{"AdjustConsensus", 0x070016},
	{"AdjustStake", 0x070013},
	{"PenalizeValidator", 0x070014},
	{"RegisterValidator", 0x070013},
	{"DeregisterValidator", 0x070014},
	{"StakeValidator", 0x070015},
	{"UnstakeValidator", 0x070016},
	{"SlashValidator", 0x070017},
	{"GetValidator", 0x070018},
	{"ListValidators", 0x070019},
	{"IsValidator", 0x07001A},

	// Contracts (0x08)
	{"InitContracts", 0x080001},
	{"CompileWASM", 0x080002},
	{"Invoke", 0x080003},
	{"Deploy", 0x080004},

	// Cross-Chain (0x09)
	{"RegisterBridge", 0x090001},
	{"AssertRelayer", 0x090002},
	{"Iterator", 0x090003},
	{"LockAndMint", 0x090004},
	{"BurnAndRelease", 0x090005},
	{"GetBridge", 0x090006},

	// Data (0x0A)
	{"RegisterNode", 0x0A0001},
	{"UploadAsset", 0x0A0002},
	{"Data_Pin", 0x0A0003},
	{"Data_Retrieve", 0x0A0004},
	{"RetrieveAsset", 0x0A0005},
	{"RegisterOracle", 0x0A0006},
	{"PushFeed", 0x0A0007},
	{"QueryOracle", 0x0A0008},
	{"ListCDNNodes", 0x0A0009},
	{"ListOracles", 0x0A000A},
	{"PushFeedSigned", 0x0A000B},
<<<<<<< HEAD
	{"UpdateOracleSource", 0x0A000C},
	{"RemoveOracle", 0x0A000D},
	{"GetOracleMetrics", 0x0A000E},
	{"RequestOracleData", 0x0A000F},
	{"SyncOracle", 0x0A0010},
=======
	{"CreateDataFeed", 0x0A000C},
	{"QueryDataFeed", 0x0A000D},
	{"ManageDataFeed", 0x0A000E},
	{"ImputeMissing", 0x0A000F},
	{"NormalizeFeed", 0x0A0010},
	{"AddProvenance", 0x0A0011},
	{"SampleFeed", 0x0A0012},
	{"ScaleFeed", 0x0A0013},
	{"TransformFeed", 0x0A0014},
	{"VerifyFeedTrust", 0x0A0015},
	{"ZTDC_Open", 0x0A000C},
	{"ZTDC_Send", 0x0A000D},
	{"ZTDC_Close", 0x0A000E},
	{"StoreManagedData", 0x0A000C},
	{"LoadManagedData", 0x0A000D},
	{"DeleteManagedData", 0x0A000E},
>>>>>>> 474c744f

	// Fault-Tolerance (0x0B)
	{"NewHealthChecker", 0x0B0001},
	{"AddPeer", 0x0B0002},
	{"RemovePeer", 0x0B0003},
	{"Snapshot", 0x0B0004},
	{"Recon", 0x0B0005},
	{"Ping", 0x0B0006},
	{"SendPing", 0x0B0007},
	{"AwaitPong", 0x0B0008},
	{"BackupSnapshot", 0x0B0009},
	{"RestoreSnapshot", 0x0B000A},
	{"VerifyBackup", 0x0B000B},
	{"FailoverNode", 0x0B000C},
	{"PredictFailure", 0x0B000D},
	{"AdjustResources", 0x0B000E},
	{"HA_Register", 0x0B000F},
	{"HA_Remove", 0x0B0010},
	{"HA_List", 0x0B0011},
	{"HA_Sync", 0x0B0012},
	{"HA_Promote", 0x0B0013},

	// Governance (0x0C)
	{"UpdateParam", 0x0C0001},
	{"ProposeChange", 0x0C0002},
	{"VoteChange", 0x0C0003},
	{"EnactChange", 0x0C0004},
	{"SubmitProposal", 0x0C0005},
	{"BalanceOfAsset", 0x0C0006},
	{"CastVote", 0x0C0007},
	{"ExecuteProposal", 0x0C0008},
	{"GetProposal", 0x0C0009},
	{"ListProposals", 0x0C000A},
	{"DAO_Stake", 0x0C000B},
	{"DAO_Unstake", 0x0C000C},
	{"DAO_Staked", 0x0C000D},
	{"DAO_TotalStaked", 0x0C000E},
	{"CastTokenVote", 0x0C000B},
	{"SubmitQuadraticVote", 0x0C000B},
	{"QuadraticResults", 0x0C000C},
	{"QuadraticWeight", 0x0C000D},
	{"AddDAOMember", 0x0C000B},
	{"RemoveDAOMember", 0x0C000C},
	{"RoleOfMember", 0x0C000D},
	{"ListDAOMembers", 0x0C000E},
	{"NewQuorumTracker", 0x0C000B},
	{"Quorum_AddVote", 0x0C000C},
	{"Quorum_HasQuorum", 0x0C000D},
	{"Quorum_Reset", 0x0C000E},
	{"RegisterGovContract", 0x0C000B},
	{"GetGovContract", 0x0C000C},
	{"ListGovContracts", 0x0C000D},
	{"EnableGovContract", 0x0C000E},
	{"DeleteGovContract", 0x0C000F},
	{"DeployGovContract", 0x0C000B},
	{"InvokeGovContract", 0x0C000C},
	{"AddReputation", 0x0C000B},
	{"SubtractReputation", 0x0C000C},
	{"ReputationOf", 0x0C000D},
	{"SubmitRepGovProposal", 0x0C000E},
	{"CastRepGovVote", 0x0C000F},
	{"ExecuteRepGovProposal", 0x0C0010},
	{"GetRepGovProposal", 0x0C0011},
	{"ListRepGovProposals", 0x0C0012},
	{"NewTimelock", 0x0C000B},
	{"QueueProposal", 0x0C000C},
	{"CancelProposal", 0x0C000D},
	{"ExecuteReady", 0x0C000E},
	{"ListTimelocks", 0x0C000F},
	{"CreateDAO", 0x0C000B},
	{"JoinDAO", 0x0C000C},
	{"LeaveDAO", 0x0C000D},
	{"DAOInfo", 0x0C000E},
	{"ListDAOs", 0x0C000F},

	// GreenTech (0x0D)
	{"InitGreenTech", 0x0D0001},
	{"Green", 0x0D0002},
	{"RecordUsage", 0x0D0003},
	{"RecordOffset", 0x0D0004},
	{"Certify", 0x0D0005},
	{"CertificateOf", 0x0D0006},
	{"ShouldThrottle", 0x0D0007},
	{"ListCertificates", 0x0D0008},

	// Ledger (0x0E)
	{"NewLedger", 0x0E0001},
	{"GetPendingSubBlocks", 0x0E0002},
	{"LastBlockHash", 0x0E0003},
	{"AppendBlock", 0x0E0004},
	{"MintBig", 0x0E0005},
	{"EmitApproval", 0x0E0006},
	{"EmitTransfer", 0x0E0007},
	{"DeductGas", 0x0E0008},
	{"WithinBlock", 0x0E0009},
	{"IsIDTokenHolder", 0x0E000A},
	{"TokenBalance", 0x0E000B},
	{"AddBlock", 0x0E000C},
	{"GetBlock", 0x0E000D},
	{"GetUTXO", 0x0E000E},
	{"AddToPool", 0x0E000F},
	{"ListPool", 0x0E0010},
	{"GetContract", 0x0E0011},
	{"Ledger_BalanceOf", 0x0E0012},
	{"Ledger_Snapshot", 0x0E0013},
	{"MintToken", 0x0E0014},
	{"LastSubBlockHeight", 0x0E0015},
	{"LastBlockHeight", 0x0E0016},
	{"RecordPoSVote", 0x0E0017},
	{"AppendSubBlock", 0x0E0018},
	{"Ledger_Transfer", 0x0E0019},
	{"Ledger_Mint", 0x0E001A},
	{"Ledger_Burn", 0x0E001B},
	{"Account_Create", 0x0E001C},
	{"Account_Delete", 0x0E001D},
	{"Account_Balance", 0x0E001E},
	{"Account_Transfer", 0x0E001F},

	// Liquidity (0x0F)
	{"InitAMM", 0x0F0001},
	{"Manager", 0x0F0002},
	{"CreatePool", 0x0F0003},
	{"Liquidity_AddLiquidity", 0x0F0004},
	{"Liquidity_Swap", 0x0F0005},
	{"Liquidity_RemoveLiquidity", 0x0F0006},
	{"Liquidity_Pool", 0x0F0007},
	{"Liquidity_Pools", 0x0F0008},

	// Loanpool (0x10)
	{"Loanpool_RandomElectorate", 0x100001},
	{"Loanpool_IsAuthority", 0x100002},
	{"Loanpool_init", 0x100003},
	{"NewLoanPool", 0x100004},
	{"Loanpool_Submit", 0x100005},
	{"Loanpool_Vote", 0x100006},
	{"Disburse", 0x100007},
	{"Loanpool_Tick", 0x100008},
	{"Loanpool_GetProposal", 0x100009},
	{"Loanpool_ListProposals", 0x10000A},
	{"Loanpool_Redistribute", 0x10000B},
	{"NewLoanPoolApply", 0x10000C},
	{"LoanApply_Submit", 0x10000D},
	{"LoanApply_Vote", 0x10000E},
	{"LoanApply_Process", 0x10000F},
	{"LoanApply_Disburse", 0x100010},
	{"LoanApply_Get", 0x100011},
	{"LoanApply_List", 0x100012},

	// Network (0x11)
	{"NewNode", 0x110001},
	{"HandlePeerFound", 0x110002},
	{"DialSeed", 0x110003},
	{"Network_Broadcast", 0x110004},
	{"Network_Subscribe", 0x110005},
	{"ListenAndServe", 0x110006},
	{"Close", 0x110007},
	{"Peers", 0x110008},
	{"NewDialer", 0x110009},
	{"Dial", 0x11000A},
	{"SetBroadcaster", 0x11000B},
	{"GlobalBroadcast", 0x11000C},
	{"StartDevNet", 0x11000D},
	{"StartTestNet", 0x11000E},

	// Replication (0x12)
	{"NewReplicator", 0x120001},
	{"ReplicateBlock", 0x120002},
	{"Replication_Hash", 0x120003},
	{"RequestMissing", 0x120004},
	{"Replication_Start", 0x120005},
	{"Stop", 0x120006},
	{"Synchronize", 0x120007},

	// Rollups (0x13)
	{"NewAggregator", 0x130001},
	{"SubmitBatch", 0x130002},
	{"SubmitFraudProof", 0x130003},
	{"FinalizeBatch", 0x130004},
	{"BatchHeader", 0x130005},
	{"BatchState", 0x130006},
	{"BatchTransactions", 0x130007},
	{"ListBatches", 0x130008},

	// Security (0x14)
	{"Security_Sign", 0x140001},
	{"Security_Verify", 0x140002},
	{"AggregateBLSSigs", 0x140003},
	{"VerifyAggregated", 0x140004},
	{"CombineShares", 0x140005},
	{"ComputeMerkleRoot", 0x140006},
	{"Encrypt", 0x140007},
	{"Decrypt", 0x140008},
	{"NewTLSConfig", 0x140009},
	{"DilithiumKeypair", 0x14000A},
	{"DilithiumSign", 0x14000B},
	{"DilithiumVerify", 0x14000C},
	{"PredictRisk", 0x14000D},
	{"AnomalyScore", 0x14000E},

	// Sharding (0x15)
	{"NewShardCoordinator", 0x150001},
	{"SetLeader", 0x150002},
	{"Leader", 0x150003},
	{"SubmitCrossShard", 0x150004},
	{"Sharding_Broadcast", 0x150005},
	{"Send", 0x150006},
	{"PullReceipts", 0x150007},
	{"Reshard", 0x150008},
	{"GossipTx", 0x150009},
	{"RebalanceShards", 0x15000A},
	{"VerticalPartition", 0x15000B},

	// Sidechains (0x16)
	{"InitSidechains", 0x160001},
	{"Sidechains", 0x160002},
	{"Sidechains_Register", 0x160003},
	{"SubmitHeader", 0x160004},
	{"Sidechains_Deposit", 0x160005},
	{"VerifyWithdraw", 0x160006},
	{"VerifyAggregateSig", 0x160007},
	{"VerifyMerkleProof", 0x160008},
	{"GetSidechainMeta", 0x160009},
	{"ListSidechains", 0x16000A},
	{"GetSidechainHeader", 0x16000B},

	// StateChannel (0x17)
	{"InitStateChannels", 0x170001},
	{"Channels", 0x170002},
	{"OpenChannel", 0x170003},
	{"VerifyECDSASignature", 0x170004},
	{"InitiateClose", 0x170005},
	{"Challenge", 0x170006},
	{"Finalize", 0x170007},
	{"GetChannel", 0x170008},
	{"ListChannels", 0x170009},

	// Storage (0x18)
	{"NewStorage", 0x180001},
	{"Storage_Pin", 0x180002},
	{"Storage_Retrieve", 0x180003},
	{"CreateListing", 0x180004},
	{"Exists", 0x180005},
	{"OpenDeal", 0x180006},
	{"Storage_Create", 0x180007},
	{"CloseDeal", 0x180008},
	{"Release", 0x180009},
	{"GetListing", 0x18000A},
	{"ListListings", 0x18000B},
	{"GetDeal", 0x18000C},
	{"ListDeals", 0x18000D},

	// Tokens (0x19)
	{"ID", 0x190001},
	{"Meta", 0x190002},
	{"Tokens_BalanceOf", 0x190003},
	{"Tokens_Transfer", 0x190004},
	{"Allowance", 0x190005},
	{"Tokens_Approve", 0x190006},
	{"Tokens_Mint", 0x190007},
	{"Tokens_Burn", 0x190008},
	{"Add", 0x190009},
	{"Sub", 0x19000A},
	{"Get", 0x19000B},
	{"approve_lower", 0x19000C},
	{"transfer_lower", 0x19000D},
	{"Calculate", 0x19000E},
	{"RegisterToken", 0x19000F},
	{"Tokens_Create", 0x190010},
	{"NewBalanceTable", 0x190011},
	{"Set", 0x190012},
	{"RefundGas", 0x190013},
	{"PopUint32", 0x190014},
	{"PopAddress", 0x190015},
	{"PopUint64", 0x190016},
	{"PushBool", 0x190017},
	{"Push", 0x190018},
	{"Len_Tokens", 0x190019},
	{"InitTokens", 0x19001A},
	{"GetRegistryTokens", 0x19001B},
	{"TokenManager_Create", 0x19001C},
	{"TokenManager_Transfer", 0x19001D},
	{"TokenManager_Mint", 0x19001E},
	{"TokenManager_Burn", 0x19001F},
	{"TokenManager_Approve", 0x190020},
	{"TokenManager_BalanceOf", 0x190021},

	// Transactions (0x1A)
	{"Tx_Sign", 0x1A0001},
	{"VerifySig", 0x1A0002},
	{"ValidateTx", 0x1A0003},
	{"NewTxPool", 0x1A0004},
	{"AddTx", 0x1A0005},
	{"PickTxs", 0x1A0006},
	{"TxPoolSnapshot", 0x1A0007},
	{"ReverseTransaction", 0x1A0008},
	{"NewTxDistributor", 0x1A0008},
	{"DistributeFees", 0x1A0009},

	// Utilities (0x1B) – EVM-compatible arithmetic & crypto
	{"Short", 0x1B0001},
	{"BytesToAddress", 0x1B0002},
	{"Pop", 0x1B0003},
	{"opADD", 0x1B0004},
	{"opMUL", 0x1B0005},
	{"opSUB", 0x1B0006},
	{"OpDIV", 0x1B0007},
	{"opSDIV", 0x1B0008},
	{"opMOD", 0x1B0009},
	{"opSMOD", 0x1B000A},
	{"opADDMOD", 0x1B000B},
	{"opMULMOD", 0x1B000C},
	{"opEXP", 0x1B000D},
	{"opSIGNEXTEND", 0x1B000E},
	{"opLT", 0x1B000F},
	{"opGT", 0x1B0010},
	{"opSLT", 0x1B0011},
	{"opSGT", 0x1B0012},
	{"opEQ", 0x1B0013},
	{"opISZERO", 0x1B0014},
	{"opAND", 0x1B0015},
	{"opOR", 0x1B0016},
	{"opXOR", 0x1B0017},
	{"opNOT", 0x1B0018},
	{"opBYTE", 0x1B0019},
	{"opSHL", 0x1B001A},
	{"opSHR", 0x1B001B},
	{"opSAR", 0x1B001C},
	{"opECRECOVER", 0x1B001D},
	{"opEXTCODESIZE", 0x1B001E},
	{"opEXTCODECOPY", 0x1B001F},
	{"opEXTCODEHASH", 0x1B0020},
	{"opRETURNDATASIZE", 0x1B0021},
	{"opRETURNDATACOPY", 0x1B0022},
	{"opMLOAD", 0x1B0023},
	{"opMSTORE", 0x1B0024},
	{"opMSTORE8", 0x1B0025},
	{"opCALLDATALOAD", 0x1B0026},
	{"opCALLDATASIZE", 0x1B0027},
	{"opCALLDATACOPY", 0x1B0028},
	{"opCODESIZE", 0x1B0029},
	{"opCODECOPY", 0x1B002A},
	{"opJUMP", 0x1B002B},
	{"opJUMPI", 0x1B002C},
	{"opPC", 0x1B002D},
	{"opMSIZE", 0x1B002E},
	{"opGAS", 0x1B002F},
	{"opJUMPDEST", 0x1B0030},
	{"opSHA256", 0x1B0031},
	{"opKECCAK256", 0x1B0032},
	{"opRIPEMD160", 0x1B0033},
	{"opBLAKE2B256", 0x1B0034},
	{"opADDRESS", 0x1B0035},
	{"opCALLER", 0x1B0036},
	{"opORIGIN", 0x1B0037},
	{"opCALLVALUE", 0x1B0038},
	{"opGASPRICE", 0x1B0039},
	{"opNUMBER", 0x1B003A},
	{"opTIMESTAMP", 0x1B003B},
	{"opDIFFICULTY", 0x1B003C},
	{"opGASLIMIT", 0x1B003D},
	{"opCHAINID", 0x1B003E},
	{"opBLOCKHASH", 0x1B003F},
	{"opBALANCE", 0x1B0040},
	{"opSELFBALANCE", 0x1B0041},
	{"opLOG0", 0x1B0042},
	{"opLOG1", 0x1B0043},
	{"opLOG2", 0x1B0044},
	{"opLOG3", 0x1B0045},
	{"opLOG4", 0x1B0046},
	{"logN", 0x1B0047},
	{"opCREATE", 0x1B0048},
	{"opCALL", 0x1B0049},
	{"opCALLCODE", 0x1B004A},
	{"opDELEGATECALL", 0x1B004B},
	{"opSTATICCALL", 0x1B004C},
	{"opRETURN", 0x1B004D},
	{"opREVERT", 0x1B004E},
	{"opSTOP", 0x1B004F},
	{"opSELFDESTRUCT", 0x1B0050},
	{"Utilities_Transfer", 0x1B0051},
	{"Utilities_Mint", 0x1B0052},
	{"Utilities_Burn", 0x1B0053},

	// Virtual Machine (0x1C)
	{"VM_Burn", 0x1C0001},
	{"BurnLP", 0x1C0002},
	{"MintLP", 0x1C0003},
	{"NewInMemory", 0x1C0004},
	{"CallCode", 0x1C0005},
	{"CallContract", 0x1C0006},
	{"StaticCall", 0x1C0007},
	{"GetBalance", 0x1C0008},
	{"GetTokenBalance", 0x1C0009},
	{"SetTokenBalance", 0x1C000A},
	{"GetTokenSupply", 0x1C000B},
	{"SetBalance", 0x1C000C},
	{"DelegateCall", 0x1C000D},
	{"GetToken", 0x1C000E},
	{"NewMemory", 0x1C000F},
	{"VM_Read", 0x1C0010},
	{"VM_Write", 0x1C0011},
	{"VM_Len", 0x1C0012},
	{"VM_Call", 0x1C0013},
	{"SelectVM", 0x1C0014},
	{"CreateContract", 0x1C0015},
	{"VM_GetContract", 0x1C0016},
	{"AddLog", 0x1C0017},
	{"GetCode", 0x1C0018},
	{"GetCodeHash", 0x1C0019},
	{"MintToken_VM", 0x1C001A},
	{"VM_Transfer", 0x1C001B},
	{"PrefixIterator", 0x1C001C},
	{"Snapshot_VM", 0x1C001D},
	{"NonceOf", 0x1C001E},
	{"IsIDTokenHolder_VM", 0x1C001F},
	{"GetState", 0x1C0020},
	{"SetState", 0x1C0021},
	{"HasState", 0x1C0022},
	{"DeleteState", 0x1C0023},
	{"BalanceOf_VM", 0x1C0024},
	{"NewGasMeter", 0x1C0025},
	{"SelfDestruct", 0x1C0026},
	{"Remaining", 0x1C0027},
	{"Consume", 0x1C0028},
	{"Execute", 0x1C0029},
	{"NewSuperLightVM", 0x1C002A},
	{"NewLightVM", 0x1C002B},
	{"NewHeavyVM", 0x1C002C},
	{"ExecuteSuperLight", 0x1C002D},
	{"ExecuteLight", 0x1C002E},
	{"ExecuteHeavy", 0x1C002F},

	// Wallet (0x1D)
	{"NewRandomWallet", 0x1D0001},
	{"WalletFromMnemonic", 0x1D0002},
	{"NewHDWalletFromSeed", 0x1D0003},
	{"PrivateKey", 0x1D0004},
	{"NewAddress", 0x1D0005},
	{"SignTx", 0x1D0006},
   {"RegisterIDWallet", 0x1D0007},
	{"IsIDWalletRegistered", 0x1D0008},
	{"NewOffChainWallet", 0x1D0007},
	{"OffChainWalletFromMnemonic", 0x1D0008},
	{"SignOffline", 0x1D0009},
	{"StoreSignedTx", 0x1D000A},
	{"LoadSignedTx", 0x1D000B},
	{"BroadcastSignedTx", 0x1D000C},
	{"RegisterRecovery", 0x1D0007},
	{"RecoverAccount", 0x1D0008},

	// BinaryTree (0x1E)
	{"BinaryTreeNew", 0x1E0001},
	{"BinaryTreeInsert", 0x1E0002},
	{"BinaryTreeSearch", 0x1E0003},
	{"BinaryTreeDelete", 0x1E0004},
	{"BinaryTreeInOrder", 0x1E0005},
  
	// Regulatory (0x1E)
	{"InitRegulatory", 0x1E0001},
	{"RegisterRegulator", 0x1E0002},
	{"GetRegulator", 0x1E0003},
	{"ListRegulators", 0x1E0004},
	{"EvaluateRuleSet", 0x1E0005},



	// Polls Management (0x1E)
	{"CreatePoll", 0x1E0001},
	{"VotePoll", 0x1E0002},
	{"ClosePoll", 0x1E0003},
	{"GetPoll", 0x1E0004},
	{"ListPolls", 0x1E0005},

   

	// Feedback (0x1E)
	{"InitFeedback", 0x1E0001},
	{"Feedback_Submit", 0x1E0002},
	{"Feedback_Get", 0x1E0003},
	{"Feedback_List", 0x1E0004},
	{"Feedback_Reward", 0x1E0005},
 

	// Forum (0x1E)
	{"Forum_CreateThread", 0x1E0001},
	{"Forum_GetThread", 0x1E0002},
	{"Forum_ListThreads", 0x1E0003},
	{"Forum_AddComment", 0x1E0004},
	{"Forum_ListComments", 0x1E0005},
 
	// Compression (0x1E)
	{"CompressLedger", 0x1E0001},
	{"DecompressLedger", 0x1E0002},
	{"SaveCompressedSnapshot", 0x1E0003},
	{"LoadCompressedSnapshot", 0x1E0004},


	// Biometrics (0x1E)
	{"Bio_Enroll", 0x1E0001},
	{"Bio_Verify", 0x1E0002},
	{"Bio_Delete", 0x1E0003},

  
	// SystemHealth (0x1E)
	{"NewHealthLogger", 0x1E0001},
	{"MetricsSnapshot", 0x1E0002},
	{"LogEvent", 0x1E0003},
	{"RotateLogs", 0x1E0004},
	

	// Swarm (0x1E)
	{"NewSwarm", 0x1E0001},
	{"Swarm_AddNode", 0x1E0002},
	{"Swarm_RemoveNode", 0x1E0003},
	{"Swarm_BroadcastTx", 0x1E0004},
	{"Swarm_Start", 0x1E0005},
	{"Swarm_Stop", 0x1E0006},
	{"Swarm_Peers", 0x1E0007},
	// Plasma (0x1E)
	{"InitPlasma", 0x1E0001},
	{"Plasma_Deposit", 0x1E0002},
	{"Plasma_Withdraw", 0x1E0003},
  // Workflows (0x1E)
	{"NewWorkflow", 0x1E0001},
	{"AddWorkflowAction", 0x1E0002},
	{"SetWorkflowTrigger", 0x1E0003},
	{"SetWebhook", 0x1E0004},
	{"ExecuteWorkflow", 0x1E0005},
	{"ListWorkflows", 0x1E0006},
   {"CreateWallet", 0x1D0007},
	{"ImportWallet", 0x1D0008},
	{"WalletBalance", 0x1D0009},
	{"WalletTransfer", 0x1D000A},
  
	// Sensors (0x1E)
	{"RegisterSensor", 0x1E0001},
	{"GetSensor", 0x1E0002},
	{"ListSensors", 0x1E0003},
	{"UpdateSensorValue", 0x1E0004},
	{"PollSensor", 0x1E0005},
	{"TriggerWebhook", 0x1E0006},

  
	// Real Estate (0x1D)
	{"RegisterProperty", 0x1E0001},
	{"TransferProperty", 0x1E0002},
	{"GetProperty", 0x1E0003},
	{"ListProperties", 0x1E0004},

 

	// Event (0x1E)
	{"InitEvents", 0x1E0001},
	{"EmitEvent", 0x1E0002},
	{"GetEvent", 0x1E0003},
	{"ListEvents", 0x1E0004},

  

	// Employment (0x1E)
	{"InitEmployment", 0x1E0001},
	{"CreateJob", 0x1E0002},
	{"SignJob", 0x1E0003},
	{"RecordWork", 0x1E0004},
	{"PaySalary", 0x1E0005},
	{"GetJob", 0x1E0006},
	// Escrow (0x1E)
	{"Escrow_Create", 0x1E0001},
	{"Escrow_Deposit", 0x1E0002},
	{"Escrow_Release", 0x1E0003},
	{"Escrow_Cancel", 0x1E0004},
	{"Escrow_Get", 0x1E0005},
	{"Escrow_List", 0x1E0006},
	// Marketplace (0x1E)
	{"CreateMarketListing", 0x1E0001},
	{"PurchaseItem", 0x1E0002},
	{"CancelListing", 0x1E0003},
	{"ReleaseFunds", 0x1E0004},
	{"GetMarketListing", 0x1E0005},
	{"ListMarketListings", 0x1E0006},
	{"GetMarketDeal", 0x1E0007},
	{"ListMarketDeals", 0x1E0008},
	// Faucet (0x1E)
	{"NewFaucet", 0x1E0001},
	{"Faucet_Request", 0x1E0002},
	{"Faucet_Balance", 0x1E0003},
	{"Faucet_SetAmount", 0x1E0004},
	{"Faucet_SetCooldown", 0x1E0005},
  // Supply Chain (0x1E)
  {"RegisterItem", 0x1E0001},
	{"UpdateLocation", 0x1E0002},
	{"MarkStatus", 0x1E0003},
	{"GetItem", 0x1E0004},

	// Healthcare (0x1E)
	{"InitHealthcare", 0x1E0001},
	{"RegisterPatient", 0x1E0002},
	{"AddHealthRecord", 0x1E0003},
	{"GrantAccess", 0x1E0004},
	{"RevokeAccess", 0x1E0005},
	{"ListHealthRecords", 0x1E0006},

  // Tangible (0x1E)
	{"Assets_Register", 0x1E0001},
	{"Assets_Transfer", 0x1E0002},
	{"Assets_Get", 0x1E0003},
	{"Assets_List", 0x1E0004},

	// Immutability (0x1E)
	{"InitImmutability", 0x1E0001},
	{"VerifyChain", 0x1E0002},
	{"RestoreChain", 0x1E0003},
	// Warehouse (0x1E)
	{"Warehouse_New", 0x1E0001},
	{"Warehouse_AddItem", 0x1E0002},
	{"Warehouse_RemoveItem", 0x1E0003},
	{"Warehouse_MoveItem", 0x1E0004},
	{"Warehouse_ListItems", 0x1E0005},
	{"Warehouse_GetItem", 0x1E0006},

	// Gaming (0x1E)
	{"CreateGame", 0x1E0001},
	{"JoinGame", 0x1E0002},
	{"FinishGame", 0x1E0003},
	{"GetGame", 0x1E0004},
	{"ListGames", 0x1E0005},
}

// init wires the catalogue into the live dispatcher.
func init() {
	for _, entry := range catalogue {
		nameToOp[entry.name] = entry.op
		Register(entry.op, wrap(entry.name))
		bin := make([]byte, 3)
		bin[0] = byte(entry.op >> 16)
		bin[1] = byte(entry.op >> 8)
		bin[2] = byte(entry.op)
		log.Printf("[OPCODES] %-32s = %08b = 0x%06X",
			entry.name, bin, entry.op)
	}
	log.Printf("[OPCODES] %d opcodes registered; %d gas-priced", len(opcodeTable), len(gasTable))
}

// Hex returns the canonical hexadecimal representation (upper-case, 6 digits).
func (op Opcode) Hex() string { return fmt.Sprintf("0x%06X", uint32(op)) }

// Bytes gives the 3-byte big-endian encoding used in VM bytecode streams.
func (op Opcode) Bytes() []byte {
	b := make([]byte, 3)
	b[0] = byte(op >> 16)
	b[1] = byte(op >> 8)
	b[2] = byte(op)
	return b
}

// String implements fmt.Stringer.
func (op Opcode) String() string { return op.Hex() }

// ParseOpcode converts a 3-byte slice into an Opcode, validating length.
func ParseOpcode(b []byte) (Opcode, error) {
	if len(b) != 3 {
		return 0, fmt.Errorf("opcode length must be 3, got %d", len(b))
	}
	return Opcode(uint32(b[0])<<16 | uint32(b[1])<<8 | uint32(b[2])), nil
}

// MustParseOpcode is a helper that panics on error (used in tests/tools).
func MustParseOpcode(b []byte) Opcode {
	op, err := ParseOpcode(b)
	if err != nil {
		panic(err)
	}
	return op
}

// DebugDump returns the full mapping in <name>=<hex> form, sorted
// lexicographically.  Useful for CLI tools (`synner opcodes`).
func DebugDump() []string {
	mu.RLock()
	defer mu.RUnlock()
	out := make([]string, 0, len(nameToOp))
	for n, op := range nameToOp {
		out = append(out, fmt.Sprintf("%s=%s", n, op.Hex()))
	}
	// simple in-place sort (no import cycle with `sort`)
	for i := 0; i < len(out)-1; i++ {
		for j := i + 1; j < len(out); j++ {
			if out[j] < out[i] {
				out[i], out[j] = out[j], out[i]
			}
		}
	}
	return out
}

// ToBytecode handy helper: returns raw 3-byte opcode plus gas meter prelude.
func ToBytecode(fn string) ([]byte, error) {
	op, ok := nameToOp[fn]
	if !ok {
		return nil, fmt.Errorf("unknown function %q", fn)
	}
	return op.Bytes(), nil
}

// HexDump is syntactic sugar: hex-encodes the 3-byte opcode.
func HexDump(fn string) (string, error) {
	b, err := ToBytecode(fn)
	if err != nil {
		return "", err
	}
	return "0x" + hex.EncodeToString(b), nil
}<|MERGE_RESOLUTION|>--- conflicted
+++ resolved
@@ -316,13 +316,11 @@
 	{"ListCDNNodes", 0x0A0009},
 	{"ListOracles", 0x0A000A},
 	{"PushFeedSigned", 0x0A000B},
-<<<<<<< HEAD
 	{"UpdateOracleSource", 0x0A000C},
 	{"RemoveOracle", 0x0A000D},
 	{"GetOracleMetrics", 0x0A000E},
 	{"RequestOracleData", 0x0A000F},
 	{"SyncOracle", 0x0A0010},
-=======
 	{"CreateDataFeed", 0x0A000C},
 	{"QueryDataFeed", 0x0A000D},
 	{"ManageDataFeed", 0x0A000E},
@@ -339,7 +337,6 @@
 	{"StoreManagedData", 0x0A000C},
 	{"LoadManagedData", 0x0A000D},
 	{"DeleteManagedData", 0x0A000E},
->>>>>>> 474c744f
 
 	// Fault-Tolerance (0x0B)
 	{"NewHealthChecker", 0x0B0001},
