--- conflicted
+++ resolved
@@ -38,19 +38,11 @@
 // VM dispatcher glue
 // ────────────────────────────────────────────────────────────────────────────
 
-<<<<<<< HEAD
-// HandlerContext is provided by the VM; it gives opcode handlers controlled
-// access to message meta-data, state-DB, gas-meter, logger, etc.
-//
-// Renamed from Context to avoid clashing with the transaction Context struct in
-// common_structs.go.
-type HandlerContext interface {
-=======
+
 // OpContext is provided by the VM; it gives opcode handlers controlled access
 // to message meta-data, state-DB, gas-meter, logger, etc.
 
 type OpContext interface {
->>>>>>> f7ebebac
 	Call(string) error // unified façade (ledger/consensus/VM)
 	Gas(uint64) error  // deducts gas or returns an error if exhausted
 }
@@ -59,12 +51,8 @@
 type Opcode uint32
 
 // OpcodeFunc is the concrete implementation invoked by the VM.
-<<<<<<< HEAD
-type OpcodeFunc func(ctx HandlerContext) error
-=======
 type OpcodeFunc func(ctx OpContext) error
 
->>>>>>> f7ebebac
 
 // opcodeTable holds the runtime mapping (populated once in init()).
 var (
@@ -85,11 +73,8 @@
 }
 
 // Dispatch is called by the VM executor for every instruction.
-<<<<<<< HEAD
-func Dispatch(ctx HandlerContext, op Opcode) error {
-=======
+
 func Dispatch(ctx OpContext, op Opcode) error {
->>>>>>> f7ebebac
 	mu.RLock()
 	fn, ok := opcodeTable[op]
 	mu.RUnlock()
@@ -106,11 +91,7 @@
 
 // helper returns a closure that delegates the call to OpContext.Call(<name>).
 func wrap(name string) OpcodeFunc {
-<<<<<<< HEAD
-	return func(ctx HandlerContext) error { return ctx.Call(name) }
-=======
 	return func(ctx OpContext) error { return ctx.Call(name) }
->>>>>>> f7ebebac
 }
 
 // ────────────────────────────────────────────────────────────────────────────
