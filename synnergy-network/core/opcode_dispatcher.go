--- conflicted
+++ resolved
@@ -40,28 +40,19 @@
 
 // Context is provided by the VM; it gives opcode handlers controlled access
 // to message meta-data, state-DB, gas-meter, logger, etc.
-<<<<<<< HEAD
-// OpContext is the execution context passed to opcode handlers.
-// It aliases the transaction Context to avoid circular imports.
-type OpContext = Context
-=======
 // OpContext is provided by the VM; it gives opcode handlers controlled access
 // to message meta-data, state-DB, gas-meter, logger, etc.
 type OpContext interface {
 	Call(string) error // unified façade (ledger/consensus/VM)
 	Gas(uint64) error  // deducts gas or returns an error if exhausted
 }
->>>>>>> 78d0cb36
 
 // Opcode is a 24-bit, deterministic instruction identifier.
 type Opcode uint32
 
 // OpcodeFunc is the concrete implementation invoked by the VM.
-<<<<<<< HEAD
 type OpcodeFunc func(ctx *Context) error
-=======
-type OpcodeFunc func(ctx OpContext) error
->>>>>>> 78d0cb36
+
 
 // opcodeTable holds the runtime mapping (populated once in init()).
 var (
@@ -82,11 +73,7 @@
 }
 
 // Dispatch is called by the VM executor for every instruction.
-<<<<<<< HEAD
 func Dispatch(ctx *Context, op Opcode) error {
-=======
-func Dispatch(ctx OpContext, op Opcode) error {
->>>>>>> 78d0cb36
 	mu.RLock()
 	fn, ok := opcodeTable[op]
 	mu.RUnlock()
@@ -103,11 +90,7 @@
 
 // helper returns a closure that delegates the call to Context.Call(<name>).
 func wrap(name string) OpcodeFunc {
-<<<<<<< HEAD
 	return func(ctx *Context) error { return ctx.Call(name) }
-=======
-	return func(ctx OpContext) error { return ctx.Call(name) }
->>>>>>> 78d0cb36
 }
 
 // ────────────────────────────────────────────────────────────────────────────
