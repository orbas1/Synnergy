// SPDX-License-Identifier: BUSL-1.1
//
// Synnergy Network – Core ▸ Opcode Dispatcher
// -------------------------------------------
//
//   - Every high-level function in the protocol is assigned a UNIQUE 24-bit
//     opcode:  0xCCNNNN  →  CC = category (1 byte), NNNN = ordinal (2 bytes).
//
//   - The dispatcher maps opcodes ➝ concrete handlers and enforces gas-pricing
//     through core.GasCost() before execution.
//
//   - All collisions or missing handlers are FATAL at start-up; nothing slips
//     into production unnoticed.
//
//     ────────────────────────────────────────────────────────────────────────────
//     AUTOMATED SECTION
//     -----------------
//     The table below is **generated** by `go generate ./...` (see the generator
//     in `cmd/genopcodes`).  Edit ONLY if you know what you’re doing; otherwise
//     add new function names to `generator/input/functions.yml` and re-run
//     `go generate`.  The generator guarantees deterministic, collision-free
//     opcodes and keeps this file lint-clean.
//
//     Format per line:
//     <FunctionName>  =  <24-bit-binary>  =  <HexOpcode>
//
//     NB: Tabs are significant – tools rely on them when parsing for audits.
package core

import (
	"encoding/hex"
	"fmt"
	"log"
	"sync"
)

// ────────────────────────────────────────────────────────────────────────────
// VM dispatcher glue
// ────────────────────────────────────────────────────────────────────────────

// OpContext is provided by the VM; it gives opcode handlers controlled access
// to message meta-data, state-DB, gas-meter, logger, etc.
type OpContext interface {
	Call(string) error // unified façade (ledger/consensus/VM)
	Gas(uint64) error  // deducts gas or returns an error if exhausted
}

// Opcode is a 24-bit, deterministic instruction identifier.
type Opcode uint32

// OpcodeFunc is the concrete implementation invoked by the VM.
type OpcodeFunc func(ctx OpContext) error

// opcodeTable holds the runtime mapping (populated once in init()).
var (
	opcodeTable = make(map[Opcode]OpcodeFunc, 1024)
	nameToOp    = make(map[string]Opcode, 1024)
	mu          sync.RWMutex
)

// Register binds an opcode to its function handler.
// It panics on duplicates – this should never happen in CI-tested builds.
func Register(op Opcode, fn OpcodeFunc) {
	mu.Lock()
	defer mu.Unlock()
	if _, exists := opcodeTable[op]; exists {
		log.Panicf("[OPCODES] collision: 0x%06X already registered", op)
	}
	opcodeTable[op] = fn
}

// Dispatch is called by the VM executor for every instruction.
func Dispatch(ctx OpContext, op Opcode) error {
	mu.RLock()
	fn, ok := opcodeTable[op]
	mu.RUnlock()

	if !ok {
		return fmt.Errorf("unknown opcode 0x%06X", op)
	}
	// Pre-charge gas (base only – dynamic part inside fn)
	if err := ctx.Gas(GasCost(Opcode(op))); err != nil {
		return err
	}
	return fn(ctx)
}

// helper returns a closure that delegates the call to OpContext.Call(<name>).
func wrap(name string) OpcodeFunc {
	return func(ctx OpContext) error { return ctx.Call(name) }
}

// ────────────────────────────────────────────────────────────────────────────
// Opcode Catalogue  (AUTO-GENERATED – DO NOT EDIT BY HAND)
// ────────────────────────────────────────────────────────────────────────────
//
// Category map:
//
//		0x01 AI                     0x0F Liquidity
//		0x02 AMM                    0x10 Loanpool
//		0x03 Authority              0x11 Network
//		0x04 Charity                0x12 Replication
//		0x05 Coin                   0x13 Rollups
//		0x06 Compliance             0x14 Security
//		0x07 Consensus              0x15 Sharding
//		0x08 Contracts              0x16 Sidechains
//		0x09 CrossChain             0x17 StateChannel
//		0x0A Data                   0x18 Storage
//		0x0B FaultTolerance         0x19 Tokens
//		0x0C Governance             0x1A Transactions
//		0x0D GreenTech              0x1B Utilities
//		0x0E Ledger                 0x1C VirtualMachine
//		                            0x1D Wallet
<<<<<<< HEAD
//	                                 0x1E Warehouse
=======
//	                                 0x1E Gaming
>>>>>>> d69b9d00
//
// Each binary code is shown as a 24-bit big-endian string.
var catalogue = []struct {
	name string
	op   Opcode
}{
	// AI (0x01) – pending implementation

	// AMM (0x02)
	{"SwapExactIn", 0x020001},
	{"AMM_AddLiquidity", 0x020002},
	{"AMM_RemoveLiquidity", 0x020003},
	{"Quote", 0x020004},
	{"AllPairs", 0x020005},
	{"InitPoolsFromFile", 0x020006},

	// Authority (0x03)
	{"NewAuthoritySet", 0x030001},
	{"RecordVote", 0x030002},
	{"RegisterCandidate", 0x030003},
	{"RandomElectorate", 0x030004},
	{"IsAuthority", 0x030005},
	{"GetAuthority", 0x030006},
	{"ListAuthorities", 0x030007},
	{"DeregisterAuthority", 0x030008},

	// Charity (0x04)
	{"NewCharityPool", 0x040001},
	{"Charity_Deposit", 0x040002},
	{"Charity_Register", 0x040003},
	{"Charity_Vote", 0x040004},
	{"Charity_Tick", 0x040005},
	{"Charity_GetRegistration", 0x040006},
	{"Charity_Winners", 0x040007},

	// Coin (0x05)
	{"NewCoin", 0x050001},
	{"Coin_Mint", 0x050002},
	{"Coin_TotalSupply", 0x050003},
	{"Coin_BalanceOf", 0x050004},
	{"Coin_Transfer", 0x050005},
	{"Coin_Burn", 0x050006},

	// Compliance (0x06)
	{"InitCompliance", 0x060001},
	{"Compliance_ValidateKYC", 0x060002},
	{"EraseData", 0x060003},
	{"RecordFraudSignal", 0x060004},
	{"Compliance_LogAudit", 0x060005},
	{"Compliance_AuditTrail", 0x060006},
	{"Compliance_MonitorTx", 0x060007},
	{"Compliance_VerifyZKP", 0x060008},

	// Consensus (0x07)
	{"Pick", 0x070001},
	{"Consensus_Broadcast", 0x070002},
	{"Consensus_Subscribe", 0x070003},
	{"Consensus_Sign", 0x070004},
	{"Consensus_Verify", 0x070005},
	{"ValidatorPubKey", 0x070006},
	{"StakeOf", 0x070007},
	{"LoanPoolAddress", 0x070008},
	{"Consensus_Hash", 0x070009},
	{"SerializeWithoutNonce", 0x07000A},
	{"NewConsensus", 0x07000B},
	{"Consensus_Start", 0x07000C},
	{"ProposeSubBlock", 0x07000D},
	{"ValidatePoH", 0x07000E},
	{"SealMainBlockPOW", 0x07000F},
	{"DistributeRewards", 0x070010},
	{"CalculateWeights", 0x070011},
	{"ComputeThreshold", 0x070012},

	// Contracts (0x08)
	{"InitContracts", 0x080001},
	{"CompileWASM", 0x080002},
	{"Invoke", 0x080003},
	{"Deploy", 0x080004},

	// Cross-Chain (0x09)
	{"RegisterBridge", 0x090001},
	{"AssertRelayer", 0x090002},
	{"Iterator", 0x090003},
	{"LockAndMint", 0x090004},
	{"BurnAndRelease", 0x090005},
	{"GetBridge", 0x090006},

	// Data (0x0A)
	{"RegisterNode", 0x0A0001},
	{"UploadAsset", 0x0A0002},
	{"Data_Pin", 0x0A0003},
	{"Data_Retrieve", 0x0A0004},
	{"RetrieveAsset", 0x0A0005},
	{"RegisterOracle", 0x0A0006},
	{"PushFeed", 0x0A0007},
	{"QueryOracle", 0x0A0008},
	{"ListCDNNodes", 0x0A0009},
	{"ListOracles", 0x0A000A},
	{"PushFeedSigned", 0x0A000B},

	// Fault-Tolerance (0x0B)
	{"NewHealthChecker", 0x0B0001},
	{"AddPeer", 0x0B0002},
	{"RemovePeer", 0x0B0003},
	{"Snapshot", 0x0B0004},
	{"Recon", 0x0B0005},
	{"Ping", 0x0B0006},
	{"SendPing", 0x0B0007},
	{"AwaitPong", 0x0B0008},
	{"BackupSnapshot", 0x0B0009},
	{"RestoreSnapshot", 0x0B000A},
	{"VerifyBackup", 0x0B000B},
	{"FailoverNode", 0x0B000C},
	{"PredictFailure", 0x0B000D},
	{"AdjustResources", 0x0B000E},

	// Governance (0x0C)
	{"UpdateParam", 0x0C0001},
	{"ProposeChange", 0x0C0002},
	{"VoteChange", 0x0C0003},
	{"EnactChange", 0x0C0004},
	{"SubmitProposal", 0x0C0005},
	{"BalanceOfAsset", 0x0C0006},
	{"CastVote", 0x0C0007},
	{"ExecuteProposal", 0x0C0008},
	{"GetProposal", 0x0C0009},
	{"ListProposals", 0x0C000A},

	// GreenTech (0x0D)
	{"InitGreenTech", 0x0D0001},
	{"Green", 0x0D0002},
	{"RecordUsage", 0x0D0003},
	{"RecordOffset", 0x0D0004},
	{"Certify", 0x0D0005},
	{"CertificateOf", 0x0D0006},
	{"ShouldThrottle", 0x0D0007},
	{"ListCertificates", 0x0D0008},

	// Ledger (0x0E)
	{"NewLedger", 0x0E0001},
	{"GetPendingSubBlocks", 0x0E0002},
	{"LastBlockHash", 0x0E0003},
	{"AppendBlock", 0x0E0004},
	{"MintBig", 0x0E0005},
	{"EmitApproval", 0x0E0006},
	{"EmitTransfer", 0x0E0007},
	{"DeductGas", 0x0E0008},
	{"WithinBlock", 0x0E0009},
	{"IsIDTokenHolder", 0x0E000A},
	{"TokenBalance", 0x0E000B},
	{"AddBlock", 0x0E000C},
	{"GetBlock", 0x0E000D},
	{"GetUTXO", 0x0E000E},
	{"AddToPool", 0x0E000F},
	{"ListPool", 0x0E0010},
	{"GetContract", 0x0E0011},
	{"Ledger_BalanceOf", 0x0E0012},
	{"Ledger_Snapshot", 0x0E0013},
	{"MintToken", 0x0E0014},
	{"LastSubBlockHeight", 0x0E0015},
	{"LastBlockHeight", 0x0E0016},
	{"RecordPoSVote", 0x0E0017},
	{"AppendSubBlock", 0x0E0018},
	{"Ledger_Transfer", 0x0E0019},
	{"Ledger_Mint", 0x0E001A},
	{"Ledger_Burn", 0x0E001B},

	// Liquidity (0x0F)
	{"InitAMM", 0x0F0001},
	{"Manager", 0x0F0002},
	{"CreatePool", 0x0F0003},
	{"Liquidity_AddLiquidity", 0x0F0004},
	{"Liquidity_Swap", 0x0F0005},
	{"Liquidity_RemoveLiquidity", 0x0F0006},
	{"Liquidity_Pool", 0x0F0007},
	{"Liquidity_Pools", 0x0F0008},

	// Loanpool (0x10)
	{"Loanpool_RandomElectorate", 0x100001},
	{"Loanpool_IsAuthority", 0x100002},
	{"Loanpool_init", 0x100003},
	{"NewLoanPool", 0x100004},
	{"Loanpool_Submit", 0x100005},
	{"Loanpool_Vote", 0x100006},
	{"Disburse", 0x100007},
	{"Loanpool_Tick", 0x100008},
	{"Loanpool_GetProposal", 0x100009},
	{"Loanpool_ListProposals", 0x10000A},
	{"Loanpool_Redistribute", 0x10000B},

	// Network (0x11)
	{"NewNode", 0x110001},
	{"HandlePeerFound", 0x110002},
	{"DialSeed", 0x110003},
	{"Network_Broadcast", 0x110004},
	{"Network_Subscribe", 0x110005},
	{"ListenAndServe", 0x110006},
	{"Close", 0x110007},
	{"Peers", 0x110008},
	{"NewDialer", 0x110009},
	{"Dial", 0x11000A},
	{"SetBroadcaster", 0x11000B},
	{"GlobalBroadcast", 0x11000C},

	// Replication (0x12)
	{"NewReplicator", 0x120001},
	{"ReplicateBlock", 0x120002},
	{"Replication_Hash", 0x120003},
	{"RequestMissing", 0x120004},
	{"Replication_Start", 0x120005},
	{"Stop", 0x120006},
	{"Synchronize", 0x120007},

	// Rollups (0x13)
	{"NewAggregator", 0x130001},
	{"SubmitBatch", 0x130002},
	{"SubmitFraudProof", 0x130003},
	{"FinalizeBatch", 0x130004},
	{"BatchHeader", 0x130005},
	{"BatchState", 0x130006},
	{"BatchTransactions", 0x130007},
	{"ListBatches", 0x130008},

	// Security (0x14)
	{"Security_Sign", 0x140001},
	{"Security_Verify", 0x140002},
	{"AggregateBLSSigs", 0x140003},
	{"VerifyAggregated", 0x140004},
	{"CombineShares", 0x140005},
	{"ComputeMerkleRoot", 0x140006},
	{"Encrypt", 0x140007},
	{"Decrypt", 0x140008},
	{"NewTLSConfig", 0x140009},
	{"DilithiumKeypair", 0x14000A},
	{"DilithiumSign", 0x14000B},
	{"DilithiumVerify", 0x14000C},
	{"PredictRisk", 0x14000D},
	{"AnomalyScore", 0x14000E},

	// Sharding (0x15)
	{"NewShardCoordinator", 0x150001},
	{"SetLeader", 0x150002},
	{"Leader", 0x150003},
	{"SubmitCrossShard", 0x150004},
	{"Sharding_Broadcast", 0x150005},
	{"Send", 0x150006},
	{"PullReceipts", 0x150007},
	{"Reshard", 0x150008},
	{"GossipTx", 0x150009},
	{"RebalanceShards", 0x15000A},
	{"VerticalPartition", 0x15000B},

	// Sidechains (0x16)
	{"InitSidechains", 0x160001},
	{"Sidechains", 0x160002},
	{"Sidechains_Register", 0x160003},
	{"SubmitHeader", 0x160004},
	{"Sidechains_Deposit", 0x160005},
	{"VerifyWithdraw", 0x160006},
	{"VerifyAggregateSig", 0x160007},
	{"VerifyMerkleProof", 0x160008},
	{"GetSidechainMeta", 0x160009},
	{"ListSidechains", 0x16000A},
	{"GetSidechainHeader", 0x16000B},

	// StateChannel (0x17)
	{"InitStateChannels", 0x170001},
	{"Channels", 0x170002},
	{"OpenChannel", 0x170003},
	{"VerifyECDSASignature", 0x170004},
	{"InitiateClose", 0x170005},
	{"Challenge", 0x170006},
	{"Finalize", 0x170007},
	{"GetChannel", 0x170008},
	{"ListChannels", 0x170009},

	// Storage (0x18)
	{"NewStorage", 0x180001},
	{"Storage_Pin", 0x180002},
	{"Storage_Retrieve", 0x180003},
	{"CreateListing", 0x180004},
	{"Exists", 0x180005},
	{"OpenDeal", 0x180006},
	{"Storage_Create", 0x180007},
	{"CloseDeal", 0x180008},
	{"Release", 0x180009},
	{"GetListing", 0x18000A},
	{"ListListings", 0x18000B},
	{"GetDeal", 0x18000C},
	{"ListDeals", 0x18000D},

	// Tokens (0x19)
	{"ID", 0x190001},
	{"Meta", 0x190002},
	{"Tokens_BalanceOf", 0x190003},
	{"Tokens_Transfer", 0x190004},
	{"Allowance", 0x190005},
	{"Tokens_Approve", 0x190006},
	{"Tokens_Mint", 0x190007},
	{"Tokens_Burn", 0x190008},
	{"Add", 0x190009},
	{"Sub", 0x19000A},
	{"Get", 0x19000B},
	{"approve_lower", 0x19000C},
	{"transfer_lower", 0x19000D},
	{"Calculate", 0x19000E},
	{"RegisterToken", 0x19000F},
	{"Tokens_Create", 0x190010},
	{"NewBalanceTable", 0x190011},
	{"Set", 0x190012},
	{"RefundGas", 0x190013},
	{"PopUint32", 0x190014},
	{"PopAddress", 0x190015},
	{"PopUint64", 0x190016},
	{"PushBool", 0x190017},
	{"Push", 0x190018},
	{"Len_Tokens", 0x190019},
	{"InitTokens", 0x19001A},
	{"GetRegistryTokens", 0x19001B},

	// Transactions (0x1A)
	{"Tx_Sign", 0x1A0001},
	{"VerifySig", 0x1A0002},
	{"ValidateTx", 0x1A0003},
	{"NewTxPool", 0x1A0004},
	{"AddTx", 0x1A0005},
	{"PickTxs", 0x1A0006},
	{"TxPoolSnapshot", 0x1A0007},

	// Utilities (0x1B) – EVM-compatible arithmetic & crypto
	{"Short", 0x1B0001},
	{"BytesToAddress", 0x1B0002},
	{"Pop", 0x1B0003},
	{"opADD", 0x1B0004},
	{"opMUL", 0x1B0005},
	{"opSUB", 0x1B0006},
	{"OpDIV", 0x1B0007},
	{"opSDIV", 0x1B0008},
	{"opMOD", 0x1B0009},
	{"opSMOD", 0x1B000A},
	{"opADDMOD", 0x1B000B},
	{"opMULMOD", 0x1B000C},
	{"opEXP", 0x1B000D},
	{"opSIGNEXTEND", 0x1B000E},
	{"opLT", 0x1B000F},
	{"opGT", 0x1B0010},
	{"opSLT", 0x1B0011},
	{"opSGT", 0x1B0012},
	{"opEQ", 0x1B0013},
	{"opISZERO", 0x1B0014},
	{"opAND", 0x1B0015},
	{"opOR", 0x1B0016},
	{"opXOR", 0x1B0017},
	{"opNOT", 0x1B0018},
	{"opBYTE", 0x1B0019},
	{"opSHL", 0x1B001A},
	{"opSHR", 0x1B001B},
	{"opSAR", 0x1B001C},
	{"opECRECOVER", 0x1B001D},
	{"opEXTCODESIZE", 0x1B001E},
	{"opEXTCODECOPY", 0x1B001F},
	{"opEXTCODEHASH", 0x1B0020},
	{"opRETURNDATASIZE", 0x1B0021},
	{"opRETURNDATACOPY", 0x1B0022},
	{"opMLOAD", 0x1B0023},
	{"opMSTORE", 0x1B0024},
	{"opMSTORE8", 0x1B0025},
	{"opCALLDATALOAD", 0x1B0026},
	{"opCALLDATASIZE", 0x1B0027},
	{"opCALLDATACOPY", 0x1B0028},
	{"opCODESIZE", 0x1B0029},
	{"opCODECOPY", 0x1B002A},
	{"opJUMP", 0x1B002B},
	{"opJUMPI", 0x1B002C},
	{"opPC", 0x1B002D},
	{"opMSIZE", 0x1B002E},
	{"opGAS", 0x1B002F},
	{"opJUMPDEST", 0x1B0030},
	{"opSHA256", 0x1B0031},
	{"opKECCAK256", 0x1B0032},
	{"opRIPEMD160", 0x1B0033},
	{"opBLAKE2B256", 0x1B0034},
	{"opADDRESS", 0x1B0035},
	{"opCALLER", 0x1B0036},
	{"opORIGIN", 0x1B0037},
	{"opCALLVALUE", 0x1B0038},
	{"opGASPRICE", 0x1B0039},
	{"opNUMBER", 0x1B003A},
	{"opTIMESTAMP", 0x1B003B},
	{"opDIFFICULTY", 0x1B003C},
	{"opGASLIMIT", 0x1B003D},
	{"opCHAINID", 0x1B003E},
	{"opBLOCKHASH", 0x1B003F},
	{"opBALANCE", 0x1B0040},
	{"opSELFBALANCE", 0x1B0041},
	{"opLOG0", 0x1B0042},
	{"opLOG1", 0x1B0043},
	{"opLOG2", 0x1B0044},
	{"opLOG3", 0x1B0045},
	{"opLOG4", 0x1B0046},
	{"logN", 0x1B0047},
	{"opCREATE", 0x1B0048},
	{"opCALL", 0x1B0049},
	{"opCALLCODE", 0x1B004A},
	{"opDELEGATECALL", 0x1B004B},
	{"opSTATICCALL", 0x1B004C},
	{"opRETURN", 0x1B004D},
	{"opREVERT", 0x1B004E},
	{"opSTOP", 0x1B004F},
	{"opSELFDESTRUCT", 0x1B0050},
	{"Utilities_Transfer", 0x1B0051},
	{"Utilities_Mint", 0x1B0052},
	{"Utilities_Burn", 0x1B0053},

	// Virtual Machine (0x1C)
	{"VM_Burn", 0x1C0001},
	{"BurnLP", 0x1C0002},
	{"MintLP", 0x1C0003},
	{"NewInMemory", 0x1C0004},
	{"CallCode", 0x1C0005},
	{"CallContract", 0x1C0006},
	{"StaticCall", 0x1C0007},
	{"GetBalance", 0x1C0008},
	{"GetTokenBalance", 0x1C0009},
	{"SetTokenBalance", 0x1C000A},
	{"GetTokenSupply", 0x1C000B},
	{"SetBalance", 0x1C000C},
	{"DelegateCall", 0x1C000D},
	{"GetToken", 0x1C000E},
	{"NewMemory", 0x1C000F},
	{"VM_Read", 0x1C0010},
	{"VM_Write", 0x1C0011},
	{"VM_Len", 0x1C0012},
	{"VM_Call", 0x1C0013},
	{"SelectVM", 0x1C0014},
	{"CreateContract", 0x1C0015},
	{"VM_GetContract", 0x1C0016},
	{"AddLog", 0x1C0017},
	{"GetCode", 0x1C0018},
	{"GetCodeHash", 0x1C0019},
	{"MintToken_VM", 0x1C001A},
	{"VM_Transfer", 0x1C001B},
	{"PrefixIterator", 0x1C001C},
	{"Snapshot_VM", 0x1C001D},
	{"NonceOf", 0x1C001E},
	{"IsIDTokenHolder_VM", 0x1C001F},
	{"GetState", 0x1C0020},
	{"SetState", 0x1C0021},
	{"HasState", 0x1C0022},
	{"DeleteState", 0x1C0023},
	{"BalanceOf_VM", 0x1C0024},
	{"NewGasMeter", 0x1C0025},
	{"SelfDestruct", 0x1C0026},
	{"Remaining", 0x1C0027},
	{"Consume", 0x1C0028},
	{"Execute", 0x1C0029},
	{"NewSuperLightVM", 0x1C002A},
	{"NewLightVM", 0x1C002B},
	{"NewHeavyVM", 0x1C002C},
	{"ExecuteSuperLight", 0x1C002D},
	{"ExecuteLight", 0x1C002E},
	{"ExecuteHeavy", 0x1C002F},

	// Wallet (0x1D)
	{"NewRandomWallet", 0x1D0001},
	{"WalletFromMnemonic", 0x1D0002},
	{"NewHDWalletFromSeed", 0x1D0003},
	{"PrivateKey", 0x1D0004},
	{"NewAddress", 0x1D0005},
	{"SignTx", 0x1D0006},
<<<<<<< HEAD
	// Warehouse (0x1E)
	{"Warehouse_New", 0x1E0001},
	{"Warehouse_AddItem", 0x1E0002},
	{"Warehouse_RemoveItem", 0x1E0003},
	{"Warehouse_MoveItem", 0x1E0004},
	{"Warehouse_ListItems", 0x1E0005},
	{"Warehouse_GetItem", 0x1E0006},
=======

	// Gaming (0x1E)
	{"CreateGame", 0x1E0001},
	{"JoinGame", 0x1E0002},
	{"FinishGame", 0x1E0003},
	{"GetGame", 0x1E0004},
	{"ListGames", 0x1E0005},
>>>>>>> d69b9d00
}

// init wires the catalogue into the live dispatcher.
func init() {
	for _, entry := range catalogue {
		nameToOp[entry.name] = entry.op
		Register(entry.op, wrap(entry.name))
		bin := make([]byte, 3)
		bin[0] = byte(entry.op >> 16)
		bin[1] = byte(entry.op >> 8)
		bin[2] = byte(entry.op)
		log.Printf("[OPCODES] %-32s = %08b = 0x%06X",
			entry.name, bin, entry.op)
	}
	log.Printf("[OPCODES] %d opcodes registered; %d gas-priced", len(opcodeTable), len(gasTable))
}

// Hex returns the canonical hexadecimal representation (upper-case, 6 digits).
func (op Opcode) Hex() string { return fmt.Sprintf("0x%06X", uint32(op)) }

// Bytes gives the 3-byte big-endian encoding used in VM bytecode streams.
func (op Opcode) Bytes() []byte {
	b := make([]byte, 3)
	b[0] = byte(op >> 16)
	b[1] = byte(op >> 8)
	b[2] = byte(op)
	return b
}

// String implements fmt.Stringer.
func (op Opcode) String() string { return op.Hex() }

// ParseOpcode converts a 3-byte slice into an Opcode, validating length.
func ParseOpcode(b []byte) (Opcode, error) {
	if len(b) != 3 {
		return 0, fmt.Errorf("opcode length must be 3, got %d", len(b))
	}
	return Opcode(uint32(b[0])<<16 | uint32(b[1])<<8 | uint32(b[2])), nil
}

// MustParseOpcode is a helper that panics on error (used in tests/tools).
func MustParseOpcode(b []byte) Opcode {
	op, err := ParseOpcode(b)
	if err != nil {
		panic(err)
	}
	return op
}

// DebugDump returns the full mapping in <name>=<hex> form, sorted
// lexicographically.  Useful for CLI tools (`synner opcodes`).
func DebugDump() []string {
	mu.RLock()
	defer mu.RUnlock()
	out := make([]string, 0, len(nameToOp))
	for n, op := range nameToOp {
		out = append(out, fmt.Sprintf("%s=%s", n, op.Hex()))
	}
	// simple in-place sort (no import cycle with `sort`)
	for i := 0; i < len(out)-1; i++ {
		for j := i + 1; j < len(out); j++ {
			if out[j] < out[i] {
				out[i], out[j] = out[j], out[i]
			}
		}
	}
	return out
}

// ToBytecode handy helper: returns raw 3-byte opcode plus gas meter prelude.
func ToBytecode(fn string) ([]byte, error) {
	op, ok := nameToOp[fn]
	if !ok {
		return nil, fmt.Errorf("unknown function %q", fn)
	}
	return op.Bytes(), nil
}

// HexDump is syntactic sugar: hex-encodes the 3-byte opcode.
func HexDump(fn string) (string, error) {
	b, err := ToBytecode(fn)
	if err != nil {
		return "", err
	}
	return "0x" + hex.EncodeToString(b), nil
}<|MERGE_RESOLUTION|>--- conflicted
+++ resolved
@@ -111,11 +111,8 @@
 //		0x0D GreenTech              0x1B Utilities
 //		0x0E Ledger                 0x1C VirtualMachine
 //		                            0x1D Wallet
-<<<<<<< HEAD
 //	                                 0x1E Warehouse
-=======
 //	                                 0x1E Gaming
->>>>>>> d69b9d00
 //
 // Each binary code is shown as a 24-bit big-endian string.
 var catalogue = []struct {
@@ -586,7 +583,6 @@
 	{"PrivateKey", 0x1D0004},
 	{"NewAddress", 0x1D0005},
 	{"SignTx", 0x1D0006},
-<<<<<<< HEAD
 	// Warehouse (0x1E)
 	{"Warehouse_New", 0x1E0001},
 	{"Warehouse_AddItem", 0x1E0002},
@@ -594,7 +590,6 @@
 	{"Warehouse_MoveItem", 0x1E0004},
 	{"Warehouse_ListItems", 0x1E0005},
 	{"Warehouse_GetItem", 0x1E0006},
-=======
 
 	// Gaming (0x1E)
 	{"CreateGame", 0x1E0001},
@@ -602,7 +597,6 @@
 	{"FinishGame", 0x1E0003},
 	{"GetGame", 0x1E0004},
 	{"ListGames", 0x1E0005},
->>>>>>> d69b9d00
 }
 
 // init wires the catalogue into the live dispatcher.
