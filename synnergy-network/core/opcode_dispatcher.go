--- conflicted
+++ resolved
@@ -513,17 +513,14 @@
 	{"Replication_Start", 0x120005},
 	{"Stop", 0x120006},
 	{"Synchronize", 0x120007},
-<<<<<<< HEAD
 	{"NewInitService", 0x120008},
 	{"BootstrapLedger", 0x120009},
 	{"ShutdownInitService", 0x12000A},
-=======
 	{"NewSyncManager", 0x120008},
 	{"Sync_Start", 0x120009},
 	{"Sync_Stop", 0x12000A},
 	{"Sync_Status", 0x12000B},
 	{"SyncOnce", 0x12000C},
->>>>>>> 9614b496
 
 	// Rollups (0x13)
 	{"NewAggregator", 0x130001},
