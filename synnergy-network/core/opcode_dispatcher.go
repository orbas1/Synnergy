--- conflicted
+++ resolved
@@ -111,9 +111,7 @@
 //		0x0D GreenTech              0x1B Utilities
 //		0x0E Ledger                 0x1C VirtualMachine
 //		                            0x1D Wallet
-<<<<<<< HEAD
 //	                                 0x1E ResourceMarket
-=======
 //	                                 0x1E Finalization
 //	                                 0x1D Wallet
 //	                                 0x1E BinaryTree
@@ -165,7 +163,6 @@
 //	0x1E Assets//				0x1E Event
 
 
->>>>>>> 4ad171d5
 //
 // Each binary code is shown as a 24-bit big-endian string.
 var catalogue = []struct {
@@ -790,7 +787,6 @@
 	{"NewAddress", 0x1D0005},
 	{"SignTx", 0x1D0006},
 
-<<<<<<< HEAD
 	// ResourceMarket (0x1E)
 	{"ListResource", 0x1E0001},
 	{"OpenResourceDeal", 0x1E0002},
@@ -799,7 +795,6 @@
 	{"ListResourceListings", 0x1E0005},
 	{"GetResourceDeal", 0x1E0006},
 	{"ListResourceDeals", 0x1E0007},
-=======
 	// Finalization (0x1E)
 	{"NewFinalizationManager", 0x1E0001},
 	{"FinalizeBlock", 0x1E0002},
@@ -1011,7 +1006,6 @@
 	{"FinishGame", 0x1E0003},
 	{"GetGame", 0x1E0004},
 	{"ListGames", 0x1E0005},
->>>>>>> 4ad171d5
 }
 
 // init wires the catalogue into the live dispatcher.
