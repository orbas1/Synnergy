--- conflicted
+++ resolved
@@ -353,12 +353,10 @@
 	{"ExecuteProposal", 0x0C0008},
 	{"GetProposal", 0x0C0009},
 	{"ListProposals", 0x0C000A},
-<<<<<<< HEAD
 	{"DAO_Stake", 0x0C000B},
 	{"DAO_Unstake", 0x0C000C},
 	{"DAO_Staked", 0x0C000D},
 	{"DAO_TotalStaked", 0x0C000E},
-=======
 	{"CastTokenVote", 0x0C000B},
 	{"SubmitQuadraticVote", 0x0C000B},
 	{"QuadraticResults", 0x0C000C},
@@ -396,7 +394,6 @@
 	{"LeaveDAO", 0x0C000D},
 	{"DAOInfo", 0x0C000E},
 	{"ListDAOs", 0x0C000F},
->>>>>>> 666c73b4
 
 	// GreenTech (0x0D)
 	{"InitGreenTech", 0x0D0001},
