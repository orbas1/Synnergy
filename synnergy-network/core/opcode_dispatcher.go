// SPDX-License-Identifier: BUSL-1.1
//
// Synnergy Network – Core ▸ Opcode Dispatcher
// -------------------------------------------
//
//   - Every high-level function in the protocol is assigned a UNIQUE 24-bit
//     opcode:  0xCCNNNN  →  CC = category (1 byte), NNNN = ordinal (2 bytes).
//
//   - The dispatcher maps opcodes ➝ concrete handlers and enforces gas-pricing
//     through core.GasCost() before execution.
//
//   - All collisions or missing handlers are FATAL at start-up; nothing slips
//     into production unnoticed.
//
//     ────────────────────────────────────────────────────────────────────────────
//     AUTOMATED SECTION
//     -----------------
//     The table below is **generated** by `go generate ./...` (see the generator
//     in `cmd/genopcodes`).  Edit ONLY if you know what you’re doing; otherwise
//     add new function names to `generator/input/functions.yml` and re-run
//     `go generate`.  The generator guarantees deterministic, collision-free
//     opcodes and keeps this file lint-clean.
//
//     Format per line:
//     <FunctionName>  =  <24-bit-binary>  =  <HexOpcode>
//
//     NB: Tabs are significant – tools rely on them when parsing for audits.
package core

import (
	"encoding/hex"
	"fmt"
	"log"
	"sync"
)

// ────────────────────────────────────────────────────────────────────────────
// VM dispatcher glue
// ────────────────────────────────────────────────────────────────────────────

// OpContext is provided by the VM; it gives opcode handlers controlled access
// to message meta-data, state-DB, gas-meter, logger, etc.
type OpContext interface {
	Call(string) error // unified façade (ledger/consensus/VM)
	Gas(uint64) error  // deducts gas or returns an error if exhausted
}

// Opcode is a 24-bit, deterministic instruction identifier.
type Opcode uint32

// OpcodeFunc is the concrete implementation invoked by the VM.
type OpcodeFunc func(ctx OpContext) error

// opcodeTable holds the runtime mapping (populated once in init()).
var (
	opcodeTable = make(map[Opcode]OpcodeFunc, 1024)
	nameToOp    = make(map[string]Opcode, 1024)
	mu          sync.RWMutex
)

// Register binds an opcode to its function handler.
// It panics on duplicates – this should never happen in CI-tested builds.
func Register(op Opcode, fn OpcodeFunc) {
	mu.Lock()
	defer mu.Unlock()
	if _, exists := opcodeTable[op]; exists {
		log.Panicf("[OPCODES] collision: 0x%06X already registered", op)
	}
	opcodeTable[op] = fn
}

// Dispatch is called by the VM executor for every instruction.
func Dispatch(ctx OpContext, op Opcode) error {
	mu.RLock()
	fn, ok := opcodeTable[op]
	mu.RUnlock()

	if !ok {
		return fmt.Errorf("unknown opcode 0x%06X", op)
	}
	// Pre-charge gas (base only – dynamic part inside fn)
	if err := ctx.Gas(GasCost(Opcode(op))); err != nil {
		return err
	}
	return fn(ctx)
}

// helper returns a closure that delegates the call to OpContext.Call(<name>).
func wrap(name string) OpcodeFunc {
	return func(ctx OpContext) error { return ctx.Call(name) }
}

// ────────────────────────────────────────────────────────────────────────────
// Opcode Catalogue  (AUTO-GENERATED – DO NOT EDIT BY HAND)
// ────────────────────────────────────────────────────────────────────────────
//
// Category map:
//
//		0x01 AI                     0x0F Liquidity
//		0x02 AMM                    0x10 Loanpool
//		0x03 Authority              0x11 Network
//		0x04 Charity                0x12 Replication
//		0x05 Coin                   0x13 Rollups
//		0x06 Compliance             0x14 Security
//		0x07 Consensus              0x15 Sharding
//		0x08 Contracts              0x16 Sidechains
//		0x09 CrossChain             0x17 StateChannel
//		0x0A Data                   0x18 Storage
//		0x0B FaultTolerance         0x19 Tokens
//		0x0C Governance             0x1A Transactions
//		0x0D GreenTech              0x1B Utilities
//		0x0E Ledger                 0x1C VirtualMachine
//	                                 0x1D Wallet
//	                                 0x1E BinaryTree
//		                            0x1D Wallet
//	                                 0x1E Regulatory
//	                                 0x1E Forum
//	                                 0x1E Compression
//	                                 0x1E Biometrics
//	                                 0x1E SystemHealth
//	0x01 AI                     0x0F Liquidity
//	0x02 AMM                    0x10 Loanpool
//	0x03 Authority              0x11 Network
//	0x04 Charity                0x12 Replication
//	0x05 Coin                   0x13 Rollups
//	0x06 Compliance             0x14 Security
//	0x07 Consensus              0x15 Sharding
//	0x08 Contracts              0x16 Sidechains
//	0x09 CrossChain             0x17 StateChannel
//	0x0A Data                   0x18 Storage
//	0x0B FaultTolerance         0x19 Tokens
//	0x0C Governance             0x1A Transactions
//	0x0D GreenTech              0x1B Utilities
//	0x0E Ledger                 0x1C VirtualMachine
//	                            0x1D Wallet
//				0x1E Swarm

//	                                 0x1E Plasma
//	                                 0x1D Wallet
//		0x1E Workflows
//		                            0x1D Wallet
//	                                 0x1E Sensors
//	     0x0E Ledger                 0x1C VirtualMachine
//	                                 0x1D Wallet
//	                                 0x1E RealEstate
//		0x0E Ledger                 0x1C VirtualMachine
//		                            0x1D Wallet
//	                                 0x1E Employment
//	                                 0x1E Escrow
//	                                 0x1E Marketplace
//	                                 0x1D Wallet
//	                                 0x1E Faucet
//		                            0x1D Wallet
//	                                 0x1E SupplyChain
//	                                 0x1E Healthcare
//	                                 0x1E Immutability
//	                                 0x1E Warehouse
//	                                 0x1E Gaming
//	0x1E Assets//				0x1E Event


//
// Each binary code is shown as a 24-bit big-endian string.
var catalogue = []struct {
	name string
	op   Opcode
}{
	// AI (0x01)
	{"StartTraining", 0x010001},
	{"TrainingStatus", 0x010002},
	{"ListTrainingJobs", 0x010003},
	{"CancelTraining", 0x010004},
	{"InitAI", 0x010001},
	{"AI", 0x010002},
	{"PredictAnomaly", 0x010003},
	{"OptimizeFees", 0x010004},
	{"PublishModel", 0x010005},
	{"FetchModel", 0x010006},
	{"ListModel", 0x010007},
	{"ValidateKYC", 0x010008},
	{"BuyModel", 0x010009},
	{"RentModel", 0x01000A},
	{"ReleaseEscrow", 0x01000B},
	{"PredictVolume", 0x01000C},
	{"GetModelListing", 0x01000D},
	{"ListModelListings", 0x01000E},
	{"UpdateListingPrice", 0x01000F},
	{"RemoveListing", 0x010010},
	{"InferModel", 0x010001},
	{"AnalyseTransactions", 0x010002},

	// AMM (0x02)
	{"SwapExactIn", 0x020001},
	{"AMM_AddLiquidity", 0x020002},
	{"AMM_RemoveLiquidity", 0x020003},
	{"Quote", 0x020004},
	{"AllPairs", 0x020005},
	{"InitPoolsFromFile", 0x020006},

	// Authority (0x03)
	{"NewAuthoritySet", 0x030001},
	{"RecordVote", 0x030002},
	{"RegisterCandidate", 0x030003},
	{"RandomElectorate", 0x030004},
	{"IsAuthority", 0x030005},
	{"GetAuthority", 0x030006},
	{"ListAuthorities", 0x030007},
	{"DeregisterAuthority", 0x030008},
	{"NewAuthorityApplier", 0x030009},
	{"SubmitApplication", 0x03000A},
	{"VoteApplication", 0x03000B},
	{"FinalizeApplication", 0x03000C},
	{"GetApplication", 0x03000D},
	{"ListApplications", 0x03000E},

	// Charity (0x04)
	{"NewCharityPool", 0x040001},
	{"Charity_Deposit", 0x040002},
	{"Charity_Register", 0x040003},
	{"Charity_Vote", 0x040004},
	{"Charity_Tick", 0x040005},
	{"Charity_GetRegistration", 0x040006},
	{"Charity_Winners", 0x040007},

	// Coin (0x05)
	{"NewCoin", 0x050001},
	{"Coin_Mint", 0x050002},
	{"Coin_TotalSupply", 0x050003},
	{"Coin_BalanceOf", 0x050004},
	{"Coin_Transfer", 0x050005},
	{"Coin_Burn", 0x050006},

	// Compliance (0x06)
	{"InitCompliance", 0x060001},
	{"Compliance_ValidateKYC", 0x060002},
	{"EraseData", 0x060003},
	{"RecordFraudSignal", 0x060004},
	{"Compliance_LogAudit", 0x060005},
	{"Compliance_AuditTrail", 0x060006},
	{"Compliance_MonitorTx", 0x060007},
	{"Compliance_VerifyZKP", 0x060008},
	{"Audit_Init", 0x060009},
	{"Audit_Log", 0x06000A},
	{"Audit_Events", 0x06000B},
	{"Audit_Close", 0x06000C},
	{"InitComplianceManager", 0x060009},
	{"SuspendAccount", 0x06000A},
	{"ResumeAccount", 0x06000B},
	{"IsSuspended", 0x06000C},
	{"WhitelistAccount", 0x06000D},
	{"RemoveWhitelist", 0x06000E},
	{"IsWhitelisted", 0x06000F},
	{"Compliance_ReviewTx", 0x060010},
	{"AnalyzeAnomaly", 0x060009},
	{"FlagAnomalyTx", 0x06000A},

	// Consensus (0x07)
	{"Pick", 0x070001},
	{"Consensus_Broadcast", 0x070002},
	{"Consensus_Subscribe", 0x070003},
	{"Consensus_Sign", 0x070004},
	{"Consensus_Verify", 0x070005},
	{"ValidatorPubKey", 0x070006},
	{"StakeOf", 0x070007},
	{"LoanPoolAddress", 0x070008},
	{"Consensus_Hash", 0x070009},
	{"SerializeWithoutNonce", 0x07000A},
	{"NewConsensus", 0x07000B},
	{"Consensus_Start", 0x07000C},
	{"ProposeSubBlock", 0x07000D},
	{"ValidatePoH", 0x07000E},
	{"SealMainBlockPOW", 0x07000F},
	{"DistributeRewards", 0x070010},
	{"CalculateWeights", 0x070011},
	{"ComputeThreshold", 0x070012},
	{"Status", 0x070013},
	{"SetDifficulty", 0x070014},
	{"NewConsensusAdaptiveManager", 0x070013},
	{"ComputeDemand", 0x070014},
	{"ComputeStakeConcentration", 0x070015},
	{"AdjustConsensus", 0x070016},
	{"AdjustStake", 0x070013},
	{"PenalizeValidator", 0x070014},
	{"RegisterValidator", 0x070013},
	{"DeregisterValidator", 0x070014},
	{"StakeValidator", 0x070015},
	{"UnstakeValidator", 0x070016},
	{"SlashValidator", 0x070017},
	{"GetValidator", 0x070018},
	{"ListValidators", 0x070019},
	{"IsValidator", 0x07001A},

	// Contracts (0x08)
	{"InitContracts", 0x080001},
	{"CompileWASM", 0x080002},
	{"Invoke", 0x080003},
	{"Deploy", 0x080004},

	// Cross-Chain (0x09)
	{"RegisterBridge", 0x090001},
	{"AssertRelayer", 0x090002},
	{"Iterator", 0x090003},
	{"LockAndMint", 0x090004},
	{"BurnAndRelease", 0x090005},
	{"GetBridge", 0x090006},

	// Data (0x0A)
	{"RegisterNode", 0x0A0001},
	{"UploadAsset", 0x0A0002},
	{"Data_Pin", 0x0A0003},
	{"Data_Retrieve", 0x0A0004},
	{"RetrieveAsset", 0x0A0005},
	{"RegisterOracle", 0x0A0006},
	{"PushFeed", 0x0A0007},
	{"QueryOracle", 0x0A0008},
	{"ListCDNNodes", 0x0A0009},
	{"ListOracles", 0x0A000A},
	{"PushFeedSigned", 0x0A000B},
<<<<<<< HEAD
	{"CreateDataFeed", 0x0A000C},
	{"QueryDataFeed", 0x0A000D},
	{"ManageDataFeed", 0x0A000E},
	{"ImputeMissing", 0x0A000F},
	{"NormalizeFeed", 0x0A0010},
	{"AddProvenance", 0x0A0011},
	{"SampleFeed", 0x0A0012},
	{"ScaleFeed", 0x0A0013},
	{"TransformFeed", 0x0A0014},
	{"VerifyFeedTrust", 0x0A0015},
=======
	{"ZTDC_Open", 0x0A000C},
	{"ZTDC_Send", 0x0A000D},
	{"ZTDC_Close", 0x0A000E},
	{"StoreManagedData", 0x0A000C},
	{"LoadManagedData", 0x0A000D},
	{"DeleteManagedData", 0x0A000E},
>>>>>>> fd5107a6

	// Fault-Tolerance (0x0B)
	{"NewHealthChecker", 0x0B0001},
	{"AddPeer", 0x0B0002},
	{"RemovePeer", 0x0B0003},
	{"Snapshot", 0x0B0004},
	{"Recon", 0x0B0005},
	{"Ping", 0x0B0006},
	{"SendPing", 0x0B0007},
	{"AwaitPong", 0x0B0008},
	{"BackupSnapshot", 0x0B0009},
	{"RestoreSnapshot", 0x0B000A},
	{"VerifyBackup", 0x0B000B},
	{"FailoverNode", 0x0B000C},
	{"PredictFailure", 0x0B000D},
	{"AdjustResources", 0x0B000E},
	{"HA_Register", 0x0B000F},
	{"HA_Remove", 0x0B0010},
	{"HA_List", 0x0B0011},
	{"HA_Sync", 0x0B0012},
	{"HA_Promote", 0x0B0013},

	// Governance (0x0C)
	{"UpdateParam", 0x0C0001},
	{"ProposeChange", 0x0C0002},
	{"VoteChange", 0x0C0003},
	{"EnactChange", 0x0C0004},
	{"SubmitProposal", 0x0C0005},
	{"BalanceOfAsset", 0x0C0006},
	{"CastVote", 0x0C0007},
	{"ExecuteProposal", 0x0C0008},
	{"GetProposal", 0x0C0009},
	{"ListProposals", 0x0C000A},
	{"DAO_Stake", 0x0C000B},
	{"DAO_Unstake", 0x0C000C},
	{"DAO_Staked", 0x0C000D},
	{"DAO_TotalStaked", 0x0C000E},
	{"CastTokenVote", 0x0C000B},
	{"SubmitQuadraticVote", 0x0C000B},
	{"QuadraticResults", 0x0C000C},
	{"QuadraticWeight", 0x0C000D},
	{"AddDAOMember", 0x0C000B},
	{"RemoveDAOMember", 0x0C000C},
	{"RoleOfMember", 0x0C000D},
	{"ListDAOMembers", 0x0C000E},
	{"NewQuorumTracker", 0x0C000B},
	{"Quorum_AddVote", 0x0C000C},
	{"Quorum_HasQuorum", 0x0C000D},
	{"Quorum_Reset", 0x0C000E},
	{"RegisterGovContract", 0x0C000B},
	{"GetGovContract", 0x0C000C},
	{"ListGovContracts", 0x0C000D},
	{"EnableGovContract", 0x0C000E},
	{"DeleteGovContract", 0x0C000F},
	{"DeployGovContract", 0x0C000B},
	{"InvokeGovContract", 0x0C000C},
	{"AddReputation", 0x0C000B},
	{"SubtractReputation", 0x0C000C},
	{"ReputationOf", 0x0C000D},
	{"SubmitRepGovProposal", 0x0C000E},
	{"CastRepGovVote", 0x0C000F},
	{"ExecuteRepGovProposal", 0x0C0010},
	{"GetRepGovProposal", 0x0C0011},
	{"ListRepGovProposals", 0x0C0012},
	{"NewTimelock", 0x0C000B},
	{"QueueProposal", 0x0C000C},
	{"CancelProposal", 0x0C000D},
	{"ExecuteReady", 0x0C000E},
	{"ListTimelocks", 0x0C000F},
	{"CreateDAO", 0x0C000B},
	{"JoinDAO", 0x0C000C},
	{"LeaveDAO", 0x0C000D},
	{"DAOInfo", 0x0C000E},
	{"ListDAOs", 0x0C000F},

	// GreenTech (0x0D)
	{"InitGreenTech", 0x0D0001},
	{"Green", 0x0D0002},
	{"RecordUsage", 0x0D0003},
	{"RecordOffset", 0x0D0004},
	{"Certify", 0x0D0005},
	{"CertificateOf", 0x0D0006},
	{"ShouldThrottle", 0x0D0007},
	{"ListCertificates", 0x0D0008},

	// Ledger (0x0E)
	{"NewLedger", 0x0E0001},
	{"GetPendingSubBlocks", 0x0E0002},
	{"LastBlockHash", 0x0E0003},
	{"AppendBlock", 0x0E0004},
	{"MintBig", 0x0E0005},
	{"EmitApproval", 0x0E0006},
	{"EmitTransfer", 0x0E0007},
	{"DeductGas", 0x0E0008},
	{"WithinBlock", 0x0E0009},
	{"IsIDTokenHolder", 0x0E000A},
	{"TokenBalance", 0x0E000B},
	{"AddBlock", 0x0E000C},
	{"GetBlock", 0x0E000D},
	{"GetUTXO", 0x0E000E},
	{"AddToPool", 0x0E000F},
	{"ListPool", 0x0E0010},
	{"GetContract", 0x0E0011},
	{"Ledger_BalanceOf", 0x0E0012},
	{"Ledger_Snapshot", 0x0E0013},
	{"MintToken", 0x0E0014},
	{"LastSubBlockHeight", 0x0E0015},
	{"LastBlockHeight", 0x0E0016},
	{"RecordPoSVote", 0x0E0017},
	{"AppendSubBlock", 0x0E0018},
	{"Ledger_Transfer", 0x0E0019},
	{"Ledger_Mint", 0x0E001A},
	{"Ledger_Burn", 0x0E001B},
	{"Account_Create", 0x0E001C},
	{"Account_Delete", 0x0E001D},
	{"Account_Balance", 0x0E001E},
	{"Account_Transfer", 0x0E001F},

	// Liquidity (0x0F)
	{"InitAMM", 0x0F0001},
	{"Manager", 0x0F0002},
	{"CreatePool", 0x0F0003},
	{"Liquidity_AddLiquidity", 0x0F0004},
	{"Liquidity_Swap", 0x0F0005},
	{"Liquidity_RemoveLiquidity", 0x0F0006},
	{"Liquidity_Pool", 0x0F0007},
	{"Liquidity_Pools", 0x0F0008},

	// Loanpool (0x10)
	{"Loanpool_RandomElectorate", 0x100001},
	{"Loanpool_IsAuthority", 0x100002},
	{"Loanpool_init", 0x100003},
	{"NewLoanPool", 0x100004},
	{"Loanpool_Submit", 0x100005},
	{"Loanpool_Vote", 0x100006},
	{"Disburse", 0x100007},
	{"Loanpool_Tick", 0x100008},
	{"Loanpool_GetProposal", 0x100009},
	{"Loanpool_ListProposals", 0x10000A},
	{"Loanpool_Redistribute", 0x10000B},
	{"NewLoanPoolApply", 0x10000C},
	{"LoanApply_Submit", 0x10000D},
	{"LoanApply_Vote", 0x10000E},
	{"LoanApply_Process", 0x10000F},
	{"LoanApply_Disburse", 0x100010},
	{"LoanApply_Get", 0x100011},
	{"LoanApply_List", 0x100012},

	// Network (0x11)
	{"NewNode", 0x110001},
	{"HandlePeerFound", 0x110002},
	{"DialSeed", 0x110003},
	{"Network_Broadcast", 0x110004},
	{"Network_Subscribe", 0x110005},
	{"ListenAndServe", 0x110006},
	{"Close", 0x110007},
	{"Peers", 0x110008},
	{"NewDialer", 0x110009},
	{"Dial", 0x11000A},
	{"SetBroadcaster", 0x11000B},
	{"GlobalBroadcast", 0x11000C},
	{"StartDevNet", 0x11000D},
	{"StartTestNet", 0x11000E},

	// Replication (0x12)
	{"NewReplicator", 0x120001},
	{"ReplicateBlock", 0x120002},
	{"Replication_Hash", 0x120003},
	{"RequestMissing", 0x120004},
	{"Replication_Start", 0x120005},
	{"Stop", 0x120006},
	{"Synchronize", 0x120007},

	// Rollups (0x13)
	{"NewAggregator", 0x130001},
	{"SubmitBatch", 0x130002},
	{"SubmitFraudProof", 0x130003},
	{"FinalizeBatch", 0x130004},
	{"BatchHeader", 0x130005},
	{"BatchState", 0x130006},
	{"BatchTransactions", 0x130007},
	{"ListBatches", 0x130008},

	// Security (0x14)
	{"Security_Sign", 0x140001},
	{"Security_Verify", 0x140002},
	{"AggregateBLSSigs", 0x140003},
	{"VerifyAggregated", 0x140004},
	{"CombineShares", 0x140005},
	{"ComputeMerkleRoot", 0x140006},
	{"Encrypt", 0x140007},
	{"Decrypt", 0x140008},
	{"NewTLSConfig", 0x140009},
	{"DilithiumKeypair", 0x14000A},
	{"DilithiumSign", 0x14000B},
	{"DilithiumVerify", 0x14000C},
	{"PredictRisk", 0x14000D},
	{"AnomalyScore", 0x14000E},

	// Sharding (0x15)
	{"NewShardCoordinator", 0x150001},
	{"SetLeader", 0x150002},
	{"Leader", 0x150003},
	{"SubmitCrossShard", 0x150004},
	{"Sharding_Broadcast", 0x150005},
	{"Send", 0x150006},
	{"PullReceipts", 0x150007},
	{"Reshard", 0x150008},
	{"GossipTx", 0x150009},
	{"RebalanceShards", 0x15000A},
	{"VerticalPartition", 0x15000B},

	// Sidechains (0x16)
	{"InitSidechains", 0x160001},
	{"Sidechains", 0x160002},
	{"Sidechains_Register", 0x160003},
	{"SubmitHeader", 0x160004},
	{"Sidechains_Deposit", 0x160005},
	{"VerifyWithdraw", 0x160006},
	{"VerifyAggregateSig", 0x160007},
	{"VerifyMerkleProof", 0x160008},
	{"GetSidechainMeta", 0x160009},
	{"ListSidechains", 0x16000A},
	{"GetSidechainHeader", 0x16000B},

	// StateChannel (0x17)
	{"InitStateChannels", 0x170001},
	{"Channels", 0x170002},
	{"OpenChannel", 0x170003},
	{"VerifyECDSASignature", 0x170004},
	{"InitiateClose", 0x170005},
	{"Challenge", 0x170006},
	{"Finalize", 0x170007},
	{"GetChannel", 0x170008},
	{"ListChannels", 0x170009},

	// Storage (0x18)
	{"NewStorage", 0x180001},
	{"Storage_Pin", 0x180002},
	{"Storage_Retrieve", 0x180003},
	{"CreateListing", 0x180004},
	{"Exists", 0x180005},
	{"OpenDeal", 0x180006},
	{"Storage_Create", 0x180007},
	{"CloseDeal", 0x180008},
	{"Release", 0x180009},
	{"GetListing", 0x18000A},
	{"ListListings", 0x18000B},
	{"GetDeal", 0x18000C},
	{"ListDeals", 0x18000D},

	// Tokens (0x19)
	{"ID", 0x190001},
	{"Meta", 0x190002},
	{"Tokens_BalanceOf", 0x190003},
	{"Tokens_Transfer", 0x190004},
	{"Allowance", 0x190005},
	{"Tokens_Approve", 0x190006},
	{"Tokens_Mint", 0x190007},
	{"Tokens_Burn", 0x190008},
	{"Add", 0x190009},
	{"Sub", 0x19000A},
	{"Get", 0x19000B},
	{"approve_lower", 0x19000C},
	{"transfer_lower", 0x19000D},
	{"Calculate", 0x19000E},
	{"RegisterToken", 0x19000F},
	{"Tokens_Create", 0x190010},
	{"NewBalanceTable", 0x190011},
	{"Set", 0x190012},
	{"RefundGas", 0x190013},
	{"PopUint32", 0x190014},
	{"PopAddress", 0x190015},
	{"PopUint64", 0x190016},
	{"PushBool", 0x190017},
	{"Push", 0x190018},
	{"Len_Tokens", 0x190019},
	{"InitTokens", 0x19001A},
	{"GetRegistryTokens", 0x19001B},
	{"TokenManager_Create", 0x19001C},
	{"TokenManager_Transfer", 0x19001D},
	{"TokenManager_Mint", 0x19001E},
	{"TokenManager_Burn", 0x19001F},
	{"TokenManager_Approve", 0x190020},
	{"TokenManager_BalanceOf", 0x190021},

	// Transactions (0x1A)
	{"Tx_Sign", 0x1A0001},
	{"VerifySig", 0x1A0002},
	{"ValidateTx", 0x1A0003},
	{"NewTxPool", 0x1A0004},
	{"AddTx", 0x1A0005},
	{"PickTxs", 0x1A0006},
	{"TxPoolSnapshot", 0x1A0007},
	{"ReverseTransaction", 0x1A0008},
	{"NewTxDistributor", 0x1A0008},
	{"DistributeFees", 0x1A0009},

	// Utilities (0x1B) – EVM-compatible arithmetic & crypto
	{"Short", 0x1B0001},
	{"BytesToAddress", 0x1B0002},
	{"Pop", 0x1B0003},
	{"opADD", 0x1B0004},
	{"opMUL", 0x1B0005},
	{"opSUB", 0x1B0006},
	{"OpDIV", 0x1B0007},
	{"opSDIV", 0x1B0008},
	{"opMOD", 0x1B0009},
	{"opSMOD", 0x1B000A},
	{"opADDMOD", 0x1B000B},
	{"opMULMOD", 0x1B000C},
	{"opEXP", 0x1B000D},
	{"opSIGNEXTEND", 0x1B000E},
	{"opLT", 0x1B000F},
	{"opGT", 0x1B0010},
	{"opSLT", 0x1B0011},
	{"opSGT", 0x1B0012},
	{"opEQ", 0x1B0013},
	{"opISZERO", 0x1B0014},
	{"opAND", 0x1B0015},
	{"opOR", 0x1B0016},
	{"opXOR", 0x1B0017},
	{"opNOT", 0x1B0018},
	{"opBYTE", 0x1B0019},
	{"opSHL", 0x1B001A},
	{"opSHR", 0x1B001B},
	{"opSAR", 0x1B001C},
	{"opECRECOVER", 0x1B001D},
	{"opEXTCODESIZE", 0x1B001E},
	{"opEXTCODECOPY", 0x1B001F},
	{"opEXTCODEHASH", 0x1B0020},
	{"opRETURNDATASIZE", 0x1B0021},
	{"opRETURNDATACOPY", 0x1B0022},
	{"opMLOAD", 0x1B0023},
	{"opMSTORE", 0x1B0024},
	{"opMSTORE8", 0x1B0025},
	{"opCALLDATALOAD", 0x1B0026},
	{"opCALLDATASIZE", 0x1B0027},
	{"opCALLDATACOPY", 0x1B0028},
	{"opCODESIZE", 0x1B0029},
	{"opCODECOPY", 0x1B002A},
	{"opJUMP", 0x1B002B},
	{"opJUMPI", 0x1B002C},
	{"opPC", 0x1B002D},
	{"opMSIZE", 0x1B002E},
	{"opGAS", 0x1B002F},
	{"opJUMPDEST", 0x1B0030},
	{"opSHA256", 0x1B0031},
	{"opKECCAK256", 0x1B0032},
	{"opRIPEMD160", 0x1B0033},
	{"opBLAKE2B256", 0x1B0034},
	{"opADDRESS", 0x1B0035},
	{"opCALLER", 0x1B0036},
	{"opORIGIN", 0x1B0037},
	{"opCALLVALUE", 0x1B0038},
	{"opGASPRICE", 0x1B0039},
	{"opNUMBER", 0x1B003A},
	{"opTIMESTAMP", 0x1B003B},
	{"opDIFFICULTY", 0x1B003C},
	{"opGASLIMIT", 0x1B003D},
	{"opCHAINID", 0x1B003E},
	{"opBLOCKHASH", 0x1B003F},
	{"opBALANCE", 0x1B0040},
	{"opSELFBALANCE", 0x1B0041},
	{"opLOG0", 0x1B0042},
	{"opLOG1", 0x1B0043},
	{"opLOG2", 0x1B0044},
	{"opLOG3", 0x1B0045},
	{"opLOG4", 0x1B0046},
	{"logN", 0x1B0047},
	{"opCREATE", 0x1B0048},
	{"opCALL", 0x1B0049},
	{"opCALLCODE", 0x1B004A},
	{"opDELEGATECALL", 0x1B004B},
	{"opSTATICCALL", 0x1B004C},
	{"opRETURN", 0x1B004D},
	{"opREVERT", 0x1B004E},
	{"opSTOP", 0x1B004F},
	{"opSELFDESTRUCT", 0x1B0050},
	{"Utilities_Transfer", 0x1B0051},
	{"Utilities_Mint", 0x1B0052},
	{"Utilities_Burn", 0x1B0053},

	// Virtual Machine (0x1C)
	{"VM_Burn", 0x1C0001},
	{"BurnLP", 0x1C0002},
	{"MintLP", 0x1C0003},
	{"NewInMemory", 0x1C0004},
	{"CallCode", 0x1C0005},
	{"CallContract", 0x1C0006},
	{"StaticCall", 0x1C0007},
	{"GetBalance", 0x1C0008},
	{"GetTokenBalance", 0x1C0009},
	{"SetTokenBalance", 0x1C000A},
	{"GetTokenSupply", 0x1C000B},
	{"SetBalance", 0x1C000C},
	{"DelegateCall", 0x1C000D},
	{"GetToken", 0x1C000E},
	{"NewMemory", 0x1C000F},
	{"VM_Read", 0x1C0010},
	{"VM_Write", 0x1C0011},
	{"VM_Len", 0x1C0012},
	{"VM_Call", 0x1C0013},
	{"SelectVM", 0x1C0014},
	{"CreateContract", 0x1C0015},
	{"VM_GetContract", 0x1C0016},
	{"AddLog", 0x1C0017},
	{"GetCode", 0x1C0018},
	{"GetCodeHash", 0x1C0019},
	{"MintToken_VM", 0x1C001A},
	{"VM_Transfer", 0x1C001B},
	{"PrefixIterator", 0x1C001C},
	{"Snapshot_VM", 0x1C001D},
	{"NonceOf", 0x1C001E},
	{"IsIDTokenHolder_VM", 0x1C001F},
	{"GetState", 0x1C0020},
	{"SetState", 0x1C0021},
	{"HasState", 0x1C0022},
	{"DeleteState", 0x1C0023},
	{"BalanceOf_VM", 0x1C0024},
	{"NewGasMeter", 0x1C0025},
	{"SelfDestruct", 0x1C0026},
	{"Remaining", 0x1C0027},
	{"Consume", 0x1C0028},
	{"Execute", 0x1C0029},
	{"NewSuperLightVM", 0x1C002A},
	{"NewLightVM", 0x1C002B},
	{"NewHeavyVM", 0x1C002C},
	{"ExecuteSuperLight", 0x1C002D},
	{"ExecuteLight", 0x1C002E},
	{"ExecuteHeavy", 0x1C002F},

	// Wallet (0x1D)
	{"NewRandomWallet", 0x1D0001},
	{"WalletFromMnemonic", 0x1D0002},
	{"NewHDWalletFromSeed", 0x1D0003},
	{"PrivateKey", 0x1D0004},
	{"NewAddress", 0x1D0005},
	{"SignTx", 0x1D0006},
   {"RegisterIDWallet", 0x1D0007},
	{"IsIDWalletRegistered", 0x1D0008},
	{"NewOffChainWallet", 0x1D0007},
	{"OffChainWalletFromMnemonic", 0x1D0008},
	{"SignOffline", 0x1D0009},
	{"StoreSignedTx", 0x1D000A},
	{"LoadSignedTx", 0x1D000B},
	{"BroadcastSignedTx", 0x1D000C},
	{"RegisterRecovery", 0x1D0007},
	{"RecoverAccount", 0x1D0008},

	// BinaryTree (0x1E)
	{"BinaryTreeNew", 0x1E0001},
	{"BinaryTreeInsert", 0x1E0002},
	{"BinaryTreeSearch", 0x1E0003},
	{"BinaryTreeDelete", 0x1E0004},
	{"BinaryTreeInOrder", 0x1E0005},
  
	// Regulatory (0x1E)
	{"InitRegulatory", 0x1E0001},
	{"RegisterRegulator", 0x1E0002},
	{"GetRegulator", 0x1E0003},
	{"ListRegulators", 0x1E0004},
	{"EvaluateRuleSet", 0x1E0005},



	// Polls Management (0x1E)
	{"CreatePoll", 0x1E0001},
	{"VotePoll", 0x1E0002},
	{"ClosePoll", 0x1E0003},
	{"GetPoll", 0x1E0004},
	{"ListPolls", 0x1E0005},

   

	// Feedback (0x1E)
	{"InitFeedback", 0x1E0001},
	{"Feedback_Submit", 0x1E0002},
	{"Feedback_Get", 0x1E0003},
	{"Feedback_List", 0x1E0004},
	{"Feedback_Reward", 0x1E0005},
 

	// Forum (0x1E)
	{"Forum_CreateThread", 0x1E0001},
	{"Forum_GetThread", 0x1E0002},
	{"Forum_ListThreads", 0x1E0003},
	{"Forum_AddComment", 0x1E0004},
	{"Forum_ListComments", 0x1E0005},
 
	// Compression (0x1E)
	{"CompressLedger", 0x1E0001},
	{"DecompressLedger", 0x1E0002},
	{"SaveCompressedSnapshot", 0x1E0003},
	{"LoadCompressedSnapshot", 0x1E0004},


	// Biometrics (0x1E)
	{"Bio_Enroll", 0x1E0001},
	{"Bio_Verify", 0x1E0002},
	{"Bio_Delete", 0x1E0003},

  
	// SystemHealth (0x1E)
	{"NewHealthLogger", 0x1E0001},
	{"MetricsSnapshot", 0x1E0002},
	{"LogEvent", 0x1E0003},
	{"RotateLogs", 0x1E0004},
	

	// Swarm (0x1E)
	{"NewSwarm", 0x1E0001},
	{"Swarm_AddNode", 0x1E0002},
	{"Swarm_RemoveNode", 0x1E0003},
	{"Swarm_BroadcastTx", 0x1E0004},
	{"Swarm_Start", 0x1E0005},
	{"Swarm_Stop", 0x1E0006},
	{"Swarm_Peers", 0x1E0007},
	// Plasma (0x1E)
	{"InitPlasma", 0x1E0001},
	{"Plasma_Deposit", 0x1E0002},
	{"Plasma_Withdraw", 0x1E0003},
  // Workflows (0x1E)
	{"NewWorkflow", 0x1E0001},
	{"AddWorkflowAction", 0x1E0002},
	{"SetWorkflowTrigger", 0x1E0003},
	{"SetWebhook", 0x1E0004},
	{"ExecuteWorkflow", 0x1E0005},
	{"ListWorkflows", 0x1E0006},
   {"CreateWallet", 0x1D0007},
	{"ImportWallet", 0x1D0008},
	{"WalletBalance", 0x1D0009},
	{"WalletTransfer", 0x1D000A},
  
	// Sensors (0x1E)
	{"RegisterSensor", 0x1E0001},
	{"GetSensor", 0x1E0002},
	{"ListSensors", 0x1E0003},
	{"UpdateSensorValue", 0x1E0004},
	{"PollSensor", 0x1E0005},
	{"TriggerWebhook", 0x1E0006},

  
	// Real Estate (0x1D)
	{"RegisterProperty", 0x1E0001},
	{"TransferProperty", 0x1E0002},
	{"GetProperty", 0x1E0003},
	{"ListProperties", 0x1E0004},

 

	// Event (0x1E)
	{"InitEvents", 0x1E0001},
	{"EmitEvent", 0x1E0002},
	{"GetEvent", 0x1E0003},
	{"ListEvents", 0x1E0004},

  

	// Employment (0x1E)
	{"InitEmployment", 0x1E0001},
	{"CreateJob", 0x1E0002},
	{"SignJob", 0x1E0003},
	{"RecordWork", 0x1E0004},
	{"PaySalary", 0x1E0005},
	{"GetJob", 0x1E0006},
	// Escrow (0x1E)
	{"Escrow_Create", 0x1E0001},
	{"Escrow_Deposit", 0x1E0002},
	{"Escrow_Release", 0x1E0003},
	{"Escrow_Cancel", 0x1E0004},
	{"Escrow_Get", 0x1E0005},
	{"Escrow_List", 0x1E0006},
	// Marketplace (0x1E)
	{"CreateMarketListing", 0x1E0001},
	{"PurchaseItem", 0x1E0002},
	{"CancelListing", 0x1E0003},
	{"ReleaseFunds", 0x1E0004},
	{"GetMarketListing", 0x1E0005},
	{"ListMarketListings", 0x1E0006},
	{"GetMarketDeal", 0x1E0007},
	{"ListMarketDeals", 0x1E0008},
	// Faucet (0x1E)
	{"NewFaucet", 0x1E0001},
	{"Faucet_Request", 0x1E0002},
	{"Faucet_Balance", 0x1E0003},
	{"Faucet_SetAmount", 0x1E0004},
	{"Faucet_SetCooldown", 0x1E0005},
  // Supply Chain (0x1E)
  {"RegisterItem", 0x1E0001},
	{"UpdateLocation", 0x1E0002},
	{"MarkStatus", 0x1E0003},
	{"GetItem", 0x1E0004},

	// Healthcare (0x1E)
	{"InitHealthcare", 0x1E0001},
	{"RegisterPatient", 0x1E0002},
	{"AddHealthRecord", 0x1E0003},
	{"GrantAccess", 0x1E0004},
	{"RevokeAccess", 0x1E0005},
	{"ListHealthRecords", 0x1E0006},

  // Tangible (0x1E)
	{"Assets_Register", 0x1E0001},
	{"Assets_Transfer", 0x1E0002},
	{"Assets_Get", 0x1E0003},
	{"Assets_List", 0x1E0004},

	// Immutability (0x1E)
	{"InitImmutability", 0x1E0001},
	{"VerifyChain", 0x1E0002},
	{"RestoreChain", 0x1E0003},
	// Warehouse (0x1E)
	{"Warehouse_New", 0x1E0001},
	{"Warehouse_AddItem", 0x1E0002},
	{"Warehouse_RemoveItem", 0x1E0003},
	{"Warehouse_MoveItem", 0x1E0004},
	{"Warehouse_ListItems", 0x1E0005},
	{"Warehouse_GetItem", 0x1E0006},

	// Gaming (0x1E)
	{"CreateGame", 0x1E0001},
	{"JoinGame", 0x1E0002},
	{"FinishGame", 0x1E0003},
	{"GetGame", 0x1E0004},
	{"ListGames", 0x1E0005},
}

// init wires the catalogue into the live dispatcher.
func init() {
	for _, entry := range catalogue {
		nameToOp[entry.name] = entry.op
		Register(entry.op, wrap(entry.name))
		bin := make([]byte, 3)
		bin[0] = byte(entry.op >> 16)
		bin[1] = byte(entry.op >> 8)
		bin[2] = byte(entry.op)
		log.Printf("[OPCODES] %-32s = %08b = 0x%06X",
			entry.name, bin, entry.op)
	}
	log.Printf("[OPCODES] %d opcodes registered; %d gas-priced", len(opcodeTable), len(gasTable))
}

// Hex returns the canonical hexadecimal representation (upper-case, 6 digits).
func (op Opcode) Hex() string { return fmt.Sprintf("0x%06X", uint32(op)) }

// Bytes gives the 3-byte big-endian encoding used in VM bytecode streams.
func (op Opcode) Bytes() []byte {
	b := make([]byte, 3)
	b[0] = byte(op >> 16)
	b[1] = byte(op >> 8)
	b[2] = byte(op)
	return b
}

// String implements fmt.Stringer.
func (op Opcode) String() string { return op.Hex() }

// ParseOpcode converts a 3-byte slice into an Opcode, validating length.
func ParseOpcode(b []byte) (Opcode, error) {
	if len(b) != 3 {
		return 0, fmt.Errorf("opcode length must be 3, got %d", len(b))
	}
	return Opcode(uint32(b[0])<<16 | uint32(b[1])<<8 | uint32(b[2])), nil
}

// MustParseOpcode is a helper that panics on error (used in tests/tools).
func MustParseOpcode(b []byte) Opcode {
	op, err := ParseOpcode(b)
	if err != nil {
		panic(err)
	}
	return op
}

// DebugDump returns the full mapping in <name>=<hex> form, sorted
// lexicographically.  Useful for CLI tools (`synner opcodes`).
func DebugDump() []string {
	mu.RLock()
	defer mu.RUnlock()
	out := make([]string, 0, len(nameToOp))
	for n, op := range nameToOp {
		out = append(out, fmt.Sprintf("%s=%s", n, op.Hex()))
	}
	// simple in-place sort (no import cycle with `sort`)
	for i := 0; i < len(out)-1; i++ {
		for j := i + 1; j < len(out); j++ {
			if out[j] < out[i] {
				out[i], out[j] = out[j], out[i]
			}
		}
	}
	return out
}

// ToBytecode handy helper: returns raw 3-byte opcode plus gas meter prelude.
func ToBytecode(fn string) ([]byte, error) {
	op, ok := nameToOp[fn]
	if !ok {
		return nil, fmt.Errorf("unknown function %q", fn)
	}
	return op.Bytes(), nil
}

// HexDump is syntactic sugar: hex-encodes the 3-byte opcode.
func HexDump(fn string) (string, error) {
	b, err := ToBytecode(fn)
	if err != nil {
		return "", err
	}
	return "0x" + hex.EncodeToString(b), nil
}<|MERGE_RESOLUTION|>--- conflicted
+++ resolved
@@ -316,7 +316,6 @@
 	{"ListCDNNodes", 0x0A0009},
 	{"ListOracles", 0x0A000A},
 	{"PushFeedSigned", 0x0A000B},
-<<<<<<< HEAD
 	{"CreateDataFeed", 0x0A000C},
 	{"QueryDataFeed", 0x0A000D},
 	{"ManageDataFeed", 0x0A000E},
@@ -327,14 +326,12 @@
 	{"ScaleFeed", 0x0A0013},
 	{"TransformFeed", 0x0A0014},
 	{"VerifyFeedTrust", 0x0A0015},
-=======
 	{"ZTDC_Open", 0x0A000C},
 	{"ZTDC_Send", 0x0A000D},
 	{"ZTDC_Close", 0x0A000E},
 	{"StoreManagedData", 0x0A000C},
 	{"LoadManagedData", 0x0A000D},
 	{"DeleteManagedData", 0x0A000E},
->>>>>>> fd5107a6
 
 	// Fault-Tolerance (0x0B)
 	{"NewHealthChecker", 0x0B0001},
