--- conflicted
+++ resolved
@@ -375,20 +375,17 @@
 	{"FailoverNode", 0x0B000C},
 	{"PredictFailure", 0x0B000D},
 	{"AdjustResources", 0x0B000E},
-<<<<<<< HEAD
 	{"InitResourceManager", 0x0B000F},
 	{"SetLimit", 0x0B0010},
 	{"GetLimit", 0x0B0011},
 	{"ConsumeLimit", 0x0B0012},
 	{"TransferLimit", 0x0B0013},
 	{"ListLimits", 0x0B0014},
-=======
 	{"HA_Register", 0x0B000F},
 	{"HA_Remove", 0x0B0010},
 	{"HA_List", 0x0B0011},
 	{"HA_Sync", 0x0B0012},
 	{"HA_Promote", 0x0B0013},
->>>>>>> 86c7aa2e
 
 	// Governance (0x0C)
 	{"UpdateParam", 0x0C0001},
