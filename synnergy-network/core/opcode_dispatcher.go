--- conflicted
+++ resolved
@@ -607,12 +607,10 @@
 	{"PrivateKey", 0x1D0004},
 	{"NewAddress", 0x1D0005},
 	{"SignTx", 0x1D0006},
-<<<<<<< HEAD
 	{"CreateWallet", 0x1D0007},
 	{"ImportWallet", 0x1D0008},
 	{"WalletBalance", 0x1D0009},
 	{"WalletTransfer", 0x1D000A},
-=======
 
 	// Employment (0x1E)
 	{"InitEmployment", 0x1E0001},
@@ -681,7 +679,6 @@
 	{"FinishGame", 0x1E0003},
 	{"GetGame", 0x1E0004},
 	{"ListGames", 0x1E0005},
->>>>>>> b8f23856
 }
 
 // init wires the catalogue into the live dispatcher.
