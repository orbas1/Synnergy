--- conflicted
+++ resolved
@@ -174,10 +174,7 @@
 	{"Compliance_LogAudit", 0x060005},
 	{"Compliance_AuditTrail", 0x060006},
 	{"Compliance_MonitorTx", 0x060007},
-<<<<<<< HEAD
 	{"Compliance_VerifyZKP", 0x060008},
-=======
->>>>>>> 85802d31
 
 	// Consensus (0x07)
 	{"Pick", 0x070001},
