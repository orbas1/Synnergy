// SPDX-License-Identifier: BUSL-1.1
//
// Synnergy Network – Core ▸ Opcode Dispatcher
// -------------------------------------------
//
//   - Every high-level function in the protocol is assigned a UNIQUE 24-bit
//     opcode:  0xCCNNNN  →  CC = category (1 byte), NNNN = ordinal (2 bytes).
//
//   - The dispatcher maps opcodes ➝ concrete handlers and enforces gas-pricing
//     through core.GasCost() before execution.
//
//   - All collisions or missing handlers are FATAL at start-up; nothing slips
//     into production unnoticed.
//
//     ────────────────────────────────────────────────────────────────────────────
//     AUTOMATED SECTION
//     -----------------
//     The table below is **generated** by `go generate ./...` (see the generator
//     in `cmd/genopcodes`).  Edit ONLY if you know what you’re doing; otherwise
//     add new function names to `generator/input/functions.yml` and re-run
//     `go generate`.  The generator guarantees deterministic, collision-free
//     opcodes and keeps this file lint-clean.
//
//     Format per line:
//     <FunctionName>  =  <24-bit-binary>  =  <HexOpcode>
//
//     NB: Tabs are significant – tools rely on them when parsing for audits.
package core

import (
	"encoding/hex"
	"fmt"
	"log"
	"sync"
)

// ────────────────────────────────────────────────────────────────────────────
// VM dispatcher glue
// ────────────────────────────────────────────────────────────────────────────

// OpContext is provided by the VM; it gives opcode handlers controlled access
// to message meta-data, state-DB, gas-meter, logger, etc.
type OpContext interface {
	Call(string) error // unified façade (ledger/consensus/VM)
	Gas(uint64) error  // deducts gas or returns an error if exhausted
}

// Opcode is a 24-bit, deterministic instruction identifier.
type Opcode uint32

// OpcodeFunc is the concrete implementation invoked by the VM.
type OpcodeFunc func(ctx OpContext) error

// opcodeTable holds the runtime mapping (populated once in init()).
var (
	opcodeTable = make(map[Opcode]OpcodeFunc, 1024)
	nameToOp    = make(map[string]Opcode, 1024)
	mu          sync.RWMutex
)

// Register binds an opcode to its function handler.
// It panics on duplicates – this should never happen in CI-tested builds.
func Register(op Opcode, fn OpcodeFunc) {
	mu.Lock()
	defer mu.Unlock()
	if _, exists := opcodeTable[op]; exists {
		log.Panicf("[OPCODES] collision: 0x%06X already registered", op)
	}
	opcodeTable[op] = fn
}

// Dispatch is called by the VM executor for every instruction.
func Dispatch(ctx OpContext, op Opcode) error {
	mu.RLock()
	fn, ok := opcodeTable[op]
	mu.RUnlock()

	if !ok {
		return fmt.Errorf("unknown opcode 0x%06X", op)
	}
	// Pre-charge gas (base only – dynamic part inside fn)
	if err := ctx.Gas(GasCost(Opcode(op))); err != nil {
		return err
	}
	return fn(ctx)
}

// helper returns a closure that delegates the call to OpContext.Call(<name>).
func wrap(name string) OpcodeFunc {
	return func(ctx OpContext) error { return ctx.Call(name) }
}

// ────────────────────────────────────────────────────────────────────────────
// Opcode Catalogue  (AUTO-GENERATED – DO NOT EDIT BY HAND)
// ────────────────────────────────────────────────────────────────────────────
//
// Category map:
//
//	0x01 AI                     0x0F Liquidity
//	0x02 AMM                    0x10 Loanpool
//	0x03 Authority              0x11 Network
//	0x04 Charity                0x12 Replication
//	0x05 Coin                   0x13 Rollups
//	0x06 Compliance             0x14 Security
//	0x07 Consensus              0x15 Sharding
//	0x08 Contracts              0x16 Sidechains
//	0x09 CrossChain             0x17 StateChannel
//	0x0A Data                   0x18 Storage
//	0x0B FaultTolerance         0x19 Tokens
//	0x0C Governance             0x1A Transactions
//	0x0D GreenTech              0x1B Utilities
//	0x0E Ledger                 0x1C VirtualMachine
//	                            0x1D Wallet
//				0x1E Swarm

//	                                 0x1E Plasma
//	                                 0x1D Wallet
//		0x1E Workflows
//		                            0x1D Wallet
//	                                 0x1E Sensors
//	     0x0E Ledger                 0x1C VirtualMachine
//	                                 0x1D Wallet
//	                                 0x1E RealEstate
//		0x0E Ledger                 0x1C VirtualMachine
//		                            0x1D Wallet
//	                                 0x1E Employment
//	                                 0x1E Escrow
//	                                 0x1E Marketplace
//	                                 0x1D Wallet
//	                                 0x1E Faucet
//		                            0x1D Wallet
//	                                 0x1E SupplyChain
//	                                 0x1E Healthcare
//	                                 0x1E Immutability
//	                                 0x1E Warehouse
//	                                 0x1E Gaming
//	0x1E Assets//				0x1E Event


//
// Each binary code is shown as a 24-bit big-endian string.
var catalogue = []struct {
	name string
	op   Opcode
}{
	// AI (0x01) – pending implementation

	// AMM (0x02)
	{"SwapExactIn", 0x020001},
	{"AMM_AddLiquidity", 0x020002},
	{"AMM_RemoveLiquidity", 0x020003},
	{"Quote", 0x020004},
	{"AllPairs", 0x020005},
	{"InitPoolsFromFile", 0x020006},

	// Authority (0x03)
	{"NewAuthoritySet", 0x030001},
	{"RecordVote", 0x030002},
	{"RegisterCandidate", 0x030003},
	{"RandomElectorate", 0x030004},
	{"IsAuthority", 0x030005},
	{"GetAuthority", 0x030006},
	{"ListAuthorities", 0x030007},
	{"DeregisterAuthority", 0x030008},

	// Charity (0x04)
	{"NewCharityPool", 0x040001},
	{"Charity_Deposit", 0x040002},
	{"Charity_Register", 0x040003},
	{"Charity_Vote", 0x040004},
	{"Charity_Tick", 0x040005},
	{"Charity_GetRegistration", 0x040006},
	{"Charity_Winners", 0x040007},

	// Coin (0x05)
	{"NewCoin", 0x050001},
	{"Coin_Mint", 0x050002},
	{"Coin_TotalSupply", 0x050003},
	{"Coin_BalanceOf", 0x050004},
	{"Coin_Transfer", 0x050005},
	{"Coin_Burn", 0x050006},

	// Compliance (0x06)
	{"InitCompliance", 0x060001},
	{"Compliance_ValidateKYC", 0x060002},
	{"EraseData", 0x060003},
	{"RecordFraudSignal", 0x060004},
	{"Compliance_LogAudit", 0x060005},
	{"Compliance_AuditTrail", 0x060006},
	{"Compliance_MonitorTx", 0x060007},
	{"Compliance_VerifyZKP", 0x060008},

	// Consensus (0x07)
	{"Pick", 0x070001},
	{"Consensus_Broadcast", 0x070002},
	{"Consensus_Subscribe", 0x070003},
	{"Consensus_Sign", 0x070004},
	{"Consensus_Verify", 0x070005},
	{"ValidatorPubKey", 0x070006},
	{"StakeOf", 0x070007},
	{"LoanPoolAddress", 0x070008},
	{"Consensus_Hash", 0x070009},
	{"SerializeWithoutNonce", 0x07000A},
	{"NewConsensus", 0x07000B},
	{"Consensus_Start", 0x07000C},
	{"ProposeSubBlock", 0x07000D},
	{"ValidatePoH", 0x07000E},
	{"SealMainBlockPOW", 0x07000F},
	{"DistributeRewards", 0x070010},
	{"CalculateWeights", 0x070011},
	{"ComputeThreshold", 0x070012},

	// Contracts (0x08)
	{"InitContracts", 0x080001},
	{"CompileWASM", 0x080002},
	{"Invoke", 0x080003},
	{"Deploy", 0x080004},

	// Cross-Chain (0x09)
	{"RegisterBridge", 0x090001},
	{"AssertRelayer", 0x090002},
	{"Iterator", 0x090003},
	{"LockAndMint", 0x090004},
	{"BurnAndRelease", 0x090005},
	{"GetBridge", 0x090006},

	// Data (0x0A)
	{"RegisterNode", 0x0A0001},
	{"UploadAsset", 0x0A0002},
	{"Data_Pin", 0x0A0003},
	{"Data_Retrieve", 0x0A0004},
	{"RetrieveAsset", 0x0A0005},
	{"RegisterOracle", 0x0A0006},
	{"PushFeed", 0x0A0007},
	{"QueryOracle", 0x0A0008},
	{"ListCDNNodes", 0x0A0009},
	{"ListOracles", 0x0A000A},
	{"PushFeedSigned", 0x0A000B},

	// Fault-Tolerance (0x0B)
	{"NewHealthChecker", 0x0B0001},
	{"AddPeer", 0x0B0002},
	{"RemovePeer", 0x0B0003},
	{"Snapshot", 0x0B0004},
	{"Recon", 0x0B0005},
	{"Ping", 0x0B0006},
	{"SendPing", 0x0B0007},
	{"AwaitPong", 0x0B0008},
	{"BackupSnapshot", 0x0B0009},
	{"RestoreSnapshot", 0x0B000A},
	{"VerifyBackup", 0x0B000B},
	{"FailoverNode", 0x0B000C},
	{"PredictFailure", 0x0B000D},
	{"AdjustResources", 0x0B000E},

	// Governance (0x0C)
	{"UpdateParam", 0x0C0001},
	{"ProposeChange", 0x0C0002},
	{"VoteChange", 0x0C0003},
	{"EnactChange", 0x0C0004},
	{"SubmitProposal", 0x0C0005},
	{"BalanceOfAsset", 0x0C0006},
	{"CastVote", 0x0C0007},
	{"ExecuteProposal", 0x0C0008},
	{"GetProposal", 0x0C0009},
	{"ListProposals", 0x0C000A},
	{"CreateDAO", 0x0C000B},
	{"JoinDAO", 0x0C000C},
	{"LeaveDAO", 0x0C000D},
	{"DAOInfo", 0x0C000E},
	{"ListDAOs", 0x0C000F},

	// GreenTech (0x0D)
	{"InitGreenTech", 0x0D0001},
	{"Green", 0x0D0002},
	{"RecordUsage", 0x0D0003},
	{"RecordOffset", 0x0D0004},
	{"Certify", 0x0D0005},
	{"CertificateOf", 0x0D0006},
	{"ShouldThrottle", 0x0D0007},
	{"ListCertificates", 0x0D0008},

	// Ledger (0x0E)
	{"NewLedger", 0x0E0001},
	{"GetPendingSubBlocks", 0x0E0002},
	{"LastBlockHash", 0x0E0003},
	{"AppendBlock", 0x0E0004},
	{"MintBig", 0x0E0005},
	{"EmitApproval", 0x0E0006},
	{"EmitTransfer", 0x0E0007},
	{"DeductGas", 0x0E0008},
	{"WithinBlock", 0x0E0009},
	{"IsIDTokenHolder", 0x0E000A},
	{"TokenBalance", 0x0E000B},
	{"AddBlock", 0x0E000C},
	{"GetBlock", 0x0E000D},
	{"GetUTXO", 0x0E000E},
	{"AddToPool", 0x0E000F},
	{"ListPool", 0x0E0010},
	{"GetContract", 0x0E0011},
	{"Ledger_BalanceOf", 0x0E0012},
	{"Ledger_Snapshot", 0x0E0013},
	{"MintToken", 0x0E0014},
	{"LastSubBlockHeight", 0x0E0015},
	{"LastBlockHeight", 0x0E0016},
	{"RecordPoSVote", 0x0E0017},
	{"AppendSubBlock", 0x0E0018},
	{"Ledger_Transfer", 0x0E0019},
	{"Ledger_Mint", 0x0E001A},
	{"Ledger_Burn", 0x0E001B},

	// Liquidity (0x0F)
	{"InitAMM", 0x0F0001},
	{"Manager", 0x0F0002},
	{"CreatePool", 0x0F0003},
	{"Liquidity_AddLiquidity", 0x0F0004},
	{"Liquidity_Swap", 0x0F0005},
	{"Liquidity_RemoveLiquidity", 0x0F0006},
	{"Liquidity_Pool", 0x0F0007},
	{"Liquidity_Pools", 0x0F0008},

	// Loanpool (0x10)
	{"Loanpool_RandomElectorate", 0x100001},
	{"Loanpool_IsAuthority", 0x100002},
	{"Loanpool_init", 0x100003},
	{"NewLoanPool", 0x100004},
	{"Loanpool_Submit", 0x100005},
	{"Loanpool_Vote", 0x100006},
	{"Disburse", 0x100007},
	{"Loanpool_Tick", 0x100008},
	{"Loanpool_GetProposal", 0x100009},
	{"Loanpool_ListProposals", 0x10000A},
	{"Loanpool_Redistribute", 0x10000B},

	// Network (0x11)
	{"NewNode", 0x110001},
	{"HandlePeerFound", 0x110002},
	{"DialSeed", 0x110003},
	{"Network_Broadcast", 0x110004},
	{"Network_Subscribe", 0x110005},
	{"ListenAndServe", 0x110006},
	{"Close", 0x110007},
	{"Peers", 0x110008},
	{"NewDialer", 0x110009},
	{"Dial", 0x11000A},
	{"SetBroadcaster", 0x11000B},
	{"GlobalBroadcast", 0x11000C},
	{"StartDevNet", 0x11000D},
	{"StartTestNet", 0x11000E},

	// Replication (0x12)
	{"NewReplicator", 0x120001},
	{"ReplicateBlock", 0x120002},
	{"Replication_Hash", 0x120003},
	{"RequestMissing", 0x120004},
	{"Replication_Start", 0x120005},
	{"Stop", 0x120006},
	{"Synchronize", 0x120007},

	// Rollups (0x13)
	{"NewAggregator", 0x130001},
	{"SubmitBatch", 0x130002},
	{"SubmitFraudProof", 0x130003},
	{"FinalizeBatch", 0x130004},
	{"BatchHeader", 0x130005},
	{"BatchState", 0x130006},
	{"BatchTransactions", 0x130007},
	{"ListBatches", 0x130008},

	// Security (0x14)
	{"Security_Sign", 0x140001},
	{"Security_Verify", 0x140002},
	{"AggregateBLSSigs", 0x140003},
	{"VerifyAggregated", 0x140004},
	{"CombineShares", 0x140005},
	{"ComputeMerkleRoot", 0x140006},
	{"Encrypt", 0x140007},
	{"Decrypt", 0x140008},
	{"NewTLSConfig", 0x140009},
	{"DilithiumKeypair", 0x14000A},
	{"DilithiumSign", 0x14000B},
	{"DilithiumVerify", 0x14000C},
	{"PredictRisk", 0x14000D},
	{"AnomalyScore", 0x14000E},

	// Sharding (0x15)
	{"NewShardCoordinator", 0x150001},
	{"SetLeader", 0x150002},
	{"Leader", 0x150003},
	{"SubmitCrossShard", 0x150004},
	{"Sharding_Broadcast", 0x150005},
	{"Send", 0x150006},
	{"PullReceipts", 0x150007},
	{"Reshard", 0x150008},
	{"GossipTx", 0x150009},
	{"RebalanceShards", 0x15000A},
	{"VerticalPartition", 0x15000B},

	// Sidechains (0x16)
	{"InitSidechains", 0x160001},
	{"Sidechains", 0x160002},
	{"Sidechains_Register", 0x160003},
	{"SubmitHeader", 0x160004},
	{"Sidechains_Deposit", 0x160005},
	{"VerifyWithdraw", 0x160006},
	{"VerifyAggregateSig", 0x160007},
	{"VerifyMerkleProof", 0x160008},
	{"GetSidechainMeta", 0x160009},
	{"ListSidechains", 0x16000A},
	{"GetSidechainHeader", 0x16000B},

	// StateChannel (0x17)
	{"InitStateChannels", 0x170001},
	{"Channels", 0x170002},
	{"OpenChannel", 0x170003},
	{"VerifyECDSASignature", 0x170004},
	{"InitiateClose", 0x170005},
	{"Challenge", 0x170006},
	{"Finalize", 0x170007},
	{"GetChannel", 0x170008},
	{"ListChannels", 0x170009},

	// Storage (0x18)
	{"NewStorage", 0x180001},
	{"Storage_Pin", 0x180002},
	{"Storage_Retrieve", 0x180003},
	{"CreateListing", 0x180004},
	{"Exists", 0x180005},
	{"OpenDeal", 0x180006},
	{"Storage_Create", 0x180007},
	{"CloseDeal", 0x180008},
	{"Release", 0x180009},
	{"GetListing", 0x18000A},
	{"ListListings", 0x18000B},
	{"GetDeal", 0x18000C},
	{"ListDeals", 0x18000D},

	// Tokens (0x19)
	{"ID", 0x190001},
	{"Meta", 0x190002},
	{"Tokens_BalanceOf", 0x190003},
	{"Tokens_Transfer", 0x190004},
	{"Allowance", 0x190005},
	{"Tokens_Approve", 0x190006},
	{"Tokens_Mint", 0x190007},
	{"Tokens_Burn", 0x190008},
	{"Add", 0x190009},
	{"Sub", 0x19000A},
	{"Get", 0x19000B},
	{"approve_lower", 0x19000C},
	{"transfer_lower", 0x19000D},
	{"Calculate", 0x19000E},
	{"RegisterToken", 0x19000F},
	{"Tokens_Create", 0x190010},
	{"NewBalanceTable", 0x190011},
	{"Set", 0x190012},
	{"RefundGas", 0x190013},
	{"PopUint32", 0x190014},
	{"PopAddress", 0x190015},
	{"PopUint64", 0x190016},
	{"PushBool", 0x190017},
	{"Push", 0x190018},
	{"Len_Tokens", 0x190019},
	{"InitTokens", 0x19001A},
	{"GetRegistryTokens", 0x19001B},
	{"TokenManager_Create", 0x19001C},
	{"TokenManager_Transfer", 0x19001D},
	{"TokenManager_Mint", 0x19001E},
	{"TokenManager_Burn", 0x19001F},
	{"TokenManager_Approve", 0x190020},
	{"TokenManager_BalanceOf", 0x190021},

	// Transactions (0x1A)
	{"Tx_Sign", 0x1A0001},
	{"VerifySig", 0x1A0002},
	{"ValidateTx", 0x1A0003},
	{"NewTxPool", 0x1A0004},
	{"AddTx", 0x1A0005},
	{"PickTxs", 0x1A0006},
	{"TxPoolSnapshot", 0x1A0007},
	{"NewTxDistributor", 0x1A0008},
	{"DistributeFees", 0x1A0009},

	// Utilities (0x1B) – EVM-compatible arithmetic & crypto
	{"Short", 0x1B0001},
	{"BytesToAddress", 0x1B0002},
	{"Pop", 0x1B0003},
	{"opADD", 0x1B0004},
	{"opMUL", 0x1B0005},
	{"opSUB", 0x1B0006},
	{"OpDIV", 0x1B0007},
	{"opSDIV", 0x1B0008},
	{"opMOD", 0x1B0009},
	{"opSMOD", 0x1B000A},
	{"opADDMOD", 0x1B000B},
	{"opMULMOD", 0x1B000C},
	{"opEXP", 0x1B000D},
	{"opSIGNEXTEND", 0x1B000E},
	{"opLT", 0x1B000F},
	{"opGT", 0x1B0010},
	{"opSLT", 0x1B0011},
	{"opSGT", 0x1B0012},
	{"opEQ", 0x1B0013},
	{"opISZERO", 0x1B0014},
	{"opAND", 0x1B0015},
	{"opOR", 0x1B0016},
	{"opXOR", 0x1B0017},
	{"opNOT", 0x1B0018},
	{"opBYTE", 0x1B0019},
	{"opSHL", 0x1B001A},
	{"opSHR", 0x1B001B},
	{"opSAR", 0x1B001C},
	{"opECRECOVER", 0x1B001D},
	{"opEXTCODESIZE", 0x1B001E},
	{"opEXTCODECOPY", 0x1B001F},
	{"opEXTCODEHASH", 0x1B0020},
	{"opRETURNDATASIZE", 0x1B0021},
	{"opRETURNDATACOPY", 0x1B0022},
	{"opMLOAD", 0x1B0023},
	{"opMSTORE", 0x1B0024},
	{"opMSTORE8", 0x1B0025},
	{"opCALLDATALOAD", 0x1B0026},
	{"opCALLDATASIZE", 0x1B0027},
	{"opCALLDATACOPY", 0x1B0028},
	{"opCODESIZE", 0x1B0029},
	{"opCODECOPY", 0x1B002A},
	{"opJUMP", 0x1B002B},
	{"opJUMPI", 0x1B002C},
	{"opPC", 0x1B002D},
	{"opMSIZE", 0x1B002E},
	{"opGAS", 0x1B002F},
	{"opJUMPDEST", 0x1B0030},
	{"opSHA256", 0x1B0031},
	{"opKECCAK256", 0x1B0032},
	{"opRIPEMD160", 0x1B0033},
	{"opBLAKE2B256", 0x1B0034},
	{"opADDRESS", 0x1B0035},
	{"opCALLER", 0x1B0036},
	{"opORIGIN", 0x1B0037},
	{"opCALLVALUE", 0x1B0038},
	{"opGASPRICE", 0x1B0039},
	{"opNUMBER", 0x1B003A},
	{"opTIMESTAMP", 0x1B003B},
	{"opDIFFICULTY", 0x1B003C},
	{"opGASLIMIT", 0x1B003D},
	{"opCHAINID", 0x1B003E},
	{"opBLOCKHASH", 0x1B003F},
	{"opBALANCE", 0x1B0040},
	{"opSELFBALANCE", 0x1B0041},
	{"opLOG0", 0x1B0042},
	{"opLOG1", 0x1B0043},
	{"opLOG2", 0x1B0044},
	{"opLOG3", 0x1B0045},
	{"opLOG4", 0x1B0046},
	{"logN", 0x1B0047},
	{"opCREATE", 0x1B0048},
	{"opCALL", 0x1B0049},
	{"opCALLCODE", 0x1B004A},
	{"opDELEGATECALL", 0x1B004B},
	{"opSTATICCALL", 0x1B004C},
	{"opRETURN", 0x1B004D},
	{"opREVERT", 0x1B004E},
	{"opSTOP", 0x1B004F},
	{"opSELFDESTRUCT", 0x1B0050},
	{"Utilities_Transfer", 0x1B0051},
	{"Utilities_Mint", 0x1B0052},
	{"Utilities_Burn", 0x1B0053},

	// Virtual Machine (0x1C)
	{"VM_Burn", 0x1C0001},
	{"BurnLP", 0x1C0002},
	{"MintLP", 0x1C0003},
	{"NewInMemory", 0x1C0004},
	{"CallCode", 0x1C0005},
	{"CallContract", 0x1C0006},
	{"StaticCall", 0x1C0007},
	{"GetBalance", 0x1C0008},
	{"GetTokenBalance", 0x1C0009},
	{"SetTokenBalance", 0x1C000A},
	{"GetTokenSupply", 0x1C000B},
	{"SetBalance", 0x1C000C},
	{"DelegateCall", 0x1C000D},
	{"GetToken", 0x1C000E},
	{"NewMemory", 0x1C000F},
	{"VM_Read", 0x1C0010},
	{"VM_Write", 0x1C0011},
	{"VM_Len", 0x1C0012},
	{"VM_Call", 0x1C0013},
	{"SelectVM", 0x1C0014},
	{"CreateContract", 0x1C0015},
	{"VM_GetContract", 0x1C0016},
	{"AddLog", 0x1C0017},
	{"GetCode", 0x1C0018},
	{"GetCodeHash", 0x1C0019},
	{"MintToken_VM", 0x1C001A},
	{"VM_Transfer", 0x1C001B},
	{"PrefixIterator", 0x1C001C},
	{"Snapshot_VM", 0x1C001D},
	{"NonceOf", 0x1C001E},
	{"IsIDTokenHolder_VM", 0x1C001F},
	{"GetState", 0x1C0020},
	{"SetState", 0x1C0021},
	{"HasState", 0x1C0022},
	{"DeleteState", 0x1C0023},
	{"BalanceOf_VM", 0x1C0024},
	{"NewGasMeter", 0x1C0025},
	{"SelfDestruct", 0x1C0026},
	{"Remaining", 0x1C0027},
	{"Consume", 0x1C0028},
	{"Execute", 0x1C0029},
	{"NewSuperLightVM", 0x1C002A},
	{"NewLightVM", 0x1C002B},
	{"NewHeavyVM", 0x1C002C},
	{"ExecuteSuperLight", 0x1C002D},
	{"ExecuteLight", 0x1C002E},
	{"ExecuteHeavy", 0x1C002F},

	// Wallet (0x1D)
	{"NewRandomWallet", 0x1D0001},
	{"WalletFromMnemonic", 0x1D0002},
	{"NewHDWalletFromSeed", 0x1D0003},
	{"PrivateKey", 0x1D0004},
	{"NewAddress", 0x1D0005},
	{"SignTx", 0x1D0006},
<<<<<<< HEAD
	{"NewOffChainWallet", 0x1D0007},
	{"OffChainWalletFromMnemonic", 0x1D0008},
	{"SignOffline", 0x1D0009},
	{"StoreSignedTx", 0x1D000A},
	{"LoadSignedTx", 0x1D000B},
	{"BroadcastSignedTx", 0x1D000C},
=======
	{"RegisterRecovery", 0x1D0007},
	{"RecoverAccount", 0x1D0008},

	// Swarm (0x1E)
	{"NewSwarm", 0x1E0001},
	{"Swarm_AddNode", 0x1E0002},
	{"Swarm_RemoveNode", 0x1E0003},
	{"Swarm_BroadcastTx", 0x1E0004},
	{"Swarm_Start", 0x1E0005},
	{"Swarm_Stop", 0x1E0006},
	{"Swarm_Peers", 0x1E0007},
	// Plasma (0x1E)
	{"InitPlasma", 0x1E0001},
	{"Plasma_Deposit", 0x1E0002},
	{"Plasma_Withdraw", 0x1E0003},
  // Workflows (0x1E)
	{"NewWorkflow", 0x1E0001},
	{"AddWorkflowAction", 0x1E0002},
	{"SetWorkflowTrigger", 0x1E0003},
	{"SetWebhook", 0x1E0004},
	{"ExecuteWorkflow", 0x1E0005},
	{"ListWorkflows", 0x1E0006},
   {"CreateWallet", 0x1D0007},
	{"ImportWallet", 0x1D0008},
	{"WalletBalance", 0x1D0009},
	{"WalletTransfer", 0x1D000A},
  
	// Sensors (0x1E)
	{"RegisterSensor", 0x1E0001},
	{"GetSensor", 0x1E0002},
	{"ListSensors", 0x1E0003},
	{"UpdateSensorValue", 0x1E0004},
	{"PollSensor", 0x1E0005},
	{"TriggerWebhook", 0x1E0006},

  
	// Real Estate (0x1D)
	{"RegisterProperty", 0x1E0001},
	{"TransferProperty", 0x1E0002},
	{"GetProperty", 0x1E0003},
	{"ListProperties", 0x1E0004},

 

	// Event (0x1E)
	{"InitEvents", 0x1E0001},
	{"EmitEvent", 0x1E0002},
	{"GetEvent", 0x1E0003},
	{"ListEvents", 0x1E0004},

  

	// Employment (0x1E)
	{"InitEmployment", 0x1E0001},
	{"CreateJob", 0x1E0002},
	{"SignJob", 0x1E0003},
	{"RecordWork", 0x1E0004},
	{"PaySalary", 0x1E0005},
	{"GetJob", 0x1E0006},
	// Escrow (0x1E)
	{"Escrow_Create", 0x1E0001},
	{"Escrow_Deposit", 0x1E0002},
	{"Escrow_Release", 0x1E0003},
	{"Escrow_Cancel", 0x1E0004},
	{"Escrow_Get", 0x1E0005},
	{"Escrow_List", 0x1E0006},
	// Marketplace (0x1E)
	{"CreateMarketListing", 0x1E0001},
	{"PurchaseItem", 0x1E0002},
	{"CancelListing", 0x1E0003},
	{"ReleaseFunds", 0x1E0004},
	{"GetMarketListing", 0x1E0005},
	{"ListMarketListings", 0x1E0006},
	{"GetMarketDeal", 0x1E0007},
	{"ListMarketDeals", 0x1E0008},
	// Faucet (0x1E)
	{"NewFaucet", 0x1E0001},
	{"Faucet_Request", 0x1E0002},
	{"Faucet_Balance", 0x1E0003},
	{"Faucet_SetAmount", 0x1E0004},
	{"Faucet_SetCooldown", 0x1E0005},
  // Supply Chain (0x1E)
  {"RegisterItem", 0x1E0001},
	{"UpdateLocation", 0x1E0002},
	{"MarkStatus", 0x1E0003},
	{"GetItem", 0x1E0004},

	// Healthcare (0x1E)
	{"InitHealthcare", 0x1E0001},
	{"RegisterPatient", 0x1E0002},
	{"AddHealthRecord", 0x1E0003},
	{"GrantAccess", 0x1E0004},
	{"RevokeAccess", 0x1E0005},
	{"ListHealthRecords", 0x1E0006},

  // Tangible (0x1E)
	{"Assets_Register", 0x1E0001},
	{"Assets_Transfer", 0x1E0002},
	{"Assets_Get", 0x1E0003},
	{"Assets_List", 0x1E0004},

	// Immutability (0x1E)
	{"InitImmutability", 0x1E0001},
	{"VerifyChain", 0x1E0002},
	{"RestoreChain", 0x1E0003},
	// Warehouse (0x1E)
	{"Warehouse_New", 0x1E0001},
	{"Warehouse_AddItem", 0x1E0002},
	{"Warehouse_RemoveItem", 0x1E0003},
	{"Warehouse_MoveItem", 0x1E0004},
	{"Warehouse_ListItems", 0x1E0005},
	{"Warehouse_GetItem", 0x1E0006},

	// Gaming (0x1E)
	{"CreateGame", 0x1E0001},
	{"JoinGame", 0x1E0002},
	{"FinishGame", 0x1E0003},
	{"GetGame", 0x1E0004},
	{"ListGames", 0x1E0005},
>>>>>>> f711bfe7
}

// init wires the catalogue into the live dispatcher.
func init() {
	for _, entry := range catalogue {
		nameToOp[entry.name] = entry.op
		Register(entry.op, wrap(entry.name))
		bin := make([]byte, 3)
		bin[0] = byte(entry.op >> 16)
		bin[1] = byte(entry.op >> 8)
		bin[2] = byte(entry.op)
		log.Printf("[OPCODES] %-32s = %08b = 0x%06X",
			entry.name, bin, entry.op)
	}
	log.Printf("[OPCODES] %d opcodes registered; %d gas-priced", len(opcodeTable), len(gasTable))
}

// Hex returns the canonical hexadecimal representation (upper-case, 6 digits).
func (op Opcode) Hex() string { return fmt.Sprintf("0x%06X", uint32(op)) }

// Bytes gives the 3-byte big-endian encoding used in VM bytecode streams.
func (op Opcode) Bytes() []byte {
	b := make([]byte, 3)
	b[0] = byte(op >> 16)
	b[1] = byte(op >> 8)
	b[2] = byte(op)
	return b
}

// String implements fmt.Stringer.
func (op Opcode) String() string { return op.Hex() }

// ParseOpcode converts a 3-byte slice into an Opcode, validating length.
func ParseOpcode(b []byte) (Opcode, error) {
	if len(b) != 3 {
		return 0, fmt.Errorf("opcode length must be 3, got %d", len(b))
	}
	return Opcode(uint32(b[0])<<16 | uint32(b[1])<<8 | uint32(b[2])), nil
}

// MustParseOpcode is a helper that panics on error (used in tests/tools).
func MustParseOpcode(b []byte) Opcode {
	op, err := ParseOpcode(b)
	if err != nil {
		panic(err)
	}
	return op
}

// DebugDump returns the full mapping in <name>=<hex> form, sorted
// lexicographically.  Useful for CLI tools (`synner opcodes`).
func DebugDump() []string {
	mu.RLock()
	defer mu.RUnlock()
	out := make([]string, 0, len(nameToOp))
	for n, op := range nameToOp {
		out = append(out, fmt.Sprintf("%s=%s", n, op.Hex()))
	}
	// simple in-place sort (no import cycle with `sort`)
	for i := 0; i < len(out)-1; i++ {
		for j := i + 1; j < len(out); j++ {
			if out[j] < out[i] {
				out[i], out[j] = out[j], out[i]
			}
		}
	}
	return out
}

// ToBytecode handy helper: returns raw 3-byte opcode plus gas meter prelude.
func ToBytecode(fn string) ([]byte, error) {
	op, ok := nameToOp[fn]
	if !ok {
		return nil, fmt.Errorf("unknown function %q", fn)
	}
	return op.Bytes(), nil
}

// HexDump is syntactic sugar: hex-encodes the 3-byte opcode.
func HexDump(fn string) (string, error) {
	b, err := ToBytecode(fn)
	if err != nil {
		return "", err
	}
	return "0x" + hex.EncodeToString(b), nil
}<|MERGE_RESOLUTION|>--- conflicted
+++ resolved
@@ -622,14 +622,12 @@
 	{"PrivateKey", 0x1D0004},
 	{"NewAddress", 0x1D0005},
 	{"SignTx", 0x1D0006},
-<<<<<<< HEAD
 	{"NewOffChainWallet", 0x1D0007},
 	{"OffChainWalletFromMnemonic", 0x1D0008},
 	{"SignOffline", 0x1D0009},
 	{"StoreSignedTx", 0x1D000A},
 	{"LoadSignedTx", 0x1D000B},
 	{"BroadcastSignedTx", 0x1D000C},
-=======
 	{"RegisterRecovery", 0x1D0007},
 	{"RecoverAccount", 0x1D0008},
 
@@ -749,7 +747,6 @@
 	{"FinishGame", 0x1E0003},
 	{"GetGame", 0x1E0004},
 	{"ListGames", 0x1E0005},
->>>>>>> f711bfe7
 }
 
 // init wires the catalogue into the live dispatcher.
