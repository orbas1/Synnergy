--- conflicted
+++ resolved
@@ -111,9 +111,7 @@
 //		0x0D GreenTech              0x1B Utilities
 //		0x0E Ledger                 0x1C VirtualMachine
 //		                            0x1D Wallet
-<<<<<<< HEAD
 //	                                 0x1E Escrow
-=======
 //	                                 0x1E Marketplace
 //	                                 0x1D Wallet
 //	                                 0x1E Faucet
@@ -124,7 +122,6 @@
 //	                                 0x1E Warehouse
 //	                                 0x1E Gaming
 //	0x1E Assets
->>>>>>> 347a52d3
 //
 // Each binary code is shown as a 24-bit big-endian string.
 var catalogue = []struct {
@@ -601,7 +598,6 @@
 	{"NewAddress", 0x1D0005},
 	{"SignTx", 0x1D0006},
 
-<<<<<<< HEAD
 	// Escrow (0x1E)
 	{"Escrow_Create", 0x1E0001},
 	{"Escrow_Deposit", 0x1E0002},
@@ -609,7 +605,6 @@
 	{"Escrow_Cancel", 0x1E0004},
 	{"Escrow_Get", 0x1E0005},
 	{"Escrow_List", 0x1E0006},
-=======
 	// Marketplace (0x1E)
 	{"CreateMarketListing", 0x1E0001},
 	{"PurchaseItem", 0x1E0002},
@@ -663,7 +658,6 @@
 	{"FinishGame", 0x1E0003},
 	{"GetGame", 0x1E0004},
 	{"ListGames", 0x1E0005},
->>>>>>> 347a52d3
 }
 
 // init wires the catalogue into the live dispatcher.
