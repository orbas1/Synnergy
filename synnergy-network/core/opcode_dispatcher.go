--- conflicted
+++ resolved
@@ -832,14 +832,12 @@
 	{"PrivateKey", 0x1D0004},
 	{"NewAddress", 0x1D0005},
 	{"SignTx", 0x1D0006},
-<<<<<<< HEAD
 
 	// Distribution (0x1E)
 	{"NewDistributor", 0x1E0001},
 	{"BatchTransfer", 0x1E0002},
 	{"Airdrop", 0x1E0003},
 	{"DistributeEven", 0x1E0004},
-=======
   
   // Smart-legal contract (0x1D)
 	{"Legal_Register", 0x1E0001},
@@ -1082,7 +1080,6 @@
 	{"FinishGame", 0x1E0003},
 	{"GetGame", 0x1E0004},
 	{"ListGames", 0x1E0005},
->>>>>>> afb2b259
 }
 
 // init wires the catalogue into the live dispatcher.
