// SPDX-License-Identifier: BUSL-1.1
//
// Synnergy Network – Core ▸ Opcode Dispatcher
// -------------------------------------------
//
//   - Every high-level function in the protocol is assigned a UNIQUE 24-bit
//     opcode:  0xCCNNNN  →  CC = category (1 byte), NNNN = ordinal (2 bytes).
//
//   - The dispatcher maps opcodes ➝ concrete handlers and enforces gas-pricing
//     through core.GasCost() before execution.
//
//   - All collisions or missing handlers are FATAL at start-up; nothing slips
//     into production unnoticed.
//
//     ────────────────────────────────────────────────────────────────────────────
//     AUTOMATED SECTION
//     -----------------
//     The table below is **generated** by `go generate ./...` (see the generator
//     in `cmd/genopcodes`).  Edit ONLY if you know what you’re doing; otherwise
//     add new function names to `generator/input/functions.yml` and re-run
//     `go generate`.  The generator guarantees deterministic, collision-free
//     opcodes and keeps this file lint-clean.
//
//     Format per line:
//     <FunctionName>  =  <24-bit-binary>  =  <HexOpcode>
//
//     NB: Tabs are significant – tools rely on them when parsing for audits.
package core

import (
	"encoding/hex"
	"fmt"
	"log"
	"sync"
)

// ────────────────────────────────────────────────────────────────────────────
// VM dispatcher glue
// ────────────────────────────────────────────────────────────────────────────

// OpContext is provided by the VM; it gives opcode handlers controlled access
// to message meta-data, state-DB, gas-meter, logger, etc.
type OpContext interface {
	Call(string) error // unified façade (ledger/consensus/VM)
	Gas(uint64) error  // deducts gas or returns an error if exhausted
}

// Opcode is a 24-bit, deterministic instruction identifier.
type Opcode uint32

// OpcodeFunc is the concrete implementation invoked by the VM.
type OpcodeFunc func(ctx OpContext) error

// opcodeTable holds the runtime mapping (populated once in init()).
var (
	opcodeTable = make(map[Opcode]OpcodeFunc, 1024)
	nameToOp    = make(map[string]Opcode, 1024)
	mu          sync.RWMutex
)

// Register binds an opcode to its function handler.
// It panics on duplicates – this should never happen in CI-tested builds.
func Register(op Opcode, fn OpcodeFunc) {
	mu.Lock()
	defer mu.Unlock()
	if _, exists := opcodeTable[op]; exists {
		log.Panicf("[OPCODES] collision: 0x%06X already registered", op)
	}
	opcodeTable[op] = fn
}

// Dispatch is called by the VM executor for every instruction.
func Dispatch(ctx OpContext, op Opcode) error {
	mu.RLock()
	fn, ok := opcodeTable[op]
	mu.RUnlock()

	if !ok {
		return fmt.Errorf("unknown opcode 0x%06X", op)
	}
	// Pre-charge gas (base only – dynamic part inside fn)
	if err := ctx.Gas(GasCost(Opcode(op))); err != nil {
		return err
	}
	return fn(ctx)
}

// helper returns a closure that delegates the call to OpContext.Call(<name>).
func wrap(name string) OpcodeFunc {
	return func(ctx OpContext) error { return ctx.Call(name) }
}

// ────────────────────────────────────────────────────────────────────────────
// Opcode Catalogue  (AUTO-GENERATED – DO NOT EDIT BY HAND)
// ────────────────────────────────────────────────────────────────────────────
//
// Category map:
//
//		0x01 AI                     0x0F Liquidity
//		0x02 AMM                    0x10 Loanpool
//		0x03 Authority              0x11 Network
//		0x04 Charity                0x12 Replication
//		0x05 Coin                   0x13 Rollups
//		0x06 Compliance             0x14 Security
//		0x07 Consensus              0x15 Sharding
//		0x08 Contracts              0x16 Sidechains
//		0x09 CrossChain             0x17 StateChannel
//		0x0A Data                   0x18 Storage
//		0x0B FaultTolerance         0x19 Tokens
//		0x0C Governance             0x1A Transactions
//		0x0D GreenTech              0x1B Utilities
//		0x0E Ledger                 0x1C VirtualMachine
//		                            0x1D Wallet
//	                                 0x1E Forum
//	                                 0x1E Compression
//	                                 0x1E Biometrics
//	                                 0x1E SystemHealth
//	0x01 AI                     0x0F Liquidity
//	0x02 AMM                    0x10 Loanpool
//	0x03 Authority              0x11 Network
//	0x04 Charity                0x12 Replication
//	0x05 Coin                   0x13 Rollups
//	0x06 Compliance             0x14 Security
//	0x07 Consensus              0x15 Sharding
//	0x08 Contracts              0x16 Sidechains
//	0x09 CrossChain             0x17 StateChannel
//	0x0A Data                   0x18 Storage
//	0x0B FaultTolerance         0x19 Tokens
//	0x0C Governance             0x1A Transactions
//	0x0D GreenTech              0x1B Utilities
//	0x0E Ledger                 0x1C VirtualMachine
//	                            0x1D Wallet
//				0x1E Swarm

//	                                 0x1E Plasma
//	                                 0x1D Wallet
//		0x1E Workflows
//		                            0x1D Wallet
//	                                 0x1E Sensors
//	     0x0E Ledger                 0x1C VirtualMachine
//	                                 0x1D Wallet
//	                                 0x1E RealEstate
//		0x0E Ledger                 0x1C VirtualMachine
//		                            0x1D Wallet
//	                                 0x1E Employment
//	                                 0x1E Escrow
//	                                 0x1E Marketplace
//	                                 0x1D Wallet
//	                                 0x1E Faucet
//		                            0x1D Wallet
//	                                 0x1E SupplyChain
//	                                 0x1E Healthcare
//	                                 0x1E Immutability
//	                                 0x1E Warehouse
//	                                 0x1E Gaming
//	0x1E Assets//				0x1E Event


//
// Each binary code is shown as a 24-bit big-endian string.
var catalogue = []struct {
	name string
	op   Opcode
}{
	// AI (0x01)
	{"StartTraining", 0x010001},
	{"TrainingStatus", 0x010002},
	{"ListTrainingJobs", 0x010003},
	{"CancelTraining", 0x010004},
	{"InitAI", 0x010001},
	{"AI", 0x010002},
	{"PredictAnomaly", 0x010003},
	{"OptimizeFees", 0x010004},
	{"PublishModel", 0x010005},
	{"FetchModel", 0x010006},
	{"ListModel", 0x010007},
	{"ValidateKYC", 0x010008},
	{"BuyModel", 0x010009},
	{"RentModel", 0x01000A},
	{"ReleaseEscrow", 0x01000B},
	{"PredictVolume", 0x01000C},
	{"GetModelListing", 0x01000D},
	{"ListModelListings", 0x01000E},
	{"UpdateListingPrice", 0x01000F},
	{"RemoveListing", 0x010010},
	{"InferModel", 0x010001},
	{"AnalyseTransactions", 0x010002},

	// AMM (0x02)
	{"SwapExactIn", 0x020001},
	{"AMM_AddLiquidity", 0x020002},
	{"AMM_RemoveLiquidity", 0x020003},
	{"Quote", 0x020004},
	{"AllPairs", 0x020005},
	{"InitPoolsFromFile", 0x020006},

	// Authority (0x03)
	{"NewAuthoritySet", 0x030001},
	{"RecordVote", 0x030002},
	{"RegisterCandidate", 0x030003},
	{"RandomElectorate", 0x030004},
	{"IsAuthority", 0x030005},
	{"GetAuthority", 0x030006},
	{"ListAuthorities", 0x030007},
	{"DeregisterAuthority", 0x030008},
	{"NewAuthorityApplier", 0x030009},
	{"SubmitApplication", 0x03000A},
	{"VoteApplication", 0x03000B},
	{"FinalizeApplication", 0x03000C},
	{"GetApplication", 0x03000D},
	{"ListApplications", 0x03000E},

	// Charity (0x04)
	{"NewCharityPool", 0x040001},
	{"Charity_Deposit", 0x040002},
	{"Charity_Register", 0x040003},
	{"Charity_Vote", 0x040004},
	{"Charity_Tick", 0x040005},
	{"Charity_GetRegistration", 0x040006},
	{"Charity_Winners", 0x040007},

	// Coin (0x05)
	{"NewCoin", 0x050001},
	{"Coin_Mint", 0x050002},
	{"Coin_TotalSupply", 0x050003},
	{"Coin_BalanceOf", 0x050004},
	{"Coin_Transfer", 0x050005},
	{"Coin_Burn", 0x050006},

	// Compliance (0x06)
	{"InitCompliance", 0x060001},
	{"Compliance_ValidateKYC", 0x060002},
	{"EraseData", 0x060003},
	{"RecordFraudSignal", 0x060004},
	{"Compliance_LogAudit", 0x060005},
	{"Compliance_AuditTrail", 0x060006},
	{"Compliance_MonitorTx", 0x060007},
	{"Compliance_VerifyZKP", 0x060008},
	{"InitComplianceManager", 0x060009},
	{"SuspendAccount", 0x06000A},
	{"ResumeAccount", 0x06000B},
	{"IsSuspended", 0x06000C},
	{"WhitelistAccount", 0x06000D},
	{"RemoveWhitelist", 0x06000E},
	{"IsWhitelisted", 0x06000F},
	{"Compliance_ReviewTx", 0x060010},
	{"AnalyzeAnomaly", 0x060009},
	{"FlagAnomalyTx", 0x06000A},

	// Consensus (0x07)
	{"Pick", 0x070001},
	{"Consensus_Broadcast", 0x070002},
	{"Consensus_Subscribe", 0x070003},
	{"Consensus_Sign", 0x070004},
	{"Consensus_Verify", 0x070005},
	{"ValidatorPubKey", 0x070006},
	{"StakeOf", 0x070007},
	{"LoanPoolAddress", 0x070008},
	{"Consensus_Hash", 0x070009},
	{"SerializeWithoutNonce", 0x07000A},
	{"NewConsensus", 0x07000B},
	{"Consensus_Start", 0x07000C},
	{"ProposeSubBlock", 0x07000D},
	{"ValidatePoH", 0x07000E},
	{"SealMainBlockPOW", 0x07000F},
	{"DistributeRewards", 0x070010},
	{"CalculateWeights", 0x070011},
	{"ComputeThreshold", 0x070012},
	{"Status", 0x070013},
	{"SetDifficulty", 0x070014},
	{"NewConsensusAdaptiveManager", 0x070013},
	{"ComputeDemand", 0x070014},
	{"ComputeStakeConcentration", 0x070015},
	{"AdjustConsensus", 0x070016},
	{"AdjustStake", 0x070013},
	{"PenalizeValidator", 0x070014},
	{"RegisterValidator", 0x070013},
	{"DeregisterValidator", 0x070014},
	{"StakeValidator", 0x070015},
	{"UnstakeValidator", 0x070016},
	{"SlashValidator", 0x070017},
	{"GetValidator", 0x070018},
	{"ListValidators", 0x070019},
	{"IsValidator", 0x07001A},

	// Contracts (0x08)
	{"InitContracts", 0x080001},
	{"CompileWASM", 0x080002},
	{"Invoke", 0x080003},
	{"Deploy", 0x080004},

	// Cross-Chain (0x09)
	{"RegisterBridge", 0x090001},
	{"AssertRelayer", 0x090002},
	{"Iterator", 0x090003},
	{"LockAndMint", 0x090004},
	{"BurnAndRelease", 0x090005},
	{"GetBridge", 0x090006},

	// Data (0x0A)
	{"RegisterNode", 0x0A0001},
	{"UploadAsset", 0x0A0002},
	{"Data_Pin", 0x0A0003},
	{"Data_Retrieve", 0x0A0004},
	{"RetrieveAsset", 0x0A0005},
	{"RegisterOracle", 0x0A0006},
	{"PushFeed", 0x0A0007},
	{"QueryOracle", 0x0A0008},
	{"ListCDNNodes", 0x0A0009},
	{"ListOracles", 0x0A000A},
	{"PushFeedSigned", 0x0A000B},
	{"ZTDC_Open", 0x0A000C},
	{"ZTDC_Send", 0x0A000D},
	{"ZTDC_Close", 0x0A000E},
	{"StoreManagedData", 0x0A000C},
	{"LoadManagedData", 0x0A000D},
	{"DeleteManagedData", 0x0A000E},

	// Fault-Tolerance (0x0B)
	{"NewHealthChecker", 0x0B0001},
	{"AddPeer", 0x0B0002},
	{"RemovePeer", 0x0B0003},
	{"Snapshot", 0x0B0004},
	{"Recon", 0x0B0005},
	{"Ping", 0x0B0006},
	{"SendPing", 0x0B0007},
	{"AwaitPong", 0x0B0008},
	{"BackupSnapshot", 0x0B0009},
	{"RestoreSnapshot", 0x0B000A},
	{"VerifyBackup", 0x0B000B},
	{"FailoverNode", 0x0B000C},
	{"PredictFailure", 0x0B000D},
	{"AdjustResources", 0x0B000E},
	{"HA_Register", 0x0B000F},
	{"HA_Remove", 0x0B0010},
	{"HA_List", 0x0B0011},
	{"HA_Sync", 0x0B0012},
	{"HA_Promote", 0x0B0013},

	// Governance (0x0C)
	{"UpdateParam", 0x0C0001},
	{"ProposeChange", 0x0C0002},
	{"VoteChange", 0x0C0003},
	{"EnactChange", 0x0C0004},
	{"SubmitProposal", 0x0C0005},
	{"BalanceOfAsset", 0x0C0006},
	{"CastVote", 0x0C0007},
	{"ExecuteProposal", 0x0C0008},
	{"GetProposal", 0x0C0009},
	{"ListProposals", 0x0C000A},
<<<<<<< HEAD
	{"NewQuorumTracker", 0x0C000B},
	{"Quorum_AddVote", 0x0C000C},
	{"Quorum_HasQuorum", 0x0C000D},
	{"Quorum_Reset", 0x0C000E},
=======
	{"RegisterGovContract", 0x0C000B},
	{"GetGovContract", 0x0C000C},
	{"ListGovContracts", 0x0C000D},
	{"EnableGovContract", 0x0C000E},
	{"DeleteGovContract", 0x0C000F},
	{"DeployGovContract", 0x0C000B},
	{"InvokeGovContract", 0x0C000C},
	{"AddReputation", 0x0C000B},
	{"SubtractReputation", 0x0C000C},
	{"ReputationOf", 0x0C000D},
	{"SubmitRepGovProposal", 0x0C000E},
	{"CastRepGovVote", 0x0C000F},
	{"ExecuteRepGovProposal", 0x0C0010},
	{"GetRepGovProposal", 0x0C0011},
	{"ListRepGovProposals", 0x0C0012},
	{"NewTimelock", 0x0C000B},
	{"QueueProposal", 0x0C000C},
	{"CancelProposal", 0x0C000D},
	{"ExecuteReady", 0x0C000E},
	{"ListTimelocks", 0x0C000F},
	{"CreateDAO", 0x0C000B},
	{"JoinDAO", 0x0C000C},
	{"LeaveDAO", 0x0C000D},
	{"DAOInfo", 0x0C000E},
	{"ListDAOs", 0x0C000F},
>>>>>>> 4e0980db

	// GreenTech (0x0D)
	{"InitGreenTech", 0x0D0001},
	{"Green", 0x0D0002},
	{"RecordUsage", 0x0D0003},
	{"RecordOffset", 0x0D0004},
	{"Certify", 0x0D0005},
	{"CertificateOf", 0x0D0006},
	{"ShouldThrottle", 0x0D0007},
	{"ListCertificates", 0x0D0008},

	// Ledger (0x0E)
	{"NewLedger", 0x0E0001},
	{"GetPendingSubBlocks", 0x0E0002},
	{"LastBlockHash", 0x0E0003},
	{"AppendBlock", 0x0E0004},
	{"MintBig", 0x0E0005},
	{"EmitApproval", 0x0E0006},
	{"EmitTransfer", 0x0E0007},
	{"DeductGas", 0x0E0008},
	{"WithinBlock", 0x0E0009},
	{"IsIDTokenHolder", 0x0E000A},
	{"TokenBalance", 0x0E000B},
	{"AddBlock", 0x0E000C},
	{"GetBlock", 0x0E000D},
	{"GetUTXO", 0x0E000E},
	{"AddToPool", 0x0E000F},
	{"ListPool", 0x0E0010},
	{"GetContract", 0x0E0011},
	{"Ledger_BalanceOf", 0x0E0012},
	{"Ledger_Snapshot", 0x0E0013},
	{"MintToken", 0x0E0014},
	{"LastSubBlockHeight", 0x0E0015},
	{"LastBlockHeight", 0x0E0016},
	{"RecordPoSVote", 0x0E0017},
	{"AppendSubBlock", 0x0E0018},
	{"Ledger_Transfer", 0x0E0019},
	{"Ledger_Mint", 0x0E001A},
	{"Ledger_Burn", 0x0E001B},
	{"Account_Create", 0x0E001C},
	{"Account_Delete", 0x0E001D},
	{"Account_Balance", 0x0E001E},
	{"Account_Transfer", 0x0E001F},

	// Liquidity (0x0F)
	{"InitAMM", 0x0F0001},
	{"Manager", 0x0F0002},
	{"CreatePool", 0x0F0003},
	{"Liquidity_AddLiquidity", 0x0F0004},
	{"Liquidity_Swap", 0x0F0005},
	{"Liquidity_RemoveLiquidity", 0x0F0006},
	{"Liquidity_Pool", 0x0F0007},
	{"Liquidity_Pools", 0x0F0008},

	// Loanpool (0x10)
	{"Loanpool_RandomElectorate", 0x100001},
	{"Loanpool_IsAuthority", 0x100002},
	{"Loanpool_init", 0x100003},
	{"NewLoanPool", 0x100004},
	{"Loanpool_Submit", 0x100005},
	{"Loanpool_Vote", 0x100006},
	{"Disburse", 0x100007},
	{"Loanpool_Tick", 0x100008},
	{"Loanpool_GetProposal", 0x100009},
	{"Loanpool_ListProposals", 0x10000A},
	{"Loanpool_Redistribute", 0x10000B},
	{"NewLoanPoolApply", 0x10000C},
	{"LoanApply_Submit", 0x10000D},
	{"LoanApply_Vote", 0x10000E},
	{"LoanApply_Process", 0x10000F},
	{"LoanApply_Disburse", 0x100010},
	{"LoanApply_Get", 0x100011},
	{"LoanApply_List", 0x100012},

	// Network (0x11)
	{"NewNode", 0x110001},
	{"HandlePeerFound", 0x110002},
	{"DialSeed", 0x110003},
	{"Network_Broadcast", 0x110004},
	{"Network_Subscribe", 0x110005},
	{"ListenAndServe", 0x110006},
	{"Close", 0x110007},
	{"Peers", 0x110008},
	{"NewDialer", 0x110009},
	{"Dial", 0x11000A},
	{"SetBroadcaster", 0x11000B},
	{"GlobalBroadcast", 0x11000C},
	{"StartDevNet", 0x11000D},
	{"StartTestNet", 0x11000E},

	// Replication (0x12)
	{"NewReplicator", 0x120001},
	{"ReplicateBlock", 0x120002},
	{"Replication_Hash", 0x120003},
	{"RequestMissing", 0x120004},
	{"Replication_Start", 0x120005},
	{"Stop", 0x120006},
	{"Synchronize", 0x120007},

	// Rollups (0x13)
	{"NewAggregator", 0x130001},
	{"SubmitBatch", 0x130002},
	{"SubmitFraudProof", 0x130003},
	{"FinalizeBatch", 0x130004},
	{"BatchHeader", 0x130005},
	{"BatchState", 0x130006},
	{"BatchTransactions", 0x130007},
	{"ListBatches", 0x130008},

	// Security (0x14)
	{"Security_Sign", 0x140001},
	{"Security_Verify", 0x140002},
	{"AggregateBLSSigs", 0x140003},
	{"VerifyAggregated", 0x140004},
	{"CombineShares", 0x140005},
	{"ComputeMerkleRoot", 0x140006},
	{"Encrypt", 0x140007},
	{"Decrypt", 0x140008},
	{"NewTLSConfig", 0x140009},
	{"DilithiumKeypair", 0x14000A},
	{"DilithiumSign", 0x14000B},
	{"DilithiumVerify", 0x14000C},
	{"PredictRisk", 0x14000D},
	{"AnomalyScore", 0x14000E},

	// Sharding (0x15)
	{"NewShardCoordinator", 0x150001},
	{"SetLeader", 0x150002},
	{"Leader", 0x150003},
	{"SubmitCrossShard", 0x150004},
	{"Sharding_Broadcast", 0x150005},
	{"Send", 0x150006},
	{"PullReceipts", 0x150007},
	{"Reshard", 0x150008},
	{"GossipTx", 0x150009},
	{"RebalanceShards", 0x15000A},
	{"VerticalPartition", 0x15000B},

	// Sidechains (0x16)
	{"InitSidechains", 0x160001},
	{"Sidechains", 0x160002},
	{"Sidechains_Register", 0x160003},
	{"SubmitHeader", 0x160004},
	{"Sidechains_Deposit", 0x160005},
	{"VerifyWithdraw", 0x160006},
	{"VerifyAggregateSig", 0x160007},
	{"VerifyMerkleProof", 0x160008},
	{"GetSidechainMeta", 0x160009},
	{"ListSidechains", 0x16000A},
	{"GetSidechainHeader", 0x16000B},

	// StateChannel (0x17)
	{"InitStateChannels", 0x170001},
	{"Channels", 0x170002},
	{"OpenChannel", 0x170003},
	{"VerifyECDSASignature", 0x170004},
	{"InitiateClose", 0x170005},
	{"Challenge", 0x170006},
	{"Finalize", 0x170007},
	{"GetChannel", 0x170008},
	{"ListChannels", 0x170009},

	// Storage (0x18)
	{"NewStorage", 0x180001},
	{"Storage_Pin", 0x180002},
	{"Storage_Retrieve", 0x180003},
	{"CreateListing", 0x180004},
	{"Exists", 0x180005},
	{"OpenDeal", 0x180006},
	{"Storage_Create", 0x180007},
	{"CloseDeal", 0x180008},
	{"Release", 0x180009},
	{"GetListing", 0x18000A},
	{"ListListings", 0x18000B},
	{"GetDeal", 0x18000C},
	{"ListDeals", 0x18000D},

	// Tokens (0x19)
	{"ID", 0x190001},
	{"Meta", 0x190002},
	{"Tokens_BalanceOf", 0x190003},
	{"Tokens_Transfer", 0x190004},
	{"Allowance", 0x190005},
	{"Tokens_Approve", 0x190006},
	{"Tokens_Mint", 0x190007},
	{"Tokens_Burn", 0x190008},
	{"Add", 0x190009},
	{"Sub", 0x19000A},
	{"Get", 0x19000B},
	{"approve_lower", 0x19000C},
	{"transfer_lower", 0x19000D},
	{"Calculate", 0x19000E},
	{"RegisterToken", 0x19000F},
	{"Tokens_Create", 0x190010},
	{"NewBalanceTable", 0x190011},
	{"Set", 0x190012},
	{"RefundGas", 0x190013},
	{"PopUint32", 0x190014},
	{"PopAddress", 0x190015},
	{"PopUint64", 0x190016},
	{"PushBool", 0x190017},
	{"Push", 0x190018},
	{"Len_Tokens", 0x190019},
	{"InitTokens", 0x19001A},
	{"GetRegistryTokens", 0x19001B},
	{"TokenManager_Create", 0x19001C},
	{"TokenManager_Transfer", 0x19001D},
	{"TokenManager_Mint", 0x19001E},
	{"TokenManager_Burn", 0x19001F},
	{"TokenManager_Approve", 0x190020},
	{"TokenManager_BalanceOf", 0x190021},

	// Transactions (0x1A)
	{"Tx_Sign", 0x1A0001},
	{"VerifySig", 0x1A0002},
	{"ValidateTx", 0x1A0003},
	{"NewTxPool", 0x1A0004},
	{"AddTx", 0x1A0005},
	{"PickTxs", 0x1A0006},
	{"TxPoolSnapshot", 0x1A0007},
	{"ReverseTransaction", 0x1A0008},
	{"NewTxDistributor", 0x1A0008},
	{"DistributeFees", 0x1A0009},

	// Utilities (0x1B) – EVM-compatible arithmetic & crypto
	{"Short", 0x1B0001},
	{"BytesToAddress", 0x1B0002},
	{"Pop", 0x1B0003},
	{"opADD", 0x1B0004},
	{"opMUL", 0x1B0005},
	{"opSUB", 0x1B0006},
	{"OpDIV", 0x1B0007},
	{"opSDIV", 0x1B0008},
	{"opMOD", 0x1B0009},
	{"opSMOD", 0x1B000A},
	{"opADDMOD", 0x1B000B},
	{"opMULMOD", 0x1B000C},
	{"opEXP", 0x1B000D},
	{"opSIGNEXTEND", 0x1B000E},
	{"opLT", 0x1B000F},
	{"opGT", 0x1B0010},
	{"opSLT", 0x1B0011},
	{"opSGT", 0x1B0012},
	{"opEQ", 0x1B0013},
	{"opISZERO", 0x1B0014},
	{"opAND", 0x1B0015},
	{"opOR", 0x1B0016},
	{"opXOR", 0x1B0017},
	{"opNOT", 0x1B0018},
	{"opBYTE", 0x1B0019},
	{"opSHL", 0x1B001A},
	{"opSHR", 0x1B001B},
	{"opSAR", 0x1B001C},
	{"opECRECOVER", 0x1B001D},
	{"opEXTCODESIZE", 0x1B001E},
	{"opEXTCODECOPY", 0x1B001F},
	{"opEXTCODEHASH", 0x1B0020},
	{"opRETURNDATASIZE", 0x1B0021},
	{"opRETURNDATACOPY", 0x1B0022},
	{"opMLOAD", 0x1B0023},
	{"opMSTORE", 0x1B0024},
	{"opMSTORE8", 0x1B0025},
	{"opCALLDATALOAD", 0x1B0026},
	{"opCALLDATASIZE", 0x1B0027},
	{"opCALLDATACOPY", 0x1B0028},
	{"opCODESIZE", 0x1B0029},
	{"opCODECOPY", 0x1B002A},
	{"opJUMP", 0x1B002B},
	{"opJUMPI", 0x1B002C},
	{"opPC", 0x1B002D},
	{"opMSIZE", 0x1B002E},
	{"opGAS", 0x1B002F},
	{"opJUMPDEST", 0x1B0030},
	{"opSHA256", 0x1B0031},
	{"opKECCAK256", 0x1B0032},
	{"opRIPEMD160", 0x1B0033},
	{"opBLAKE2B256", 0x1B0034},
	{"opADDRESS", 0x1B0035},
	{"opCALLER", 0x1B0036},
	{"opORIGIN", 0x1B0037},
	{"opCALLVALUE", 0x1B0038},
	{"opGASPRICE", 0x1B0039},
	{"opNUMBER", 0x1B003A},
	{"opTIMESTAMP", 0x1B003B},
	{"opDIFFICULTY", 0x1B003C},
	{"opGASLIMIT", 0x1B003D},
	{"opCHAINID", 0x1B003E},
	{"opBLOCKHASH", 0x1B003F},
	{"opBALANCE", 0x1B0040},
	{"opSELFBALANCE", 0x1B0041},
	{"opLOG0", 0x1B0042},
	{"opLOG1", 0x1B0043},
	{"opLOG2", 0x1B0044},
	{"opLOG3", 0x1B0045},
	{"opLOG4", 0x1B0046},
	{"logN", 0x1B0047},
	{"opCREATE", 0x1B0048},
	{"opCALL", 0x1B0049},
	{"opCALLCODE", 0x1B004A},
	{"opDELEGATECALL", 0x1B004B},
	{"opSTATICCALL", 0x1B004C},
	{"opRETURN", 0x1B004D},
	{"opREVERT", 0x1B004E},
	{"opSTOP", 0x1B004F},
	{"opSELFDESTRUCT", 0x1B0050},
	{"Utilities_Transfer", 0x1B0051},
	{"Utilities_Mint", 0x1B0052},
	{"Utilities_Burn", 0x1B0053},

	// Virtual Machine (0x1C)
	{"VM_Burn", 0x1C0001},
	{"BurnLP", 0x1C0002},
	{"MintLP", 0x1C0003},
	{"NewInMemory", 0x1C0004},
	{"CallCode", 0x1C0005},
	{"CallContract", 0x1C0006},
	{"StaticCall", 0x1C0007},
	{"GetBalance", 0x1C0008},
	{"GetTokenBalance", 0x1C0009},
	{"SetTokenBalance", 0x1C000A},
	{"GetTokenSupply", 0x1C000B},
	{"SetBalance", 0x1C000C},
	{"DelegateCall", 0x1C000D},
	{"GetToken", 0x1C000E},
	{"NewMemory", 0x1C000F},
	{"VM_Read", 0x1C0010},
	{"VM_Write", 0x1C0011},
	{"VM_Len", 0x1C0012},
	{"VM_Call", 0x1C0013},
	{"SelectVM", 0x1C0014},
	{"CreateContract", 0x1C0015},
	{"VM_GetContract", 0x1C0016},
	{"AddLog", 0x1C0017},
	{"GetCode", 0x1C0018},
	{"GetCodeHash", 0x1C0019},
	{"MintToken_VM", 0x1C001A},
	{"VM_Transfer", 0x1C001B},
	{"PrefixIterator", 0x1C001C},
	{"Snapshot_VM", 0x1C001D},
	{"NonceOf", 0x1C001E},
	{"IsIDTokenHolder_VM", 0x1C001F},
	{"GetState", 0x1C0020},
	{"SetState", 0x1C0021},
	{"HasState", 0x1C0022},
	{"DeleteState", 0x1C0023},
	{"BalanceOf_VM", 0x1C0024},
	{"NewGasMeter", 0x1C0025},
	{"SelfDestruct", 0x1C0026},
	{"Remaining", 0x1C0027},
	{"Consume", 0x1C0028},
	{"Execute", 0x1C0029},
	{"NewSuperLightVM", 0x1C002A},
	{"NewLightVM", 0x1C002B},
	{"NewHeavyVM", 0x1C002C},
	{"ExecuteSuperLight", 0x1C002D},
	{"ExecuteLight", 0x1C002E},
	{"ExecuteHeavy", 0x1C002F},

	// Wallet (0x1D)
	{"NewRandomWallet", 0x1D0001},
	{"WalletFromMnemonic", 0x1D0002},
	{"NewHDWalletFromSeed", 0x1D0003},
	{"PrivateKey", 0x1D0004},
	{"NewAddress", 0x1D0005},
	{"SignTx", 0x1D0006},
    {"RegisterIDWallet", 0x1D0007},
	{"IsIDWalletRegistered", 0x1D0008},
	{"NewOffChainWallet", 0x1D0007},
	{"OffChainWalletFromMnemonic", 0x1D0008},
	{"SignOffline", 0x1D0009},
	{"StoreSignedTx", 0x1D000A},
	{"LoadSignedTx", 0x1D000B},
	{"BroadcastSignedTx", 0x1D000C},
	{"RegisterRecovery", 0x1D0007},
	{"RecoverAccount", 0x1D0008},

	// Feedback (0x1E)
	{"InitFeedback", 0x1E0001},
	{"Feedback_Submit", 0x1E0002},
	{"Feedback_Get", 0x1E0003},
	{"Feedback_List", 0x1E0004},
	{"Feedback_Reward", 0x1E0005},
 

	// Forum (0x1E)
	{"Forum_CreateThread", 0x1E0001},
	{"Forum_GetThread", 0x1E0002},
	{"Forum_ListThreads", 0x1E0003},
	{"Forum_AddComment", 0x1E0004},
	{"Forum_ListComments", 0x1E0005},
 
	// Compression (0x1E)
	{"CompressLedger", 0x1E0001},
	{"DecompressLedger", 0x1E0002},
	{"SaveCompressedSnapshot", 0x1E0003},
	{"LoadCompressedSnapshot", 0x1E0004},


	// Biometrics (0x1E)
	{"Bio_Enroll", 0x1E0001},
	{"Bio_Verify", 0x1E0002},
	{"Bio_Delete", 0x1E0003},

  
	// SystemHealth (0x1E)
	{"NewHealthLogger", 0x1E0001},
	{"MetricsSnapshot", 0x1E0002},
	{"LogEvent", 0x1E0003},
	{"RotateLogs", 0x1E0004},
	

	// Swarm (0x1E)
	{"NewSwarm", 0x1E0001},
	{"Swarm_AddNode", 0x1E0002},
	{"Swarm_RemoveNode", 0x1E0003},
	{"Swarm_BroadcastTx", 0x1E0004},
	{"Swarm_Start", 0x1E0005},
	{"Swarm_Stop", 0x1E0006},
	{"Swarm_Peers", 0x1E0007},
	// Plasma (0x1E)
	{"InitPlasma", 0x1E0001},
	{"Plasma_Deposit", 0x1E0002},
	{"Plasma_Withdraw", 0x1E0003},
  // Workflows (0x1E)
	{"NewWorkflow", 0x1E0001},
	{"AddWorkflowAction", 0x1E0002},
	{"SetWorkflowTrigger", 0x1E0003},
	{"SetWebhook", 0x1E0004},
	{"ExecuteWorkflow", 0x1E0005},
	{"ListWorkflows", 0x1E0006},
   {"CreateWallet", 0x1D0007},
	{"ImportWallet", 0x1D0008},
	{"WalletBalance", 0x1D0009},
	{"WalletTransfer", 0x1D000A},
  
	// Sensors (0x1E)
	{"RegisterSensor", 0x1E0001},
	{"GetSensor", 0x1E0002},
	{"ListSensors", 0x1E0003},
	{"UpdateSensorValue", 0x1E0004},
	{"PollSensor", 0x1E0005},
	{"TriggerWebhook", 0x1E0006},

  
	// Real Estate (0x1D)
	{"RegisterProperty", 0x1E0001},
	{"TransferProperty", 0x1E0002},
	{"GetProperty", 0x1E0003},
	{"ListProperties", 0x1E0004},

 

	// Event (0x1E)
	{"InitEvents", 0x1E0001},
	{"EmitEvent", 0x1E0002},
	{"GetEvent", 0x1E0003},
	{"ListEvents", 0x1E0004},

  

	// Employment (0x1E)
	{"InitEmployment", 0x1E0001},
	{"CreateJob", 0x1E0002},
	{"SignJob", 0x1E0003},
	{"RecordWork", 0x1E0004},
	{"PaySalary", 0x1E0005},
	{"GetJob", 0x1E0006},
	// Escrow (0x1E)
	{"Escrow_Create", 0x1E0001},
	{"Escrow_Deposit", 0x1E0002},
	{"Escrow_Release", 0x1E0003},
	{"Escrow_Cancel", 0x1E0004},
	{"Escrow_Get", 0x1E0005},
	{"Escrow_List", 0x1E0006},
	// Marketplace (0x1E)
	{"CreateMarketListing", 0x1E0001},
	{"PurchaseItem", 0x1E0002},
	{"CancelListing", 0x1E0003},
	{"ReleaseFunds", 0x1E0004},
	{"GetMarketListing", 0x1E0005},
	{"ListMarketListings", 0x1E0006},
	{"GetMarketDeal", 0x1E0007},
	{"ListMarketDeals", 0x1E0008},
	// Faucet (0x1E)
	{"NewFaucet", 0x1E0001},
	{"Faucet_Request", 0x1E0002},
	{"Faucet_Balance", 0x1E0003},
	{"Faucet_SetAmount", 0x1E0004},
	{"Faucet_SetCooldown", 0x1E0005},
  // Supply Chain (0x1E)
  {"RegisterItem", 0x1E0001},
	{"UpdateLocation", 0x1E0002},
	{"MarkStatus", 0x1E0003},
	{"GetItem", 0x1E0004},

	// Healthcare (0x1E)
	{"InitHealthcare", 0x1E0001},
	{"RegisterPatient", 0x1E0002},
	{"AddHealthRecord", 0x1E0003},
	{"GrantAccess", 0x1E0004},
	{"RevokeAccess", 0x1E0005},
	{"ListHealthRecords", 0x1E0006},

  // Tangible (0x1E)
	{"Assets_Register", 0x1E0001},
	{"Assets_Transfer", 0x1E0002},
	{"Assets_Get", 0x1E0003},
	{"Assets_List", 0x1E0004},

	// Immutability (0x1E)
	{"InitImmutability", 0x1E0001},
	{"VerifyChain", 0x1E0002},
	{"RestoreChain", 0x1E0003},
	// Warehouse (0x1E)
	{"Warehouse_New", 0x1E0001},
	{"Warehouse_AddItem", 0x1E0002},
	{"Warehouse_RemoveItem", 0x1E0003},
	{"Warehouse_MoveItem", 0x1E0004},
	{"Warehouse_ListItems", 0x1E0005},
	{"Warehouse_GetItem", 0x1E0006},

	// Gaming (0x1E)
	{"CreateGame", 0x1E0001},
	{"JoinGame", 0x1E0002},
	{"FinishGame", 0x1E0003},
	{"GetGame", 0x1E0004},
	{"ListGames", 0x1E0005},
}

// init wires the catalogue into the live dispatcher.
func init() {
	for _, entry := range catalogue {
		nameToOp[entry.name] = entry.op
		Register(entry.op, wrap(entry.name))
		bin := make([]byte, 3)
		bin[0] = byte(entry.op >> 16)
		bin[1] = byte(entry.op >> 8)
		bin[2] = byte(entry.op)
		log.Printf("[OPCODES] %-32s = %08b = 0x%06X",
			entry.name, bin, entry.op)
	}
	log.Printf("[OPCODES] %d opcodes registered; %d gas-priced", len(opcodeTable), len(gasTable))
}

// Hex returns the canonical hexadecimal representation (upper-case, 6 digits).
func (op Opcode) Hex() string { return fmt.Sprintf("0x%06X", uint32(op)) }

// Bytes gives the 3-byte big-endian encoding used in VM bytecode streams.
func (op Opcode) Bytes() []byte {
	b := make([]byte, 3)
	b[0] = byte(op >> 16)
	b[1] = byte(op >> 8)
	b[2] = byte(op)
	return b
}

// String implements fmt.Stringer.
func (op Opcode) String() string { return op.Hex() }

// ParseOpcode converts a 3-byte slice into an Opcode, validating length.
func ParseOpcode(b []byte) (Opcode, error) {
	if len(b) != 3 {
		return 0, fmt.Errorf("opcode length must be 3, got %d", len(b))
	}
	return Opcode(uint32(b[0])<<16 | uint32(b[1])<<8 | uint32(b[2])), nil
}

// MustParseOpcode is a helper that panics on error (used in tests/tools).
func MustParseOpcode(b []byte) Opcode {
	op, err := ParseOpcode(b)
	if err != nil {
		panic(err)
	}
	return op
}

// DebugDump returns the full mapping in <name>=<hex> form, sorted
// lexicographically.  Useful for CLI tools (`synner opcodes`).
func DebugDump() []string {
	mu.RLock()
	defer mu.RUnlock()
	out := make([]string, 0, len(nameToOp))
	for n, op := range nameToOp {
		out = append(out, fmt.Sprintf("%s=%s", n, op.Hex()))
	}
	// simple in-place sort (no import cycle with `sort`)
	for i := 0; i < len(out)-1; i++ {
		for j := i + 1; j < len(out); j++ {
			if out[j] < out[i] {
				out[i], out[j] = out[j], out[i]
			}
		}
	}
	return out
}

// ToBytecode handy helper: returns raw 3-byte opcode plus gas meter prelude.
func ToBytecode(fn string) ([]byte, error) {
	op, ok := nameToOp[fn]
	if !ok {
		return nil, fmt.Errorf("unknown function %q", fn)
	}
	return op.Bytes(), nil
}

// HexDump is syntactic sugar: hex-encodes the 3-byte opcode.
func HexDump(fn string) (string, error) {
	b, err := ToBytecode(fn)
	if err != nil {
		return "", err
	}
	return "0x" + hex.EncodeToString(b), nil
}<|MERGE_RESOLUTION|>--- conflicted
+++ resolved
@@ -348,12 +348,10 @@
 	{"ExecuteProposal", 0x0C0008},
 	{"GetProposal", 0x0C0009},
 	{"ListProposals", 0x0C000A},
-<<<<<<< HEAD
 	{"NewQuorumTracker", 0x0C000B},
 	{"Quorum_AddVote", 0x0C000C},
 	{"Quorum_HasQuorum", 0x0C000D},
 	{"Quorum_Reset", 0x0C000E},
-=======
 	{"RegisterGovContract", 0x0C000B},
 	{"GetGovContract", 0x0C000C},
 	{"ListGovContracts", 0x0C000D},
@@ -379,7 +377,6 @@
 	{"LeaveDAO", 0x0C000D},
 	{"DAOInfo", 0x0C000E},
 	{"ListDAOs", 0x0C000F},
->>>>>>> 4e0980db
 
 	// GreenTech (0x0D)
 	{"InitGreenTech", 0x0D0001},
