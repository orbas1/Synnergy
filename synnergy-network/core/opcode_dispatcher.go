--- conflicted
+++ resolved
@@ -172,14 +172,11 @@
 	name string
 	op   Opcode
 }{
-<<<<<<< HEAD
        // AI (0x01)
        {"DeployAIContract", 0x010001},
        {"InvokeAIContract", 0x010002},
        {"UpdateAIModel", 0x010003},
        {"GetAIModel", 0x010004},
-=======
-	// AI (0x01)
 	{"StartTraining", 0x010001},
 	{"TrainingStatus", 0x010002},
 	{"ListTrainingJobs", 0x010003},
@@ -202,7 +199,6 @@
 	{"RemoveListing", 0x010010},
 	{"InferModel", 0x010001},
 	{"AnalyseTransactions", 0x010002},
->>>>>>> f7ad21ce
 
 	// AMM (0x02)
 	{"SwapExactIn", 0x020001},
