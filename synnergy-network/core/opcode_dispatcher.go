--- conflicted
+++ resolved
@@ -111,9 +111,7 @@
 //	0x0D GreenTech              0x1B Utilities
 //	0x0E Ledger                 0x1C VirtualMachine
 //	                            0x1D Wallet
-<<<<<<< HEAD
 //				0x1E Swarm
-=======
 
 //	                                 0x1E Plasma
 //	                                 0x1D Wallet
@@ -139,7 +137,6 @@
 //	0x1E Assets//				0x1E Event
 
 
->>>>>>> 87ac5615
 //
 // Each binary code is shown as a 24-bit big-endian string.
 var catalogue = []struct {
@@ -626,7 +623,6 @@
 	{"NewAddress", 0x1D0005},
 	{"SignTx", 0x1D0006},
 
-<<<<<<< HEAD
 	// Swarm (0x1E)
 	{"NewSwarm", 0x1E0001},
 	{"Swarm_AddNode", 0x1E0002},
@@ -635,7 +631,6 @@
 	{"Swarm_Start", 0x1E0005},
 	{"Swarm_Stop", 0x1E0006},
 	{"Swarm_Peers", 0x1E0007},
-=======
 	// Plasma (0x1E)
 	{"InitPlasma", 0x1E0001},
 	{"Plasma_Deposit", 0x1E0002},
@@ -744,7 +739,6 @@
 	{"FinishGame", 0x1E0003},
 	{"GetGame", 0x1E0004},
 	{"ListGames", 0x1E0005},
->>>>>>> 87ac5615
 }
 
 // init wires the catalogue into the live dispatcher.
