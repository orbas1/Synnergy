--- conflicted
+++ resolved
@@ -236,12 +236,10 @@
 	{"Compliance_AuditTrail", 0x060006},
 	{"Compliance_MonitorTx", 0x060007},
 	{"Compliance_VerifyZKP", 0x060008},
-<<<<<<< HEAD
 	{"Audit_Init", 0x060009},
 	{"Audit_Log", 0x06000A},
 	{"Audit_Events", 0x06000B},
 	{"Audit_Close", 0x06000C},
-=======
 	{"InitComplianceManager", 0x060009},
 	{"SuspendAccount", 0x06000A},
 	{"ResumeAccount", 0x06000B},
@@ -252,7 +250,6 @@
 	{"Compliance_ReviewTx", 0x060010},
 	{"AnalyzeAnomaly", 0x060009},
 	{"FlagAnomalyTx", 0x06000A},
->>>>>>> f17193bb
 
 	// Consensus (0x07)
 	{"Pick", 0x070001},
