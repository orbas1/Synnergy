// SPDX-License-Identifier: BUSL-1.1
//
// Synnergy Network – Core ▸ Opcode Dispatcher
// -------------------------------------------
//
//   - Every high-level function in the protocol is assigned a UNIQUE 24-bit
//     opcode:  0xCCNNNN  →  CC = category (1 byte), NNNN = ordinal (2 bytes).
//
//   - The dispatcher maps opcodes ➝ concrete handlers and enforces gas-pricing
//     through core.GasCost() before execution.
//
//   - All collisions or missing handlers are FATAL at start-up; nothing slips
//     into production unnoticed.
//
//     ────────────────────────────────────────────────────────────────────────────
//     AUTOMATED SECTION
//     -----------------
//     The table below is **generated** by `go generate ./...` (see the generator
//     in `cmd/genopcodes`).  Edit ONLY if you know what you’re doing; otherwise
//     add new function names to `generator/input/functions.yml` and re-run
//     `go generate`.  The generator guarantees deterministic, collision-free
//     opcodes and keeps this file lint-clean.
//
//     Format per line:
//     <FunctionName>  =  <24-bit-binary>  =  <HexOpcode>
//
//     NB: Tabs are significant – tools rely on them when parsing for audits.
package core

import (
	"encoding/hex"
	"fmt"
	"log"
	"sync"
)

// ────────────────────────────────────────────────────────────────────────────
// VM dispatcher glue
// ────────────────────────────────────────────────────────────────────────────

// OpContext is provided by the VM; it gives opcode handlers controlled access
// to message meta-data, state-DB, gas-meter, logger, etc.
type OpContext interface {
	Call(string) error // unified façade (ledger/consensus/VM)
	Gas(uint64) error  // deducts gas or returns an error if exhausted
}

// Opcode is a 24-bit, deterministic instruction identifier.
type Opcode uint32

// OpcodeFunc is the concrete implementation invoked by the VM.
type OpcodeFunc func(ctx OpContext) error

// opcodeTable holds the runtime mapping (populated once in init()).
var (
	opcodeTable = make(map[Opcode]OpcodeFunc, 1024)
	nameToOp    = make(map[string]Opcode, 1024)
	mu          sync.RWMutex
)

// Register binds an opcode to its function handler.
// It panics on duplicates – this should never happen in CI-tested builds.
func Register(op Opcode, fn OpcodeFunc) {
	mu.Lock()
	defer mu.Unlock()
	if _, exists := opcodeTable[op]; exists {
		log.Panicf("[OPCODES] collision: 0x%06X already registered", op)
	}
	opcodeTable[op] = fn
}

// Dispatch is called by the VM executor for every instruction.
func Dispatch(ctx OpContext, op Opcode) error {
	mu.RLock()
	fn, ok := opcodeTable[op]
	mu.RUnlock()

	if !ok {
		return fmt.Errorf("unknown opcode 0x%06X", op)
	}
	// Pre-charge gas (base only – dynamic part inside fn)
	if err := ctx.Gas(GasCost(Opcode(op))); err != nil {
		return err
	}
	return fn(ctx)
}

// helper returns a closure that delegates the call to OpContext.Call(<name>).
func wrap(name string) OpcodeFunc {
	return func(ctx OpContext) error { return ctx.Call(name) }
}

// ────────────────────────────────────────────────────────────────────────────
// Opcode Catalogue  (AUTO-GENERATED – DO NOT EDIT BY HAND)
// ────────────────────────────────────────────────────────────────────────────
//
// Category map:
//
//		0x01 AI                     0x0F Liquidity
//		0x02 AMM                    0x10 Loanpool
//		0x03 Authority              0x11 Network
//		0x04 Charity                0x12 Replication
//		0x05 Coin                   0x13 Rollups
//		0x06 Compliance             0x14 Security
//		0x07 Consensus              0x15 Sharding
//		0x08 Contracts              0x16 Sidechains
//		0x09 CrossChain             0x17 StateChannel
//		0x0A Data                   0x18 Storage
//		0x0B FaultTolerance         0x19 Tokens
//		0x0C Governance             0x1A Transactions
//		0x0D GreenTech              0x1B Utilities
//		0x0E Ledger                 0x1C VirtualMachine
//		                            0x1D Wallet
//	                                 0x1E Regulatory
//	                                 0x1E Forum
//	                                 0x1E Compression
//	                                 0x1E Biometrics
//	                                 0x1E SystemHealth
//	0x01 AI                     0x0F Liquidity
//	0x02 AMM                    0x10 Loanpool
//	0x03 Authority              0x11 Network
//	0x04 Charity                0x12 Replication
//	0x05 Coin                   0x13 Rollups
//	0x06 Compliance             0x14 Security
//	0x07 Consensus              0x15 Sharding
//	0x08 Contracts              0x16 Sidechains
//	0x09 CrossChain             0x17 StateChannel
//	0x0A Data                   0x18 Storage
//	0x0B FaultTolerance         0x19 Tokens
//	0x0C Governance             0x1A Transactions
//	0x0D GreenTech              0x1B Utilities
//	0x0E Ledger                 0x1C VirtualMachine
//	                            0x1D Wallet
//				0x1E Swarm

//	                                 0x1E Plasma
//	                                 0x1D Wallet
//		0x1E Workflows
//		                            0x1D Wallet
//	                                 0x1E Sensors
//	     0x0E Ledger                 0x1C VirtualMachine
//	                                 0x1D Wallet
//	                                 0x1E RealEstate
//		0x0E Ledger                 0x1C VirtualMachine
//		                            0x1D Wallet
//	                                 0x1E Employment
//	                                 0x1E Escrow
//	                                 0x1E Marketplace
//	                                 0x1D Wallet
//	                                 0x1E Faucet
//		                            0x1D Wallet
//	                                 0x1E SupplyChain
//	                                 0x1E Healthcare
//	                                 0x1E Immutability
//	                                 0x1E Warehouse
//	                                 0x1E Gaming
//	0x1E Assets//				0x1E Event


//
// Each binary code is shown as a 24-bit big-endian string.
var catalogue = []struct {
	name string
	op   Opcode
}{
	// AI (0x01)
	{"StartTraining", 0x010001},
	{"TrainingStatus", 0x010002},
	{"ListTrainingJobs", 0x010003},
	{"CancelTraining", 0x010004},
	{"InitAI", 0x010001},
	{"AI", 0x010002},
	{"PredictAnomaly", 0x010003},
	{"OptimizeFees", 0x010004},
	{"PublishModel", 0x010005},
	{"FetchModel", 0x010006},
	{"ListModel", 0x010007},
	{"ValidateKYC", 0x010008},
	{"BuyModel", 0x010009},
	{"RentModel", 0x01000A},
	{"ReleaseEscrow", 0x01000B},
	{"PredictVolume", 0x01000C},
	{"GetModelListing", 0x01000D},
	{"ListModelListings", 0x01000E},
	{"UpdateListingPrice", 0x01000F},
	{"RemoveListing", 0x010010},
	{"InferModel", 0x010001},
	{"AnalyseTransactions", 0x010002},

	// AMM (0x02)
	{"SwapExactIn", 0x020001},
	{"AMM_AddLiquidity", 0x020002},
	{"AMM_RemoveLiquidity", 0x020003},
	{"Quote", 0x020004},
	{"AllPairs", 0x020005},
	{"InitPoolsFromFile", 0x020006},

	// Authority (0x03)
	{"NewAuthoritySet", 0x030001},
	{"RecordVote", 0x030002},
	{"RegisterCandidate", 0x030003},
	{"RandomElectorate", 0x030004},
	{"IsAuthority", 0x030005},
	{"GetAuthority", 0x030006},
	{"ListAuthorities", 0x030007},
	{"DeregisterAuthority", 0x030008},
	{"NewAuthorityApplier", 0x030009},
	{"SubmitApplication", 0x03000A},
	{"VoteApplication", 0x03000B},
	{"FinalizeApplication", 0x03000C},
	{"GetApplication", 0x03000D},
	{"ListApplications", 0x03000E},

	// Charity (0x04)
	{"NewCharityPool", 0x040001},
	{"Charity_Deposit", 0x040002},
	{"Charity_Register", 0x040003},
	{"Charity_Vote", 0x040004},
	{"Charity_Tick", 0x040005},
	{"Charity_GetRegistration", 0x040006},
	{"Charity_Winners", 0x040007},

	// Coin (0x05)
	{"NewCoin", 0x050001},
	{"Coin_Mint", 0x050002},
	{"Coin_TotalSupply", 0x050003},
	{"Coin_BalanceOf", 0x050004},
	{"Coin_Transfer", 0x050005},
	{"Coin_Burn", 0x050006},

	// Compliance (0x06)
	{"InitCompliance", 0x060001},
	{"Compliance_ValidateKYC", 0x060002},
	{"EraseData", 0x060003},
	{"RecordFraudSignal", 0x060004},
	{"Compliance_LogAudit", 0x060005},
	{"Compliance_AuditTrail", 0x060006},
	{"Compliance_MonitorTx", 0x060007},
	{"Compliance_VerifyZKP", 0x060008},
	{"Audit_Init", 0x060009},
	{"Audit_Log", 0x06000A},
	{"Audit_Events", 0x06000B},
	{"Audit_Close", 0x06000C},
	{"InitComplianceManager", 0x060009},
	{"SuspendAccount", 0x06000A},
	{"ResumeAccount", 0x06000B},
	{"IsSuspended", 0x06000C},
	{"WhitelistAccount", 0x06000D},
	{"RemoveWhitelist", 0x06000E},
	{"IsWhitelisted", 0x06000F},
	{"Compliance_ReviewTx", 0x060010},
	{"AnalyzeAnomaly", 0x060009},
	{"FlagAnomalyTx", 0x06000A},

	// Consensus (0x07)
	{"Pick", 0x070001},
	{"Consensus_Broadcast", 0x070002},
	{"Consensus_Subscribe", 0x070003},
	{"Consensus_Sign", 0x070004},
	{"Consensus_Verify", 0x070005},
	{"ValidatorPubKey", 0x070006},
	{"StakeOf", 0x070007},
	{"LoanPoolAddress", 0x070008},
	{"Consensus_Hash", 0x070009},
	{"SerializeWithoutNonce", 0x07000A},
	{"NewConsensus", 0x07000B},
	{"Consensus_Start", 0x07000C},
	{"ProposeSubBlock", 0x07000D},
	{"ValidatePoH", 0x07000E},
	{"SealMainBlockPOW", 0x07000F},
	{"DistributeRewards", 0x070010},
	{"CalculateWeights", 0x070011},
	{"ComputeThreshold", 0x070012},
	{"Status", 0x070013},
	{"SetDifficulty", 0x070014},
	{"NewConsensusAdaptiveManager", 0x070013},
	{"ComputeDemand", 0x070014},
	{"ComputeStakeConcentration", 0x070015},
	{"AdjustConsensus", 0x070016},
	{"AdjustStake", 0x070013},
	{"PenalizeValidator", 0x070014},
	{"RegisterValidator", 0x070013},
	{"DeregisterValidator", 0x070014},
	{"StakeValidator", 0x070015},
	{"UnstakeValidator", 0x070016},
	{"SlashValidator", 0x070017},
	{"GetValidator", 0x070018},
	{"ListValidators", 0x070019},
	{"IsValidator", 0x07001A},

	// Contracts (0x08)
	{"InitContracts", 0x080001},
	{"CompileWASM", 0x080002},
	{"Invoke", 0x080003},
	{"Deploy", 0x080004},

	// Cross-Chain (0x09)
	{"RegisterBridge", 0x090001},
	{"AssertRelayer", 0x090002},
	{"Iterator", 0x090003},
	{"LockAndMint", 0x090004},
	{"BurnAndRelease", 0x090005},
	{"GetBridge", 0x090006},

	// Data (0x0A)
	{"RegisterNode", 0x0A0001},
	{"UploadAsset", 0x0A0002},
	{"Data_Pin", 0x0A0003},
	{"Data_Retrieve", 0x0A0004},
	{"RetrieveAsset", 0x0A0005},
	{"RegisterOracle", 0x0A0006},
	{"PushFeed", 0x0A0007},
	{"QueryOracle", 0x0A0008},
	{"ListCDNNodes", 0x0A0009},
	{"ListOracles", 0x0A000A},
	{"PushFeedSigned", 0x0A000B},
	{"ZTDC_Open", 0x0A000C},
	{"ZTDC_Send", 0x0A000D},
	{"ZTDC_Close", 0x0A000E},
	{"StoreManagedData", 0x0A000C},
	{"LoadManagedData", 0x0A000D},
	{"DeleteManagedData", 0x0A000E},

	// Fault-Tolerance (0x0B)
	{"NewHealthChecker", 0x0B0001},
	{"AddPeer", 0x0B0002},
	{"RemovePeer", 0x0B0003},
	{"Snapshot", 0x0B0004},
	{"Recon", 0x0B0005},
	{"Ping", 0x0B0006},
	{"SendPing", 0x0B0007},
	{"AwaitPong", 0x0B0008},
	{"BackupSnapshot", 0x0B0009},
	{"RestoreSnapshot", 0x0B000A},
	{"VerifyBackup", 0x0B000B},
	{"FailoverNode", 0x0B000C},
	{"PredictFailure", 0x0B000D},
	{"AdjustResources", 0x0B000E},
	{"HA_Register", 0x0B000F},
	{"HA_Remove", 0x0B0010},
	{"HA_List", 0x0B0011},
	{"HA_Sync", 0x0B0012},
	{"HA_Promote", 0x0B0013},

	// Governance (0x0C)
	{"UpdateParam", 0x0C0001},
	{"ProposeChange", 0x0C0002},
	{"VoteChange", 0x0C0003},
	{"EnactChange", 0x0C0004},
	{"SubmitProposal", 0x0C0005},
	{"BalanceOfAsset", 0x0C0006},
	{"CastVote", 0x0C0007},
	{"ExecuteProposal", 0x0C0008},
	{"GetProposal", 0x0C0009},
	{"ListProposals", 0x0C000A},
	{"CastTokenVote", 0x0C000B},
<<<<<<< HEAD
=======
	{"SubmitQuadraticVote", 0x0C000B},
	{"QuadraticResults", 0x0C000C},
	{"QuadraticWeight", 0x0C000D},
	{"AddDAOMember", 0x0C000B},
	{"RemoveDAOMember", 0x0C000C},
	{"RoleOfMember", 0x0C000D},
	{"ListDAOMembers", 0x0C000E},
	{"NewQuorumTracker", 0x0C000B},
	{"Quorum_AddVote", 0x0C000C},
	{"Quorum_HasQuorum", 0x0C000D},
	{"Quorum_Reset", 0x0C000E},
	{"RegisterGovContract", 0x0C000B},
	{"GetGovContract", 0x0C000C},
	{"ListGovContracts", 0x0C000D},
	{"EnableGovContract", 0x0C000E},
	{"DeleteGovContract", 0x0C000F},
	{"DeployGovContract", 0x0C000B},
	{"InvokeGovContract", 0x0C000C},
	{"AddReputation", 0x0C000B},
	{"SubtractReputation", 0x0C000C},
	{"ReputationOf", 0x0C000D},
	{"SubmitRepGovProposal", 0x0C000E},
	{"CastRepGovVote", 0x0C000F},
	{"ExecuteRepGovProposal", 0x0C0010},
	{"GetRepGovProposal", 0x0C0011},
	{"ListRepGovProposals", 0x0C0012},
	{"NewTimelock", 0x0C000B},
	{"QueueProposal", 0x0C000C},
	{"CancelProposal", 0x0C000D},
	{"ExecuteReady", 0x0C000E},
	{"ListTimelocks", 0x0C000F},
	{"CreateDAO", 0x0C000B},
	{"JoinDAO", 0x0C000C},
	{"LeaveDAO", 0x0C000D},
	{"DAOInfo", 0x0C000E},
	{"ListDAOs", 0x0C000F},
>>>>>>> 7694349f

	// GreenTech (0x0D)
	{"InitGreenTech", 0x0D0001},
	{"Green", 0x0D0002},
	{"RecordUsage", 0x0D0003},
	{"RecordOffset", 0x0D0004},
	{"Certify", 0x0D0005},
	{"CertificateOf", 0x0D0006},
	{"ShouldThrottle", 0x0D0007},
	{"ListCertificates", 0x0D0008},

	// Ledger (0x0E)
	{"NewLedger", 0x0E0001},
	{"GetPendingSubBlocks", 0x0E0002},
	{"LastBlockHash", 0x0E0003},
	{"AppendBlock", 0x0E0004},
	{"MintBig", 0x0E0005},
	{"EmitApproval", 0x0E0006},
	{"EmitTransfer", 0x0E0007},
	{"DeductGas", 0x0E0008},
	{"WithinBlock", 0x0E0009},
	{"IsIDTokenHolder", 0x0E000A},
	{"TokenBalance", 0x0E000B},
	{"AddBlock", 0x0E000C},
	{"GetBlock", 0x0E000D},
	{"GetUTXO", 0x0E000E},
	{"AddToPool", 0x0E000F},
	{"ListPool", 0x0E0010},
	{"GetContract", 0x0E0011},
	{"Ledger_BalanceOf", 0x0E0012},
	{"Ledger_Snapshot", 0x0E0013},
	{"MintToken", 0x0E0014},
	{"LastSubBlockHeight", 0x0E0015},
	{"LastBlockHeight", 0x0E0016},
	{"RecordPoSVote", 0x0E0017},
	{"AppendSubBlock", 0x0E0018},
	{"Ledger_Transfer", 0x0E0019},
	{"Ledger_Mint", 0x0E001A},
	{"Ledger_Burn", 0x0E001B},
	{"Account_Create", 0x0E001C},
	{"Account_Delete", 0x0E001D},
	{"Account_Balance", 0x0E001E},
	{"Account_Transfer", 0x0E001F},

	// Liquidity (0x0F)
	{"InitAMM", 0x0F0001},
	{"Manager", 0x0F0002},
	{"CreatePool", 0x0F0003},
	{"Liquidity_AddLiquidity", 0x0F0004},
	{"Liquidity_Swap", 0x0F0005},
	{"Liquidity_RemoveLiquidity", 0x0F0006},
	{"Liquidity_Pool", 0x0F0007},
	{"Liquidity_Pools", 0x0F0008},

	// Loanpool (0x10)
	{"Loanpool_RandomElectorate", 0x100001},
	{"Loanpool_IsAuthority", 0x100002},
	{"Loanpool_init", 0x100003},
	{"NewLoanPool", 0x100004},
	{"Loanpool_Submit", 0x100005},
	{"Loanpool_Vote", 0x100006},
	{"Disburse", 0x100007},
	{"Loanpool_Tick", 0x100008},
	{"Loanpool_GetProposal", 0x100009},
	{"Loanpool_ListProposals", 0x10000A},
	{"Loanpool_Redistribute", 0x10000B},
	{"NewLoanPoolApply", 0x10000C},
	{"LoanApply_Submit", 0x10000D},
	{"LoanApply_Vote", 0x10000E},
	{"LoanApply_Process", 0x10000F},
	{"LoanApply_Disburse", 0x100010},
	{"LoanApply_Get", 0x100011},
	{"LoanApply_List", 0x100012},

	// Network (0x11)
	{"NewNode", 0x110001},
	{"HandlePeerFound", 0x110002},
	{"DialSeed", 0x110003},
	{"Network_Broadcast", 0x110004},
	{"Network_Subscribe", 0x110005},
	{"ListenAndServe", 0x110006},
	{"Close", 0x110007},
	{"Peers", 0x110008},
	{"NewDialer", 0x110009},
	{"Dial", 0x11000A},
	{"SetBroadcaster", 0x11000B},
	{"GlobalBroadcast", 0x11000C},
	{"StartDevNet", 0x11000D},
	{"StartTestNet", 0x11000E},

	// Replication (0x12)
	{"NewReplicator", 0x120001},
	{"ReplicateBlock", 0x120002},
	{"Replication_Hash", 0x120003},
	{"RequestMissing", 0x120004},
	{"Replication_Start", 0x120005},
	{"Stop", 0x120006},
	{"Synchronize", 0x120007},

	// Rollups (0x13)
	{"NewAggregator", 0x130001},
	{"SubmitBatch", 0x130002},
	{"SubmitFraudProof", 0x130003},
	{"FinalizeBatch", 0x130004},
	{"BatchHeader", 0x130005},
	{"BatchState", 0x130006},
	{"BatchTransactions", 0x130007},
	{"ListBatches", 0x130008},

	// Security (0x14)
	{"Security_Sign", 0x140001},
	{"Security_Verify", 0x140002},
	{"AggregateBLSSigs", 0x140003},
	{"VerifyAggregated", 0x140004},
	{"CombineShares", 0x140005},
	{"ComputeMerkleRoot", 0x140006},
	{"Encrypt", 0x140007},
	{"Decrypt", 0x140008},
	{"NewTLSConfig", 0x140009},
	{"DilithiumKeypair", 0x14000A},
	{"DilithiumSign", 0x14000B},
	{"DilithiumVerify", 0x14000C},
	{"PredictRisk", 0x14000D},
	{"AnomalyScore", 0x14000E},

	// Sharding (0x15)
	{"NewShardCoordinator", 0x150001},
	{"SetLeader", 0x150002},
	{"Leader", 0x150003},
	{"SubmitCrossShard", 0x150004},
	{"Sharding_Broadcast", 0x150005},
	{"Send", 0x150006},
	{"PullReceipts", 0x150007},
	{"Reshard", 0x150008},
	{"GossipTx", 0x150009},
	{"RebalanceShards", 0x15000A},
	{"VerticalPartition", 0x15000B},

	// Sidechains (0x16)
	{"InitSidechains", 0x160001},
	{"Sidechains", 0x160002},
	{"Sidechains_Register", 0x160003},
	{"SubmitHeader", 0x160004},
	{"Sidechains_Deposit", 0x160005},
	{"VerifyWithdraw", 0x160006},
	{"VerifyAggregateSig", 0x160007},
	{"VerifyMerkleProof", 0x160008},
	{"GetSidechainMeta", 0x160009},
	{"ListSidechains", 0x16000A},
	{"GetSidechainHeader", 0x16000B},

	// StateChannel (0x17)
	{"InitStateChannels", 0x170001},
	{"Channels", 0x170002},
	{"OpenChannel", 0x170003},
	{"VerifyECDSASignature", 0x170004},
	{"InitiateClose", 0x170005},
	{"Challenge", 0x170006},
	{"Finalize", 0x170007},
	{"GetChannel", 0x170008},
	{"ListChannels", 0x170009},

	// Storage (0x18)
	{"NewStorage", 0x180001},
	{"Storage_Pin", 0x180002},
	{"Storage_Retrieve", 0x180003},
	{"CreateListing", 0x180004},
	{"Exists", 0x180005},
	{"OpenDeal", 0x180006},
	{"Storage_Create", 0x180007},
	{"CloseDeal", 0x180008},
	{"Release", 0x180009},
	{"GetListing", 0x18000A},
	{"ListListings", 0x18000B},
	{"GetDeal", 0x18000C},
	{"ListDeals", 0x18000D},

	// Tokens (0x19)
	{"ID", 0x190001},
	{"Meta", 0x190002},
	{"Tokens_BalanceOf", 0x190003},
	{"Tokens_Transfer", 0x190004},
	{"Allowance", 0x190005},
	{"Tokens_Approve", 0x190006},
	{"Tokens_Mint", 0x190007},
	{"Tokens_Burn", 0x190008},
	{"Add", 0x190009},
	{"Sub", 0x19000A},
	{"Get", 0x19000B},
	{"approve_lower", 0x19000C},
	{"transfer_lower", 0x19000D},
	{"Calculate", 0x19000E},
	{"RegisterToken", 0x19000F},
	{"Tokens_Create", 0x190010},
	{"NewBalanceTable", 0x190011},
	{"Set", 0x190012},
	{"RefundGas", 0x190013},
	{"PopUint32", 0x190014},
	{"PopAddress", 0x190015},
	{"PopUint64", 0x190016},
	{"PushBool", 0x190017},
	{"Push", 0x190018},
	{"Len_Tokens", 0x190019},
	{"InitTokens", 0x19001A},
	{"GetRegistryTokens", 0x19001B},
	{"TokenManager_Create", 0x19001C},
	{"TokenManager_Transfer", 0x19001D},
	{"TokenManager_Mint", 0x19001E},
	{"TokenManager_Burn", 0x19001F},
	{"TokenManager_Approve", 0x190020},
	{"TokenManager_BalanceOf", 0x190021},

	// Transactions (0x1A)
	{"Tx_Sign", 0x1A0001},
	{"VerifySig", 0x1A0002},
	{"ValidateTx", 0x1A0003},
	{"NewTxPool", 0x1A0004},
	{"AddTx", 0x1A0005},
	{"PickTxs", 0x1A0006},
	{"TxPoolSnapshot", 0x1A0007},
	{"ReverseTransaction", 0x1A0008},
	{"NewTxDistributor", 0x1A0008},
	{"DistributeFees", 0x1A0009},

	// Utilities (0x1B) – EVM-compatible arithmetic & crypto
	{"Short", 0x1B0001},
	{"BytesToAddress", 0x1B0002},
	{"Pop", 0x1B0003},
	{"opADD", 0x1B0004},
	{"opMUL", 0x1B0005},
	{"opSUB", 0x1B0006},
	{"OpDIV", 0x1B0007},
	{"opSDIV", 0x1B0008},
	{"opMOD", 0x1B0009},
	{"opSMOD", 0x1B000A},
	{"opADDMOD", 0x1B000B},
	{"opMULMOD", 0x1B000C},
	{"opEXP", 0x1B000D},
	{"opSIGNEXTEND", 0x1B000E},
	{"opLT", 0x1B000F},
	{"opGT", 0x1B0010},
	{"opSLT", 0x1B0011},
	{"opSGT", 0x1B0012},
	{"opEQ", 0x1B0013},
	{"opISZERO", 0x1B0014},
	{"opAND", 0x1B0015},
	{"opOR", 0x1B0016},
	{"opXOR", 0x1B0017},
	{"opNOT", 0x1B0018},
	{"opBYTE", 0x1B0019},
	{"opSHL", 0x1B001A},
	{"opSHR", 0x1B001B},
	{"opSAR", 0x1B001C},
	{"opECRECOVER", 0x1B001D},
	{"opEXTCODESIZE", 0x1B001E},
	{"opEXTCODECOPY", 0x1B001F},
	{"opEXTCODEHASH", 0x1B0020},
	{"opRETURNDATASIZE", 0x1B0021},
	{"opRETURNDATACOPY", 0x1B0022},
	{"opMLOAD", 0x1B0023},
	{"opMSTORE", 0x1B0024},
	{"opMSTORE8", 0x1B0025},
	{"opCALLDATALOAD", 0x1B0026},
	{"opCALLDATASIZE", 0x1B0027},
	{"opCALLDATACOPY", 0x1B0028},
	{"opCODESIZE", 0x1B0029},
	{"opCODECOPY", 0x1B002A},
	{"opJUMP", 0x1B002B},
	{"opJUMPI", 0x1B002C},
	{"opPC", 0x1B002D},
	{"opMSIZE", 0x1B002E},
	{"opGAS", 0x1B002F},
	{"opJUMPDEST", 0x1B0030},
	{"opSHA256", 0x1B0031},
	{"opKECCAK256", 0x1B0032},
	{"opRIPEMD160", 0x1B0033},
	{"opBLAKE2B256", 0x1B0034},
	{"opADDRESS", 0x1B0035},
	{"opCALLER", 0x1B0036},
	{"opORIGIN", 0x1B0037},
	{"opCALLVALUE", 0x1B0038},
	{"opGASPRICE", 0x1B0039},
	{"opNUMBER", 0x1B003A},
	{"opTIMESTAMP", 0x1B003B},
	{"opDIFFICULTY", 0x1B003C},
	{"opGASLIMIT", 0x1B003D},
	{"opCHAINID", 0x1B003E},
	{"opBLOCKHASH", 0x1B003F},
	{"opBALANCE", 0x1B0040},
	{"opSELFBALANCE", 0x1B0041},
	{"opLOG0", 0x1B0042},
	{"opLOG1", 0x1B0043},
	{"opLOG2", 0x1B0044},
	{"opLOG3", 0x1B0045},
	{"opLOG4", 0x1B0046},
	{"logN", 0x1B0047},
	{"opCREATE", 0x1B0048},
	{"opCALL", 0x1B0049},
	{"opCALLCODE", 0x1B004A},
	{"opDELEGATECALL", 0x1B004B},
	{"opSTATICCALL", 0x1B004C},
	{"opRETURN", 0x1B004D},
	{"opREVERT", 0x1B004E},
	{"opSTOP", 0x1B004F},
	{"opSELFDESTRUCT", 0x1B0050},
	{"Utilities_Transfer", 0x1B0051},
	{"Utilities_Mint", 0x1B0052},
	{"Utilities_Burn", 0x1B0053},

	// Virtual Machine (0x1C)
	{"VM_Burn", 0x1C0001},
	{"BurnLP", 0x1C0002},
	{"MintLP", 0x1C0003},
	{"NewInMemory", 0x1C0004},
	{"CallCode", 0x1C0005},
	{"CallContract", 0x1C0006},
	{"StaticCall", 0x1C0007},
	{"GetBalance", 0x1C0008},
	{"GetTokenBalance", 0x1C0009},
	{"SetTokenBalance", 0x1C000A},
	{"GetTokenSupply", 0x1C000B},
	{"SetBalance", 0x1C000C},
	{"DelegateCall", 0x1C000D},
	{"GetToken", 0x1C000E},
	{"NewMemory", 0x1C000F},
	{"VM_Read", 0x1C0010},
	{"VM_Write", 0x1C0011},
	{"VM_Len", 0x1C0012},
	{"VM_Call", 0x1C0013},
	{"SelectVM", 0x1C0014},
	{"CreateContract", 0x1C0015},
	{"VM_GetContract", 0x1C0016},
	{"AddLog", 0x1C0017},
	{"GetCode", 0x1C0018},
	{"GetCodeHash", 0x1C0019},
	{"MintToken_VM", 0x1C001A},
	{"VM_Transfer", 0x1C001B},
	{"PrefixIterator", 0x1C001C},
	{"Snapshot_VM", 0x1C001D},
	{"NonceOf", 0x1C001E},
	{"IsIDTokenHolder_VM", 0x1C001F},
	{"GetState", 0x1C0020},
	{"SetState", 0x1C0021},
	{"HasState", 0x1C0022},
	{"DeleteState", 0x1C0023},
	{"BalanceOf_VM", 0x1C0024},
	{"NewGasMeter", 0x1C0025},
	{"SelfDestruct", 0x1C0026},
	{"Remaining", 0x1C0027},
	{"Consume", 0x1C0028},
	{"Execute", 0x1C0029},
	{"NewSuperLightVM", 0x1C002A},
	{"NewLightVM", 0x1C002B},
	{"NewHeavyVM", 0x1C002C},
	{"ExecuteSuperLight", 0x1C002D},
	{"ExecuteLight", 0x1C002E},
	{"ExecuteHeavy", 0x1C002F},

	// Wallet (0x1D)
	{"NewRandomWallet", 0x1D0001},
	{"WalletFromMnemonic", 0x1D0002},
	{"NewHDWalletFromSeed", 0x1D0003},
	{"PrivateKey", 0x1D0004},
	{"NewAddress", 0x1D0005},
	{"SignTx", 0x1D0006},
   {"RegisterIDWallet", 0x1D0007},
	{"IsIDWalletRegistered", 0x1D0008},
	{"NewOffChainWallet", 0x1D0007},
	{"OffChainWalletFromMnemonic", 0x1D0008},
	{"SignOffline", 0x1D0009},
	{"StoreSignedTx", 0x1D000A},
	{"LoadSignedTx", 0x1D000B},
	{"BroadcastSignedTx", 0x1D000C},
	{"RegisterRecovery", 0x1D0007},
	{"RecoverAccount", 0x1D0008},
	// Regulatory (0x1E)
	{"InitRegulatory", 0x1E0001},
	{"RegisterRegulator", 0x1E0002},
	{"GetRegulator", 0x1E0003},
	{"ListRegulators", 0x1E0004},
	{"EvaluateRuleSet", 0x1E0005},



	// Polls Management (0x1E)
	{"CreatePoll", 0x1E0001},
	{"VotePoll", 0x1E0002},
	{"ClosePoll", 0x1E0003},
	{"GetPoll", 0x1E0004},
	{"ListPolls", 0x1E0005},

   

	// Feedback (0x1E)
	{"InitFeedback", 0x1E0001},
	{"Feedback_Submit", 0x1E0002},
	{"Feedback_Get", 0x1E0003},
	{"Feedback_List", 0x1E0004},
	{"Feedback_Reward", 0x1E0005},
 

	// Forum (0x1E)
	{"Forum_CreateThread", 0x1E0001},
	{"Forum_GetThread", 0x1E0002},
	{"Forum_ListThreads", 0x1E0003},
	{"Forum_AddComment", 0x1E0004},
	{"Forum_ListComments", 0x1E0005},
 
	// Compression (0x1E)
	{"CompressLedger", 0x1E0001},
	{"DecompressLedger", 0x1E0002},
	{"SaveCompressedSnapshot", 0x1E0003},
	{"LoadCompressedSnapshot", 0x1E0004},


	// Biometrics (0x1E)
	{"Bio_Enroll", 0x1E0001},
	{"Bio_Verify", 0x1E0002},
	{"Bio_Delete", 0x1E0003},

  
	// SystemHealth (0x1E)
	{"NewHealthLogger", 0x1E0001},
	{"MetricsSnapshot", 0x1E0002},
	{"LogEvent", 0x1E0003},
	{"RotateLogs", 0x1E0004},
	

	// Swarm (0x1E)
	{"NewSwarm", 0x1E0001},
	{"Swarm_AddNode", 0x1E0002},
	{"Swarm_RemoveNode", 0x1E0003},
	{"Swarm_BroadcastTx", 0x1E0004},
	{"Swarm_Start", 0x1E0005},
	{"Swarm_Stop", 0x1E0006},
	{"Swarm_Peers", 0x1E0007},
	// Plasma (0x1E)
	{"InitPlasma", 0x1E0001},
	{"Plasma_Deposit", 0x1E0002},
	{"Plasma_Withdraw", 0x1E0003},
  // Workflows (0x1E)
	{"NewWorkflow", 0x1E0001},
	{"AddWorkflowAction", 0x1E0002},
	{"SetWorkflowTrigger", 0x1E0003},
	{"SetWebhook", 0x1E0004},
	{"ExecuteWorkflow", 0x1E0005},
	{"ListWorkflows", 0x1E0006},
   {"CreateWallet", 0x1D0007},
	{"ImportWallet", 0x1D0008},
	{"WalletBalance", 0x1D0009},
	{"WalletTransfer", 0x1D000A},
  
	// Sensors (0x1E)
	{"RegisterSensor", 0x1E0001},
	{"GetSensor", 0x1E0002},
	{"ListSensors", 0x1E0003},
	{"UpdateSensorValue", 0x1E0004},
	{"PollSensor", 0x1E0005},
	{"TriggerWebhook", 0x1E0006},

  
	// Real Estate (0x1D)
	{"RegisterProperty", 0x1E0001},
	{"TransferProperty", 0x1E0002},
	{"GetProperty", 0x1E0003},
	{"ListProperties", 0x1E0004},

 

	// Event (0x1E)
	{"InitEvents", 0x1E0001},
	{"EmitEvent", 0x1E0002},
	{"GetEvent", 0x1E0003},
	{"ListEvents", 0x1E0004},

  

	// Employment (0x1E)
	{"InitEmployment", 0x1E0001},
	{"CreateJob", 0x1E0002},
	{"SignJob", 0x1E0003},
	{"RecordWork", 0x1E0004},
	{"PaySalary", 0x1E0005},
	{"GetJob", 0x1E0006},
	// Escrow (0x1E)
	{"Escrow_Create", 0x1E0001},
	{"Escrow_Deposit", 0x1E0002},
	{"Escrow_Release", 0x1E0003},
	{"Escrow_Cancel", 0x1E0004},
	{"Escrow_Get", 0x1E0005},
	{"Escrow_List", 0x1E0006},
	// Marketplace (0x1E)
	{"CreateMarketListing", 0x1E0001},
	{"PurchaseItem", 0x1E0002},
	{"CancelListing", 0x1E0003},
	{"ReleaseFunds", 0x1E0004},
	{"GetMarketListing", 0x1E0005},
	{"ListMarketListings", 0x1E0006},
	{"GetMarketDeal", 0x1E0007},
	{"ListMarketDeals", 0x1E0008},
	// Faucet (0x1E)
	{"NewFaucet", 0x1E0001},
	{"Faucet_Request", 0x1E0002},
	{"Faucet_Balance", 0x1E0003},
	{"Faucet_SetAmount", 0x1E0004},
	{"Faucet_SetCooldown", 0x1E0005},
  // Supply Chain (0x1E)
  {"RegisterItem", 0x1E0001},
	{"UpdateLocation", 0x1E0002},
	{"MarkStatus", 0x1E0003},
	{"GetItem", 0x1E0004},

	// Healthcare (0x1E)
	{"InitHealthcare", 0x1E0001},
	{"RegisterPatient", 0x1E0002},
	{"AddHealthRecord", 0x1E0003},
	{"GrantAccess", 0x1E0004},
	{"RevokeAccess", 0x1E0005},
	{"ListHealthRecords", 0x1E0006},

  // Tangible (0x1E)
	{"Assets_Register", 0x1E0001},
	{"Assets_Transfer", 0x1E0002},
	{"Assets_Get", 0x1E0003},
	{"Assets_List", 0x1E0004},

	// Immutability (0x1E)
	{"InitImmutability", 0x1E0001},
	{"VerifyChain", 0x1E0002},
	{"RestoreChain", 0x1E0003},
	// Warehouse (0x1E)
	{"Warehouse_New", 0x1E0001},
	{"Warehouse_AddItem", 0x1E0002},
	{"Warehouse_RemoveItem", 0x1E0003},
	{"Warehouse_MoveItem", 0x1E0004},
	{"Warehouse_ListItems", 0x1E0005},
	{"Warehouse_GetItem", 0x1E0006},

	// Gaming (0x1E)
	{"CreateGame", 0x1E0001},
	{"JoinGame", 0x1E0002},
	{"FinishGame", 0x1E0003},
	{"GetGame", 0x1E0004},
	{"ListGames", 0x1E0005},
}

// init wires the catalogue into the live dispatcher.
func init() {
	for _, entry := range catalogue {
		nameToOp[entry.name] = entry.op
		Register(entry.op, wrap(entry.name))
		bin := make([]byte, 3)
		bin[0] = byte(entry.op >> 16)
		bin[1] = byte(entry.op >> 8)
		bin[2] = byte(entry.op)
		log.Printf("[OPCODES] %-32s = %08b = 0x%06X",
			entry.name, bin, entry.op)
	}
	log.Printf("[OPCODES] %d opcodes registered; %d gas-priced", len(opcodeTable), len(gasTable))
}

// Hex returns the canonical hexadecimal representation (upper-case, 6 digits).
func (op Opcode) Hex() string { return fmt.Sprintf("0x%06X", uint32(op)) }

// Bytes gives the 3-byte big-endian encoding used in VM bytecode streams.
func (op Opcode) Bytes() []byte {
	b := make([]byte, 3)
	b[0] = byte(op >> 16)
	b[1] = byte(op >> 8)
	b[2] = byte(op)
	return b
}

// String implements fmt.Stringer.
func (op Opcode) String() string { return op.Hex() }

// ParseOpcode converts a 3-byte slice into an Opcode, validating length.
func ParseOpcode(b []byte) (Opcode, error) {
	if len(b) != 3 {
		return 0, fmt.Errorf("opcode length must be 3, got %d", len(b))
	}
	return Opcode(uint32(b[0])<<16 | uint32(b[1])<<8 | uint32(b[2])), nil
}

// MustParseOpcode is a helper that panics on error (used in tests/tools).
func MustParseOpcode(b []byte) Opcode {
	op, err := ParseOpcode(b)
	if err != nil {
		panic(err)
	}
	return op
}

// DebugDump returns the full mapping in <name>=<hex> form, sorted
// lexicographically.  Useful for CLI tools (`synner opcodes`).
func DebugDump() []string {
	mu.RLock()
	defer mu.RUnlock()
	out := make([]string, 0, len(nameToOp))
	for n, op := range nameToOp {
		out = append(out, fmt.Sprintf("%s=%s", n, op.Hex()))
	}
	// simple in-place sort (no import cycle with `sort`)
	for i := 0; i < len(out)-1; i++ {
		for j := i + 1; j < len(out); j++ {
			if out[j] < out[i] {
				out[i], out[j] = out[j], out[i]
			}
		}
	}
	return out
}

// ToBytecode handy helper: returns raw 3-byte opcode plus gas meter prelude.
func ToBytecode(fn string) ([]byte, error) {
	op, ok := nameToOp[fn]
	if !ok {
		return nil, fmt.Errorf("unknown function %q", fn)
	}
	return op.Bytes(), nil
}

// HexDump is syntactic sugar: hex-encodes the 3-byte opcode.
func HexDump(fn string) (string, error) {
	b, err := ToBytecode(fn)
	if err != nil {
		return "", err
	}
	return "0x" + hex.EncodeToString(b), nil
}<|MERGE_RESOLUTION|>--- conflicted
+++ resolved
@@ -354,8 +354,6 @@
 	{"GetProposal", 0x0C0009},
 	{"ListProposals", 0x0C000A},
 	{"CastTokenVote", 0x0C000B},
-<<<<<<< HEAD
-=======
 	{"SubmitQuadraticVote", 0x0C000B},
 	{"QuadraticResults", 0x0C000C},
 	{"QuadraticWeight", 0x0C000D},
@@ -392,7 +390,6 @@
 	{"LeaveDAO", 0x0C000D},
 	{"DAOInfo", 0x0C000E},
 	{"ListDAOs", 0x0C000F},
->>>>>>> 7694349f
 
 	// GreenTech (0x0D)
 	{"InitGreenTech", 0x0D0001},
