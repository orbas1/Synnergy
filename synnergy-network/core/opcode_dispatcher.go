// SPDX-License-Identifier: BUSL-1.1
//
// Synnergy Network – Core ▸ Opcode Dispatcher
// -------------------------------------------
//
//   - Every high-level function in the protocol is assigned a UNIQUE 24-bit
//     opcode:  0xCCNNNN  →  CC = category (1 byte), NNNN = ordinal (2 bytes).
//
//   - The dispatcher maps opcodes ➝ concrete handlers and enforces gas-pricing
//     through core.GasCost() before execution.
//
//   - All collisions or missing handlers are FATAL at start-up; nothing slips
//     into production unnoticed.
//
//     ────────────────────────────────────────────────────────────────────────────
//     AUTOMATED SECTION
//     -----------------
//     The table below is **generated** by `go generate ./...` (see the generator
//     in `cmd/genopcodes`).  Edit ONLY if you know what you’re doing; otherwise
//     add new function names to `generator/input/functions.yml` and re-run
//     `go generate`.  The generator guarantees deterministic, collision-free
//     opcodes and keeps this file lint-clean.
//
//     Format per line:
//     <FunctionName>  =  <24-bit-binary>  =  <HexOpcode>
//
//     NB: Tabs are significant – tools rely on them when parsing for audits.
package core

import (
	"encoding/hex"
	"fmt"
	"log"
	"sync"
)

// ────────────────────────────────────────────────────────────────────────────
// VM dispatcher glue
// ────────────────────────────────────────────────────────────────────────────

// OpContext is provided by the VM; it gives opcode handlers controlled access
// to message meta-data, state-DB, gas-meter, logger, etc.
type OpContext interface {
	Call(string) error // unified façade (ledger/consensus/VM)
	Gas(uint64) error  // deducts gas or returns an error if exhausted
}

// Opcode is a 24-bit, deterministic instruction identifier.
type Opcode uint32

// OpcodeFunc is the concrete implementation invoked by the VM.
type OpcodeFunc func(ctx OpContext) error

// opcodeTable holds the runtime mapping (populated once in init()).
var (
	opcodeTable = make(map[Opcode]OpcodeFunc, 1024)
	nameToOp    = make(map[string]Opcode, 1024)
	mu          sync.RWMutex
)

// Register binds an opcode to its function handler.
// It panics on duplicates – this should never happen in CI-tested builds.
func Register(op Opcode, fn OpcodeFunc) {
	mu.Lock()
	defer mu.Unlock()
	if _, exists := opcodeTable[op]; exists {
		log.Panicf("[OPCODES] collision: 0x%06X already registered", op)
	}
	opcodeTable[op] = fn
}

// Dispatch is called by the VM executor for every instruction.
func Dispatch(ctx OpContext, op Opcode) error {
	mu.RLock()
	fn, ok := opcodeTable[op]
	mu.RUnlock()

	if !ok {
		return fmt.Errorf("unknown opcode 0x%06X", op)
	}
	// Pre-charge gas (base only – dynamic part inside fn)
	if err := ctx.Gas(GasCost(Opcode(op))); err != nil {
		return err
	}
	return fn(ctx)
}

// helper returns a closure that delegates the call to OpContext.Call(<name>).
func wrap(name string) OpcodeFunc {
	return func(ctx OpContext) error { return ctx.Call(name) }
}

// ────────────────────────────────────────────────────────────────────────────
// Opcode Catalogue  (AUTO-GENERATED – DO NOT EDIT BY HAND)
// ────────────────────────────────────────────────────────────────────────────
//
// Category map:
//
//		0x01 AI                     0x0F Liquidity
//		0x02 AMM                    0x10 Loanpool
//		0x03 Authority              0x11 Network
//		0x04 Charity                0x12 Replication
//		0x05 Coin                   0x13 Rollups
//		0x06 Compliance             0x14 Security
//		0x07 Consensus              0x15 Sharding
//		0x08 Contracts              0x16 Sidechains
//		0x09 CrossChain             0x17 StateChannel
//		0x0A Data                   0x18 Storage
//		0x0B FaultTolerance         0x19 Tokens
//		0x0C Governance             0x1A Transactions
//		0x0D GreenTech              0x1B Utilities
//		0x0E Ledger                 0x1C VirtualMachine
//		                            0x1D Wallet
<<<<<<< HEAD
//	                                 0x1E Forum
=======
//	                                 0x1E Compression
//	                                 0x1E Biometrics
//	                                 0x1E SystemHealth
//	0x01 AI                     0x0F Liquidity
//	0x02 AMM                    0x10 Loanpool
//	0x03 Authority              0x11 Network
//	0x04 Charity                0x12 Replication
//	0x05 Coin                   0x13 Rollups
//	0x06 Compliance             0x14 Security
//	0x07 Consensus              0x15 Sharding
//	0x08 Contracts              0x16 Sidechains
//	0x09 CrossChain             0x17 StateChannel
//	0x0A Data                   0x18 Storage
//	0x0B FaultTolerance         0x19 Tokens
//	0x0C Governance             0x1A Transactions
//	0x0D GreenTech              0x1B Utilities
//	0x0E Ledger                 0x1C VirtualMachine
//	                            0x1D Wallet
//				0x1E Swarm

//	                                 0x1E Plasma
//	                                 0x1D Wallet
//		0x1E Workflows
//		                            0x1D Wallet
//	                                 0x1E Sensors
//	     0x0E Ledger                 0x1C VirtualMachine
//	                                 0x1D Wallet
//	                                 0x1E RealEstate
//		0x0E Ledger                 0x1C VirtualMachine
//		                            0x1D Wallet
//	                                 0x1E Employment
//	                                 0x1E Escrow
//	                                 0x1E Marketplace
//	                                 0x1D Wallet
//	                                 0x1E Faucet
//		                            0x1D Wallet
//	                                 0x1E SupplyChain
//	                                 0x1E Healthcare
//	                                 0x1E Immutability
//	                                 0x1E Warehouse
//	                                 0x1E Gaming
//	0x1E Assets//				0x1E Event


>>>>>>> 32a01f0d
//
// Each binary code is shown as a 24-bit big-endian string.
var catalogue = []struct {
	name string
	op   Opcode
}{
	// AI (0x01)
	{"StartTraining", 0x010001},
	{"TrainingStatus", 0x010002},
	{"ListTrainingJobs", 0x010003},
	{"CancelTraining", 0x010004},
	{"InitAI", 0x010001},
	{"AI", 0x010002},
	{"PredictAnomaly", 0x010003},
	{"OptimizeFees", 0x010004},
	{"PublishModel", 0x010005},
	{"FetchModel", 0x010006},
	{"ListModel", 0x010007},
	{"ValidateKYC", 0x010008},
	{"BuyModel", 0x010009},
	{"RentModel", 0x01000A},
	{"ReleaseEscrow", 0x01000B},
	{"PredictVolume", 0x01000C},
	{"GetModelListing", 0x01000D},
	{"ListModelListings", 0x01000E},
	{"UpdateListingPrice", 0x01000F},
	{"RemoveListing", 0x010010},
	{"InferModel", 0x010001},
	{"AnalyseTransactions", 0x010002},

	// AMM (0x02)
	{"SwapExactIn", 0x020001},
	{"AMM_AddLiquidity", 0x020002},
	{"AMM_RemoveLiquidity", 0x020003},
	{"Quote", 0x020004},
	{"AllPairs", 0x020005},
	{"InitPoolsFromFile", 0x020006},

	// Authority (0x03)
	{"NewAuthoritySet", 0x030001},
	{"RecordVote", 0x030002},
	{"RegisterCandidate", 0x030003},
	{"RandomElectorate", 0x030004},
	{"IsAuthority", 0x030005},
	{"GetAuthority", 0x030006},
	{"ListAuthorities", 0x030007},
	{"DeregisterAuthority", 0x030008},
	{"NewAuthorityApplier", 0x030009},
	{"SubmitApplication", 0x03000A},
	{"VoteApplication", 0x03000B},
	{"FinalizeApplication", 0x03000C},
	{"GetApplication", 0x03000D},
	{"ListApplications", 0x03000E},

	// Charity (0x04)
	{"NewCharityPool", 0x040001},
	{"Charity_Deposit", 0x040002},
	{"Charity_Register", 0x040003},
	{"Charity_Vote", 0x040004},
	{"Charity_Tick", 0x040005},
	{"Charity_GetRegistration", 0x040006},
	{"Charity_Winners", 0x040007},

	// Coin (0x05)
	{"NewCoin", 0x050001},
	{"Coin_Mint", 0x050002},
	{"Coin_TotalSupply", 0x050003},
	{"Coin_BalanceOf", 0x050004},
	{"Coin_Transfer", 0x050005},
	{"Coin_Burn", 0x050006},

	// Compliance (0x06)
	{"InitCompliance", 0x060001},
	{"Compliance_ValidateKYC", 0x060002},
	{"EraseData", 0x060003},
	{"RecordFraudSignal", 0x060004},
	{"Compliance_LogAudit", 0x060005},
	{"Compliance_AuditTrail", 0x060006},
	{"Compliance_MonitorTx", 0x060007},
	{"Compliance_VerifyZKP", 0x060008},
	{"AnalyzeAnomaly", 0x060009},
	{"FlagAnomalyTx", 0x06000A},

	// Consensus (0x07)
	{"Pick", 0x070001},
	{"Consensus_Broadcast", 0x070002},
	{"Consensus_Subscribe", 0x070003},
	{"Consensus_Sign", 0x070004},
	{"Consensus_Verify", 0x070005},
	{"ValidatorPubKey", 0x070006},
	{"StakeOf", 0x070007},
	{"LoanPoolAddress", 0x070008},
	{"Consensus_Hash", 0x070009},
	{"SerializeWithoutNonce", 0x07000A},
	{"NewConsensus", 0x07000B},
	{"Consensus_Start", 0x07000C},
	{"ProposeSubBlock", 0x07000D},
	{"ValidatePoH", 0x07000E},
	{"SealMainBlockPOW", 0x07000F},
	{"DistributeRewards", 0x070010},
	{"CalculateWeights", 0x070011},
	{"ComputeThreshold", 0x070012},

	// Contracts (0x08)
	{"InitContracts", 0x080001},
	{"CompileWASM", 0x080002},
	{"Invoke", 0x080003},
	{"Deploy", 0x080004},

	// Cross-Chain (0x09)
	{"RegisterBridge", 0x090001},
	{"AssertRelayer", 0x090002},
	{"Iterator", 0x090003},
	{"LockAndMint", 0x090004},
	{"BurnAndRelease", 0x090005},
	{"GetBridge", 0x090006},

	// Data (0x0A)
	{"RegisterNode", 0x0A0001},
	{"UploadAsset", 0x0A0002},
	{"Data_Pin", 0x0A0003},
	{"Data_Retrieve", 0x0A0004},
	{"RetrieveAsset", 0x0A0005},
	{"RegisterOracle", 0x0A0006},
	{"PushFeed", 0x0A0007},
	{"QueryOracle", 0x0A0008},
	{"ListCDNNodes", 0x0A0009},
	{"ListOracles", 0x0A000A},
	{"PushFeedSigned", 0x0A000B},
	{"ZTDC_Open", 0x0A000C},
	{"ZTDC_Send", 0x0A000D},
	{"ZTDC_Close", 0x0A000E},
	{"StoreManagedData", 0x0A000C},
	{"LoadManagedData", 0x0A000D},
	{"DeleteManagedData", 0x0A000E},

	// Fault-Tolerance (0x0B)
	{"NewHealthChecker", 0x0B0001},
	{"AddPeer", 0x0B0002},
	{"RemovePeer", 0x0B0003},
	{"Snapshot", 0x0B0004},
	{"Recon", 0x0B0005},
	{"Ping", 0x0B0006},
	{"SendPing", 0x0B0007},
	{"AwaitPong", 0x0B0008},
	{"BackupSnapshot", 0x0B0009},
	{"RestoreSnapshot", 0x0B000A},
	{"VerifyBackup", 0x0B000B},
	{"FailoverNode", 0x0B000C},
	{"PredictFailure", 0x0B000D},
	{"AdjustResources", 0x0B000E},

	// Governance (0x0C)
	{"UpdateParam", 0x0C0001},
	{"ProposeChange", 0x0C0002},
	{"VoteChange", 0x0C0003},
	{"EnactChange", 0x0C0004},
	{"SubmitProposal", 0x0C0005},
	{"BalanceOfAsset", 0x0C0006},
	{"CastVote", 0x0C0007},
	{"ExecuteProposal", 0x0C0008},
	{"GetProposal", 0x0C0009},
	{"ListProposals", 0x0C000A},
	{"CreateDAO", 0x0C000B},
	{"JoinDAO", 0x0C000C},
	{"LeaveDAO", 0x0C000D},
	{"DAOInfo", 0x0C000E},
	{"ListDAOs", 0x0C000F},

	// GreenTech (0x0D)
	{"InitGreenTech", 0x0D0001},
	{"Green", 0x0D0002},
	{"RecordUsage", 0x0D0003},
	{"RecordOffset", 0x0D0004},
	{"Certify", 0x0D0005},
	{"CertificateOf", 0x0D0006},
	{"ShouldThrottle", 0x0D0007},
	{"ListCertificates", 0x0D0008},

	// Ledger (0x0E)
	{"NewLedger", 0x0E0001},
	{"GetPendingSubBlocks", 0x0E0002},
	{"LastBlockHash", 0x0E0003},
	{"AppendBlock", 0x0E0004},
	{"MintBig", 0x0E0005},
	{"EmitApproval", 0x0E0006},
	{"EmitTransfer", 0x0E0007},
	{"DeductGas", 0x0E0008},
	{"WithinBlock", 0x0E0009},
	{"IsIDTokenHolder", 0x0E000A},
	{"TokenBalance", 0x0E000B},
	{"AddBlock", 0x0E000C},
	{"GetBlock", 0x0E000D},
	{"GetUTXO", 0x0E000E},
	{"AddToPool", 0x0E000F},
	{"ListPool", 0x0E0010},
	{"GetContract", 0x0E0011},
	{"Ledger_BalanceOf", 0x0E0012},
	{"Ledger_Snapshot", 0x0E0013},
	{"MintToken", 0x0E0014},
	{"LastSubBlockHeight", 0x0E0015},
	{"LastBlockHeight", 0x0E0016},
	{"RecordPoSVote", 0x0E0017},
	{"AppendSubBlock", 0x0E0018},
	{"Ledger_Transfer", 0x0E0019},
	{"Ledger_Mint", 0x0E001A},
	{"Ledger_Burn", 0x0E001B},
	{"Account_Create", 0x0E001C},
	{"Account_Delete", 0x0E001D},
	{"Account_Balance", 0x0E001E},
	{"Account_Transfer", 0x0E001F},

	// Liquidity (0x0F)
	{"InitAMM", 0x0F0001},
	{"Manager", 0x0F0002},
	{"CreatePool", 0x0F0003},
	{"Liquidity_AddLiquidity", 0x0F0004},
	{"Liquidity_Swap", 0x0F0005},
	{"Liquidity_RemoveLiquidity", 0x0F0006},
	{"Liquidity_Pool", 0x0F0007},
	{"Liquidity_Pools", 0x0F0008},

	// Loanpool (0x10)
	{"Loanpool_RandomElectorate", 0x100001},
	{"Loanpool_IsAuthority", 0x100002},
	{"Loanpool_init", 0x100003},
	{"NewLoanPool", 0x100004},
	{"Loanpool_Submit", 0x100005},
	{"Loanpool_Vote", 0x100006},
	{"Disburse", 0x100007},
	{"Loanpool_Tick", 0x100008},
	{"Loanpool_GetProposal", 0x100009},
	{"Loanpool_ListProposals", 0x10000A},
	{"Loanpool_Redistribute", 0x10000B},
	{"NewLoanPoolApply", 0x10000C},
	{"LoanApply_Submit", 0x10000D},
	{"LoanApply_Vote", 0x10000E},
	{"LoanApply_Process", 0x10000F},
	{"LoanApply_Disburse", 0x100010},
	{"LoanApply_Get", 0x100011},
	{"LoanApply_List", 0x100012},

	// Network (0x11)
	{"NewNode", 0x110001},
	{"HandlePeerFound", 0x110002},
	{"DialSeed", 0x110003},
	{"Network_Broadcast", 0x110004},
	{"Network_Subscribe", 0x110005},
	{"ListenAndServe", 0x110006},
	{"Close", 0x110007},
	{"Peers", 0x110008},
	{"NewDialer", 0x110009},
	{"Dial", 0x11000A},
	{"SetBroadcaster", 0x11000B},
	{"GlobalBroadcast", 0x11000C},
	{"StartDevNet", 0x11000D},
	{"StartTestNet", 0x11000E},

	// Replication (0x12)
	{"NewReplicator", 0x120001},
	{"ReplicateBlock", 0x120002},
	{"Replication_Hash", 0x120003},
	{"RequestMissing", 0x120004},
	{"Replication_Start", 0x120005},
	{"Stop", 0x120006},
	{"Synchronize", 0x120007},

	// Rollups (0x13)
	{"NewAggregator", 0x130001},
	{"SubmitBatch", 0x130002},
	{"SubmitFraudProof", 0x130003},
	{"FinalizeBatch", 0x130004},
	{"BatchHeader", 0x130005},
	{"BatchState", 0x130006},
	{"BatchTransactions", 0x130007},
	{"ListBatches", 0x130008},

	// Security (0x14)
	{"Security_Sign", 0x140001},
	{"Security_Verify", 0x140002},
	{"AggregateBLSSigs", 0x140003},
	{"VerifyAggregated", 0x140004},
	{"CombineShares", 0x140005},
	{"ComputeMerkleRoot", 0x140006},
	{"Encrypt", 0x140007},
	{"Decrypt", 0x140008},
	{"NewTLSConfig", 0x140009},
	{"DilithiumKeypair", 0x14000A},
	{"DilithiumSign", 0x14000B},
	{"DilithiumVerify", 0x14000C},
	{"PredictRisk", 0x14000D},
	{"AnomalyScore", 0x14000E},

	// Sharding (0x15)
	{"NewShardCoordinator", 0x150001},
	{"SetLeader", 0x150002},
	{"Leader", 0x150003},
	{"SubmitCrossShard", 0x150004},
	{"Sharding_Broadcast", 0x150005},
	{"Send", 0x150006},
	{"PullReceipts", 0x150007},
	{"Reshard", 0x150008},
	{"GossipTx", 0x150009},
	{"RebalanceShards", 0x15000A},
	{"VerticalPartition", 0x15000B},

	// Sidechains (0x16)
	{"InitSidechains", 0x160001},
	{"Sidechains", 0x160002},
	{"Sidechains_Register", 0x160003},
	{"SubmitHeader", 0x160004},
	{"Sidechains_Deposit", 0x160005},
	{"VerifyWithdraw", 0x160006},
	{"VerifyAggregateSig", 0x160007},
	{"VerifyMerkleProof", 0x160008},
	{"GetSidechainMeta", 0x160009},
	{"ListSidechains", 0x16000A},
	{"GetSidechainHeader", 0x16000B},

	// StateChannel (0x17)
	{"InitStateChannels", 0x170001},
	{"Channels", 0x170002},
	{"OpenChannel", 0x170003},
	{"VerifyECDSASignature", 0x170004},
	{"InitiateClose", 0x170005},
	{"Challenge", 0x170006},
	{"Finalize", 0x170007},
	{"GetChannel", 0x170008},
	{"ListChannels", 0x170009},

	// Storage (0x18)
	{"NewStorage", 0x180001},
	{"Storage_Pin", 0x180002},
	{"Storage_Retrieve", 0x180003},
	{"CreateListing", 0x180004},
	{"Exists", 0x180005},
	{"OpenDeal", 0x180006},
	{"Storage_Create", 0x180007},
	{"CloseDeal", 0x180008},
	{"Release", 0x180009},
	{"GetListing", 0x18000A},
	{"ListListings", 0x18000B},
	{"GetDeal", 0x18000C},
	{"ListDeals", 0x18000D},

	// Tokens (0x19)
	{"ID", 0x190001},
	{"Meta", 0x190002},
	{"Tokens_BalanceOf", 0x190003},
	{"Tokens_Transfer", 0x190004},
	{"Allowance", 0x190005},
	{"Tokens_Approve", 0x190006},
	{"Tokens_Mint", 0x190007},
	{"Tokens_Burn", 0x190008},
	{"Add", 0x190009},
	{"Sub", 0x19000A},
	{"Get", 0x19000B},
	{"approve_lower", 0x19000C},
	{"transfer_lower", 0x19000D},
	{"Calculate", 0x19000E},
	{"RegisterToken", 0x19000F},
	{"Tokens_Create", 0x190010},
	{"NewBalanceTable", 0x190011},
	{"Set", 0x190012},
	{"RefundGas", 0x190013},
	{"PopUint32", 0x190014},
	{"PopAddress", 0x190015},
	{"PopUint64", 0x190016},
	{"PushBool", 0x190017},
	{"Push", 0x190018},
	{"Len_Tokens", 0x190019},
	{"InitTokens", 0x19001A},
	{"GetRegistryTokens", 0x19001B},
	{"TokenManager_Create", 0x19001C},
	{"TokenManager_Transfer", 0x19001D},
	{"TokenManager_Mint", 0x19001E},
	{"TokenManager_Burn", 0x19001F},
	{"TokenManager_Approve", 0x190020},
	{"TokenManager_BalanceOf", 0x190021},

	// Transactions (0x1A)
	{"Tx_Sign", 0x1A0001},
	{"VerifySig", 0x1A0002},
	{"ValidateTx", 0x1A0003},
	{"NewTxPool", 0x1A0004},
	{"AddTx", 0x1A0005},
	{"PickTxs", 0x1A0006},
	{"TxPoolSnapshot", 0x1A0007},
	{"ReverseTransaction", 0x1A0008},
	{"NewTxDistributor", 0x1A0008},
	{"DistributeFees", 0x1A0009},

	// Utilities (0x1B) – EVM-compatible arithmetic & crypto
	{"Short", 0x1B0001},
	{"BytesToAddress", 0x1B0002},
	{"Pop", 0x1B0003},
	{"opADD", 0x1B0004},
	{"opMUL", 0x1B0005},
	{"opSUB", 0x1B0006},
	{"OpDIV", 0x1B0007},
	{"opSDIV", 0x1B0008},
	{"opMOD", 0x1B0009},
	{"opSMOD", 0x1B000A},
	{"opADDMOD", 0x1B000B},
	{"opMULMOD", 0x1B000C},
	{"opEXP", 0x1B000D},
	{"opSIGNEXTEND", 0x1B000E},
	{"opLT", 0x1B000F},
	{"opGT", 0x1B0010},
	{"opSLT", 0x1B0011},
	{"opSGT", 0x1B0012},
	{"opEQ", 0x1B0013},
	{"opISZERO", 0x1B0014},
	{"opAND", 0x1B0015},
	{"opOR", 0x1B0016},
	{"opXOR", 0x1B0017},
	{"opNOT", 0x1B0018},
	{"opBYTE", 0x1B0019},
	{"opSHL", 0x1B001A},
	{"opSHR", 0x1B001B},
	{"opSAR", 0x1B001C},
	{"opECRECOVER", 0x1B001D},
	{"opEXTCODESIZE", 0x1B001E},
	{"opEXTCODECOPY", 0x1B001F},
	{"opEXTCODEHASH", 0x1B0020},
	{"opRETURNDATASIZE", 0x1B0021},
	{"opRETURNDATACOPY", 0x1B0022},
	{"opMLOAD", 0x1B0023},
	{"opMSTORE", 0x1B0024},
	{"opMSTORE8", 0x1B0025},
	{"opCALLDATALOAD", 0x1B0026},
	{"opCALLDATASIZE", 0x1B0027},
	{"opCALLDATACOPY", 0x1B0028},
	{"opCODESIZE", 0x1B0029},
	{"opCODECOPY", 0x1B002A},
	{"opJUMP", 0x1B002B},
	{"opJUMPI", 0x1B002C},
	{"opPC", 0x1B002D},
	{"opMSIZE", 0x1B002E},
	{"opGAS", 0x1B002F},
	{"opJUMPDEST", 0x1B0030},
	{"opSHA256", 0x1B0031},
	{"opKECCAK256", 0x1B0032},
	{"opRIPEMD160", 0x1B0033},
	{"opBLAKE2B256", 0x1B0034},
	{"opADDRESS", 0x1B0035},
	{"opCALLER", 0x1B0036},
	{"opORIGIN", 0x1B0037},
	{"opCALLVALUE", 0x1B0038},
	{"opGASPRICE", 0x1B0039},
	{"opNUMBER", 0x1B003A},
	{"opTIMESTAMP", 0x1B003B},
	{"opDIFFICULTY", 0x1B003C},
	{"opGASLIMIT", 0x1B003D},
	{"opCHAINID", 0x1B003E},
	{"opBLOCKHASH", 0x1B003F},
	{"opBALANCE", 0x1B0040},
	{"opSELFBALANCE", 0x1B0041},
	{"opLOG0", 0x1B0042},
	{"opLOG1", 0x1B0043},
	{"opLOG2", 0x1B0044},
	{"opLOG3", 0x1B0045},
	{"opLOG4", 0x1B0046},
	{"logN", 0x1B0047},
	{"opCREATE", 0x1B0048},
	{"opCALL", 0x1B0049},
	{"opCALLCODE", 0x1B004A},
	{"opDELEGATECALL", 0x1B004B},
	{"opSTATICCALL", 0x1B004C},
	{"opRETURN", 0x1B004D},
	{"opREVERT", 0x1B004E},
	{"opSTOP", 0x1B004F},
	{"opSELFDESTRUCT", 0x1B0050},
	{"Utilities_Transfer", 0x1B0051},
	{"Utilities_Mint", 0x1B0052},
	{"Utilities_Burn", 0x1B0053},

	// Virtual Machine (0x1C)
	{"VM_Burn", 0x1C0001},
	{"BurnLP", 0x1C0002},
	{"MintLP", 0x1C0003},
	{"NewInMemory", 0x1C0004},
	{"CallCode", 0x1C0005},
	{"CallContract", 0x1C0006},
	{"StaticCall", 0x1C0007},
	{"GetBalance", 0x1C0008},
	{"GetTokenBalance", 0x1C0009},
	{"SetTokenBalance", 0x1C000A},
	{"GetTokenSupply", 0x1C000B},
	{"SetBalance", 0x1C000C},
	{"DelegateCall", 0x1C000D},
	{"GetToken", 0x1C000E},
	{"NewMemory", 0x1C000F},
	{"VM_Read", 0x1C0010},
	{"VM_Write", 0x1C0011},
	{"VM_Len", 0x1C0012},
	{"VM_Call", 0x1C0013},
	{"SelectVM", 0x1C0014},
	{"CreateContract", 0x1C0015},
	{"VM_GetContract", 0x1C0016},
	{"AddLog", 0x1C0017},
	{"GetCode", 0x1C0018},
	{"GetCodeHash", 0x1C0019},
	{"MintToken_VM", 0x1C001A},
	{"VM_Transfer", 0x1C001B},
	{"PrefixIterator", 0x1C001C},
	{"Snapshot_VM", 0x1C001D},
	{"NonceOf", 0x1C001E},
	{"IsIDTokenHolder_VM", 0x1C001F},
	{"GetState", 0x1C0020},
	{"SetState", 0x1C0021},
	{"HasState", 0x1C0022},
	{"DeleteState", 0x1C0023},
	{"BalanceOf_VM", 0x1C0024},
	{"NewGasMeter", 0x1C0025},
	{"SelfDestruct", 0x1C0026},
	{"Remaining", 0x1C0027},
	{"Consume", 0x1C0028},
	{"Execute", 0x1C0029},
	{"NewSuperLightVM", 0x1C002A},
	{"NewLightVM", 0x1C002B},
	{"NewHeavyVM", 0x1C002C},
	{"ExecuteSuperLight", 0x1C002D},
	{"ExecuteLight", 0x1C002E},
	{"ExecuteHeavy", 0x1C002F},

	// Wallet (0x1D)
	{"NewRandomWallet", 0x1D0001},
	{"WalletFromMnemonic", 0x1D0002},
	{"NewHDWalletFromSeed", 0x1D0003},
	{"PrivateKey", 0x1D0004},
	{"NewAddress", 0x1D0005},
	{"SignTx", 0x1D0006},
<<<<<<< HEAD

	// Forum (0x1E)
	{"Forum_CreateThread", 0x1E0001},
	{"Forum_GetThread", 0x1E0002},
	{"Forum_ListThreads", 0x1E0003},
	{"Forum_AddComment", 0x1E0004},
	{"Forum_ListComments", 0x1E0005},
=======
  {"RegisterIDWallet", 0x1D0007},
	{"IsIDWalletRegistered", 0x1D0008},
	{"NewOffChainWallet", 0x1D0007},
	{"OffChainWalletFromMnemonic", 0x1D0008},
	{"SignOffline", 0x1D0009},
	{"StoreSignedTx", 0x1D000A},
	{"LoadSignedTx", 0x1D000B},
	{"BroadcastSignedTx", 0x1D000C},
	{"RegisterRecovery", 0x1D0007},
	{"RecoverAccount", 0x1D0008},
	// Compression (0x1E)
	{"CompressLedger", 0x1E0001},
	{"DecompressLedger", 0x1E0002},
	{"SaveCompressedSnapshot", 0x1E0003},
	{"LoadCompressedSnapshot", 0x1E0004},


	// Biometrics (0x1E)
	{"Bio_Enroll", 0x1E0001},
	{"Bio_Verify", 0x1E0002},
	{"Bio_Delete", 0x1E0003},

  
	// SystemHealth (0x1E)
	{"NewHealthLogger", 0x1E0001},
	{"MetricsSnapshot", 0x1E0002},
	{"LogEvent", 0x1E0003},
	{"RotateLogs", 0x1E0004},
	

	// Swarm (0x1E)
	{"NewSwarm", 0x1E0001},
	{"Swarm_AddNode", 0x1E0002},
	{"Swarm_RemoveNode", 0x1E0003},
	{"Swarm_BroadcastTx", 0x1E0004},
	{"Swarm_Start", 0x1E0005},
	{"Swarm_Stop", 0x1E0006},
	{"Swarm_Peers", 0x1E0007},
	// Plasma (0x1E)
	{"InitPlasma", 0x1E0001},
	{"Plasma_Deposit", 0x1E0002},
	{"Plasma_Withdraw", 0x1E0003},
  // Workflows (0x1E)
	{"NewWorkflow", 0x1E0001},
	{"AddWorkflowAction", 0x1E0002},
	{"SetWorkflowTrigger", 0x1E0003},
	{"SetWebhook", 0x1E0004},
	{"ExecuteWorkflow", 0x1E0005},
	{"ListWorkflows", 0x1E0006},
   {"CreateWallet", 0x1D0007},
	{"ImportWallet", 0x1D0008},
	{"WalletBalance", 0x1D0009},
	{"WalletTransfer", 0x1D000A},
  
	// Sensors (0x1E)
	{"RegisterSensor", 0x1E0001},
	{"GetSensor", 0x1E0002},
	{"ListSensors", 0x1E0003},
	{"UpdateSensorValue", 0x1E0004},
	{"PollSensor", 0x1E0005},
	{"TriggerWebhook", 0x1E0006},

  
	// Real Estate (0x1D)
	{"RegisterProperty", 0x1E0001},
	{"TransferProperty", 0x1E0002},
	{"GetProperty", 0x1E0003},
	{"ListProperties", 0x1E0004},

 

	// Event (0x1E)
	{"InitEvents", 0x1E0001},
	{"EmitEvent", 0x1E0002},
	{"GetEvent", 0x1E0003},
	{"ListEvents", 0x1E0004},

  

	// Employment (0x1E)
	{"InitEmployment", 0x1E0001},
	{"CreateJob", 0x1E0002},
	{"SignJob", 0x1E0003},
	{"RecordWork", 0x1E0004},
	{"PaySalary", 0x1E0005},
	{"GetJob", 0x1E0006},
	// Escrow (0x1E)
	{"Escrow_Create", 0x1E0001},
	{"Escrow_Deposit", 0x1E0002},
	{"Escrow_Release", 0x1E0003},
	{"Escrow_Cancel", 0x1E0004},
	{"Escrow_Get", 0x1E0005},
	{"Escrow_List", 0x1E0006},
	// Marketplace (0x1E)
	{"CreateMarketListing", 0x1E0001},
	{"PurchaseItem", 0x1E0002},
	{"CancelListing", 0x1E0003},
	{"ReleaseFunds", 0x1E0004},
	{"GetMarketListing", 0x1E0005},
	{"ListMarketListings", 0x1E0006},
	{"GetMarketDeal", 0x1E0007},
	{"ListMarketDeals", 0x1E0008},
	// Faucet (0x1E)
	{"NewFaucet", 0x1E0001},
	{"Faucet_Request", 0x1E0002},
	{"Faucet_Balance", 0x1E0003},
	{"Faucet_SetAmount", 0x1E0004},
	{"Faucet_SetCooldown", 0x1E0005},
  // Supply Chain (0x1E)
  {"RegisterItem", 0x1E0001},
	{"UpdateLocation", 0x1E0002},
	{"MarkStatus", 0x1E0003},
	{"GetItem", 0x1E0004},

	// Healthcare (0x1E)
	{"InitHealthcare", 0x1E0001},
	{"RegisterPatient", 0x1E0002},
	{"AddHealthRecord", 0x1E0003},
	{"GrantAccess", 0x1E0004},
	{"RevokeAccess", 0x1E0005},
	{"ListHealthRecords", 0x1E0006},

  // Tangible (0x1E)
	{"Assets_Register", 0x1E0001},
	{"Assets_Transfer", 0x1E0002},
	{"Assets_Get", 0x1E0003},
	{"Assets_List", 0x1E0004},

	// Immutability (0x1E)
	{"InitImmutability", 0x1E0001},
	{"VerifyChain", 0x1E0002},
	{"RestoreChain", 0x1E0003},
	// Warehouse (0x1E)
	{"Warehouse_New", 0x1E0001},
	{"Warehouse_AddItem", 0x1E0002},
	{"Warehouse_RemoveItem", 0x1E0003},
	{"Warehouse_MoveItem", 0x1E0004},
	{"Warehouse_ListItems", 0x1E0005},
	{"Warehouse_GetItem", 0x1E0006},

	// Gaming (0x1E)
	{"CreateGame", 0x1E0001},
	{"JoinGame", 0x1E0002},
	{"FinishGame", 0x1E0003},
	{"GetGame", 0x1E0004},
	{"ListGames", 0x1E0005},
>>>>>>> 32a01f0d
}

// init wires the catalogue into the live dispatcher.
func init() {
	for _, entry := range catalogue {
		nameToOp[entry.name] = entry.op
		Register(entry.op, wrap(entry.name))
		bin := make([]byte, 3)
		bin[0] = byte(entry.op >> 16)
		bin[1] = byte(entry.op >> 8)
		bin[2] = byte(entry.op)
		log.Printf("[OPCODES] %-32s = %08b = 0x%06X",
			entry.name, bin, entry.op)
	}
	log.Printf("[OPCODES] %d opcodes registered; %d gas-priced", len(opcodeTable), len(gasTable))
}

// Hex returns the canonical hexadecimal representation (upper-case, 6 digits).
func (op Opcode) Hex() string { return fmt.Sprintf("0x%06X", uint32(op)) }

// Bytes gives the 3-byte big-endian encoding used in VM bytecode streams.
func (op Opcode) Bytes() []byte {
	b := make([]byte, 3)
	b[0] = byte(op >> 16)
	b[1] = byte(op >> 8)
	b[2] = byte(op)
	return b
}

// String implements fmt.Stringer.
func (op Opcode) String() string { return op.Hex() }

// ParseOpcode converts a 3-byte slice into an Opcode, validating length.
func ParseOpcode(b []byte) (Opcode, error) {
	if len(b) != 3 {
		return 0, fmt.Errorf("opcode length must be 3, got %d", len(b))
	}
	return Opcode(uint32(b[0])<<16 | uint32(b[1])<<8 | uint32(b[2])), nil
}

// MustParseOpcode is a helper that panics on error (used in tests/tools).
func MustParseOpcode(b []byte) Opcode {
	op, err := ParseOpcode(b)
	if err != nil {
		panic(err)
	}
	return op
}

// DebugDump returns the full mapping in <name>=<hex> form, sorted
// lexicographically.  Useful for CLI tools (`synner opcodes`).
func DebugDump() []string {
	mu.RLock()
	defer mu.RUnlock()
	out := make([]string, 0, len(nameToOp))
	for n, op := range nameToOp {
		out = append(out, fmt.Sprintf("%s=%s", n, op.Hex()))
	}
	// simple in-place sort (no import cycle with `sort`)
	for i := 0; i < len(out)-1; i++ {
		for j := i + 1; j < len(out); j++ {
			if out[j] < out[i] {
				out[i], out[j] = out[j], out[i]
			}
		}
	}
	return out
}

// ToBytecode handy helper: returns raw 3-byte opcode plus gas meter prelude.
func ToBytecode(fn string) ([]byte, error) {
	op, ok := nameToOp[fn]
	if !ok {
		return nil, fmt.Errorf("unknown function %q", fn)
	}
	return op.Bytes(), nil
}

// HexDump is syntactic sugar: hex-encodes the 3-byte opcode.
func HexDump(fn string) (string, error) {
	b, err := ToBytecode(fn)
	if err != nil {
		return "", err
	}
	return "0x" + hex.EncodeToString(b), nil
}<|MERGE_RESOLUTION|>--- conflicted
+++ resolved
@@ -111,9 +111,7 @@
 //		0x0D GreenTech              0x1B Utilities
 //		0x0E Ledger                 0x1C VirtualMachine
 //		                            0x1D Wallet
-<<<<<<< HEAD
 //	                                 0x1E Forum
-=======
 //	                                 0x1E Compression
 //	                                 0x1E Biometrics
 //	                                 0x1E SystemHealth
@@ -158,7 +156,6 @@
 //	0x1E Assets//				0x1E Event
 
 
->>>>>>> 32a01f0d
 //
 // Each binary code is shown as a 24-bit big-endian string.
 var catalogue = []struct {
@@ -692,16 +689,7 @@
 	{"PrivateKey", 0x1D0004},
 	{"NewAddress", 0x1D0005},
 	{"SignTx", 0x1D0006},
-<<<<<<< HEAD
-
-	// Forum (0x1E)
-	{"Forum_CreateThread", 0x1E0001},
-	{"Forum_GetThread", 0x1E0002},
-	{"Forum_ListThreads", 0x1E0003},
-	{"Forum_AddComment", 0x1E0004},
-	{"Forum_ListComments", 0x1E0005},
-=======
-  {"RegisterIDWallet", 0x1D0007},
+   {"RegisterIDWallet", 0x1D0007},
 	{"IsIDWalletRegistered", 0x1D0008},
 	{"NewOffChainWallet", 0x1D0007},
 	{"OffChainWalletFromMnemonic", 0x1D0008},
@@ -711,6 +699,14 @@
 	{"BroadcastSignedTx", 0x1D000C},
 	{"RegisterRecovery", 0x1D0007},
 	{"RecoverAccount", 0x1D0008},
+
+	// Forum (0x1E)
+	{"Forum_CreateThread", 0x1E0001},
+	{"Forum_GetThread", 0x1E0002},
+	{"Forum_ListThreads", 0x1E0003},
+	{"Forum_AddComment", 0x1E0004},
+	{"Forum_ListComments", 0x1E0005},
+ 
 	// Compression (0x1E)
 	{"CompressLedger", 0x1E0001},
 	{"DecompressLedger", 0x1E0002},
@@ -847,7 +843,6 @@
 	{"FinishGame", 0x1E0003},
 	{"GetGame", 0x1E0004},
 	{"ListGames", 0x1E0005},
->>>>>>> 32a01f0d
 }
 
 // init wires the catalogue into the live dispatcher.
