// SPDX-License-Identifier: BUSL-1.1
//
// Synnergy Network – Core ▸ Opcode Dispatcher
// -------------------------------------------
//
//   - Every high-level function in the protocol is assigned a UNIQUE 24-bit
//     opcode:  0xCCNNNN  →  CC = category (1 byte), NNNN = ordinal (2 bytes).
//
//   - The dispatcher maps opcodes ➝ concrete handlers and enforces gas-pricing
//     through core.GasCost() before execution.
//
//   - All collisions or missing handlers are FATAL at start-up; nothing slips
//     into production unnoticed.
//
//     ────────────────────────────────────────────────────────────────────────────
//     AUTOMATED SECTION
//     -----------------
//     The table below is **generated** by `go generate ./...` (see the generator
//     in `cmd/genopcodes`).  Edit ONLY if you know what you’re doing; otherwise
//     add new function names to `generator/input/functions.yml` and re-run
//     `go generate`.  The generator guarantees deterministic, collision-free
//     opcodes and keeps this file lint-clean.
//
//     Format per line:
//     <FunctionName>  =  <24-bit-binary>  =  <HexOpcode>
//
//     NB: Tabs are significant – tools rely on them when parsing for audits.
package core

import (
	"encoding/hex"
	"fmt"
	"log"
	"sync"
)

// ────────────────────────────────────────────────────────────────────────────
// VM dispatcher glue
// ────────────────────────────────────────────────────────────────────────────

// OpContext is provided by the VM; it gives opcode handlers controlled access
// to message meta-data, state-DB, gas-meter, logger, etc.
type OpContext interface {
	Call(string) error // unified façade (ledger/consensus/VM)
	Gas(uint64) error  // deducts gas or returns an error if exhausted
}

// Opcode is a 24-bit, deterministic instruction identifier.
type Opcode uint32

// OpcodeFunc is the concrete implementation invoked by the VM.
type OpcodeFunc func(ctx OpContext) error

// opcodeTable holds the runtime mapping (populated once in init()).
var (
	opcodeTable = make(map[Opcode]OpcodeFunc, 1024)
	nameToOp    = make(map[string]Opcode, 1024)
	mu          sync.RWMutex
)

// Register binds an opcode to its function handler.
// It panics on duplicates – this should never happen in CI-tested builds.
func Register(op Opcode, fn OpcodeFunc) {
	mu.Lock()
	defer mu.Unlock()
	if _, exists := opcodeTable[op]; exists {
		log.Panicf("[OPCODES] collision: 0x%06X already registered", op)
	}
	opcodeTable[op] = fn
}

// Dispatch is called by the VM executor for every instruction.
func Dispatch(ctx OpContext, op Opcode) error {
	mu.RLock()
	fn, ok := opcodeTable[op]
	mu.RUnlock()

	if !ok {
		return fmt.Errorf("unknown opcode 0x%06X", op)
	}
	// Pre-charge gas (base only – dynamic part inside fn)
	if err := ctx.Gas(GasCost(Opcode(op))); err != nil {
		return err
	}
	return fn(ctx)
}

// helper returns a closure that delegates the call to OpContext.Call(<name>).
func wrap(name string) OpcodeFunc {
	return func(ctx OpContext) error { return ctx.Call(name) }
}

// ────────────────────────────────────────────────────────────────────────────
// Opcode Catalogue  (AUTO-GENERATED – DO NOT EDIT BY HAND)
// ────────────────────────────────────────────────────────────────────────────
//
// Category map:
//
//		0x01 AI                     0x0F Liquidity
//		0x02 AMM                    0x10 Loanpool
//		0x03 Authority              0x11 Network
//		0x04 Charity                0x12 Replication
//		0x05 Coin                   0x13 Rollups
//		0x06 Compliance             0x14 Security
//		0x07 Consensus              0x15 Sharding
//		0x08 Contracts              0x16 Sidechains
//		0x09 CrossChain             0x17 StateChannel
//		0x0A Data                   0x18 Storage
//		0x0B FaultTolerance         0x19 Tokens
//		0x0C Governance             0x1A Transactions
//		0x0D GreenTech              0x1B Utilities
//		0x0E Ledger                 0x1C VirtualMachine
//		                            0x1D Wallet
<<<<<<< HEAD
//	                                 0x1E RPC
=======
//	                                 0x1E Plasma
//	                                 0x1D Wallet
//	                                 0x1E CarbonCredit
//		                            0x1D Wallet
//	                                 0x1E EnergyEfficiency
//	                                 0x1E ResourceMarket
//	                                 0x1E Finalization
//	                                 0x1D Wallet
//	                                 0x1E BinaryTree
//		                            0x1D Wallet
//	                                 0x1E Regulatory
//	                                 0x1E Forum
//	                                 0x1E Compression
//	                                 0x1E Biometrics
//	                                 0x1E SystemHealth
//	0x01 AI                     0x0F Liquidity
//	0x02 AMM                    0x10 Loanpool
//	0x03 Authority              0x11 Network
//	0x04 Charity                0x12 Replication
//	0x05 Coin                   0x13 Rollups
//	0x06 Compliance             0x14 Security
//	0x07 Consensus              0x15 Sharding
//	0x08 Contracts              0x16 Sidechains
//	0x09 CrossChain             0x17 StateChannel
//	0x0A Data                   0x18 Storage
//	0x0B FaultTolerance         0x19 Tokens
//	0x0C Governance             0x1A Transactions
//	0x0D GreenTech              0x1B Utilities
//	0x0E Ledger                 0x1C VirtualMachine
//	                            0x1D Wallet
//				0x1E Plasma
//			0x1E SmartLegal
//	                             0x1E DeFi
//				0x1E Swarm

//	                                 0x1E Plasma
//	                                 0x1D Wallet
//		0x1E Workflows
//		                            0x1D Wallet
//	                                 0x1E Sensors
//	     0x0E Ledger                 0x1C VirtualMachine
//	                                 0x1D Wallet
//	                                 0x1E RealEstate
//		0x0E Ledger                 0x1C VirtualMachine
//		                            0x1D Wallet
//	                                 0x1E Employment
//	                                 0x1E Escrow
//	                                 0x1E Marketplace
//	                                 0x1D Wallet
//	                                 0x1E Faucet
//		                            0x1D Wallet
//	                                 0x1E SupplyChain
//	                                 0x1E Healthcare
//	                                 0x1E Immutability
//	                                 0x1E Warehouse
//	                                 0x1E Gaming
//	0x1E Assets//				0x1E Event


>>>>>>> 75a179f4
//
// Each binary code is shown as a 24-bit big-endian string.
var catalogue = []struct {
	name string
	op   Opcode
}{
       // AI (0x01)
       {"DeployAIContract", 0x010001},
       {"InvokeAIContract", 0x010002},
       {"UpdateAIModel", 0x010003},
       {"GetAIModel", 0x010004},
	{"StartTraining", 0x010001},
	{"TrainingStatus", 0x010002},
	{"ListTrainingJobs", 0x010003},
	{"CancelTraining", 0x010004},
	{"InitAI", 0x010001},
	{"AI", 0x010002},
	{"PredictAnomaly", 0x010003},
	{"OptimizeFees", 0x010004},
	{"PublishModel", 0x010005},
	{"FetchModel", 0x010006},
	{"ListModel", 0x010007},
	{"ValidateKYC", 0x010008},
	{"BuyModel", 0x010009},
	{"RentModel", 0x01000A},
	{"ReleaseEscrow", 0x01000B},
	{"PredictVolume", 0x01000C},
	{"GetModelListing", 0x01000D},
	{"ListModelListings", 0x01000E},
	{"UpdateListingPrice", 0x01000F},
	{"RemoveListing", 0x010010},
	{"InferModel", 0x010001},
	{"AnalyseTransactions", 0x010002},

	// AMM (0x02)
	{"SwapExactIn", 0x020001},
	{"AMM_AddLiquidity", 0x020002},
	{"AMM_RemoveLiquidity", 0x020003},
	{"Quote", 0x020004},
	{"AllPairs", 0x020005},
	{"InitPoolsFromFile", 0x020006},

	// Authority (0x03)
	{"NewAuthoritySet", 0x030001},
	{"RecordVote", 0x030002},
	{"RegisterCandidate", 0x030003},
	{"RandomElectorate", 0x030004},
	{"IsAuthority", 0x030005},
	{"GetAuthority", 0x030006},
	{"ListAuthorities", 0x030007},
	{"DeregisterAuthority", 0x030008},
	{"NewAuthorityApplier", 0x030009},
	{"SubmitApplication", 0x03000A},
	{"VoteApplication", 0x03000B},
	{"FinalizeApplication", 0x03000C},
	{"GetApplication", 0x03000D},
	{"ListApplications", 0x03000E},

	// Charity (0x04)
	{"NewCharityPool", 0x040001},
	{"Charity_Deposit", 0x040002},
	{"Charity_Register", 0x040003},
	{"Charity_Vote", 0x040004},
	{"Charity_Tick", 0x040005},
	{"Charity_GetRegistration", 0x040006},
	{"Charity_Winners", 0x040007},

	// Coin (0x05)
	{"NewCoin", 0x050001},
	{"Coin_Mint", 0x050002},
	{"Coin_TotalSupply", 0x050003},
	{"Coin_BalanceOf", 0x050004},
	{"Coin_Transfer", 0x050005},
	{"Coin_Burn", 0x050006},

	// Compliance (0x06)
	{"InitCompliance", 0x060001},
	{"Compliance_ValidateKYC", 0x060002},
	{"EraseData", 0x060003},
	{"RecordFraudSignal", 0x060004},
	{"Compliance_LogAudit", 0x060005},
	{"Compliance_AuditTrail", 0x060006},
	{"Compliance_MonitorTx", 0x060007},
	{"Compliance_VerifyZKP", 0x060008},
	{"Audit_Init", 0x060009},
	{"Audit_Log", 0x06000A},
	{"Audit_Events", 0x06000B},
	{"Audit_Close", 0x06000C},
	{"InitComplianceManager", 0x060009},
	{"SuspendAccount", 0x06000A},
	{"ResumeAccount", 0x06000B},
	{"IsSuspended", 0x06000C},
	{"WhitelistAccount", 0x06000D},
	{"RemoveWhitelist", 0x06000E},
	{"IsWhitelisted", 0x06000F},
	{"Compliance_ReviewTx", 0x060010},
	{"AnalyzeAnomaly", 0x060009},
	{"FlagAnomalyTx", 0x06000A},

	// Consensus (0x07)
	{"Pick", 0x070001},
	{"Consensus_Broadcast", 0x070002},
	{"Consensus_Subscribe", 0x070003},
	{"Consensus_Sign", 0x070004},
	{"Consensus_Verify", 0x070005},
	{"ValidatorPubKey", 0x070006},
	{"StakeOf", 0x070007},
	{"LoanPoolAddress", 0x070008},
	{"Consensus_Hash", 0x070009},
	{"SerializeWithoutNonce", 0x07000A},
	{"NewConsensus", 0x07000B},
	{"Consensus_Start", 0x07000C},
	{"ProposeSubBlock", 0x07000D},
	{"ValidatePoH", 0x07000E},
	{"SealMainBlockPOW", 0x07000F},
	{"DistributeRewards", 0x070010},
	{"CalculateWeights", 0x070011},
	{"ComputeThreshold", 0x070012},
	{"Status", 0x070013},
	{"SetDifficulty", 0x070014},
	{"NewConsensusAdaptiveManager", 0x070013},
	{"ComputeDemand", 0x070014},
	{"ComputeStakeConcentration", 0x070015},
	{"AdjustConsensus", 0x070016},
	{"AdjustStake", 0x070013},
	{"PenalizeValidator", 0x070014},
	{"RegisterValidator", 0x070013},
	{"DeregisterValidator", 0x070014},
	{"StakeValidator", 0x070015},
	{"UnstakeValidator", 0x070016},
	{"SlashValidator", 0x070017},
	{"GetValidator", 0x070018},
	{"ListValidators", 0x070019},
	{"IsValidator", 0x07001A},

	// Contracts (0x08)
	{"InitContracts", 0x080001},
	{"CompileWASM", 0x080002},
	{"Invoke", 0x080003},
	{"Deploy", 0x080004},
	{"TransferOwnership", 0x080005},
	{"PauseContract", 0x080006},
	{"ResumeContract", 0x080007},
	{"UpgradeContract", 0x080008},
	{"ContractInfo", 0x080009},

	// Cross-Chain (0x09)
	{"RegisterBridge", 0x090001},
	{"AssertRelayer", 0x090002},
	{"Iterator", 0x090003},
	{"LockAndMint", 0x090004},
	{"BurnAndRelease", 0x090005},
	{"GetBridge", 0x090006},

	// Data (0x0A)
	{"RegisterNode", 0x0A0001},
	{"UploadAsset", 0x0A0002},
	{"Data_Pin", 0x0A0003},
	{"Data_Retrieve", 0x0A0004},
	{"RetrieveAsset", 0x0A0005},
	{"RegisterOracle", 0x0A0006},
	{"PushFeed", 0x0A0007},
	{"QueryOracle", 0x0A0008},
	{"ListCDNNodes", 0x0A0009},
	{"ListOracles", 0x0A000A},
	{"PushFeedSigned", 0x0A000B},
	{"CreateDataSet", 0x0A000C},
	{"PurchaseDataSet", 0x0A000D},
	{"GetDataSet", 0x0A000E},
	{"ListDataSets", 0x0A000F},
	{"HasAccess", 0x0A0010},
	{"UpdateOracleSource", 0x0A000C},
	{"RemoveOracle", 0x0A000D},
	{"GetOracleMetrics", 0x0A000E},
	{"RequestOracleData", 0x0A000F},
	{"SyncOracle", 0x0A0010},
	{"CreateDataFeed", 0x0A000C},
	{"QueryDataFeed", 0x0A000D},
	{"ManageDataFeed", 0x0A000E},
	{"ImputeMissing", 0x0A000F},
	{"NormalizeFeed", 0x0A0010},
	{"AddProvenance", 0x0A0011},
	{"SampleFeed", 0x0A0012},
	{"ScaleFeed", 0x0A0013},
	{"TransformFeed", 0x0A0014},
	{"VerifyFeedTrust", 0x0A0015},
	{"ZTDC_Open", 0x0A000C},
	{"ZTDC_Send", 0x0A000D},
	{"ZTDC_Close", 0x0A000E},
	{"StoreManagedData", 0x0A000C},
	{"LoadManagedData", 0x0A000D},
	{"DeleteManagedData", 0x0A000E},

	// Fault-Tolerance (0x0B)
	{"NewHealthChecker", 0x0B0001},
	{"AddPeer", 0x0B0002},
	{"RemovePeer", 0x0B0003},
	{"Snapshot", 0x0B0004},
	{"Recon", 0x0B0005},
	{"Ping", 0x0B0006},
	{"SendPing", 0x0B0007},
	{"AwaitPong", 0x0B0008},
	{"BackupSnapshot", 0x0B0009},
	{"RestoreSnapshot", 0x0B000A},
	{"VerifyBackup", 0x0B000B},
	{"FailoverNode", 0x0B000C},
	{"PredictFailure", 0x0B000D},
	{"AdjustResources", 0x0B000E},
	{"InitResourceManager", 0x0B000F},
	{"SetLimit", 0x0B0010},
	{"GetLimit", 0x0B0011},
	{"ConsumeLimit", 0x0B0012},
	{"TransferLimit", 0x0B0013},
	{"ListLimits", 0x0B0014},
	{"HA_Register", 0x0B000F},
	{"HA_Remove", 0x0B0010},
	{"HA_List", 0x0B0011},
	{"HA_Sync", 0x0B0012},
	{"HA_Promote", 0x0B0013},

	// Governance (0x0C)
	{"UpdateParam", 0x0C0001},
	{"ProposeChange", 0x0C0002},
	{"VoteChange", 0x0C0003},
	{"EnactChange", 0x0C0004},
	{"SubmitProposal", 0x0C0005},
	{"BalanceOfAsset", 0x0C0006},
	{"CastVote", 0x0C0007},
	{"ExecuteProposal", 0x0C0008},
	{"GetProposal", 0x0C0009},
	{"ListProposals", 0x0C000A},
	{"DAO_Stake", 0x0C000B},
	{"DAO_Unstake", 0x0C000C},
	{"DAO_Staked", 0x0C000D},
	{"DAO_TotalStaked", 0x0C000E},
	{"CastTokenVote", 0x0C000B},
	{"SubmitQuadraticVote", 0x0C000B},
	{"QuadraticResults", 0x0C000C},
	{"QuadraticWeight", 0x0C000D},
	{"AddDAOMember", 0x0C000B},
	{"RemoveDAOMember", 0x0C000C},
	{"RoleOfMember", 0x0C000D},
	{"ListDAOMembers", 0x0C000E},
	{"NewQuorumTracker", 0x0C000B},
	{"Quorum_AddVote", 0x0C000C},
	{"Quorum_HasQuorum", 0x0C000D},
	{"Quorum_Reset", 0x0C000E},
	{"RegisterGovContract", 0x0C000B},
	{"GetGovContract", 0x0C000C},
	{"ListGovContracts", 0x0C000D},
	{"EnableGovContract", 0x0C000E},
	{"DeleteGovContract", 0x0C000F},
	{"DeployGovContract", 0x0C000B},
	{"InvokeGovContract", 0x0C000C},
	{"AddReputation", 0x0C000B},
	{"SubtractReputation", 0x0C000C},
	{"ReputationOf", 0x0C000D},
	{"SubmitRepGovProposal", 0x0C000E},
	{"CastRepGovVote", 0x0C000F},
	{"ExecuteRepGovProposal", 0x0C0010},
	{"GetRepGovProposal", 0x0C0011},
	{"ListRepGovProposals", 0x0C0012},
	{"NewTimelock", 0x0C000B},
	{"QueueProposal", 0x0C000C},
	{"CancelProposal", 0x0C000D},
	{"ExecuteReady", 0x0C000E},
	{"ListTimelocks", 0x0C000F},
	{"CreateDAO", 0x0C000B},
	{"JoinDAO", 0x0C000C},
	{"LeaveDAO", 0x0C000D},
	{"DAOInfo", 0x0C000E},
	{"ListDAOs", 0x0C000F},

	// GreenTech (0x0D)
	{"InitGreenTech", 0x0D0001},
	{"Green", 0x0D0002},
	{"RecordUsage", 0x0D0003},
	{"RecordOffset", 0x0D0004},
	{"Certify", 0x0D0005},
	{"CertificateOf", 0x0D0006},
	{"ShouldThrottle", 0x0D0007},
	{"ListCertificates", 0x0D0008},

	// Ledger (0x0E)
	{"NewLedger", 0x0E0001},
	{"GetPendingSubBlocks", 0x0E0002},
	{"LastBlockHash", 0x0E0003},
	{"AppendBlock", 0x0E0004},
	{"MintBig", 0x0E0005},
	{"EmitApproval", 0x0E0006},
	{"EmitTransfer", 0x0E0007},
	{"DeductGas", 0x0E0008},
	{"WithinBlock", 0x0E0009},
	{"IsIDTokenHolder", 0x0E000A},
	{"TokenBalance", 0x0E000B},
	{"AddBlock", 0x0E000C},
	{"GetBlock", 0x0E000D},
	{"GetUTXO", 0x0E000E},
	{"AddToPool", 0x0E000F},
	{"ListPool", 0x0E0010},
	{"GetContract", 0x0E0011},
	{"Ledger_BalanceOf", 0x0E0012},
	{"Ledger_Snapshot", 0x0E0013},
	{"MintToken", 0x0E0014},
	{"LastSubBlockHeight", 0x0E0015},
	{"LastBlockHeight", 0x0E0016},
	{"RecordPoSVote", 0x0E0017},
	{"AppendSubBlock", 0x0E0018},
	{"Ledger_Transfer", 0x0E0019},
	{"Ledger_Mint", 0x0E001A},
	{"Ledger_Burn", 0x0E001B},
	{"Account_Create", 0x0E001C},
	{"Account_Delete", 0x0E001D},
	{"Account_Balance", 0x0E001E},
	{"Account_Transfer", 0x0E001F},

	// Liquidity (0x0F)
	{"InitAMM", 0x0F0001},
	{"Manager", 0x0F0002},
	{"CreatePool", 0x0F0003},
	{"Liquidity_AddLiquidity", 0x0F0004},
	{"Liquidity_Swap", 0x0F0005},
	{"Liquidity_RemoveLiquidity", 0x0F0006},
	{"Liquidity_Pool", 0x0F0007},
	{"Liquidity_Pools", 0x0F0008},

	// Loanpool (0x10)
	{"Loanpool_RandomElectorate", 0x100001},
	{"Loanpool_IsAuthority", 0x100002},
	{"Loanpool_init", 0x100003},
	{"NewLoanPool", 0x100004},
	{"Loanpool_Submit", 0x100005},
	{"Loanpool_Vote", 0x100006},
	{"Disburse", 0x100007},
	{"Loanpool_Tick", 0x100008},
	{"Loanpool_GetProposal", 0x100009},
	{"Loanpool_ListProposals", 0x10000A},
	{"Loanpool_Redistribute", 0x10000B},
	{"NewLoanPoolApply", 0x10000C},
	{"LoanApply_Submit", 0x10000D},
	{"LoanApply_Vote", 0x10000E},
	{"LoanApply_Process", 0x10000F},
	{"LoanApply_Disburse", 0x100010},
	{"LoanApply_Get", 0x100011},
	{"LoanApply_List", 0x100012},

	// Network (0x11)
	{"NewNode", 0x110001},
	{"HandlePeerFound", 0x110002},
	{"DialSeed", 0x110003},
	{"Network_Broadcast", 0x110004},
	{"Network_Subscribe", 0x110005},
	{"ListenAndServe", 0x110006},
	{"Close", 0x110007},
	{"Peers", 0x110008},
	{"NewDialer", 0x110009},
	{"Dial", 0x11000A},
	{"SetBroadcaster", 0x11000B},
	{"GlobalBroadcast", 0x11000C},
	{"StartDevNet", 0x11000D},
	{"StartTestNet", 0x11000E},

	// Replication (0x12)
	{"NewReplicator", 0x120001},
	{"ReplicateBlock", 0x120002},
	{"Replication_Hash", 0x120003},
	{"RequestMissing", 0x120004},
	{"Replication_Start", 0x120005},
	{"Stop", 0x120006},
	{"Synchronize", 0x120007},
	{"NewInitService", 0x120008},
	{"BootstrapLedger", 0x120009},
	{"ShutdownInitService", 0x12000A},
	{"NewSyncManager", 0x120008},
	{"Sync_Start", 0x120009},
	{"Sync_Stop", 0x12000A},
	{"Sync_Status", 0x12000B},
	{"SyncOnce", 0x12000C},

	// Rollups (0x13)
	{"NewAggregator", 0x130001},
	{"SubmitBatch", 0x130002},
	{"SubmitFraudProof", 0x130003},
	{"FinalizeBatch", 0x130004},
	{"BatchHeader", 0x130005},
	{"BatchState", 0x130006},
	{"BatchTransactions", 0x130007},
	{"ListBatches", 0x130008},
	{"PauseAggregator", 0x130009},
	{"ResumeAggregator", 0x13000A},
	{"AggregatorStatus", 0x13000B},

	// Security (0x14)
	{"Security_Sign", 0x140001},
	{"Security_Verify", 0x140002},
	{"AggregateBLSSigs", 0x140003},
	{"VerifyAggregated", 0x140004},
	{"CombineShares", 0x140005},
	{"ComputeMerkleRoot", 0x140006},
	{"Encrypt", 0x140007},
	{"Decrypt", 0x140008},
	{"NewTLSConfig", 0x140009},
	{"DilithiumKeypair", 0x14000A},
	{"DilithiumSign", 0x14000B},
	{"DilithiumVerify", 0x14000C},
	{"PredictRisk", 0x14000D},
	{"AnomalyScore", 0x14000E},
	{"BuildMerkleTree", 0x14000F},
	{"MerkleProof", 0x140010},
	{"VerifyMerklePath", 0x140011},

	// Sharding (0x15)
	{"NewShardCoordinator", 0x150001},
	{"SetLeader", 0x150002},
	{"Leader", 0x150003},
	{"SubmitCrossShard", 0x150004},
	{"Sharding_Broadcast", 0x150005},
	{"Send", 0x150006},
	{"PullReceipts", 0x150007},
	{"Reshard", 0x150008},
	{"GossipTx", 0x150009},
	{"RebalanceShards", 0x15000A},
	{"VerticalPartition", 0x15000B},
	{"HorizontalPartition", 0x15000C},
	{"CompressData", 0x15000D},
	{"DecompressData", 0x15000E},

	// Sidechains (0x16)
	{"InitSidechains", 0x160001},
	{"Sidechains", 0x160002},
	{"Sidechains_Register", 0x160003},
	{"SubmitHeader", 0x160004},
	{"Sidechains_Deposit", 0x160005},
	{"VerifyWithdraw", 0x160006},
	{"VerifyAggregateSig", 0x160007},
	{"VerifyMerkleProof", 0x160008},
	{"GetSidechainMeta", 0x160009},
	{"ListSidechains", 0x16000A},
	{"GetSidechainHeader", 0x16000B},
	{"PauseSidechain", 0x16000C},
	{"ResumeSidechain", 0x16000D},
	{"UpdateSidechainValidators", 0x16000E},
	{"RemoveSidechain", 0x16000F},

	// StateChannel (0x17)
	{"InitStateChannels", 0x170001},
	{"Channels", 0x170002},
	{"OpenChannel", 0x170003},
	{"VerifyECDSASignature", 0x170004},
	{"InitiateClose", 0x170005},
	{"Challenge", 0x170006},
	{"Finalize", 0x170007},
	{"GetChannel", 0x170008},
	{"ListChannels", 0x170009},
	{"PauseChannel", 0x17000A},
	{"ResumeChannel", 0x17000B},
	{"CancelClose", 0x17000C},
	{"ForceClose", 0x17000D},

	// Storage (0x18)
	{"NewStorage", 0x180001},
	{"Storage_Pin", 0x180002},
	{"Storage_Retrieve", 0x180003},
	{"CreateListing", 0x180004},
	{"Exists", 0x180005},
	{"OpenDeal", 0x180006},
	{"Storage_Create", 0x180007},
	{"CloseDeal", 0x180008},
	{"Release", 0x180009},
	{"GetListing", 0x18000A},
	{"ListListings", 0x18000B},
	{"GetDeal", 0x18000C},
	{"ListDeals", 0x18000D},
	{"IPFS_Add", 0x18000E},
	{"IPFS_Get", 0x18000F},
	{"IPFS_Unpin", 0x180010},

	// Tokens (0x19)
	{"ID", 0x190001},
	{"Meta", 0x190002},
	{"Tokens_BalanceOf", 0x190003},
	{"Tokens_Transfer", 0x190004},
	{"Allowance", 0x190005},
	{"Tokens_Approve", 0x190006},
	{"Tokens_Mint", 0x190007},
	{"Tokens_Burn", 0x190008},
	{"Add", 0x190009},
	{"Sub", 0x19000A},
	{"Get", 0x19000B},
	{"approve_lower", 0x19000C},
	{"transfer_lower", 0x19000D},
	{"Calculate", 0x19000E},
	{"RegisterToken", 0x19000F},
	{"Tokens_Create", 0x190010},
	{"NewBalanceTable", 0x190011},
	{"Set", 0x190012},
	{"RefundGas", 0x190013},
	{"PopUint32", 0x190014},
	{"PopAddress", 0x190015},
	{"PopUint64", 0x190016},
	{"PushBool", 0x190017},
	{"Push", 0x190018},
	{"Len_Tokens", 0x190019},
	{"InitTokens", 0x19001A},
	{"GetRegistryTokens", 0x19001B},
	{"TokenManager_Create", 0x19001C},
	{"TokenManager_Transfer", 0x19001D},
	{"TokenManager_Mint", 0x19001E},
	{"TokenManager_Burn", 0x19001F},
	{"TokenManager_Approve", 0x190020},
	{"TokenManager_BalanceOf", 0x190021},

	// Transactions (0x1A)
	{"Tx_Sign", 0x1A0001},
	{"VerifySig", 0x1A0002},
	{"ValidateTx", 0x1A0003},
	{"NewTxPool", 0x1A0004},
	{"AddTx", 0x1A0005},
	{"PickTxs", 0x1A0006},
	{"TxPoolSnapshot", 0x1A0007},
	{"EncryptTxPayload", 0x1A0008},
	{"DecryptTxPayload", 0x1A0009},
	{"SubmitPrivateTx", 0x1A000A},
	{"EncodeEncryptedHex", 0x1A000B},
	{"Exec_Begin", 0x1A0008},
	{"Exec_RunTx", 0x1A0009},
	{"Exec_Finalize", 0x1A000A},
	{"ReverseTransaction", 0x1A0008},
	{"NewTxDistributor", 0x1A0008},
	{"DistributeFees", 0x1A0009},

	// Utilities (0x1B) – EVM-compatible arithmetic & crypto
	{"Short", 0x1B0001},
	{"BytesToAddress", 0x1B0002},
	{"Pop", 0x1B0003},
	{"opADD", 0x1B0004},
	{"opMUL", 0x1B0005},
	{"opSUB", 0x1B0006},
	{"OpDIV", 0x1B0007},
	{"opSDIV", 0x1B0008},
	{"opMOD", 0x1B0009},
	{"opSMOD", 0x1B000A},
	{"opADDMOD", 0x1B000B},
	{"opMULMOD", 0x1B000C},
	{"opEXP", 0x1B000D},
	{"opSIGNEXTEND", 0x1B000E},
	{"opLT", 0x1B000F},
	{"opGT", 0x1B0010},
	{"opSLT", 0x1B0011},
	{"opSGT", 0x1B0012},
	{"opEQ", 0x1B0013},
	{"opISZERO", 0x1B0014},
	{"opAND", 0x1B0015},
	{"opOR", 0x1B0016},
	{"opXOR", 0x1B0017},
	{"opNOT", 0x1B0018},
	{"opBYTE", 0x1B0019},
	{"opSHL", 0x1B001A},
	{"opSHR", 0x1B001B},
	{"opSAR", 0x1B001C},
	{"opECRECOVER", 0x1B001D},
	{"opEXTCODESIZE", 0x1B001E},
	{"opEXTCODECOPY", 0x1B001F},
	{"opEXTCODEHASH", 0x1B0020},
	{"opRETURNDATASIZE", 0x1B0021},
	{"opRETURNDATACOPY", 0x1B0022},
	{"opMLOAD", 0x1B0023},
	{"opMSTORE", 0x1B0024},
	{"opMSTORE8", 0x1B0025},
	{"opCALLDATALOAD", 0x1B0026},
	{"opCALLDATASIZE", 0x1B0027},
	{"opCALLDATACOPY", 0x1B0028},
	{"opCODESIZE", 0x1B0029},
	{"opCODECOPY", 0x1B002A},
	{"opJUMP", 0x1B002B},
	{"opJUMPI", 0x1B002C},
	{"opPC", 0x1B002D},
	{"opMSIZE", 0x1B002E},
	{"opGAS", 0x1B002F},
	{"opJUMPDEST", 0x1B0030},
	{"opSHA256", 0x1B0031},
	{"opKECCAK256", 0x1B0032},
	{"opRIPEMD160", 0x1B0033},
	{"opBLAKE2B256", 0x1B0034},
	{"opADDRESS", 0x1B0035},
	{"opCALLER", 0x1B0036},
	{"opORIGIN", 0x1B0037},
	{"opCALLVALUE", 0x1B0038},
	{"opGASPRICE", 0x1B0039},
	{"opNUMBER", 0x1B003A},
	{"opTIMESTAMP", 0x1B003B},
	{"opDIFFICULTY", 0x1B003C},
	{"opGASLIMIT", 0x1B003D},
	{"opCHAINID", 0x1B003E},
	{"opBLOCKHASH", 0x1B003F},
	{"opBALANCE", 0x1B0040},
	{"opSELFBALANCE", 0x1B0041},
	{"opLOG0", 0x1B0042},
	{"opLOG1", 0x1B0043},
	{"opLOG2", 0x1B0044},
	{"opLOG3", 0x1B0045},
	{"opLOG4", 0x1B0046},
	{"logN", 0x1B0047},
	{"opCREATE", 0x1B0048},
	{"opCALL", 0x1B0049},
	{"opCALLCODE", 0x1B004A},
	{"opDELEGATECALL", 0x1B004B},
	{"opSTATICCALL", 0x1B004C},
	{"opRETURN", 0x1B004D},
	{"opREVERT", 0x1B004E},
	{"opSTOP", 0x1B004F},
	{"opSELFDESTRUCT", 0x1B0050},
	{"Utilities_Transfer", 0x1B0051},
	{"Utilities_Mint", 0x1B0052},
	{"Utilities_Burn", 0x1B0053},

	// Virtual Machine (0x1C)
	{"VM_Burn", 0x1C0001},
	{"BurnLP", 0x1C0002},
	{"MintLP", 0x1C0003},
	{"NewInMemory", 0x1C0004},
	{"CallCode", 0x1C0005},
	{"CallContract", 0x1C0006},
	{"StaticCall", 0x1C0007},
	{"GetBalance", 0x1C0008},
	{"GetTokenBalance", 0x1C0009},
	{"SetTokenBalance", 0x1C000A},
	{"GetTokenSupply", 0x1C000B},
	{"SetBalance", 0x1C000C},
	{"DelegateCall", 0x1C000D},
	{"GetToken", 0x1C000E},
	{"NewMemory", 0x1C000F},
	{"VM_Read", 0x1C0010},
	{"VM_Write", 0x1C0011},
	{"VM_Len", 0x1C0012},
	{"VM_Call", 0x1C0013},
	{"SelectVM", 0x1C0014},
	{"CreateContract", 0x1C0015},
	{"VM_GetContract", 0x1C0016},
	{"AddLog", 0x1C0017},
	{"GetCode", 0x1C0018},
	{"GetCodeHash", 0x1C0019},
	{"MintToken_VM", 0x1C001A},
	{"VM_Transfer", 0x1C001B},
	{"PrefixIterator", 0x1C001C},
	{"Snapshot_VM", 0x1C001D},
	{"NonceOf", 0x1C001E},
	{"IsIDTokenHolder_VM", 0x1C001F},
	{"GetState", 0x1C0020},
	{"SetState", 0x1C0021},
	{"HasState", 0x1C0022},
	{"DeleteState", 0x1C0023},
	{"BalanceOf_VM", 0x1C0024},
	{"NewGasMeter", 0x1C0025},
	{"SelfDestruct", 0x1C0026},
	{"Remaining", 0x1C0027},
	{"Consume", 0x1C0028},
	{"Execute", 0x1C0029},
	{"NewSuperLightVM", 0x1C002A},
	{"NewLightVM", 0x1C002B},
	{"NewHeavyVM", 0x1C002C},
	{"ExecuteSuperLight", 0x1C002D},
	{"ExecuteLight", 0x1C002E},
	{"ExecuteHeavy", 0x1C002F},
	{"VM_SandboxStart", 0x1C0030},
	{"VM_SandboxStop", 0x1C0031},
	{"VM_SandboxReset", 0x1C0032},
	{"VM_SandboxStatus", 0x1C0033},
	{"VM_SandboxList", 0x1C0034},

	// Wallet (0x1D)
	{"NewRandomWallet", 0x1D0001},
	{"WalletFromMnemonic", 0x1D0002},
	{"NewHDWalletFromSeed", 0x1D0003},
	{"PrivateKey", 0x1D0004},
	{"NewAddress", 0x1D0005},
	{"SignTx", 0x1D0006},

<<<<<<< HEAD
	// RPC (0x1E)
	{"NewRPCWebRTC", 0x1E0001},
	{"RPC_Serve", 0x1E0002},
	{"RPC_Close", 0x1E0003},
	{"RPC_ConnectPeer", 0x1E0004},
	{"RPC_Broadcast", 0x1E0005},
=======
	// Plasma (0x1E)
	{"InitPlasma", 0x1E0001},
	{"Plasma_Deposit", 0x1E0002},
	{"Plasma_StartExit", 0x1E0003},
	{"Plasma_FinalizeExit", 0x1E0004},
	{"Plasma_GetExit", 0x1E0005},
	{"Plasma_ListExits", 0x1E0006},
	{"InitPlasma", 0x1E0001},
	{"Plasma_Deposit", 0x1E0002},
	{"Plasma_Withdraw", 0x1E0003},
	{"Plasma_SubmitBlock", 0x1E0004},
	{"Plasma_GetBlock", 0x1E0005},

	// Resource Management (0x1E)
	{"SetQuota", 0x1E0001},
	{"GetQuota", 0x1E0002},
	{"ChargeResources", 0x1E0003},
	{"ReleaseResources", 0x1E0004},

	// Distribution (0x1E)
	{"NewDistributor", 0x1E0001},
	{"BatchTransfer", 0x1E0002},
	{"Airdrop", 0x1E0003},
	{"DistributeEven", 0x1E0004},
  
  // Smart-legal contract (0x1D)
	{"Legal_Register", 0x1E0001},
	{"Legal_Sign", 0x1E0002},
	{"Legal_Revoke", 0x1E0003},
	{"Legal_Info", 0x1E0004},
	{"Legal_List", 0x1E0005},

	// CarbonCredit (0x1E)
	{"InitCarbonEngine", 0x1E0001},
	{"Carbon", 0x1E0002},
	{"RegisterProject", 0x1E0003},
	{"IssueCredits", 0x1E0004},
	{"RetireCredits", 0x1E0005},
	{"ProjectInfo", 0x1E0006},
	{"ListProjects", 0x1E0007},
	// EnergyEfficiency (0x1E)
	{"InitEnergyEfficiency", 0x1E0001},
	{"EnergyEff", 0x1E0002},
	{"RecordStats", 0x1E0003},
	{"EfficiencyOf", 0x1E0004},
	{"NetworkAverage", 0x1E0005},
	{"ListEfficiency", 0x1E0006},
	// ResourceMarket (0x1E)
	{"ListResource", 0x1E0001},
	{"OpenResourceDeal", 0x1E0002},
	{"CloseResourceDeal", 0x1E0003},
	{"GetResourceListing", 0x1E0004},
	{"ListResourceListings", 0x1E0005},
	{"GetResourceDeal", 0x1E0006},
	{"ListResourceDeals", 0x1E0007},
	// Finalization (0x1E)
	{"NewFinalizationManager", 0x1E0001},
	{"FinalizeBlock", 0x1E0002},
	{"FinalizeBatchManaged", 0x1E0003},
	{"FinalizeChannelManaged", 0x1E0004},
	// DeFi (0x1E)
	{"DeFi_CreateInsurance", 0x1E0001},
	{"DeFi_ClaimInsurance", 0x1E0002},
	{"DeFi_PlaceBet", 0x1E0003},
	{"DeFi_SettleBet", 0x1E0004},
	{"DeFi_StartCrowdfund", 0x1E0005},
	{"DeFi_Contribute", 0x1E0006},
	{"DeFi_FinalizeCrowdfund", 0x1E0007},
	{"DeFi_CreatePrediction", 0x1E0008},
	{"DeFi_VotePrediction", 0x1E0009},
	{"DeFi_ResolvePrediction", 0x1E000A},
	{"DeFi_RequestLoan", 0x1E000B},
	{"DeFi_RepayLoan", 0x1E000C},
	{"DeFi_StartYieldFarm", 0x1E000D},
	{"DeFi_Stake", 0x1E000E},
	{"DeFi_Unstake", 0x1E000F},
	{"DeFi_CreateSynthetic", 0x1E0010},
	{"DeFi_MintSynthetic", 0x1E0011},
	{"DeFi_BurnSynthetic", 0x1E0012},
   {"RegisterIDWallet", 0x1D0007},
	{"IsIDWalletRegistered", 0x1D0008},
	{"NewOffChainWallet", 0x1D0007},
	{"OffChainWalletFromMnemonic", 0x1D0008},
	{"SignOffline", 0x1D0009},
	{"StoreSignedTx", 0x1D000A},
	{"LoadSignedTx", 0x1D000B},
	{"BroadcastSignedTx", 0x1D000C},
	{"RegisterRecovery", 0x1D0007},
	{"RecoverAccount", 0x1D0008},

	// BinaryTree (0x1E)
	{"BinaryTreeNew", 0x1E0001},
	{"BinaryTreeInsert", 0x1E0002},
	{"BinaryTreeSearch", 0x1E0003},
	{"BinaryTreeDelete", 0x1E0004},
	{"BinaryTreeInOrder", 0x1E0005},
  
	// Regulatory (0x1E)
	{"InitRegulatory", 0x1E0001},
	{"RegisterRegulator", 0x1E0002},
	{"GetRegulator", 0x1E0003},
	{"ListRegulators", 0x1E0004},
	{"EvaluateRuleSet", 0x1E0005},



	// Polls Management (0x1E)
	{"CreatePoll", 0x1E0001},
	{"VotePoll", 0x1E0002},
	{"ClosePoll", 0x1E0003},
	{"GetPoll", 0x1E0004},
	{"ListPolls", 0x1E0005},

   

	// Feedback (0x1E)
	{"InitFeedback", 0x1E0001},
	{"Feedback_Submit", 0x1E0002},
	{"Feedback_Get", 0x1E0003},
	{"Feedback_List", 0x1E0004},
	{"Feedback_Reward", 0x1E0005},
 

	// Forum (0x1E)
	{"Forum_CreateThread", 0x1E0001},
	{"Forum_GetThread", 0x1E0002},
	{"Forum_ListThreads", 0x1E0003},
	{"Forum_AddComment", 0x1E0004},
	{"Forum_ListComments", 0x1E0005},
 
	// Compression (0x1E)
	{"CompressLedger", 0x1E0001},
	{"DecompressLedger", 0x1E0002},
	{"SaveCompressedSnapshot", 0x1E0003},
	{"LoadCompressedSnapshot", 0x1E0004},


	// Biometrics (0x1E)
	{"Bio_Enroll", 0x1E0001},
	{"Bio_Verify", 0x1E0002},
	{"Bio_Delete", 0x1E0003},

  
	// SystemHealth (0x1E)
	{"NewHealthLogger", 0x1E0001},
	{"MetricsSnapshot", 0x1E0002},
	{"LogEvent", 0x1E0003},
	{"RotateLogs", 0x1E0004},
	

	// Swarm (0x1E)
	{"NewSwarm", 0x1E0001},
	{"Swarm_AddNode", 0x1E0002},
	{"Swarm_RemoveNode", 0x1E0003},
	{"Swarm_BroadcastTx", 0x1E0004},
	{"Swarm_Start", 0x1E0005},
	{"Swarm_Stop", 0x1E0006},
	{"Swarm_Peers", 0x1E0007},
	// Plasma (0x1E)
	{"InitPlasma", 0x1E0001},
	{"Plasma_Deposit", 0x1E0002},
	{"Plasma_Withdraw", 0x1E0003},
  // Workflows (0x1E)
	{"NewWorkflow", 0x1E0001},
	{"AddWorkflowAction", 0x1E0002},
	{"SetWorkflowTrigger", 0x1E0003},
	{"SetWebhook", 0x1E0004},
	{"ExecuteWorkflow", 0x1E0005},
	{"ListWorkflows", 0x1E0006},
   {"CreateWallet", 0x1D0007},
	{"ImportWallet", 0x1D0008},
	{"WalletBalance", 0x1D0009},
	{"WalletTransfer", 0x1D000A},
  
	// Sensors (0x1E)
	{"RegisterSensor", 0x1E0001},
	{"GetSensor", 0x1E0002},
	{"ListSensors", 0x1E0003},
	{"UpdateSensorValue", 0x1E0004},
	{"PollSensor", 0x1E0005},
	{"TriggerWebhook", 0x1E0006},

  
	// Real Estate (0x1D)
	{"RegisterProperty", 0x1E0001},
	{"TransferProperty", 0x1E0002},
	{"GetProperty", 0x1E0003},
	{"ListProperties", 0x1E0004},

 

	// Event (0x1E)
	{"InitEvents", 0x1E0001},
	{"EmitEvent", 0x1E0002},
	{"GetEvent", 0x1E0003},
	{"ListEvents", 0x1E0004},

  

	// Employment (0x1E)
	{"InitEmployment", 0x1E0001},
	{"CreateJob", 0x1E0002},
	{"SignJob", 0x1E0003},
	{"RecordWork", 0x1E0004},
	{"PaySalary", 0x1E0005},
	{"GetJob", 0x1E0006},
	// Escrow (0x1E)
	{"Escrow_Create", 0x1E0001},
	{"Escrow_Deposit", 0x1E0002},
	{"Escrow_Release", 0x1E0003},
	{"Escrow_Cancel", 0x1E0004},
	{"Escrow_Get", 0x1E0005},
	{"Escrow_List", 0x1E0006},
	// Marketplace (0x1E)
	{"CreateMarketListing", 0x1E0001},
	{"PurchaseItem", 0x1E0002},
	{"CancelListing", 0x1E0003},
	{"ReleaseFunds", 0x1E0004},
	{"GetMarketListing", 0x1E0005},
	{"ListMarketListings", 0x1E0006},
	{"GetMarketDeal", 0x1E0007},
	{"ListMarketDeals", 0x1E0008},
	// Faucet (0x1E)
	{"NewFaucet", 0x1E0001},
	{"Faucet_Request", 0x1E0002},
	{"Faucet_Balance", 0x1E0003},
	{"Faucet_SetAmount", 0x1E0004},
	{"Faucet_SetCooldown", 0x1E0005},
  // Supply Chain (0x1E)
  {"RegisterItem", 0x1E0001},
	{"UpdateLocation", 0x1E0002},
	{"MarkStatus", 0x1E0003},
	{"GetItem", 0x1E0004},

	// Healthcare (0x1E)
	{"InitHealthcare", 0x1E0001},
	{"RegisterPatient", 0x1E0002},
	{"AddHealthRecord", 0x1E0003},
	{"GrantAccess", 0x1E0004},
	{"RevokeAccess", 0x1E0005},
	{"ListHealthRecords", 0x1E0006},

  // Tangible (0x1E)
	{"Assets_Register", 0x1E0001},
	{"Assets_Transfer", 0x1E0002},
	{"Assets_Get", 0x1E0003},
	{"Assets_List", 0x1E0004},

	// Immutability (0x1E)
	{"InitImmutability", 0x1E0001},
	{"VerifyChain", 0x1E0002},
	{"RestoreChain", 0x1E0003},
	// Warehouse (0x1E)
	{"Warehouse_New", 0x1E0001},
	{"Warehouse_AddItem", 0x1E0002},
	{"Warehouse_RemoveItem", 0x1E0003},
	{"Warehouse_MoveItem", 0x1E0004},
	{"Warehouse_ListItems", 0x1E0005},
	{"Warehouse_GetItem", 0x1E0006},

	// Gaming (0x1E)
	{"CreateGame", 0x1E0001},
	{"JoinGame", 0x1E0002},
	{"FinishGame", 0x1E0003},
	{"GetGame", 0x1E0004},
	{"ListGames", 0x1E0005},
>>>>>>> 75a179f4
}

// init wires the catalogue into the live dispatcher.
func init() {
	for _, entry := range catalogue {
		nameToOp[entry.name] = entry.op
		Register(entry.op, wrap(entry.name))
		bin := make([]byte, 3)
		bin[0] = byte(entry.op >> 16)
		bin[1] = byte(entry.op >> 8)
		bin[2] = byte(entry.op)
		log.Printf("[OPCODES] %-32s = %08b = 0x%06X",
			entry.name, bin, entry.op)
	}
	log.Printf("[OPCODES] %d opcodes registered; %d gas-priced", len(opcodeTable), len(gasTable))
}

// Hex returns the canonical hexadecimal representation (upper-case, 6 digits).
func (op Opcode) Hex() string { return fmt.Sprintf("0x%06X", uint32(op)) }

// Bytes gives the 3-byte big-endian encoding used in VM bytecode streams.
func (op Opcode) Bytes() []byte {
	b := make([]byte, 3)
	b[0] = byte(op >> 16)
	b[1] = byte(op >> 8)
	b[2] = byte(op)
	return b
}

// String implements fmt.Stringer.
func (op Opcode) String() string { return op.Hex() }

// ParseOpcode converts a 3-byte slice into an Opcode, validating length.
func ParseOpcode(b []byte) (Opcode, error) {
	if len(b) != 3 {
		return 0, fmt.Errorf("opcode length must be 3, got %d", len(b))
	}
	return Opcode(uint32(b[0])<<16 | uint32(b[1])<<8 | uint32(b[2])), nil
}

// MustParseOpcode is a helper that panics on error (used in tests/tools).
func MustParseOpcode(b []byte) Opcode {
	op, err := ParseOpcode(b)
	if err != nil {
		panic(err)
	}
	return op
}

// DebugDump returns the full mapping in <name>=<hex> form, sorted
// lexicographically.  Useful for CLI tools (`synner opcodes`).
func DebugDump() []string {
	mu.RLock()
	defer mu.RUnlock()
	out := make([]string, 0, len(nameToOp))
	for n, op := range nameToOp {
		out = append(out, fmt.Sprintf("%s=%s", n, op.Hex()))
	}
	// simple in-place sort (no import cycle with `sort`)
	for i := 0; i < len(out)-1; i++ {
		for j := i + 1; j < len(out); j++ {
			if out[j] < out[i] {
				out[i], out[j] = out[j], out[i]
			}
		}
	}
	return out
}

// ToBytecode handy helper: returns raw 3-byte opcode plus gas meter prelude.
func ToBytecode(fn string) ([]byte, error) {
	op, ok := nameToOp[fn]
	if !ok {
		return nil, fmt.Errorf("unknown function %q", fn)
	}
	return op.Bytes(), nil
}

// HexDump is syntactic sugar: hex-encodes the 3-byte opcode.
func HexDump(fn string) (string, error) {
	b, err := ToBytecode(fn)
	if err != nil {
		return "", err
	}
	return "0x" + hex.EncodeToString(b), nil
}<|MERGE_RESOLUTION|>--- conflicted
+++ resolved
@@ -111,9 +111,7 @@
 //		0x0D GreenTech              0x1B Utilities
 //		0x0E Ledger                 0x1C VirtualMachine
 //		                            0x1D Wallet
-<<<<<<< HEAD
 //	                                 0x1E RPC
-=======
 //	                                 0x1E Plasma
 //	                                 0x1D Wallet
 //	                                 0x1E CarbonCredit
@@ -173,7 +171,6 @@
 //	0x1E Assets//				0x1E Event
 
 
->>>>>>> 75a179f4
 //
 // Each binary code is shown as a 24-bit big-endian string.
 var catalogue = []struct {
@@ -852,14 +849,12 @@
 	{"NewAddress", 0x1D0005},
 	{"SignTx", 0x1D0006},
 
-<<<<<<< HEAD
 	// RPC (0x1E)
 	{"NewRPCWebRTC", 0x1E0001},
 	{"RPC_Serve", 0x1E0002},
 	{"RPC_Close", 0x1E0003},
 	{"RPC_ConnectPeer", 0x1E0004},
 	{"RPC_Broadcast", 0x1E0005},
-=======
 	// Plasma (0x1E)
 	{"InitPlasma", 0x1E0001},
 	{"Plasma_Deposit", 0x1E0002},
@@ -1126,7 +1121,6 @@
 	{"FinishGame", 0x1E0003},
 	{"GetGame", 0x1E0004},
 	{"ListGames", 0x1E0005},
->>>>>>> 75a179f4
 }
 
 // init wires the catalogue into the live dispatcher.
