// SPDX-License-Identifier: BUSL-1.1
//
// Synnergy Network – Core ▸ Opcode Dispatcher
// -------------------------------------------
//
//   - Every high-level function in the protocol is assigned a UNIQUE 24-bit
//     opcode:  0xCCNNNN  →  CC = category (1 byte), NNNN = ordinal (2 bytes).
//
//   - The dispatcher maps opcodes ➝ concrete handlers and enforces gas-pricing
//     through core.GasCost() before execution.
//
//   - All collisions or missing handlers are FATAL at start-up; nothing slips
//     into production unnoticed.
//
//     ────────────────────────────────────────────────────────────────────────────
//     AUTOMATED SECTION
//     -----------------
//     The table below is **generated** by `go generate ./...` (see the generator
//     in `cmd/genopcodes`).  Edit ONLY if you know what you’re doing; otherwise
//     add new function names to `generator/input/functions.yml` and re-run
//     `go generate`.  The generator guarantees deterministic, collision-free
//     opcodes and keeps this file lint-clean.
//
//     Format per line:
//     <FunctionName>  =  <24-bit-binary>  =  <HexOpcode>
//
//     NB: Tabs are significant – tools rely on them when parsing for audits.
package core

import (
	"encoding/hex"
	"fmt"
	"log"
	"sync"
)

// ────────────────────────────────────────────────────────────────────────────
// VM dispatcher glue
// ────────────────────────────────────────────────────────────────────────────

// OpContext is provided by the VM; it gives opcode handlers controlled access
// to message meta-data, state-DB, gas-meter, logger, etc.
type OpContext interface {
	Call(string) error // unified façade (ledger/consensus/VM)
	Gas(uint64) error  // deducts gas or returns an error if exhausted
}

// Opcode is a 24-bit, deterministic instruction identifier.
type Opcode uint32

// OpcodeFunc is the concrete implementation invoked by the VM.
type OpcodeFunc func(ctx OpContext) error

// opcodeTable holds the runtime mapping (populated once in init()).
var (
	opcodeTable = make(map[Opcode]OpcodeFunc, 1024)
	nameToOp    = make(map[string]Opcode, 1024)
	mu          sync.RWMutex
)

// Register binds an opcode to its function handler.
// It panics on duplicates – this should never happen in CI-tested builds.
func Register(op Opcode, fn OpcodeFunc) {
	mu.Lock()
	defer mu.Unlock()
	if _, exists := opcodeTable[op]; exists {
		log.Panicf("[OPCODES] collision: 0x%06X already registered", op)
	}
	opcodeTable[op] = fn
}

// Dispatch is called by the VM executor for every instruction.
func Dispatch(ctx OpContext, op Opcode) error {
	mu.RLock()
	fn, ok := opcodeTable[op]
	mu.RUnlock()

	if !ok {
		return fmt.Errorf("unknown opcode 0x%06X", op)
	}
	// Pre-charge gas (base only – dynamic part inside fn)
	if err := ctx.Gas(GasCost(Opcode(op))); err != nil {
		return err
	}
	return fn(ctx)
}

// helper returns a closure that delegates the call to OpContext.Call(<name>).
func wrap(name string) OpcodeFunc {
	return func(ctx OpContext) error { return ctx.Call(name) }
}

// ────────────────────────────────────────────────────────────────────────────
// Opcode Catalogue  (AUTO-GENERATED – DO NOT EDIT BY HAND)
// ────────────────────────────────────────────────────────────────────────────
//
// Category map:
//
//		0x01 AI                     0x0F Liquidity
//		0x02 AMM                    0x10 Loanpool
//		0x03 Authority              0x11 Network
//		0x04 Charity                0x12 Replication
//		0x05 Coin                   0x13 Rollups
//		0x06 Compliance             0x14 Security
//		0x07 Consensus              0x15 Sharding
//		0x08 Contracts              0x16 Sidechains
//		0x09 CrossChain             0x17 StateChannel
//		0x0A Data                   0x18 Storage
//		0x0B FaultTolerance         0x19 Tokens
//		0x0C Governance             0x1A Transactions
//		0x0D GreenTech              0x1B Utilities
//		0x0E Ledger                 0x1C VirtualMachine
//		                            0x1D Wallet
//	                                 0x1E AccessControl
//	                                 0x1E ConnPool
//	                                 0x1E Messaging
//	                                 0x1E RPC
//	                                 0x1E Plasma
//	                                 0x1D Wallet
//	                                 0x1E CarbonCredit
//		                            0x1D Wallet
//	                                 0x1E EnergyEfficiency
//	                                 0x1E ResourceMarket
//	                                 0x1E Finalization
//	                                 0x1D Wallet
//	                                 0x1E BinaryTree
//		                            0x1D Wallet
//	                                 0x1E Regulatory
//	                                 0x1E Forum
//	                                 0x1E Compression
//	                                 0x1E Biometrics
//	                                 0x1E SystemHealth
//	0x01 AI                     0x0F Liquidity
//	0x02 AMM                    0x10 Loanpool
//	0x03 Authority              0x11 Network
//	0x04 Charity                0x12 Replication
//	0x05 Coin                   0x13 Rollups
//	0x06 Compliance             0x14 Security
//	0x07 Consensus              0x15 Sharding
//	0x08 Contracts              0x16 Sidechains
//	0x09 CrossChain             0x17 StateChannel
//	0x0A Data                   0x18 Storage
//	0x0B FaultTolerance         0x19 Tokens
//	0x0C Governance             0x1A Transactions
//	0x0D GreenTech              0x1B Utilities
//	0x0E Ledger                 0x1C VirtualMachine
//	                            0x1D Wallet                 0x1E Identity
//	                            0x1D Wallet
//			0x1E Coordination
//				0x1E Plasma
//			0x1E SmartLegal
//	                             0x1E DeFi
//				0x1E Swarm

//	                                 0x1E Plasma
//	                                 0x1D Wallet
//		0x1E Workflows
//		                            0x1D Wallet
//	                                 0x1E Sensors
//	     0x0E Ledger                 0x1C VirtualMachine
//	                                 0x1D Wallet
//	                                 0x1E RealEstate
//		0x0E Ledger                 0x1C VirtualMachine
//		                            0x1D Wallet
//	                                 0x1E Employment
//	                                 0x1E Escrow
//	                                 0x1E Marketplace
//	                                 0x1D Wallet
//	                                 0x1E Faucet
//		                            0x1D Wallet
//	                                 0x1E SupplyChain
//	                                 0x1E Healthcare
//	                                 0x1E Immutability
//	                                 0x1E Warehouse
//	                                 0x1E Gaming
//	0x1E Assets//				0x1E Event


//
// Each binary code is shown as a 24-bit big-endian string.
var catalogue = []struct {
	name string
	op   Opcode
}{
       // AI (0x01)
       {"DeployAIContract", 0x010001},
       {"InvokeAIContract", 0x010002},
       {"UpdateAIModel", 0x010003},
       {"GetAIModel", 0x010004},
	{"StartTraining", 0x010001},
	{"TrainingStatus", 0x010002},
	{"ListTrainingJobs", 0x010003},
	{"CancelTraining", 0x010004},
	{"InitAI", 0x010001},
	{"AI", 0x010002},
	{"PredictAnomaly", 0x010003},
	{"OptimizeFees", 0x010004},
	{"PublishModel", 0x010005},
	{"FetchModel", 0x010006},
	{"ListModel", 0x010007},
	{"ValidateKYC", 0x010008},
	{"BuyModel", 0x010009},
	{"RentModel", 0x01000A},
	{"ReleaseEscrow", 0x01000B},
	{"PredictVolume", 0x01000C},
	{"GetModelListing", 0x01000D},
	{"ListModelListings", 0x01000E},
	{"UpdateListingPrice", 0x01000F},
	{"RemoveListing", 0x010010},
	{"InferModel", 0x010001},
	{"AnalyseTransactions", 0x010002},

	// AMM (0x02)
	{"SwapExactIn", 0x020001},
	{"AMM_AddLiquidity", 0x020002},
	{"AMM_RemoveLiquidity", 0x020003},
	{"Quote", 0x020004},
	{"AllPairs", 0x020005},
	{"InitPoolsFromFile", 0x020006},

	// Authority (0x03)
	{"NewAuthoritySet", 0x030001},
	{"RecordVote", 0x030002},
	{"RegisterCandidate", 0x030003},
	{"RandomElectorate", 0x030004},
	{"IsAuthority", 0x030005},
	{"GetAuthority", 0x030006},
	{"ListAuthorities", 0x030007},
	{"DeregisterAuthority", 0x030008},
	{"NewAuthorityApplier", 0x030009},
	{"SubmitApplication", 0x03000A},
	{"VoteApplication", 0x03000B},
	{"FinalizeApplication", 0x03000C},
	{"GetApplication", 0x03000D},
	{"ListApplications", 0x03000E},

	// Charity (0x04)
	{"NewCharityPool", 0x040001},
	{"Charity_Deposit", 0x040002},
	{"Charity_Register", 0x040003},
	{"Charity_Vote", 0x040004},
	{"Charity_Tick", 0x040005},
	{"Charity_GetRegistration", 0x040006},
	{"Charity_Winners", 0x040007},
	{"Charity_Donate", 0x040008},
	{"Charity_WithdrawInternal", 0x040009},
	{"Charity_Balances", 0x04000A},

	// Coin (0x05)
	{"NewCoin", 0x050001},
	{"Coin_Mint", 0x050002},
	{"Coin_TotalSupply", 0x050003},
	{"Coin_BalanceOf", 0x050004},
	{"Coin_Transfer", 0x050005},
	{"Coin_Burn", 0x050006},

	// Compliance (0x06)
	{"InitCompliance", 0x060001},
	{"Compliance_ValidateKYC", 0x060002},
	{"EraseData", 0x060003},
	{"RecordFraudSignal", 0x060004},
	{"Compliance_LogAudit", 0x060005},
	{"Compliance_AuditTrail", 0x060006},
	{"Compliance_MonitorTx", 0x060007},
	{"Compliance_VerifyZKP", 0x060008},
	{"Audit_Init", 0x060009},
	{"Audit_Log", 0x06000A},
	{"Audit_Events", 0x06000B},
	{"Audit_Close", 0x06000C},
	{"InitComplianceManager", 0x060009},
	{"SuspendAccount", 0x06000A},
	{"ResumeAccount", 0x06000B},
	{"IsSuspended", 0x06000C},
	{"WhitelistAccount", 0x06000D},
	{"RemoveWhitelist", 0x06000E},
	{"IsWhitelisted", 0x06000F},
	{"Compliance_ReviewTx", 0x060010},
	{"AnalyzeAnomaly", 0x060009},
	{"FlagAnomalyTx", 0x06000A},

	// Consensus (0x07)
	{"Pick", 0x070001},
	{"Consensus_Broadcast", 0x070002},
	{"Consensus_Subscribe", 0x070003},
	{"Consensus_Sign", 0x070004},
	{"Consensus_Verify", 0x070005},
	{"ValidatorPubKey", 0x070006},
	{"StakeOf", 0x070007},
	{"LoanPoolAddress", 0x070008},
	{"Consensus_Hash", 0x070009},
	{"SerializeWithoutNonce", 0x07000A},
	{"NewConsensus", 0x07000B},
	{"Consensus_Start", 0x07000C},
	{"ProposeSubBlock", 0x07000D},
	{"ValidatePoH", 0x07000E},
	{"SealMainBlockPOW", 0x07000F},
	{"DistributeRewards", 0x070010},
	{"CalculateWeights", 0x070011},
	{"ComputeThreshold", 0x070012},
	{"Status", 0x070013},
	{"SetDifficulty", 0x070014},
	{"NewConsensusAdaptiveManager", 0x070013},
	{"ComputeDemand", 0x070014},
	{"ComputeStakeConcentration", 0x070015},
	{"AdjustConsensus", 0x070016},
	{"AdjustStake", 0x070013},
	{"PenalizeValidator", 0x070014},
	{"RegisterValidator", 0x070013},
	{"DeregisterValidator", 0x070014},
	{"StakeValidator", 0x070015},
	{"UnstakeValidator", 0x070016},
	{"SlashValidator", 0x070017},
	{"GetValidator", 0x070018},
	{"ListValidators", 0x070019},
	{"IsValidator", 0x07001A},

	// Contracts (0x08)
	{"InitContracts", 0x080001},
	{"CompileWASM", 0x080002},
	{"Invoke", 0x080003},
	{"Deploy", 0x080004},
	{"TransferOwnership", 0x080005},
	{"PauseContract", 0x080006},
	{"ResumeContract", 0x080007},
	{"UpgradeContract", 0x080008},
	{"ContractInfo", 0x080009},

	// Cross-Chain (0x09)
	{"RegisterBridge", 0x090001},
	{"AssertRelayer", 0x090002},
	{"Iterator", 0x090003},
	{"LockAndMint", 0x090004},
	{"BurnAndRelease", 0x090005},
	{"GetBridge", 0x090006},
<<<<<<< HEAD
	{"RegisterXContract", 0x090007},
	{"GetXContract", 0x090008},
	{"ListXContracts", 0x090009},
	{"RemoveXContract", 0x09000A},
=======
	{"RecordCrossChainTx", 0x090007},
	{"GetCrossChainTx", 0x090008},
	{"ListCrossChainTx", 0x090009},
	{"OpenChainConnection", 0x090007},
	{"CloseChainConnection", 0x090008},
	{"GetChainConnection", 0x090009},
	{"ListChainConnections", 0x09000A},
	{"RegisterProtocol", 0x090007},
	{"ListProtocols", 0x090008},
	{"GetProtocol", 0x090009},
	{"ProtocolDeposit", 0x09000A},
	{"ProtocolWithdraw", 0x09000B},
	{"StartBridgeTransfer", 0x090007},
	{"CompleteBridgeTransfer", 0x090008},
	{"GetBridgeTransfer", 0x090009},
	{"ListBridgeTransfers", 0x09000A},
>>>>>>> 58ac42eb

	// Data (0x0A)
	{"RegisterNode", 0x0A0001},
	{"UploadAsset", 0x0A0002},
	{"Data_Pin", 0x0A0003},
	{"Data_Retrieve", 0x0A0004},
	{"RetrieveAsset", 0x0A0005},
	{"RegisterOracle", 0x0A0006},
	{"PushFeed", 0x0A0007},
	{"QueryOracle", 0x0A0008},
	{"ListCDNNodes", 0x0A0009},
	{"ListOracles", 0x0A000A},
	{"PushFeedSigned", 0x0A000B},
	{"CreateDataSet", 0x0A000C},
	{"PurchaseDataSet", 0x0A000D},
	{"GetDataSet", 0x0A000E},
	{"ListDataSets", 0x0A000F},
	{"HasAccess", 0x0A0010},
	{"UpdateOracleSource", 0x0A000C},
	{"RemoveOracle", 0x0A000D},
	{"GetOracleMetrics", 0x0A000E},
	{"RequestOracleData", 0x0A000F},
	{"SyncOracle", 0x0A0010},
	{"CreateDataFeed", 0x0A000C},
	{"QueryDataFeed", 0x0A000D},
	{"ManageDataFeed", 0x0A000E},
	{"ImputeMissing", 0x0A000F},
	{"NormalizeFeed", 0x0A0010},
	{"AddProvenance", 0x0A0011},
	{"SampleFeed", 0x0A0012},
	{"ScaleFeed", 0x0A0013},
	{"TransformFeed", 0x0A0014},
	{"VerifyFeedTrust", 0x0A0015},
	{"ZTDC_Open", 0x0A000C},
	{"ZTDC_Send", 0x0A000D},
	{"ZTDC_Close", 0x0A000E},
	{"StoreManagedData", 0x0A000C},
	{"LoadManagedData", 0x0A000D},
	{"DeleteManagedData", 0x0A000E},

	// Fault-Tolerance (0x0B)
	{"NewHealthChecker", 0x0B0001},
	{"AddPeer", 0x0B0002},
	{"RemovePeer", 0x0B0003},
	{"Snapshot", 0x0B0004},
	{"Recon", 0x0B0005},
	{"Ping", 0x0B0006},
	{"SendPing", 0x0B0007},
	{"AwaitPong", 0x0B0008},
	{"BackupSnapshot", 0x0B0009},
	{"RestoreSnapshot", 0x0B000A},
	{"VerifyBackup", 0x0B000B},
	{"FailoverNode", 0x0B000C},
	{"PredictFailure", 0x0B000D},
	{"AdjustResources", 0x0B000E},
	{"InitResourceManager", 0x0B000F},
	{"SetLimit", 0x0B0010},
	{"GetLimit", 0x0B0011},
	{"ConsumeLimit", 0x0B0012},
	{"TransferLimit", 0x0B0013},
	{"ListLimits", 0x0B0014},
	{"HA_Register", 0x0B000F},
	{"HA_Remove", 0x0B0010},
	{"HA_List", 0x0B0011},
	{"HA_Sync", 0x0B0012},
	{"HA_Promote", 0x0B0013},

	// Governance (0x0C)
	{"UpdateParam", 0x0C0001},
	{"ProposeChange", 0x0C0002},
	{"VoteChange", 0x0C0003},
	{"EnactChange", 0x0C0004},
	{"SubmitProposal", 0x0C0005},
	{"BalanceOfAsset", 0x0C0006},
	{"CastVote", 0x0C0007},
	{"ExecuteProposal", 0x0C0008},
	{"GetProposal", 0x0C0009},
	{"ListProposals", 0x0C000A},
	{"DAO_Stake", 0x0C000B},
	{"DAO_Unstake", 0x0C000C},
	{"DAO_Staked", 0x0C000D},
	{"DAO_TotalStaked", 0x0C000E},
	{"CastTokenVote", 0x0C000B},
	{"SubmitQuadraticVote", 0x0C000B},
	{"QuadraticResults", 0x0C000C},
	{"QuadraticWeight", 0x0C000D},
	{"AddDAOMember", 0x0C000B},
	{"RemoveDAOMember", 0x0C000C},
	{"RoleOfMember", 0x0C000D},
	{"ListDAOMembers", 0x0C000E},
	{"NewQuorumTracker", 0x0C000B},
	{"Quorum_AddVote", 0x0C000C},
	{"Quorum_HasQuorum", 0x0C000D},
	{"Quorum_Reset", 0x0C000E},
	{"RegisterGovContract", 0x0C000B},
	{"GetGovContract", 0x0C000C},
	{"ListGovContracts", 0x0C000D},
	{"EnableGovContract", 0x0C000E},
	{"DeleteGovContract", 0x0C000F},
	{"DeployGovContract", 0x0C000B},
	{"InvokeGovContract", 0x0C000C},
	{"AddReputation", 0x0C000B},
	{"SubtractReputation", 0x0C000C},
	{"ReputationOf", 0x0C000D},
	{"SubmitRepGovProposal", 0x0C000E},
	{"CastRepGovVote", 0x0C000F},
	{"ExecuteRepGovProposal", 0x0C0010},
	{"GetRepGovProposal", 0x0C0011},
	{"ListRepGovProposals", 0x0C0012},
	{"NewTimelock", 0x0C000B},
	{"QueueProposal", 0x0C000C},
	{"CancelProposal", 0x0C000D},
	{"ExecuteReady", 0x0C000E},
	{"ListTimelocks", 0x0C000F},
	{"CreateDAO", 0x0C000B},
	{"JoinDAO", 0x0C000C},
	{"LeaveDAO", 0x0C000D},
	{"DAOInfo", 0x0C000E},
	{"ListDAOs", 0x0C000F},

	// GreenTech (0x0D)
	{"InitGreenTech", 0x0D0001},
	{"Green", 0x0D0002},
	{"RecordUsage", 0x0D0003},
	{"RecordOffset", 0x0D0004},
	{"Certify", 0x0D0005},
	{"CertificateOf", 0x0D0006},
	{"ShouldThrottle", 0x0D0007},
	{"ListCertificates", 0x0D0008},

	// Ledger (0x0E)
	{"NewLedger", 0x0E0001},
	{"GetPendingSubBlocks", 0x0E0002},
	{"LastBlockHash", 0x0E0003},
	{"AppendBlock", 0x0E0004},
	{"MintBig", 0x0E0005},
	{"EmitApproval", 0x0E0006},
	{"EmitTransfer", 0x0E0007},
	{"DeductGas", 0x0E0008},
	{"WithinBlock", 0x0E0009},
	{"IsIDTokenHolder", 0x0E000A},
	{"TokenBalance", 0x0E000B},
	{"AddBlock", 0x0E000C},
	{"GetBlock", 0x0E000D},
	{"GetUTXO", 0x0E000E},
	{"AddToPool", 0x0E000F},
	{"ListPool", 0x0E0010},
	{"GetContract", 0x0E0011},
	{"Ledger_BalanceOf", 0x0E0012},
	{"Ledger_Snapshot", 0x0E0013},
	{"MintToken", 0x0E0014},
	{"LastSubBlockHeight", 0x0E0015},
	{"LastBlockHeight", 0x0E0016},
	{"RecordPoSVote", 0x0E0017},
	{"AppendSubBlock", 0x0E0018},
	{"Ledger_Transfer", 0x0E0019},
	{"Ledger_Mint", 0x0E001A},
	{"Ledger_Burn", 0x0E001B},
	{"InitForkManager", 0x0E001C},
	{"AddForkBlock", 0x0E001D},
	{"ResolveForks", 0x0E001E},
	{"ListForks", 0x0E001F},
	{"Account_Create", 0x0E001C},
	{"Account_Delete", 0x0E001D},
	{"Account_Balance", 0x0E001E},
	{"Account_Transfer", 0x0E001F},

	// Liquidity (0x0F)
	{"InitAMM", 0x0F0001},
	{"Manager", 0x0F0002},
	{"CreatePool", 0x0F0003},
	{"Liquidity_AddLiquidity", 0x0F0004},
	{"Liquidity_Swap", 0x0F0005},
	{"Liquidity_RemoveLiquidity", 0x0F0006},
	{"Liquidity_Pool", 0x0F0007},
	{"Liquidity_Pools", 0x0F0008},

	// Loanpool (0x10)
	{"Loanpool_RandomElectorate", 0x100001},
	{"Loanpool_IsAuthority", 0x100002},
	{"Loanpool_init", 0x100003},
	{"NewLoanPool", 0x100004},
	{"Loanpool_Submit", 0x100005},
	{"Loanpool_Vote", 0x100006},
	{"Disburse", 0x100007},
	{"Loanpool_Tick", 0x100008},
	{"Loanpool_GetProposal", 0x100009},
	{"Loanpool_ListProposals", 0x10000A},
	{"Loanpool_Redistribute", 0x10000B},
	{"NewLoanPoolApply", 0x10000C},
	{"LoanApply_Submit", 0x10000D},
	{"LoanApply_Vote", 0x10000E},
	{"LoanApply_Process", 0x10000F},
	{"LoanApply_Disburse", 0x100010},
	{"LoanApply_Get", 0x100011},
	{"LoanApply_List", 0x100012},

	// Network (0x11)
	{"NewNode", 0x110001},
	{"HandlePeerFound", 0x110002},
	{"DialSeed", 0x110003},
	{"Network_Broadcast", 0x110004},
	{"Network_Subscribe", 0x110005},
	{"ListenAndServe", 0x110006},
	{"Close", 0x110007},
	{"Peers", 0x110008},
	{"NewDialer", 0x110009},
	{"Dial", 0x11000A},
	{"SetBroadcaster", 0x11000B},
	{"GlobalBroadcast", 0x11000C},
	{"NewNATManager", 0x11000D},
	{"NAT_Map", 0x11000E},
	{"NAT_Unmap", 0x11000F},
	{"NAT_ExternalIP", 0x110010},
	{"DiscoverPeers", 0x11000D},
	{"Connect", 0x11000E},
	{"Disconnect", 0x11000F},
	{"AdvertiseSelf", 0x110010},
	{"StartDevNet", 0x11000D},
	{"StartTestNet", 0x11000E},

	// Replication (0x12)
	{"NewReplicator", 0x120001},
	{"ReplicateBlock", 0x120002},
	{"Replication_Hash", 0x120003},
	{"RequestMissing", 0x120004},
	{"Replication_Start", 0x120005},
	{"Stop", 0x120006},
	{"Synchronize", 0x120007},
	{"NewInitService", 0x120008},
	{"BootstrapLedger", 0x120009},
	{"ShutdownInitService", 0x12000A},
	{"NewSyncManager", 0x120008},
	{"Sync_Start", 0x120009},
	{"Sync_Stop", 0x12000A},
	{"Sync_Status", 0x12000B},
	{"SyncOnce", 0x12000C},

	// Rollups (0x13)
	{"NewAggregator", 0x130001},
	{"SubmitBatch", 0x130002},
	{"SubmitFraudProof", 0x130003},
	{"FinalizeBatch", 0x130004},
	{"BatchHeader", 0x130005},
	{"BatchState", 0x130006},
	{"BatchTransactions", 0x130007},
	{"ListBatches", 0x130008},
	{"PauseAggregator", 0x130009},
	{"ResumeAggregator", 0x13000A},
	{"AggregatorStatus", 0x13000B},

	// Security (0x14)
	{"Security_Sign", 0x140001},
	{"Security_Verify", 0x140002},
	{"AggregateBLSSigs", 0x140003},
	{"VerifyAggregated", 0x140004},
	{"CombineShares", 0x140005},
	{"ComputeMerkleRoot", 0x140006},
	{"Encrypt", 0x140007},
	{"Decrypt", 0x140008},
	{"NewTLSConfig", 0x140009},
	{"DilithiumKeypair", 0x14000A},
	{"DilithiumSign", 0x14000B},
	{"DilithiumVerify", 0x14000C},
	{"PredictRisk", 0x14000D},
	{"AnomalyScore", 0x14000E},
	{"BuildMerkleTree", 0x14000F},
	{"MerkleProof", 0x140010},
	{"VerifyMerklePath", 0x140011},

	// Sharding (0x15)
	{"NewShardCoordinator", 0x150001},
	{"SetLeader", 0x150002},
	{"Leader", 0x150003},
	{"SubmitCrossShard", 0x150004},
	{"Sharding_Broadcast", 0x150005},
	{"Send", 0x150006},
	{"PullReceipts", 0x150007},
	{"Reshard", 0x150008},
	{"GossipTx", 0x150009},
	{"RebalanceShards", 0x15000A},
	{"VerticalPartition", 0x15000B},
	{"HorizontalPartition", 0x15000C},
	{"CompressData", 0x15000D},
	{"DecompressData", 0x15000E},

	// Sidechains (0x16)
	{"InitSidechains", 0x160001},
	{"Sidechains", 0x160002},
	{"Sidechains_Register", 0x160003},
	{"SubmitHeader", 0x160004},
	{"Sidechains_Deposit", 0x160005},
	{"VerifyWithdraw", 0x160006},
	{"VerifyAggregateSig", 0x160007},
	{"VerifyMerkleProof", 0x160008},
	{"GetSidechainMeta", 0x160009},
	{"ListSidechains", 0x16000A},
	{"GetSidechainHeader", 0x16000B},
	{"PauseSidechain", 0x16000C},
	{"ResumeSidechain", 0x16000D},
	{"UpdateSidechainValidators", 0x16000E},
	{"RemoveSidechain", 0x16000F},

	// StateChannel (0x17)
	{"InitStateChannels", 0x170001},
	{"Channels", 0x170002},
	{"OpenChannel", 0x170003},
	{"VerifyECDSASignature", 0x170004},
	{"InitiateClose", 0x170005},
	{"Challenge", 0x170006},
	{"Finalize", 0x170007},
	{"GetChannel", 0x170008},
	{"ListChannels", 0x170009},
	{"PauseChannel", 0x17000A},
	{"ResumeChannel", 0x17000B},
	{"CancelClose", 0x17000C},
	{"ForceClose", 0x17000D},

	// Storage (0x18)
	{"NewStorage", 0x180001},
	{"Storage_Pin", 0x180002},
	{"Storage_Retrieve", 0x180003},
	{"CreateListing", 0x180004},
	{"Exists", 0x180005},
	{"OpenDeal", 0x180006},
	{"Storage_Create", 0x180007},
	{"CloseDeal", 0x180008},
	{"Release", 0x180009},
	{"GetListing", 0x18000A},
	{"ListListings", 0x18000B},
	{"GetDeal", 0x18000C},
	{"ListDeals", 0x18000D},
	{"IPFS_Add", 0x18000E},
	{"IPFS_Get", 0x18000F},
	{"IPFS_Unpin", 0x180010},

	// Tokens (0x19)
	{"ID", 0x190001},
	{"Meta", 0x190002},
	{"Tokens_BalanceOf", 0x190003},
	{"Tokens_Transfer", 0x190004},
	{"Allowance", 0x190005},
	{"Tokens_Approve", 0x190006},
	{"Tokens_Mint", 0x190007},
	{"Tokens_Burn", 0x190008},
	{"Add", 0x190009},
	{"Sub", 0x19000A},
	{"Get", 0x19000B},
	{"approve_lower", 0x19000C},
	{"transfer_lower", 0x19000D},
	{"Calculate", 0x19000E},
	{"RegisterToken", 0x19000F},
	{"Tokens_Create", 0x190010},
	{"NewBalanceTable", 0x190011},
	{"Set", 0x190012},
	{"RefundGas", 0x190013},
	{"PopUint32", 0x190014},
	{"PopAddress", 0x190015},
	{"PopUint64", 0x190016},
	{"PushBool", 0x190017},
	{"Push", 0x190018},
	{"Len_Tokens", 0x190019},
	{"InitTokens", 0x19001A},
	{"GetRegistryTokens", 0x19001B},
	{"TokenManager_Create", 0x19001C},
	{"TokenManager_Transfer", 0x19001D},
	{"TokenManager_Mint", 0x19001E},
	{"TokenManager_Burn", 0x19001F},
	{"TokenManager_Approve", 0x190020},
	{"TokenManager_BalanceOf", 0x190021},

	// Transactions (0x1A)
	{"Tx_Sign", 0x1A0001},
	{"VerifySig", 0x1A0002},
	{"ValidateTx", 0x1A0003},
	{"NewTxPool", 0x1A0004},
	{"AddTx", 0x1A0005},
	{"PickTxs", 0x1A0006},
	{"TxPoolSnapshot", 0x1A0007},
	{"EncryptTxPayload", 0x1A0008},
	{"DecryptTxPayload", 0x1A0009},
	{"SubmitPrivateTx", 0x1A000A},
	{"EncodeEncryptedHex", 0x1A000B},
	{"Exec_Begin", 0x1A0008},
	{"Exec_RunTx", 0x1A0009},
	{"Exec_Finalize", 0x1A000A},
	{"ReverseTransaction", 0x1A0008},
	{"NewTxDistributor", 0x1A0008},
	{"DistributeFees", 0x1A0009},

	// Utilities (0x1B) – EVM-compatible arithmetic & crypto
	{"Short", 0x1B0001},
	{"BytesToAddress", 0x1B0002},
	{"Pop", 0x1B0003},
	{"opADD", 0x1B0004},
	{"opMUL", 0x1B0005},
	{"opSUB", 0x1B0006},
	{"OpDIV", 0x1B0007},
	{"opSDIV", 0x1B0008},
	{"opMOD", 0x1B0009},
	{"opSMOD", 0x1B000A},
	{"opADDMOD", 0x1B000B},
	{"opMULMOD", 0x1B000C},
	{"opEXP", 0x1B000D},
	{"opSIGNEXTEND", 0x1B000E},
	{"opLT", 0x1B000F},
	{"opGT", 0x1B0010},
	{"opSLT", 0x1B0011},
	{"opSGT", 0x1B0012},
	{"opEQ", 0x1B0013},
	{"opISZERO", 0x1B0014},
	{"opAND", 0x1B0015},
	{"opOR", 0x1B0016},
	{"opXOR", 0x1B0017},
	{"opNOT", 0x1B0018},
	{"opBYTE", 0x1B0019},
	{"opSHL", 0x1B001A},
	{"opSHR", 0x1B001B},
	{"opSAR", 0x1B001C},
	{"opECRECOVER", 0x1B001D},
	{"opEXTCODESIZE", 0x1B001E},
	{"opEXTCODECOPY", 0x1B001F},
	{"opEXTCODEHASH", 0x1B0020},
	{"opRETURNDATASIZE", 0x1B0021},
	{"opRETURNDATACOPY", 0x1B0022},
	{"opMLOAD", 0x1B0023},
	{"opMSTORE", 0x1B0024},
	{"opMSTORE8", 0x1B0025},
	{"opCALLDATALOAD", 0x1B0026},
	{"opCALLDATASIZE", 0x1B0027},
	{"opCALLDATACOPY", 0x1B0028},
	{"opCODESIZE", 0x1B0029},
	{"opCODECOPY", 0x1B002A},
	{"opJUMP", 0x1B002B},
	{"opJUMPI", 0x1B002C},
	{"opPC", 0x1B002D},
	{"opMSIZE", 0x1B002E},
	{"opGAS", 0x1B002F},
	{"opJUMPDEST", 0x1B0030},
	{"opSHA256", 0x1B0031},
	{"opKECCAK256", 0x1B0032},
	{"opRIPEMD160", 0x1B0033},
	{"opBLAKE2B256", 0x1B0034},
	{"opADDRESS", 0x1B0035},
	{"opCALLER", 0x1B0036},
	{"opORIGIN", 0x1B0037},
	{"opCALLVALUE", 0x1B0038},
	{"opGASPRICE", 0x1B0039},
	{"opNUMBER", 0x1B003A},
	{"opTIMESTAMP", 0x1B003B},
	{"opDIFFICULTY", 0x1B003C},
	{"opGASLIMIT", 0x1B003D},
	{"opCHAINID", 0x1B003E},
	{"opBLOCKHASH", 0x1B003F},
	{"opBALANCE", 0x1B0040},
	{"opSELFBALANCE", 0x1B0041},
	{"opLOG0", 0x1B0042},
	{"opLOG1", 0x1B0043},
	{"opLOG2", 0x1B0044},
	{"opLOG3", 0x1B0045},
	{"opLOG4", 0x1B0046},
	{"logN", 0x1B0047},
	{"opCREATE", 0x1B0048},
	{"opCALL", 0x1B0049},
	{"opCALLCODE", 0x1B004A},
	{"opDELEGATECALL", 0x1B004B},
	{"opSTATICCALL", 0x1B004C},
	{"opRETURN", 0x1B004D},
	{"opREVERT", 0x1B004E},
	{"opSTOP", 0x1B004F},
	{"opSELFDESTRUCT", 0x1B0050},
	{"Utilities_Transfer", 0x1B0051},
	{"Utilities_Mint", 0x1B0052},
	{"Utilities_Burn", 0x1B0053},

	// Virtual Machine (0x1C)
	{"VM_Burn", 0x1C0001},
	{"BurnLP", 0x1C0002},
	{"MintLP", 0x1C0003},
	{"NewInMemory", 0x1C0004},
	{"CallCode", 0x1C0005},
	{"CallContract", 0x1C0006},
	{"StaticCall", 0x1C0007},
	{"GetBalance", 0x1C0008},
	{"GetTokenBalance", 0x1C0009},
	{"SetTokenBalance", 0x1C000A},
	{"GetTokenSupply", 0x1C000B},
	{"SetBalance", 0x1C000C},
	{"DelegateCall", 0x1C000D},
	{"GetToken", 0x1C000E},
	{"NewMemory", 0x1C000F},
	{"VM_Read", 0x1C0010},
	{"VM_Write", 0x1C0011},
	{"VM_Len", 0x1C0012},
	{"VM_Call", 0x1C0013},
	{"SelectVM", 0x1C0014},
	{"CreateContract", 0x1C0015},
	{"VM_GetContract", 0x1C0016},
	{"AddLog", 0x1C0017},
	{"GetCode", 0x1C0018},
	{"GetCodeHash", 0x1C0019},
	{"MintToken_VM", 0x1C001A},
	{"VM_Transfer", 0x1C001B},
	{"PrefixIterator", 0x1C001C},
	{"Snapshot_VM", 0x1C001D},
	{"NonceOf", 0x1C001E},
	{"IsIDTokenHolder_VM", 0x1C001F},
	{"GetState", 0x1C0020},
	{"SetState", 0x1C0021},
	{"HasState", 0x1C0022},
	{"DeleteState", 0x1C0023},
	{"BalanceOf_VM", 0x1C0024},
	{"NewGasMeter", 0x1C0025},
	{"SelfDestruct", 0x1C0026},
	{"Remaining", 0x1C0027},
	{"Consume", 0x1C0028},
	{"Execute", 0x1C0029},
	{"NewSuperLightVM", 0x1C002A},
	{"NewLightVM", 0x1C002B},
	{"NewHeavyVM", 0x1C002C},
	{"ExecuteSuperLight", 0x1C002D},
	{"ExecuteLight", 0x1C002E},
	{"ExecuteHeavy", 0x1C002F},
	{"VM_SandboxStart", 0x1C0030},
	{"VM_SandboxStop", 0x1C0031},
	{"VM_SandboxReset", 0x1C0032},
	{"VM_SandboxStatus", 0x1C0033},
	{"VM_SandboxList", 0x1C0034},

	// Wallet (0x1D)
	{"NewRandomWallet", 0x1D0001},
	{"WalletFromMnemonic", 0x1D0002},
	{"NewHDWalletFromSeed", 0x1D0003},
	{"PrivateKey", 0x1D0004},
	{"NewAddress", 0x1D0005},
	{"SignTx", 0x1D0006},

	// AccessControl (0x1E)
	{"GrantRole", 0x1E0001},
	{"RevokeRole", 0x1E0002},
	{"HasRole", 0x1E0003},
	{"ListRoles", 0x1E0004},
	// Identity (0x1E)
	{"RegisterIdentity", 0x1E0001},
	{"VerifyIdentity", 0x1E0002},
	{"RemoveIdentity", 0x1E0003},
	{"ListIdentities", 0x1E0004},

	// Geolocation (0x1E)
	{"RegisterLocation", 0x1E0001},
	{"GetLocation", 0x1E0002},
	{"ListLocations", 0x1E0003},
	{"NodesInRadius", 0x1E0004},
	// ConnPool (0x1E)
	{"NewConnPool", 0x1E0001},
	{"AcquireConn", 0x1E0002},
	{"ReleaseConn", 0x1E0003},
	{"ClosePool", 0x1E0004},
	{"PoolStats", 0x1E0005},
	// Coordination (0x1E)
	{"NewCoordinator", 0x1E0001},
	{"StartCoordinator", 0x1E0002},
	{"StopCoordinator", 0x1E0003},
	{"BroadcastLedgerHeight", 0x1E0004},
	{"DistributeToken", 0x1E0005},

	// Firewall (0x1E)
	{"NewFirewall", 0x1E0001},
	{"Firewall_BlockAddress", 0x1E0002},
	{"Firewall_UnblockAddress", 0x1E0003},
	{"Firewall_IsAddressBlocked", 0x1E0004},
	{"Firewall_BlockToken", 0x1E0005},
	{"Firewall_UnblockToken", 0x1E0006},
	{"Firewall_IsTokenBlocked", 0x1E0007},
	{"Firewall_BlockIP", 0x1E0008},
	{"Firewall_UnblockIP", 0x1E0009},
	{"Firewall_IsIPBlocked", 0x1E000A},
	{"Firewall_ListRules", 0x1E000B},
	{"Firewall_CheckTx", 0x1E000C},
	// Messaging (0x1E)
	{"NewMessageQueue", 0x1E0001},
	{"EnqueueMessage", 0x1E0002},
	{"DequeueMessage", 0x1E0003},
	{"BroadcastNextMessage", 0x1E0004},
	{"ProcessNextMessage", 0x1E0005},
	{"QueueLength", 0x1E0006},
	{"ClearQueue", 0x1E0007},
	// RPC (0x1E)
	{"NewRPCWebRTC", 0x1E0001},
	{"RPC_Serve", 0x1E0002},
	{"RPC_Close", 0x1E0003},
	{"RPC_ConnectPeer", 0x1E0004},
	{"RPC_Broadcast", 0x1E0005},
	// Plasma (0x1E)
	{"InitPlasma", 0x1E0001},
	{"Plasma_Deposit", 0x1E0002},
	{"Plasma_StartExit", 0x1E0003},
	{"Plasma_FinalizeExit", 0x1E0004},
	{"Plasma_GetExit", 0x1E0005},
	{"Plasma_ListExits", 0x1E0006},
	{"InitPlasma", 0x1E0001},
	{"Plasma_Deposit", 0x1E0002},
	{"Plasma_Withdraw", 0x1E0003},
	{"Plasma_SubmitBlock", 0x1E0004},
	{"Plasma_GetBlock", 0x1E0005},

	// Resource Management (0x1E)
	{"SetQuota", 0x1E0001},
	{"GetQuota", 0x1E0002},
	{"ChargeResources", 0x1E0003},
	{"ReleaseResources", 0x1E0004},

	// Distribution (0x1E)
	{"NewDistributor", 0x1E0001},
	{"BatchTransfer", 0x1E0002},
	{"Airdrop", 0x1E0003},
	{"DistributeEven", 0x1E0004},
  
  // Smart-legal contract (0x1D)
	{"Legal_Register", 0x1E0001},
	{"Legal_Sign", 0x1E0002},
	{"Legal_Revoke", 0x1E0003},
	{"Legal_Info", 0x1E0004},
	{"Legal_List", 0x1E0005},

	// CarbonCredit (0x1E)
	{"InitCarbonEngine", 0x1E0001},
	{"Carbon", 0x1E0002},
	{"RegisterProject", 0x1E0003},
	{"IssueCredits", 0x1E0004},
	{"RetireCredits", 0x1E0005},
	{"ProjectInfo", 0x1E0006},
	{"ListProjects", 0x1E0007},
	// EnergyEfficiency (0x1E)
	{"InitEnergyEfficiency", 0x1E0001},
	{"EnergyEff", 0x1E0002},
	{"RecordStats", 0x1E0003},
	{"EfficiencyOf", 0x1E0004},
	{"NetworkAverage", 0x1E0005},
	{"ListEfficiency", 0x1E0006},
	// ResourceMarket (0x1E)
	{"ListResource", 0x1E0001},
	{"OpenResourceDeal", 0x1E0002},
	{"CloseResourceDeal", 0x1E0003},
	{"GetResourceListing", 0x1E0004},
	{"ListResourceListings", 0x1E0005},
	{"GetResourceDeal", 0x1E0006},
	{"ListResourceDeals", 0x1E0007},
	// Finalization (0x1E)
	{"NewFinalizationManager", 0x1E0001},
	{"FinalizeBlock", 0x1E0002},
	{"FinalizeBatchManaged", 0x1E0003},
	{"FinalizeChannelManaged", 0x1E0004},
	// DeFi (0x1E)
	{"DeFi_CreateInsurance", 0x1E0001},
	{"DeFi_ClaimInsurance", 0x1E0002},
	{"DeFi_PlaceBet", 0x1E0003},
	{"DeFi_SettleBet", 0x1E0004},
	{"DeFi_StartCrowdfund", 0x1E0005},
	{"DeFi_Contribute", 0x1E0006},
	{"DeFi_FinalizeCrowdfund", 0x1E0007},
	{"DeFi_CreatePrediction", 0x1E0008},
	{"DeFi_VotePrediction", 0x1E0009},
	{"DeFi_ResolvePrediction", 0x1E000A},
	{"DeFi_RequestLoan", 0x1E000B},
	{"DeFi_RepayLoan", 0x1E000C},
	{"DeFi_StartYieldFarm", 0x1E000D},
	{"DeFi_Stake", 0x1E000E},
	{"DeFi_Unstake", 0x1E000F},
	{"DeFi_CreateSynthetic", 0x1E0010},
	{"DeFi_MintSynthetic", 0x1E0011},
	{"DeFi_BurnSynthetic", 0x1E0012},
   {"RegisterIDWallet", 0x1D0007},
	{"IsIDWalletRegistered", 0x1D0008},
	{"NewOffChainWallet", 0x1D0007},
	{"OffChainWalletFromMnemonic", 0x1D0008},
	{"SignOffline", 0x1D0009},
	{"StoreSignedTx", 0x1D000A},
	{"LoadSignedTx", 0x1D000B},
	{"BroadcastSignedTx", 0x1D000C},
	{"RegisterRecovery", 0x1D0007},
	{"RecoverAccount", 0x1D0008},

	// BinaryTree (0x1E)
	{"BinaryTreeNew", 0x1E0001},
	{"BinaryTreeInsert", 0x1E0002},
	{"BinaryTreeSearch", 0x1E0003},
	{"BinaryTreeDelete", 0x1E0004},
	{"BinaryTreeInOrder", 0x1E0005},
  
	// Regulatory (0x1E)
	{"InitRegulatory", 0x1E0001},
	{"RegisterRegulator", 0x1E0002},
	{"GetRegulator", 0x1E0003},
	{"ListRegulators", 0x1E0004},
	{"EvaluateRuleSet", 0x1E0005},



	// Polls Management (0x1E)
	{"CreatePoll", 0x1E0001},
	{"VotePoll", 0x1E0002},
	{"ClosePoll", 0x1E0003},
	{"GetPoll", 0x1E0004},
	{"ListPolls", 0x1E0005},

   

	// Feedback (0x1E)
	{"InitFeedback", 0x1E0001},
	{"Feedback_Submit", 0x1E0002},
	{"Feedback_Get", 0x1E0003},
	{"Feedback_List", 0x1E0004},
	{"Feedback_Reward", 0x1E0005},
 

	// Forum (0x1E)
	{"Forum_CreateThread", 0x1E0001},
	{"Forum_GetThread", 0x1E0002},
	{"Forum_ListThreads", 0x1E0003},
	{"Forum_AddComment", 0x1E0004},
	{"Forum_ListComments", 0x1E0005},
 
	// Compression (0x1E)
	{"CompressLedger", 0x1E0001},
	{"DecompressLedger", 0x1E0002},
	{"SaveCompressedSnapshot", 0x1E0003},
	{"LoadCompressedSnapshot", 0x1E0004},


	// Biometrics (0x1E)
	{"Bio_Enroll", 0x1E0001},
	{"Bio_Verify", 0x1E0002},
	{"Bio_Delete", 0x1E0003},

  
	// SystemHealth (0x1E)
	{"NewHealthLogger", 0x1E0001},
	{"MetricsSnapshot", 0x1E0002},
	{"LogEvent", 0x1E0003},
	{"RotateLogs", 0x1E0004},
	

	// Swarm (0x1E)
	{"NewSwarm", 0x1E0001},
	{"Swarm_AddNode", 0x1E0002},
	{"Swarm_RemoveNode", 0x1E0003},
	{"Swarm_BroadcastTx", 0x1E0004},
	{"Swarm_Start", 0x1E0005},
	{"Swarm_Stop", 0x1E0006},
	{"Swarm_Peers", 0x1E0007},
	// Plasma (0x1E)
	{"InitPlasma", 0x1E0001},
	{"Plasma_Deposit", 0x1E0002},
	{"Plasma_Withdraw", 0x1E0003},
  // Workflows (0x1E)
	{"NewWorkflow", 0x1E0001},
	{"AddWorkflowAction", 0x1E0002},
	{"SetWorkflowTrigger", 0x1E0003},
	{"SetWebhook", 0x1E0004},
	{"ExecuteWorkflow", 0x1E0005},
	{"ListWorkflows", 0x1E0006},
   {"CreateWallet", 0x1D0007},
	{"ImportWallet", 0x1D0008},
	{"WalletBalance", 0x1D0009},
	{"WalletTransfer", 0x1D000A},
  
	// Sensors (0x1E)
	{"RegisterSensor", 0x1E0001},
	{"GetSensor", 0x1E0002},
	{"ListSensors", 0x1E0003},
	{"UpdateSensorValue", 0x1E0004},
	{"PollSensor", 0x1E0005},
	{"TriggerWebhook", 0x1E0006},

  
	// Real Estate (0x1D)
	{"RegisterProperty", 0x1E0001},
	{"TransferProperty", 0x1E0002},
	{"GetProperty", 0x1E0003},
	{"ListProperties", 0x1E0004},

 

	// Event (0x1E)
	{"InitEvents", 0x1E0001},
	{"EmitEvent", 0x1E0002},
	{"GetEvent", 0x1E0003},
	{"ListEvents", 0x1E0004},

  

	// Employment (0x1E)
	{"InitEmployment", 0x1E0001},
	{"CreateJob", 0x1E0002},
	{"SignJob", 0x1E0003},
	{"RecordWork", 0x1E0004},
	{"PaySalary", 0x1E0005},
	{"GetJob", 0x1E0006},
	// Escrow (0x1E)
	{"Escrow_Create", 0x1E0001},
	{"Escrow_Deposit", 0x1E0002},
	{"Escrow_Release", 0x1E0003},
	{"Escrow_Cancel", 0x1E0004},
	{"Escrow_Get", 0x1E0005},
	{"Escrow_List", 0x1E0006},
	// Marketplace (0x1E)
	{"CreateMarketListing", 0x1E0001},
	{"PurchaseItem", 0x1E0002},
	{"CancelListing", 0x1E0003},
	{"ReleaseFunds", 0x1E0004},
	{"GetMarketListing", 0x1E0005},
	{"ListMarketListings", 0x1E0006},
	{"GetMarketDeal", 0x1E0007},
	{"ListMarketDeals", 0x1E0008},
	// Faucet (0x1E)
	{"NewFaucet", 0x1E0001},
	{"Faucet_Request", 0x1E0002},
	{"Faucet_Balance", 0x1E0003},
	{"Faucet_SetAmount", 0x1E0004},
	{"Faucet_SetCooldown", 0x1E0005},
  // Supply Chain (0x1E)
  {"RegisterItem", 0x1E0001},
	{"UpdateLocation", 0x1E0002},
	{"MarkStatus", 0x1E0003},
	{"GetItem", 0x1E0004},

	// Healthcare (0x1E)
	{"InitHealthcare", 0x1E0001},
	{"RegisterPatient", 0x1E0002},
	{"AddHealthRecord", 0x1E0003},
	{"GrantAccess", 0x1E0004},
	{"RevokeAccess", 0x1E0005},
	{"ListHealthRecords", 0x1E0006},

  // Tangible (0x1E)
	{"Assets_Register", 0x1E0001},
	{"Assets_Transfer", 0x1E0002},
	{"Assets_Get", 0x1E0003},
	{"Assets_List", 0x1E0004},

	// Immutability (0x1E)
	{"InitImmutability", 0x1E0001},
	{"VerifyChain", 0x1E0002},
	{"RestoreChain", 0x1E0003},
	// Warehouse (0x1E)
	{"Warehouse_New", 0x1E0001},
	{"Warehouse_AddItem", 0x1E0002},
	{"Warehouse_RemoveItem", 0x1E0003},
	{"Warehouse_MoveItem", 0x1E0004},
	{"Warehouse_ListItems", 0x1E0005},
	{"Warehouse_GetItem", 0x1E0006},

	// Gaming (0x1E)
	{"CreateGame", 0x1E0001},
	{"JoinGame", 0x1E0002},
	{"FinishGame", 0x1E0003},
	{"GetGame", 0x1E0004},
	{"ListGames", 0x1E0005},
}

// init wires the catalogue into the live dispatcher.
func init() {
	for _, entry := range catalogue {
		nameToOp[entry.name] = entry.op
		Register(entry.op, wrap(entry.name))
		bin := make([]byte, 3)
		bin[0] = byte(entry.op >> 16)
		bin[1] = byte(entry.op >> 8)
		bin[2] = byte(entry.op)
		log.Printf("[OPCODES] %-32s = %08b = 0x%06X",
			entry.name, bin, entry.op)
	}
	log.Printf("[OPCODES] %d opcodes registered; %d gas-priced", len(opcodeTable), len(gasTable))
}

// Hex returns the canonical hexadecimal representation (upper-case, 6 digits).
func (op Opcode) Hex() string { return fmt.Sprintf("0x%06X", uint32(op)) }

// Bytes gives the 3-byte big-endian encoding used in VM bytecode streams.
func (op Opcode) Bytes() []byte {
	b := make([]byte, 3)
	b[0] = byte(op >> 16)
	b[1] = byte(op >> 8)
	b[2] = byte(op)
	return b
}

// String implements fmt.Stringer.
func (op Opcode) String() string { return op.Hex() }

// ParseOpcode converts a 3-byte slice into an Opcode, validating length.
func ParseOpcode(b []byte) (Opcode, error) {
	if len(b) != 3 {
		return 0, fmt.Errorf("opcode length must be 3, got %d", len(b))
	}
	return Opcode(uint32(b[0])<<16 | uint32(b[1])<<8 | uint32(b[2])), nil
}

// MustParseOpcode is a helper that panics on error (used in tests/tools).
func MustParseOpcode(b []byte) Opcode {
	op, err := ParseOpcode(b)
	if err != nil {
		panic(err)
	}
	return op
}

// DebugDump returns the full mapping in <name>=<hex> form, sorted
// lexicographically.  Useful for CLI tools (`synner opcodes`).
func DebugDump() []string {
	mu.RLock()
	defer mu.RUnlock()
	out := make([]string, 0, len(nameToOp))
	for n, op := range nameToOp {
		out = append(out, fmt.Sprintf("%s=%s", n, op.Hex()))
	}
	// simple in-place sort (no import cycle with `sort`)
	for i := 0; i < len(out)-1; i++ {
		for j := i + 1; j < len(out); j++ {
			if out[j] < out[i] {
				out[i], out[j] = out[j], out[i]
			}
		}
	}
	return out
}

// ToBytecode handy helper: returns raw 3-byte opcode plus gas meter prelude.
func ToBytecode(fn string) ([]byte, error) {
	op, ok := nameToOp[fn]
	if !ok {
		return nil, fmt.Errorf("unknown function %q", fn)
	}
	return op.Bytes(), nil
}

// HexDump is syntactic sugar: hex-encodes the 3-byte opcode.
func HexDump(fn string) (string, error) {
	b, err := ToBytecode(fn)
	if err != nil {
		return "", err
	}
	return "0x" + hex.EncodeToString(b), nil
}<|MERGE_RESOLUTION|>--- conflicted
+++ resolved
@@ -332,12 +332,10 @@
 	{"LockAndMint", 0x090004},
 	{"BurnAndRelease", 0x090005},
 	{"GetBridge", 0x090006},
-<<<<<<< HEAD
 	{"RegisterXContract", 0x090007},
 	{"GetXContract", 0x090008},
 	{"ListXContracts", 0x090009},
 	{"RemoveXContract", 0x09000A},
-=======
 	{"RecordCrossChainTx", 0x090007},
 	{"GetCrossChainTx", 0x090008},
 	{"ListCrossChainTx", 0x090009},
@@ -354,7 +352,6 @@
 	{"CompleteBridgeTransfer", 0x090008},
 	{"GetBridgeTransfer", 0x090009},
 	{"ListBridgeTransfers", 0x09000A},
->>>>>>> 58ac42eb
 
 	// Data (0x0A)
 	{"RegisterNode", 0x0A0001},
