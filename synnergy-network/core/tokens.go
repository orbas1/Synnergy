// Code generated for Synnergy Network – tokens.go
// Author: ChatGPT (OpenAI o3)
// Description: Core token registry, universal token factory, and VM opcode integration
//
//	Instantiates the 50 canonical assets defined in the Synthron Token Guide.
//
// -----------------------------------------------------------------------------
package core

import (
	"errors"
	"fmt"
	log "github.com/sirupsen/logrus"
	"sort"
	"sync"
	"time"
)

//---------------------------------------------------------------------
// Token‑ID & Standard byte map
//---------------------------------------------------------------------

type TokenID uint32

var ErrInvalidAsset = errors.New("invalid token asset")

const (
	OpTokenTransfer = 0xB0
	OpTokenApprove  = 0xB1
	OpAllowance     = 0xB2
	OpBalanceOf     = 0xB3
)

var AddressZero Address

const (
	StdSYN20   byte = 0x14
	StdSYN70   byte = 0x46
	StdSYN130  byte = 0x82
	StdSYN131  byte = 0x83
	StdSYN200  byte = 0x32
	StdSYN223  byte = 0xDF
	StdSYN300  byte = 0x4B
	StdSYN500  byte = 0x4D
	StdSYN600  byte = 0x4E
	StdSYN700  byte = 0x57
	StdSYN721  byte = 0xD1
	StdSYN722  byte = 0xD2
	StdSYN800  byte = 0x50
	StdSYN845  byte = 0xED
	StdSYN900  byte = 0x52
	StdSYN1000 byte = 0x58
	StdSYN1100 byte = 0x56
	StdSYN1155 byte = 0x92
	StdSYN1200 byte = 0x5A
	StdSYN1300 byte = 0x66
	StdSYN1401 byte = 0xF5
	StdSYN1500 byte = 0x5F
	StdSYN1600 byte = 0x68
	StdSYN1700 byte = 0x6A
	StdSYN1800 byte = 0x6C
	StdSYN1900 byte = 0x6E
	StdSYN1967 byte = 0x66
	StdSYN2100 byte = 0x70
	StdSYN2200 byte = 0x71
	StdSYN2369 byte = 0x9A
	StdSYN2400 byte = 0x72
	StdSYN2500 byte = 0x73
	StdSYN2600 byte = 0x74
	StdSYN2700 byte = 0x75
	StdSYN2800 byte = 0x76
	StdSYN2900 byte = 0x77
	StdSYN3000 byte = 0x78
	StdSYN3100 byte = 0x79
	StdSYN3200 byte = 0x7A
	StdSYN3300 byte = 0x7B
	StdSYN3400 byte = 0x7C
	StdSYN3500 byte = 0x7D
	StdSYN3600 byte = 0x7E
	StdSYN3700 byte = 0x7F
	StdSYN3800 byte = 0x80
	StdSYN3900 byte = 0x81
	StdSYN4200 byte = 0x84
	StdSYN4300 byte = 0x85
	StdSYN4700 byte = 0x86
	StdSYN4900 byte = 0x87
	StdSYN5000 byte = 0x88
	StdSYN12   byte = 0x8A
	StdSYN10   byte = 0x0A
	StdSYN11   byte = 0x0B
)

//---------------------------------------------------------------------
// Metadata & Token interface
//---------------------------------------------------------------------

type Metadata struct {
	Name        string
	Symbol      string
	Decimals    uint8
	Standard    byte
	Created     time.Time
	FixedSupply bool
	TotalSupply uint64
}

type Token interface {
	ID() TokenID
	Meta() Metadata
	BalanceOf(addr Address) uint64
	Transfer(from, to Address, amount uint64) error
	Allowance(owner, spender Address) uint64
	Approve(owner, spender Address, amount uint64) error
	Mint(to Address, amount uint64) error
	Burn(from Address, amount uint64) error
}

func (t *BaseToken) Mint(to Address, amount uint64) error {
	if t.balances == nil {
		t.balances = &BalanceTable{}
	}
	t.balances.Add(t.id, to, amount)
	return nil
}

func (t *BaseToken) Burn(from Address, amount uint64) error {
	if t.balances == nil {
		return fmt.Errorf("balances not initialized")
	}
	return t.balances.Sub(t.id, from, amount)
}

func (bt *BalanceTable) Add(tokenID TokenID, to Address, amount uint64) {
	bt.mu.Lock()
	defer bt.mu.Unlock()

	if bt.balances == nil {
		bt.balances = make(map[TokenID]map[Address]uint64)
	}

	if bt.balances[tokenID] == nil {
		bt.balances[tokenID] = make(map[Address]uint64)
	}

	bt.balances[tokenID][to] += amount
}

func (bt *BalanceTable) Sub(tokenID TokenID, from Address, amount uint64) error {
	bt.mu.Lock()
	defer bt.mu.Unlock()

	if bt.balances == nil || bt.balances[tokenID] == nil {
		return fmt.Errorf("no balance to subtract from")
	}

	if bt.balances[tokenID][from] < amount {
		return fmt.Errorf("insufficient balance")
	}

	bt.balances[tokenID][from] -= amount
	return nil
}

//---------------------------------------------------------------------
// BaseToken implementation (unchanged)
//---------------------------------------------------------------------

type BaseToken struct {
	id        TokenID
	meta      Metadata
	balances  *BalanceTable
	allowance sync.Map
	lock      sync.RWMutex
	ledger    *Ledger
	gas       GasCalculator
}

func (b *BaseToken) ID() TokenID    { return b.id }
func (b *BaseToken) Meta() Metadata { return b.meta }

func (b *BaseToken) BalanceOf(a Address) uint64 { return b.balances.Get(b.id, a) }

func (b *BaseToken) Allowance(o, s Address) uint64 {
	if v, ok := b.allowance.Load(o); ok {
		if inner, ok2 := v.(*sync.Map); ok2 {
			if amt, ok3 := inner.Load(s); ok3 {
				return amt.(uint64)
			}
		}
	}
	return 0
}

func (bt *BalanceTable) Get(tokenID TokenID, addr Address) uint64 {
	bt.mu.RLock()
	defer bt.mu.RUnlock()

	if bt.balances == nil {
		return 0
	}

	tokenBalances, ok := bt.balances[tokenID]
	if !ok {
		return 0
	}

	return tokenBalances[addr]
}

func (b *BaseToken) Approve(o, s Address, amt uint64) error {
	b.lock.Lock()
	defer b.lock.Unlock()
	inner, _ := b.allowance.LoadOrStore(o, &sync.Map{})
	inner.(*sync.Map).Store(s, amt)
	b.ledger.EmitApproval(b.id, o, s, amt)
	log.WithFields(log.Fields{"token": b.meta.Symbol, "owner": o, "spender": s, "amount": amt}).Info("approve")
	return nil
}
func (b *BaseToken) Transfer(from, to Address, amt uint64) error {
	if err := b.ledger.WithinBlock(func() error {
		if err := b.balances.Sub(b.id, from, amt); err != nil {
			return err
		}
		b.balances.Add(b.id, to, amt)
		return nil
	}); err != nil {
		return err
	}
	fee := b.gas.Calculate("OpTokenTransfer", amt)
	b.ledger.DeductGas(from, fee)
	b.ledger.EmitTransfer(b.id, from, to, amt)
	log.WithFields(log.Fields{"token": b.meta.Symbol, "from": from, "to": to, "amount": amt, "gas": fee}).Info("transfer")
	return nil
}

func (Calculator) Calculate(op byte, amount uint64) uint64 {
	switch op {
	case OpTokenTransfer:
		return 500 + amount/10000
	default:
		return 0
	}
}

type Calculator struct{}

//---------------------------------------------------------------------
// Registry singleton
//---------------------------------------------------------------------

var (
	regOnce sync.Once
)

func getRegistry() *ContractRegistry {
	regOnce.Do(func() {
		if reg == nil {
			reg = &ContractRegistry{
				Registry: &Registry{
					Entries: make(map[string][]byte),
					tokens:  make(map[TokenID]Token),
				},
				byAddr: make(map[Address]*SmartContract),
			}
		} else {
			if reg.Registry == nil {
				reg.Registry = &Registry{Entries: make(map[string][]byte), tokens: make(map[TokenID]Token)}
			}
			if reg.byAddr == nil {
				reg.byAddr = make(map[Address]*SmartContract)
			}
			if reg.Registry.tokens == nil {
				reg.Registry.tokens = make(map[TokenID]Token)
			}
		}
	})
	return reg
}

func RegisterToken(t Token) {
	r := getRegistry()
	r.mu.Lock()
	if r.Registry == nil {
		r.Registry = &Registry{Entries: make(map[string][]byte), tokens: make(map[TokenID]Token)}
	}
	if r.Registry.tokens == nil {
		r.Registry.tokens = make(map[TokenID]Token)
	}
	switch v := t.(type) {
	case *BaseToken:
		r.Registry.tokens[t.ID()] = v
	case interface{ Base() *BaseToken }:
		r.Registry.tokens[t.ID()] = v.Base()
	default:
		r.mu.Unlock()
		log.WithField("symbol", t.Meta().Symbol).Warn("token registration failed: incompatible type")
		return
	}
	r.Registry.tokens[t.ID()] = t
	r.mu.Unlock()
	log.WithField("symbol", t.Meta().Symbol).Info("token registered")
}

func GetToken(id TokenID) (Token, bool) {
	r := getRegistry()
	r.mu.RLock()
	defer r.mu.RUnlock()
	tok, ok := r.Registry.tokens[id]
	return tok, ok
}

func GetRegistryTokens() []Token {
	r := getRegistry()
	r.mu.RLock()
	defer r.mu.RUnlock()
	list := make([]Token, 0, len(r.Registry.tokens))
	for _, t := range r.Registry.tokens {
		list = append(list, t)
	}
	sort.Slice(list, func(i, j int) bool { return list[i].ID() < list[j].ID() })
	return list
}

func InitTokens(ledger *Ledger, vm VM, gas GasCalculator) {
	r := getRegistry()
	r.mu.Lock()
	defer r.mu.Unlock()
	r.vm = vm
	if ledger.tokens == nil {
		ledger.tokens = make(map[TokenID]Token)
	}
	for id, tok := range r.Registry.tokens {
		tok.ledger = ledger
		tok.gas = gas
		ledger.tokens[id] = tok
	}
	InitDAO2500(ledger)
}

//---------------------------------------------------------------------
// Factory
//---------------------------------------------------------------------

type Factory struct{}

func (Factory) Create(meta Metadata, init map[Address]uint64) (Token, error) {
	if meta.Created.IsZero() {
		meta.Created = time.Now().UTC()
	}

	var tok Token
	switch meta.Standard {
<<<<<<< HEAD
	case StdSYN3000:
		rt := &RentalToken{}
		rt.id = deriveID(meta.Standard)
		rt.meta = meta
		rt.balances = NewBalanceTable()
		rt.Info = Tokens.RentalTokenMetadata{TokenID: uint64(rt.id), Issued: meta.Created, Active: true}
		tok = rt
	default:
		bt := &BaseToken{id: deriveID(meta.Standard), meta: meta, balances: NewBalanceTable()}
		tok = bt
	}

	base := tok.(*BaseToken)
=======
	case StdSYN2900:
		tok = NewInsuranceToken(meta)
	if meta.Standard == StdSYN1967 {
		ct := NewSYN1967Token(meta, "", "", 0)
	// Special case for SYN1155 which uses a dedicated struct
	if meta.Standard == StdSYN1155 {
		mt := NewSYN1155Token(meta, nil, nil)
		for a, v := range init {
			_ = mt.MintAsset(a, 0, v)
		}
		RegisterToken(mt)
		return mt, nil
	// Special case for SYN721 NFT tokens which require unique handling
	if meta.Standard == StdSYN721 {
		nft := NewSYN721Token(meta)
		for addr, v := range init {
			// mint "v" NFTs with empty metadata for the address
			for i := uint64(0); i < v; i++ {
				if _, err := nft.MintWithMeta(addr, SYN721Metadata{}); err != nil {
					return nil, err
				}
			}
		}
		RegisterToken(&nft.BaseToken)
		return nft, nil

	// special handling for SYN223 which requires the custom struct
	if meta.Standard == StdSYN223 {
		tok := NewSYN223Token(meta, init)
	// SYN131 tokens require the specialised structure with valuation tracking.
	if meta.Standard == StdSYN131 {
		tok := NewSYN131Token(meta, init)

	// specialised handling for SYN3900 benefit tokens
	if meta.Standard == StdSYN3900 {
		bt := NewBenefitToken(meta)
		for a, v := range init {
			bt.balances.Set(bt.id, a, v)
			bt.meta.TotalSupply += v
		}
		RegisterToken(bt)
		return bt, nil
	// Specialised token standards
	if meta.Standard == StdSYN4200 {
		ct := &Tokens.CharityToken{BaseToken: &BaseToken{id: deriveID(meta.Standard), meta: meta, balances: NewBalanceTable()}}
		for a, v := range init {
			ct.balances.Set(ct.id, a, v)
			ct.meta.TotalSupply += v
		}
		RegisterToken(ct)
		return ct, nil
	}

	if meta.Standard == StdSYN4900 {
		return NewSyn4900Token(meta, init)
	}

	// Use specialised token structs per standard when required.
	var tok Token
	switch meta.Standard {
	case StdSYN300:
		g := NewSYN300(meta)
		tok = g
	default:
		bt := &BaseToken{id: deriveID(meta.Standard), meta: meta, balances: NewBalanceTable()}
		tok = bt
	// specialised token instantiation based on standard
	if meta.Standard == StdSYN700 {
		tok := NewSYN700Token(meta)
		tok.BaseToken.id = deriveID(meta.Standard)
		for a, v := range init {
			tok.BaseToken.balances.Set(tok.ID(), a, v)
			tok.BaseToken.meta.TotalSupply += v

	// Specialised standards may require custom token structures.
	if meta.Standard == StdSYN1600 {
		tok, err := NewSYN1600Token(meta, init, MusicInfo{}, nil)
		if err != nil {
			return nil, err
		}
		RegisterToken(tok)
		return tok, nil
	}

	bt := &BaseToken{id: deriveID(meta.Standard), meta: meta, balances: NewBalanceTable()}
	var tok Token
	switch meta.Standard {
	case StdSYN1800:
		tok = NewCarbonFootprintToken(meta)
	default:
		tok = &BaseToken{id: deriveID(meta.Standard), meta: meta, balances: NewBalanceTable()}
	}

	bt := tok.(*BaseToken)
>>>>>>> 6d3310e2
	for a, v := range init {
		base.balances.Set(base.id, a, v)
		base.meta.TotalSupply += v
	}
<<<<<<< HEAD
	RegisterToken(base)
	return tok, nil
=======
	RegisterToken(tok)
	return tok, nil

	RegisterToken(bt)
	// specialised token types based on standard
	switch meta.Standard {
	case StdSYN1300:
		sct := NewSupplyChainToken(bt)
		RegisterToken(sct)
		return sct, nil
	default:
		RegisterToken(bt)
		return bt, nil
	}
	case StdSYN2500:
		dt := NewSYN2500Token(meta)
		for a, v := range init {
			dt.balances.Set(dt.id, a, v)
			dt.meta.TotalSupply += v
		}
		tok = dt
	default:
		bt := &BaseToken{id: deriveID(meta.Standard), meta: meta, balances: NewBalanceTable()}
		for a, v := range init {
			bt.balances.Set(bt.id, a, v)
			bt.meta.TotalSupply += v
		}
		tok = bt
	}
	var tok Token = bt
	if meta.Standard == StdSYN2100 {
		tok = &SupplyFinanceToken{BaseToken: bt, documents: make(map[string]*FinancialDocument), liquidity: make(map[Address]uint64)}
	}

	RegisterToken(tok)
	return tok, nil
}

// CreateFutures returns a FuturesToken adhering to the SYN3600 standard.
func (Factory) CreateFutures(meta Metadata, contract FuturesContract, init map[Address]uint64) (*FuturesToken, error) {
	if meta.Standard == 0 {
		meta.Standard = StdSYN3600
	}
	if meta.Created.IsZero() {
		meta.Created = time.Now().UTC()
	}
	ft := &FuturesToken{
		BaseToken: &BaseToken{id: deriveID(meta.Standard), meta: meta, balances: NewBalanceTable()},
		Contract:  contract,
		Positions: make(map[Address]*FuturesPosition),
	}
	for a, v := range init {
		ft.balances.Set(ft.id, a, v)
		ft.meta.TotalSupply += v
	}
	RegisterToken(ft.BaseToken)
	return ft, nil
>>>>>>> 6d3310e2
}

func NewBalanceTable() *BalanceTable {
	return &BalanceTable{
		balances: make(map[TokenID]map[Address]uint64),
	}
}

func (bt *BalanceTable) Set(tokenID TokenID, addr Address, amount uint64) {
	bt.mu.Lock()
	defer bt.mu.Unlock()

	if bt.balances == nil {
		bt.balances = make(map[TokenID]map[Address]uint64)
	}

	if bt.balances[tokenID] == nil {
		bt.balances[tokenID] = make(map[Address]uint64)
	}

	bt.balances[tokenID][addr] = amount
}

func deriveID(std byte) TokenID { return TokenID(0x53000000 | uint32(std)<<8) }

//---------------------------------------------------------------------
// Canonical token mint (50 assets)
//---------------------------------------------------------------------

func init() {
	f := Factory{}
	canon := []Metadata{
		{"Synnergy Native", "SYN", 18, StdSYN20, time.Time{}, false, 0},
		{"Synnergy Governance", "SYN-GOV", 18, StdSYN300, time.Time{}, true, 0},
		{"Synnergy Stable USD", "SYNUSD", 6, StdSYN1000, time.Time{}, false, 0},
		{"Synnergy Carbon Credit", "SYN-CO2", 0, StdSYN200, time.Time{}, false, 0},
		{"Synnergy SupplyChain", "SYNSC", 0, StdSYN1300, time.Time{}, false, 0},
		{"Synnergy Music Royalty", "SYN-MUSIC", 0, StdSYN1600, time.Time{}, false, 0},
		{"Synnergy Healthcare", "SYN-HDATA", 0, StdSYN1100, time.Time{}, false, 0},
		{"Synnergy IP", "SYN-IP", 0, StdSYN700, time.Time{}, false, 0},
		{"Synnergy Gold", "SYN-GOLD", 3, StdSYN1967, time.Time{}, false, 0},
		{"Synnergy Oil", "SYN-OIL", 2, StdSYN1967, time.Time{}, false, 0},
		{"Synnergy Reputation", "SYN-REP", 0, StdSYN1500, time.Time{}, false, 0},
		{"Synnergy Interop", "SYNX", 18, StdSYN1200, time.Time{}, false, 0},
		{"Synnergy NFT Art", "SYNART", 0, StdSYN721, time.Time{}, false, 0},
		{"Synnergy NFT Land", "SYNLAND", 0, StdSYN2369, time.Time{}, false, 0},
		{"Synnergy Ticket", "SYNTIX", 0, StdSYN1700, time.Time{}, false, 0},
		{"Synnergy Debt", "SYN-LOAN", 0, StdSYN845, time.Time{}, false, 0},
		{"Synnergy Reward", "SYN-RWD", 18, StdSYN600, time.Time{}, false, 0},
		{"Synnergy Utility", "SYN-UTIL", 18, StdSYN500, time.Time{}, false, 0},
		{"Synnergy Game", "SYNGAME", 0, StdSYN70, time.Time{}, false, 0},
		{"Synnergy Multi-Asset", "SYN-MA", 0, StdSYN1155, time.Time{}, false, 0},
		{"Synnergy Bond", "SYN-BOND", 0, StdSYN1401, time.Time{}, false, 0},
		{"Synnergy Tangible", "SYN-TANG", 0, StdSYN130, time.Time{}, false, 0},
		{"Synnergy Intangible", "SYN-INTANG", 0, StdSYN131, time.Time{}, false, 0},
		{"Synnergy SafeTransfer", "SYN223", 18, StdSYN223, time.Time{}, false, 0},
		{"Synnergy CBDC", "SYN-CBDC", 2, StdSYN10, time.Time{}, false, 0},
		{"Synnergy Asset‑Backed", "SYN-ASSET", 0, StdSYN800, time.Time{}, false, 0},
		{"Synnergy ETF", "SYN-ETF", 0, StdSYN3300, time.Time{}, false, 0},
		{"Synnergy Forex", "SYN-FX", 0, StdSYN3400, time.Time{}, false, 0},
		{"Synnergy Currency", "SYN-CUR", 0, StdSYN3500, time.Time{}, false, 0},
		{"Synnergy Futures", "SYN-FUT", 0, StdSYN3600, time.Time{}, false, 0},
		{"Synnergy Index", "SYN-INDEX", 0, StdSYN3700, time.Time{}, false, 0},
		{"Synnergy Grant", "SYN-GRANT", 0, StdSYN3800, time.Time{}, false, 0},
		{"Synnergy Benefit", "SYN-BEN", 0, StdSYN3900, time.Time{}, false, 0},
		{"Synnergy Charity", "SYN-CHRTY", 0, StdSYN4200, time.Time{}, false, 0},
		{"Synnergy Energy", "SYN-ENRG", 0, StdSYN4300, time.Time{}, false, 0},
		{"Synnergy Legal", "SYN-LEGAL", 0, StdSYN4700, time.Time{}, false, 0},
		{"Synnergy Agriculture", "SYN-AGRI", 0, StdSYN4900, time.Time{}, false, 0},
		{"Synnergy Carbon Footprint", "SYN-CFP", 0, StdSYN1800, time.Time{}, false, 0},
		{"Synnergy Education", "SYN-EDU", 0, StdSYN1900, time.Time{}, false, 0},
		{"Synnergy Supply‑Fin", "SYN-SCFIN", 0, StdSYN2100, time.Time{}, false, 0},
		{"Synnergy RTP", "SYN-RTP", 0, StdSYN2200, time.Time{}, false, 0},
		{"Synnergy Data", "SYN-DATA", 0, StdSYN2400, time.Time{}, false, 0},
		{"Synnergy DAO", "SYN-DAO", 0, StdSYN2500, time.Time{}, false, 0},
		{"Synnergy Investor", "SYN-INV", 0, StdSYN2600, time.Time{}, false, 0},
		{"Synnergy Pension", "SYN-PENS", 0, StdSYN2700, time.Time{}, false, 0},
		{"Synnergy Life", "SYN-LIFE", 0, StdSYN2800, time.Time{}, false, 0},
		{"Synnergy Insurance", "SYN-INSUR", 0, StdSYN2900, time.Time{}, false, 0},
		{"Synnergy Rental", "SYN-RENT", 0, StdSYN3000, time.Time{}, false, 0},
		{"Synnergy Employment", "SYN-EMP", 0, StdSYN3100, time.Time{}, false, 0},
		{"Synnergy Bill", "SYN-BILL", 0, StdSYN3200, time.Time{}, false, 0},
	}

	for _, m := range canon {
		if m.Standard == StdSYN3600 {
			if _, err := f.CreateFutures(m, FuturesContract{}, map[Address]uint64{AddressZero: 0}); err != nil {
		if m.Standard == StdSYN1200 {
			if _, err := NewSYN1200(m, map[Address]uint64{AddressZero: 0}); err != nil {
				panic(err)
			}
			continue
		}
		if _, err := f.Create(m, map[Address]uint64{AddressZero: 0}); err != nil {
			panic(err)
		}
	}

	registerTokenOpcodes()
	registerSYN1401Opcodes()
}

//---------------------------------------------------------------------
// VM opcode binding – basic transfer shown, others omitted for brevity
//---------------------------------------------------------------------

func registerTokenOpcodes() {
	Register(0xB0, wrap("Tokens_Transfer"))
	Register(0xB1, wrap("Tokens_RecordEmission"))
	Register(0xB2, wrap("Tokens_RecordOffset"))
	Register(0xB3, wrap("Tokens_NetBalance"))
	Register(0xB4, wrap("Tokens_ListRecords"))
}

func (ctx *Context) RefundGas(amount uint64) {
	ctx.GasPrice += amount
}

type Stack struct {
	data []any
}

func (s *Stack) PopUint32() uint32 {
	if len(s.data) == 0 {
		panic("stack underflow")
	}

	v := s.data[len(s.data)-1]
	s.data = s.data[:len(s.data)-1]

	switch val := v.(type) {
	case uint32:
		return val
	case uint64:
		return uint32(val)
	case int:
		return uint32(val)
	default:
		panic("invalid type for PopUint32")
	}
}

func (s *Stack) PopAddress() Address {
	if len(s.data) == 0 {
		panic("stack underflow: PopAddress")
	}

	v := s.data[len(s.data)-1]
	s.data = s.data[:len(s.data)-1]

	addr, ok := v.(Address)
	if !ok {
		panic("invalid type on stack: expected Address")
	}

	return addr
}

func (s *Stack) PopUint64() uint64 {
	if len(s.data) == 0 {
		panic("stack underflow: PopUint64")
	}

	v := s.data[len(s.data)-1]
	s.data = s.data[:len(s.data)-1]

	switch val := v.(type) {
	case uint64:
		return val
	case int:
		return uint64(val)
	case uint32:
		return uint64(val)
	default:
		panic("invalid type on stack: expected uint64")
	}
}

func (s *Stack) PushBool(b bool) {
	s.data = append(s.data, b)
}

func (s *Stack) Push(v any) {
	s.data = append(s.data, v)
}

func (s *Stack) Len() int {
	return len(s.data)
}

// Reference to TokenInterfaces for package usage
var _ Tokens.TokenInterfaces
var _ Tokens.SYN1401

// Tokens_CreateSYN2200 is a VM-accessible helper to mint a SYN2200 token.
func Tokens_CreateSYN2200(meta Metadata, init map[Address]uint64) (TokenID, error) {
	tm := NewTokenManager(CurrentLedger(), NewFlatGasCalculator())
	return tm.CreateSYN2200(meta, init)
}

// Tokens_SendPayment performs an instant payment via a SYN2200 token.
func Tokens_SendPayment(id TokenID, from, to Address, amount uint64, currency string) (uint64, error) {
	tm := NewTokenManager(CurrentLedger(), NewFlatGasCalculator())
	return tm.SendRealTimePayment(id, from, to, amount, currency)
}

// Tokens_GetPayment retrieves a payment record from a SYN2200 token.
func Tokens_GetPayment(id TokenID, pid uint64) (Tokens.PaymentRecord, bool) {
	tm := NewTokenManager(CurrentLedger(), NewFlatGasCalculator())
	return tm.GetPaymentRecord(id, pid)
}<|MERGE_RESOLUTION|>--- conflicted
+++ resolved
@@ -350,7 +350,6 @@
 
 	var tok Token
 	switch meta.Standard {
-<<<<<<< HEAD
 	case StdSYN3000:
 		rt := &RentalToken{}
 		rt.id = deriveID(meta.Standard)
@@ -364,7 +363,6 @@
 	}
 
 	base := tok.(*BaseToken)
-=======
 	case StdSYN2900:
 		tok = NewInsuranceToken(meta)
 	if meta.Standard == StdSYN1967 {
@@ -459,15 +457,12 @@
 	}
 
 	bt := tok.(*BaseToken)
->>>>>>> 6d3310e2
 	for a, v := range init {
 		base.balances.Set(base.id, a, v)
 		base.meta.TotalSupply += v
 	}
-<<<<<<< HEAD
 	RegisterToken(base)
 	return tok, nil
-=======
 	RegisterToken(tok)
 	return tok, nil
 
@@ -525,7 +520,6 @@
 	}
 	RegisterToken(ft.BaseToken)
 	return ft, nil
->>>>>>> 6d3310e2
 }
 
 func NewBalanceTable() *BalanceTable {
