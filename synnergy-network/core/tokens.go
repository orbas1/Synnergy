--- conflicted
+++ resolved
@@ -347,11 +347,9 @@
 	if meta.Created.IsZero() {
 		meta.Created = time.Now().UTC()
 	}
-<<<<<<< HEAD
 	// SYN131 tokens require the specialised structure with valuation tracking.
 	if meta.Standard == StdSYN131 {
 		tok := NewSYN131Token(meta, init)
-=======
 
 	// specialised handling for SYN3900 benefit tokens
 	if meta.Standard == StdSYN3900 {
@@ -399,7 +397,6 @@
 		if err != nil {
 			return nil, err
 		}
->>>>>>> f364915a
 		RegisterToken(tok)
 		return tok, nil
 	}
