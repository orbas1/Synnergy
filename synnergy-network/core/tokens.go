--- conflicted
+++ resolved
@@ -335,7 +335,6 @@
 	if meta.Created.IsZero() {
 		meta.Created = time.Now().UTC()
 	}
-<<<<<<< HEAD
 
 	// Use specialised token structs per standard when required.
 	var tok Token
@@ -346,7 +345,6 @@
 	default:
 		bt := &BaseToken{id: deriveID(meta.Standard), meta: meta, balances: NewBalanceTable()}
 		tok = bt
-=======
 	// specialised token instantiation based on standard
 	if meta.Standard == StdSYN700 {
 		tok := NewSYN700Token(meta)
@@ -372,7 +370,6 @@
 		tok = NewCarbonFootprintToken(meta)
 	default:
 		tok = &BaseToken{id: deriveID(meta.Standard), meta: meta, balances: NewBalanceTable()}
->>>>>>> 53e683d1
 	}
 
 	bt := tok.(*BaseToken)
@@ -380,10 +377,7 @@
 		bt.balances.Set(bt.id, a, v)
 		bt.meta.TotalSupply += v
 	}
-
-<<<<<<< HEAD
 	RegisterToken(bt)
-=======
 	// specialised token types based on standard
 	switch meta.Standard {
 	case StdSYN1300:
@@ -415,7 +409,6 @@
 	}
 
 	RegisterToken(tok)
->>>>>>> 53e683d1
 	return tok, nil
 }
 
