--- conflicted
+++ resolved
@@ -440,11 +440,6 @@
 //---------------------------------------------------------------------
 
 func registerTokenOpcodes() {
-<<<<<<< HEAD
-	Register(0xB0, func(ctx OpContext) error {
-		// Delegate actual logic to the VM environment if available.
-		return ctx.Call("Tokens_Transfer")
-=======
 	Register(0xB0, func(rawCtx OpContext) error {
 		ctx, ok := rawCtx.(interface {
 			StackRef() *Stack
@@ -468,7 +463,6 @@
 		ctx.StackRef().PushBool(true)
 		ctx.RefundGas(OpTokenTransfer)
 		return nil
->>>>>>> d381f36b
 	})
 	// APPROVE 0xB1, ALLOWANCE 0xB2, BALANCEOF 0xB3 can be registered similarly.
 }
