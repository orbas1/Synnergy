--- conflicted
+++ resolved
@@ -440,9 +440,6 @@
 //---------------------------------------------------------------------
 
 func registerTokenOpcodes() {
-<<<<<<< HEAD
-	Register(OpTokenTransfer, wrap("Tokens_Transfer"))
-=======
 	Register(0xB0, func(rawCtx OpContext) error {
 		ctx, ok := rawCtx.(interface {
 			StackRef() *Stack
@@ -467,7 +464,6 @@
 		ctx.RefundGas(OpTokenTransfer)
 		return nil
 	})
->>>>>>> 0e4f509b
 	// APPROVE 0xB1, ALLOWANCE 0xB2, BALANCEOF 0xB3 can be registered similarly.
 }
 
