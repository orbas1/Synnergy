// Code generated for Synnergy Network – tokens.go
// Author: ChatGPT (OpenAI o3)
// Description: Core token registry, universal token factory, and VM opcode integration
//
//	Instantiates the 50 canonical assets defined in the Synthron Token Guide.
//
// -----------------------------------------------------------------------------
package core

import (
	"errors"
	"fmt"
	log "github.com/sirupsen/logrus"
	"sort"
	"sync"
	"time"
)

//---------------------------------------------------------------------
// Token‑ID & Standard byte map
//---------------------------------------------------------------------

type TokenID uint32

var ErrInvalidAsset = errors.New("invalid token asset")

const (
	OpTokenTransfer = 0xB0
	OpTokenApprove  = 0xB1
	OpAllowance     = 0xB2
	OpBalanceOf     = 0xB3
)

var AddressZero Address

const (
	StdSYN20   byte = 0x14
	StdSYN70   byte = 0x46
	StdSYN130  byte = 0x82
	StdSYN131  byte = 0x83
	StdSYN200  byte = 0x32
	StdSYN223  byte = 0xDF
	StdSYN300  byte = 0x4B
	StdSYN500  byte = 0x4D
	StdSYN600  byte = 0x4E
	StdSYN700  byte = 0x57
	StdSYN721  byte = 0xD1
	StdSYN722  byte = 0xD2
	StdSYN800  byte = 0x50
	StdSYN845  byte = 0xED
	StdSYN900  byte = 0x52
	StdSYN1000 byte = 0x58
	StdSYN1100 byte = 0x56
	StdSYN1155 byte = 0x92
	StdSYN1200 byte = 0x5A
	StdSYN1300 byte = 0x66
	StdSYN1401 byte = 0xF5
	StdSYN1500 byte = 0x5F
	StdSYN1600 byte = 0x68
	StdSYN1700 byte = 0x6A
	StdSYN1800 byte = 0x6C
	StdSYN1900 byte = 0x6E
	StdSYN1967 byte = 0x66
	StdSYN2100 byte = 0x70
	StdSYN2200 byte = 0x71
	StdSYN2369 byte = 0x9A
	StdSYN2400 byte = 0x72
	StdSYN2500 byte = 0x73
	StdSYN2600 byte = 0x74
	StdSYN2700 byte = 0x75
	StdSYN2800 byte = 0x76
	StdSYN2900 byte = 0x77
	StdSYN3000 byte = 0x78
	StdSYN3100 byte = 0x79
	StdSYN3200 byte = 0x7A
	StdSYN3300 byte = 0x7B
	StdSYN3400 byte = 0x7C
	StdSYN3500 byte = 0x7D
	StdSYN3600 byte = 0x7E
	StdSYN3700 byte = 0x7F
	StdSYN3800 byte = 0x80
	StdSYN3900 byte = 0x81
	StdSYN4200 byte = 0x84
	StdSYN4300 byte = 0x85
	StdSYN4700 byte = 0x86
	StdSYN4900 byte = 0x87
	StdSYN5000 byte = 0x88
	StdSYN12   byte = 0x8A
	StdSYN10   byte = 0x0A
	StdSYN11   byte = 0x0B
)

//---------------------------------------------------------------------
// Metadata & Token interface
//---------------------------------------------------------------------

type Metadata struct {
	Name        string
	Symbol      string
	Decimals    uint8
	Standard    byte
	Created     time.Time
	FixedSupply bool
	TotalSupply uint64
}

type Token interface {
	ID() TokenID
	Meta() Metadata
	BalanceOf(addr Address) uint64
	Transfer(from, to Address, amount uint64) error
	Allowance(owner, spender Address) uint64
	Approve(owner, spender Address, amount uint64) error
	Mint(to Address, amount uint64) error
	Burn(from Address, amount uint64) error
}

func (t *BaseToken) Mint(to Address, amount uint64) error {
	if t.balances == nil {
		t.balances = &BalanceTable{}
	}
	t.balances.Add(t.id, to, amount)
	return nil
}

func (t *BaseToken) Burn(from Address, amount uint64) error {
	if t.balances == nil {
		return fmt.Errorf("balances not initialized")
	}
	return t.balances.Sub(t.id, from, amount)
}

func (bt *BalanceTable) Add(tokenID TokenID, to Address, amount uint64) {
	bt.mu.Lock()
	defer bt.mu.Unlock()

	if bt.balances == nil {
		bt.balances = make(map[TokenID]map[Address]uint64)
	}

	if bt.balances[tokenID] == nil {
		bt.balances[tokenID] = make(map[Address]uint64)
	}

	bt.balances[tokenID][to] += amount
}

func (bt *BalanceTable) Sub(tokenID TokenID, from Address, amount uint64) error {
	bt.mu.Lock()
	defer bt.mu.Unlock()

	if bt.balances == nil || bt.balances[tokenID] == nil {
		return fmt.Errorf("no balance to subtract from")
	}

	if bt.balances[tokenID][from] < amount {
		return fmt.Errorf("insufficient balance")
	}

	bt.balances[tokenID][from] -= amount
	return nil
}

//---------------------------------------------------------------------
// BaseToken implementation (unchanged)
//---------------------------------------------------------------------

type BaseToken struct {
	id        TokenID
	meta      Metadata
	balances  *BalanceTable
	allowance sync.Map
	lock      sync.RWMutex
	ledger    *Ledger
	gas       GasCalculator
}

func (b *BaseToken) ID() TokenID    { return b.id }
func (b *BaseToken) Meta() Metadata { return b.meta }

func (b *BaseToken) BalanceOf(a Address) uint64 { return b.balances.Get(b.id, a) }

func (b *BaseToken) Allowance(o, s Address) uint64 {
	if v, ok := b.allowance.Load(o); ok {
		if inner, ok2 := v.(*sync.Map); ok2 {
			if amt, ok3 := inner.Load(s); ok3 {
				return amt.(uint64)
			}
		}
	}
	return 0
}

func (bt *BalanceTable) Get(tokenID TokenID, addr Address) uint64 {
	bt.mu.RLock()
	defer bt.mu.RUnlock()

	if bt.balances == nil {
		return 0
	}

	tokenBalances, ok := bt.balances[tokenID]
	if !ok {
		return 0
	}

	return tokenBalances[addr]
}

func (b *BaseToken) Approve(o, s Address, amt uint64) error {
	b.lock.Lock()
	defer b.lock.Unlock()
	inner, _ := b.allowance.LoadOrStore(o, &sync.Map{})
	inner.(*sync.Map).Store(s, amt)
	b.ledger.EmitApproval(b.id, o, s, amt)
	log.WithFields(log.Fields{"token": b.meta.Symbol, "owner": o, "spender": s, "amount": amt}).Info("approve")
	return nil
}
func (b *BaseToken) Transfer(from, to Address, amt uint64) error {
	if err := b.ledger.WithinBlock(func() error {
		if err := b.balances.Sub(b.id, from, amt); err != nil {
			return err
		}
		b.balances.Add(b.id, to, amt)
		return nil
	}); err != nil {
		return err
	}
	fee := b.gas.Calculate("OpTokenTransfer", amt)
	b.ledger.DeductGas(from, fee)
	b.ledger.EmitTransfer(b.id, from, to, amt)
	log.WithFields(log.Fields{"token": b.meta.Symbol, "from": from, "to": to, "amount": amt, "gas": fee}).Info("transfer")
	return nil
}

func (Calculator) Calculate(op byte, amount uint64) uint64 {
	switch op {
	case OpTokenTransfer:
		return 500 + amount/10000
	default:
		return 0
	}
}

type Calculator struct{}

//---------------------------------------------------------------------
// Registry singleton
//---------------------------------------------------------------------

var (
	regOnce sync.Once
)

func getRegistry() *ContractRegistry {
	regOnce.Do(func() {
		if reg == nil {
			reg = &ContractRegistry{
				Registry: &Registry{
					Entries: make(map[string][]byte),
					tokens:  make(map[TokenID]Token),
				},
				byAddr: make(map[Address]*SmartContract),
			}
		} else {
			if reg.Registry == nil {
				reg.Registry = &Registry{Entries: make(map[string][]byte), tokens: make(map[TokenID]Token)}
			}
			if reg.byAddr == nil {
				reg.byAddr = make(map[Address]*SmartContract)
			}
			if reg.Registry.tokens == nil {
				reg.Registry.tokens = make(map[TokenID]Token)
			}
		}
	})
	return reg
}

func RegisterToken(t Token) {
	r := getRegistry()
	r.mu.Lock()
	if r.Registry == nil {
		r.Registry = &Registry{Entries: make(map[string][]byte), tokens: make(map[TokenID]Token)}
	}
	if r.Registry.tokens == nil {
		r.Registry.tokens = make(map[TokenID]Token)
	}
	switch v := t.(type) {
	case *BaseToken:
		r.Registry.tokens[t.ID()] = v
	case interface{ Base() *BaseToken }:
		r.Registry.tokens[t.ID()] = v.Base()
	default:
		r.mu.Unlock()
		log.WithField("symbol", t.Meta().Symbol).Warn("token registration failed: incompatible type")
		return
	}
	r.Registry.tokens[t.ID()] = t
	r.mu.Unlock()
	log.WithField("symbol", t.Meta().Symbol).Info("token registered")
}

func GetToken(id TokenID) (Token, bool) {
	r := getRegistry()
	r.mu.RLock()
	defer r.mu.RUnlock()
	tok, ok := r.Registry.tokens[id]
	return tok, ok
}

func GetRegistryTokens() []Token {
	r := getRegistry()
	r.mu.RLock()
	defer r.mu.RUnlock()
	list := make([]Token, 0, len(r.Registry.tokens))
	for _, t := range r.Registry.tokens {
		list = append(list, t)
	}
	sort.Slice(list, func(i, j int) bool { return list[i].ID() < list[j].ID() })
	return list
}

func InitTokens(ledger *Ledger, vm VM, gas GasCalculator) {
	r := getRegistry()
	r.mu.Lock()
	defer r.mu.Unlock()
	r.vm = vm
	if ledger.tokens == nil {
		ledger.tokens = make(map[TokenID]Token)
	}
	for id, tok := range r.Registry.tokens {
		tok.ledger = ledger
		tok.gas = gas
		ledger.tokens[id] = tok
	}
	InitDAO2500(ledger)
}

//---------------------------------------------------------------------
// Factory
//---------------------------------------------------------------------

type Factory struct{}

func (Factory) Create(meta Metadata, init map[Address]uint64) (Token, error) {
	if meta.Created.IsZero() {
		meta.Created = time.Now().UTC()
	}

<<<<<<< HEAD
	// Specialised token types based on the standard code
	if meta.Standard == StdSYN3100 {
		et := &EmploymentToken{
			BaseToken: BaseToken{id: deriveID(meta.Standard), meta: meta, balances: NewBalanceTable()},
			contracts: make(map[string]EmploymentContractMeta),
		}
		for a, v := range init {
			et.balances.Set(et.id, a, v)
			et.meta.TotalSupply += v
		}
		RegisterToken(et)
		return et, nil
=======
	var tok Token
	switch meta.Standard {
	case StdSYN3000:
		rt := &RentalToken{}
		rt.id = deriveID(meta.Standard)
		rt.meta = meta
		rt.balances = NewBalanceTable()
		rt.Info = Tokens.RentalTokenMetadata{TokenID: uint64(rt.id), Issued: meta.Created, Active: true}
		tok = rt
	default:
		bt := &BaseToken{id: deriveID(meta.Standard), meta: meta, balances: NewBalanceTable()}
		tok = bt
	}

	base := tok.(*BaseToken)
	case StdSYN2900:
		tok = NewInsuranceToken(meta)
	if meta.Standard == StdSYN1967 {
		ct := NewSYN1967Token(meta, "", "", 0)
	// Special case for SYN1155 which uses a dedicated struct
	if meta.Standard == StdSYN1155 {
		mt := NewSYN1155Token(meta, nil, nil)
		for a, v := range init {
			_ = mt.MintAsset(a, 0, v)
		}
		RegisterToken(mt)
		return mt, nil
	// Special case for SYN721 NFT tokens which require unique handling
	if meta.Standard == StdSYN721 {
		nft := NewSYN721Token(meta)
		for addr, v := range init {
			// mint "v" NFTs with empty metadata for the address
			for i := uint64(0); i < v; i++ {
				if _, err := nft.MintWithMeta(addr, SYN721Metadata{}); err != nil {
					return nil, err
				}
			}
		}
		RegisterToken(&nft.BaseToken)
		return nft, nil

	// special handling for SYN223 which requires the custom struct
	if meta.Standard == StdSYN223 {
		tok := NewSYN223Token(meta, init)
	// SYN131 tokens require the specialised structure with valuation tracking.
	if meta.Standard == StdSYN131 {
		tok := NewSYN131Token(meta, init)

	// specialised handling for SYN3900 benefit tokens
	if meta.Standard == StdSYN3900 {
		bt := NewBenefitToken(meta)
		for a, v := range init {
			bt.balances.Set(bt.id, a, v)
			bt.meta.TotalSupply += v
		}
		RegisterToken(bt)
		return bt, nil
	// Specialised token standards
	if meta.Standard == StdSYN4200 {
		ct := &Tokens.CharityToken{BaseToken: &BaseToken{id: deriveID(meta.Standard), meta: meta, balances: NewBalanceTable()}}
		for a, v := range init {
			ct.balances.Set(ct.id, a, v)
			ct.meta.TotalSupply += v
		}
		RegisterToken(ct)
		return ct, nil
	}

	if meta.Standard == StdSYN4900 {
		return NewSyn4900Token(meta, init)
	}

	// Use specialised token structs per standard when required.
	var tok Token
	switch meta.Standard {
	case StdSYN300:
		g := NewSYN300(meta)
		tok = g
	default:
		bt := &BaseToken{id: deriveID(meta.Standard), meta: meta, balances: NewBalanceTable()}
		tok = bt
	// specialised token instantiation based on standard
	if meta.Standard == StdSYN700 {
		tok := NewSYN700Token(meta)
		tok.BaseToken.id = deriveID(meta.Standard)
		for a, v := range init {
			tok.BaseToken.balances.Set(tok.ID(), a, v)
			tok.BaseToken.meta.TotalSupply += v

	// Specialised standards may require custom token structures.
	if meta.Standard == StdSYN1600 {
		tok, err := NewSYN1600Token(meta, init, MusicInfo{}, nil)
		if err != nil {
			return nil, err
		}
		RegisterToken(tok)
		return tok, nil
>>>>>>> 966a79c6
	}

	bt := &BaseToken{id: deriveID(meta.Standard), meta: meta, balances: NewBalanceTable()}
	var tok Token
	switch meta.Standard {
	case StdSYN1800:
		tok = NewCarbonFootprintToken(meta)
	default:
		tok = &BaseToken{id: deriveID(meta.Standard), meta: meta, balances: NewBalanceTable()}
	}

	bt := tok.(*BaseToken)
	for a, v := range init {
		base.balances.Set(base.id, a, v)
		base.meta.TotalSupply += v
	}
	RegisterToken(base)
	return tok, nil
	RegisterToken(tok)
	return tok, nil

	RegisterToken(bt)
	// specialised token types based on standard
	switch meta.Standard {
	case StdSYN1300:
		sct := NewSupplyChainToken(bt)
		RegisterToken(sct)
		return sct, nil
	default:
		RegisterToken(bt)
		return bt, nil
	}
	case StdSYN2500:
		dt := NewSYN2500Token(meta)
		for a, v := range init {
			dt.balances.Set(dt.id, a, v)
			dt.meta.TotalSupply += v
		}
		tok = dt
	default:
		bt := &BaseToken{id: deriveID(meta.Standard), meta: meta, balances: NewBalanceTable()}
		for a, v := range init {
			bt.balances.Set(bt.id, a, v)
			bt.meta.TotalSupply += v
		}
		tok = bt
	}
	var tok Token = bt
	if meta.Standard == StdSYN2100 {
		tok = &SupplyFinanceToken{BaseToken: bt, documents: make(map[string]*FinancialDocument), liquidity: make(map[Address]uint64)}
	}

	RegisterToken(tok)
	return tok, nil
}

// CreateFutures returns a FuturesToken adhering to the SYN3600 standard.
func (Factory) CreateFutures(meta Metadata, contract FuturesContract, init map[Address]uint64) (*FuturesToken, error) {
	if meta.Standard == 0 {
		meta.Standard = StdSYN3600
	}
	if meta.Created.IsZero() {
		meta.Created = time.Now().UTC()
	}
	ft := &FuturesToken{
		BaseToken: &BaseToken{id: deriveID(meta.Standard), meta: meta, balances: NewBalanceTable()},
		Contract:  contract,
		Positions: make(map[Address]*FuturesPosition),
	}
	for a, v := range init {
		ft.balances.Set(ft.id, a, v)
		ft.meta.TotalSupply += v
	}
	RegisterToken(ft.BaseToken)
	return ft, nil
}

func NewBalanceTable() *BalanceTable {
	return &BalanceTable{
		balances: make(map[TokenID]map[Address]uint64),
	}
}

func (bt *BalanceTable) Set(tokenID TokenID, addr Address, amount uint64) {
	bt.mu.Lock()
	defer bt.mu.Unlock()

	if bt.balances == nil {
		bt.balances = make(map[TokenID]map[Address]uint64)
	}

	if bt.balances[tokenID] == nil {
		bt.balances[tokenID] = make(map[Address]uint64)
	}

	bt.balances[tokenID][addr] = amount
}

func deriveID(std byte) TokenID { return TokenID(0x53000000 | uint32(std)<<8) }

//---------------------------------------------------------------------
// Canonical token mint (50 assets)
//---------------------------------------------------------------------

func init() {
	f := Factory{}
	canon := []Metadata{
		{"Synnergy Native", "SYN", 18, StdSYN20, time.Time{}, false, 0},
		{"Synnergy Governance", "SYN-GOV", 18, StdSYN300, time.Time{}, true, 0},
		{"Synnergy Stable USD", "SYNUSD", 6, StdSYN1000, time.Time{}, false, 0},
		{"Synnergy Carbon Credit", "SYN-CO2", 0, StdSYN200, time.Time{}, false, 0},
		{"Synnergy SupplyChain", "SYNSC", 0, StdSYN1300, time.Time{}, false, 0},
		{"Synnergy Music Royalty", "SYN-MUSIC", 0, StdSYN1600, time.Time{}, false, 0},
		{"Synnergy Healthcare", "SYN-HDATA", 0, StdSYN1100, time.Time{}, false, 0},
		{"Synnergy IP", "SYN-IP", 0, StdSYN700, time.Time{}, false, 0},
		{"Synnergy Gold", "SYN-GOLD", 3, StdSYN1967, time.Time{}, false, 0},
		{"Synnergy Oil", "SYN-OIL", 2, StdSYN1967, time.Time{}, false, 0},
		{"Synnergy Reputation", "SYN-REP", 0, StdSYN1500, time.Time{}, false, 0},
		{"Synnergy Interop", "SYNX", 18, StdSYN1200, time.Time{}, false, 0},
		{"Synnergy NFT Art", "SYNART", 0, StdSYN721, time.Time{}, false, 0},
		{"Synnergy NFT Land", "SYNLAND", 0, StdSYN2369, time.Time{}, false, 0},
		{"Synnergy Ticket", "SYNTIX", 0, StdSYN1700, time.Time{}, false, 0},
		{"Synnergy Debt", "SYN-LOAN", 0, StdSYN845, time.Time{}, false, 0},
		{"Synnergy Reward", "SYN-RWD", 18, StdSYN600, time.Time{}, false, 0},
		{"Synnergy Utility", "SYN-UTIL", 18, StdSYN500, time.Time{}, false, 0},
		{"Synnergy Game", "SYNGAME", 0, StdSYN70, time.Time{}, false, 0},
		{"Synnergy Multi-Asset", "SYN-MA", 0, StdSYN1155, time.Time{}, false, 0},
		{"Synnergy Bond", "SYN-BOND", 0, StdSYN1401, time.Time{}, false, 0},
		{"Synnergy Tangible", "SYN-TANG", 0, StdSYN130, time.Time{}, false, 0},
		{"Synnergy Intangible", "SYN-INTANG", 0, StdSYN131, time.Time{}, false, 0},
		{"Synnergy SafeTransfer", "SYN223", 18, StdSYN223, time.Time{}, false, 0},
		{"Synnergy CBDC", "SYN-CBDC", 2, StdSYN10, time.Time{}, false, 0},
		{"Synnergy Asset‑Backed", "SYN-ASSET", 0, StdSYN800, time.Time{}, false, 0},
		{"Synnergy ETF", "SYN-ETF", 0, StdSYN3300, time.Time{}, false, 0},
		{"Synnergy Forex", "SYN-FX", 0, StdSYN3400, time.Time{}, false, 0},
		{"Synnergy Currency", "SYN-CUR", 0, StdSYN3500, time.Time{}, false, 0},
		{"Synnergy Futures", "SYN-FUT", 0, StdSYN3600, time.Time{}, false, 0},
		{"Synnergy Index", "SYN-INDEX", 0, StdSYN3700, time.Time{}, false, 0},
		{"Synnergy Grant", "SYN-GRANT", 0, StdSYN3800, time.Time{}, false, 0},
		{"Synnergy Benefit", "SYN-BEN", 0, StdSYN3900, time.Time{}, false, 0},
		{"Synnergy Charity", "SYN-CHRTY", 0, StdSYN4200, time.Time{}, false, 0},
		{"Synnergy Energy", "SYN-ENRG", 0, StdSYN4300, time.Time{}, false, 0},
		{"Synnergy Legal", "SYN-LEGAL", 0, StdSYN4700, time.Time{}, false, 0},
		{"Synnergy Agriculture", "SYN-AGRI", 0, StdSYN4900, time.Time{}, false, 0},
		{"Synnergy Carbon Footprint", "SYN-CFP", 0, StdSYN1800, time.Time{}, false, 0},
		{"Synnergy Education", "SYN-EDU", 0, StdSYN1900, time.Time{}, false, 0},
		{"Synnergy Supply‑Fin", "SYN-SCFIN", 0, StdSYN2100, time.Time{}, false, 0},
		{"Synnergy RTP", "SYN-RTP", 0, StdSYN2200, time.Time{}, false, 0},
		{"Synnergy Data", "SYN-DATA", 0, StdSYN2400, time.Time{}, false, 0},
		{"Synnergy DAO", "SYN-DAO", 0, StdSYN2500, time.Time{}, false, 0},
		{"Synnergy Investor", "SYN-INV", 0, StdSYN2600, time.Time{}, false, 0},
		{"Synnergy Pension", "SYN-PENS", 0, StdSYN2700, time.Time{}, false, 0},
		{"Synnergy Life", "SYN-LIFE", 0, StdSYN2800, time.Time{}, false, 0},
		{"Synnergy Insurance", "SYN-INSUR", 0, StdSYN2900, time.Time{}, false, 0},
		{"Synnergy Rental", "SYN-RENT", 0, StdSYN3000, time.Time{}, false, 0},
		{"Synnergy Employment", "SYN-EMP", 0, StdSYN3100, time.Time{}, false, 0},
		{"Synnergy Bill", "SYN-BILL", 0, StdSYN3200, time.Time{}, false, 0},
	}

	for _, m := range canon {
		if m.Standard == StdSYN3600 {
			if _, err := f.CreateFutures(m, FuturesContract{}, map[Address]uint64{AddressZero: 0}); err != nil {
		if m.Standard == StdSYN1200 {
			if _, err := NewSYN1200(m, map[Address]uint64{AddressZero: 0}); err != nil {
				panic(err)
			}
			continue
		}
		if _, err := f.Create(m, map[Address]uint64{AddressZero: 0}); err != nil {
			panic(err)
		}
	}

	registerTokenOpcodes()
	registerSYN1401Opcodes()
}

//---------------------------------------------------------------------
// VM opcode binding – basic transfer shown, others omitted for brevity
//---------------------------------------------------------------------

func registerTokenOpcodes() {
	Register(0xB0, wrap("Tokens_Transfer"))
	Register(0xB1, wrap("Tokens_RecordEmission"))
	Register(0xB2, wrap("Tokens_RecordOffset"))
	Register(0xB3, wrap("Tokens_NetBalance"))
	Register(0xB4, wrap("Tokens_ListRecords"))
}

func (ctx *Context) RefundGas(amount uint64) {
	ctx.GasPrice += amount
}

type Stack struct {
	data []any
}

func (s *Stack) PopUint32() uint32 {
	if len(s.data) == 0 {
		panic("stack underflow")
	}

	v := s.data[len(s.data)-1]
	s.data = s.data[:len(s.data)-1]

	switch val := v.(type) {
	case uint32:
		return val
	case uint64:
		return uint32(val)
	case int:
		return uint32(val)
	default:
		panic("invalid type for PopUint32")
	}
}

func (s *Stack) PopAddress() Address {
	if len(s.data) == 0 {
		panic("stack underflow: PopAddress")
	}

	v := s.data[len(s.data)-1]
	s.data = s.data[:len(s.data)-1]

	addr, ok := v.(Address)
	if !ok {
		panic("invalid type on stack: expected Address")
	}

	return addr
}

func (s *Stack) PopUint64() uint64 {
	if len(s.data) == 0 {
		panic("stack underflow: PopUint64")
	}

	v := s.data[len(s.data)-1]
	s.data = s.data[:len(s.data)-1]

	switch val := v.(type) {
	case uint64:
		return val
	case int:
		return uint64(val)
	case uint32:
		return uint64(val)
	default:
		panic("invalid type on stack: expected uint64")
	}
}

func (s *Stack) PushBool(b bool) {
	s.data = append(s.data, b)
}

func (s *Stack) Push(v any) {
	s.data = append(s.data, v)
}

func (s *Stack) Len() int {
	return len(s.data)
}

// Reference to TokenInterfaces for package usage
var _ Tokens.TokenInterfaces
var _ Tokens.SYN1401

// Tokens_CreateSYN2200 is a VM-accessible helper to mint a SYN2200 token.
func Tokens_CreateSYN2200(meta Metadata, init map[Address]uint64) (TokenID, error) {
	tm := NewTokenManager(CurrentLedger(), NewFlatGasCalculator())
	return tm.CreateSYN2200(meta, init)
}

// Tokens_SendPayment performs an instant payment via a SYN2200 token.
func Tokens_SendPayment(id TokenID, from, to Address, amount uint64, currency string) (uint64, error) {
	tm := NewTokenManager(CurrentLedger(), NewFlatGasCalculator())
	return tm.SendRealTimePayment(id, from, to, amount, currency)
}

// Tokens_GetPayment retrieves a payment record from a SYN2200 token.
func Tokens_GetPayment(id TokenID, pid uint64) (Tokens.PaymentRecord, bool) {
	tm := NewTokenManager(CurrentLedger(), NewFlatGasCalculator())
	return tm.GetPaymentRecord(id, pid)
}<|MERGE_RESOLUTION|>--- conflicted
+++ resolved
@@ -348,7 +348,6 @@
 		meta.Created = time.Now().UTC()
 	}
 
-<<<<<<< HEAD
 	// Specialised token types based on the standard code
 	if meta.Standard == StdSYN3100 {
 		et := &EmploymentToken{
@@ -361,7 +360,6 @@
 		}
 		RegisterToken(et)
 		return et, nil
-=======
 	var tok Token
 	switch meta.Standard {
 	case StdSYN3000:
@@ -459,7 +457,6 @@
 		}
 		RegisterToken(tok)
 		return tok, nil
->>>>>>> 966a79c6
 	}
 
 	bt := &BaseToken{id: deriveID(meta.Standard), meta: meta, balances: NewBalanceTable()}
