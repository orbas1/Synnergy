// Code generated for Synnergy Network – tokens.go
// Author: ChatGPT (OpenAI o3)
// Description: Core token registry, universal token factory, and VM opcode integration
//
//	Instantiates the 50 canonical assets defined in the Synthron Token Guide.
//
// -----------------------------------------------------------------------------
package core

import (
	"errors"
	"fmt"
	log "github.com/sirupsen/logrus"
	"sort"
	"sync"
	Tokens "synnergy-network/core/Tokens"
	"time"
)

//---------------------------------------------------------------------
// Token‑ID & Standard byte map
//---------------------------------------------------------------------

type TokenID uint32

var ErrInvalidAsset = errors.New("invalid token asset")

const (
	OpTokenTransfer = 0xB0
	OpTokenApprove  = 0xB1
	OpAllowance     = 0xB2
	OpBalanceOf     = 0xB3
)

var AddressZero Address

const (
	StdSYN20   byte = 0x14
	StdSYN70   byte = 0x46
	StdSYN130  byte = 0x82
	StdSYN131  byte = 0x83
	StdSYN200  byte = 0x32
	StdSYN223  byte = 0xDF
	StdSYN300  byte = 0x4B
	StdSYN500  byte = 0x4D
	StdSYN600  byte = 0x4E
	StdSYN700  byte = 0x57
	StdSYN721  byte = 0xD1
	StdSYN722  byte = 0xD2
	StdSYN800  byte = 0x50
	StdSYN845  byte = 0xED
	StdSYN900  byte = 0x52
	StdSYN1000 byte = 0x58
	StdSYN1100 byte = 0x56
	StdSYN1155 byte = 0x92
	StdSYN1200 byte = 0x5A
	StdSYN1300 byte = 0x66
	StdSYN1401 byte = 0xF5
	StdSYN1500 byte = 0x5F
	StdSYN1600 byte = 0x68
	StdSYN1700 byte = 0x6A
	StdSYN1800 byte = 0x6C
	StdSYN1900 byte = 0x6E
	StdSYN1967 byte = 0x66
	StdSYN2100 byte = 0x70
	StdSYN2200 byte = 0x71
	StdSYN2369 byte = 0x9A
	StdSYN2400 byte = 0x72
	StdSYN2500 byte = 0x73
	StdSYN2600 byte = 0x74
	StdSYN2700 byte = 0x75
	StdSYN2800 byte = 0x76
	StdSYN2900 byte = 0x77
	StdSYN3000 byte = 0x78
	StdSYN3100 byte = 0x79
	StdSYN3200 byte = 0x7A
	StdSYN3300 byte = 0x7B
	StdSYN3400 byte = 0x7C
	StdSYN3500 byte = 0x7D
	StdSYN3600 byte = 0x7E
	StdSYN3700 byte = 0x7F
	StdSYN3800 byte = 0x80
	StdSYN3900 byte = 0x81
	StdSYN4200 byte = 0x84
	StdSYN4300 byte = 0x85
	StdSYN4700 byte = 0x86
	StdSYN4900 byte = 0x87
	StdSYN5000 byte = 0x88
	StdSYN10   byte = 0x0A
)

//---------------------------------------------------------------------
// Metadata & Token interface
//---------------------------------------------------------------------

type Metadata struct {
	Name        string
	Symbol      string
	Decimals    uint8
	Standard    byte
	Created     time.Time
	FixedSupply bool
	TotalSupply uint64
}

type Token interface {
	ID() TokenID
	Meta() Metadata
	BalanceOf(addr Address) uint64
	Transfer(from, to Address, amount uint64) error
	Allowance(owner, spender Address) uint64
	Approve(owner, spender Address, amount uint64) error
	Mint(to Address, amount uint64) error
	Burn(from Address, amount uint64) error
}

func (t *BaseToken) Mint(to Address, amount uint64) error {
	if t.balances == nil {
		t.balances = &BalanceTable{}
	}
	t.balances.Add(t.id, to, amount)
	return nil
}

func (t *BaseToken) Burn(from Address, amount uint64) error {
	if t.balances == nil {
		return fmt.Errorf("balances not initialized")
	}
	return t.balances.Sub(t.id, from, amount)
}

func (bt *BalanceTable) Add(tokenID TokenID, to Address, amount uint64) {
	bt.mu.Lock()
	defer bt.mu.Unlock()

	if bt.balances == nil {
		bt.balances = make(map[TokenID]map[Address]uint64)
	}

	if bt.balances[tokenID] == nil {
		bt.balances[tokenID] = make(map[Address]uint64)
	}

	bt.balances[tokenID][to] += amount
}

func (bt *BalanceTable) Sub(tokenID TokenID, from Address, amount uint64) error {
	bt.mu.Lock()
	defer bt.mu.Unlock()

	if bt.balances == nil || bt.balances[tokenID] == nil {
		return fmt.Errorf("no balance to subtract from")
	}

	if bt.balances[tokenID][from] < amount {
		return fmt.Errorf("insufficient balance")
	}

	bt.balances[tokenID][from] -= amount
	return nil
}

//---------------------------------------------------------------------
// BaseToken implementation (unchanged)
//---------------------------------------------------------------------

type BaseToken struct {
	id        TokenID
	meta      Metadata
	balances  *BalanceTable
	allowance sync.Map
	lock      sync.RWMutex
	ledger    *Ledger
	gas       GasCalculator
}

func (b *BaseToken) ID() TokenID    { return b.id }
func (b *BaseToken) Meta() Metadata { return b.meta }

func (b *BaseToken) BalanceOf(a Address) uint64 { return b.balances.Get(b.id, a) }

func (b *BaseToken) Allowance(o, s Address) uint64 {
	if v, ok := b.allowance.Load(o); ok {
		if inner, ok2 := v.(*sync.Map); ok2 {
			if amt, ok3 := inner.Load(s); ok3 {
				return amt.(uint64)
			}
		}
	}
	return 0
}

func (bt *BalanceTable) Get(tokenID TokenID, addr Address) uint64 {
	bt.mu.RLock()
	defer bt.mu.RUnlock()

	if bt.balances == nil {
		return 0
	}

	tokenBalances, ok := bt.balances[tokenID]
	if !ok {
		return 0
	}

	return tokenBalances[addr]
}

func (b *BaseToken) Approve(o, s Address, amt uint64) error {
	b.lock.Lock()
	defer b.lock.Unlock()
	inner, _ := b.allowance.LoadOrStore(o, &sync.Map{})
	inner.(*sync.Map).Store(s, amt)
	b.ledger.EmitApproval(b.id, o, s, amt)
	log.WithFields(log.Fields{"token": b.meta.Symbol, "owner": o, "spender": s, "amount": amt}).Info("approve")
	return nil
}
func (b *BaseToken) Transfer(from, to Address, amt uint64) error {
	if err := b.ledger.WithinBlock(func() error {
		if err := b.balances.Sub(b.id, from, amt); err != nil {
			return err
		}
		b.balances.Add(b.id, to, amt)
		return nil
	}); err != nil {
		return err
	}
	fee := b.gas.Calculate("OpTokenTransfer", amt)
	b.ledger.DeductGas(from, fee)
	b.ledger.EmitTransfer(b.id, from, to, amt)
	log.WithFields(log.Fields{"token": b.meta.Symbol, "from": from, "to": to, "amount": amt, "gas": fee}).Info("transfer")
	return nil
}

func (Calculator) Calculate(op byte, amount uint64) uint64 {
	switch op {
	case OpTokenTransfer:
		return 500 + amount/10000
	default:
		return 0
	}
}

type Calculator struct{}

//---------------------------------------------------------------------
// Registry singleton
//---------------------------------------------------------------------

var (
	regOnce sync.Once
)

func getRegistry() *ContractRegistry {
	regOnce.Do(func() {
		if reg == nil {
			reg = &ContractRegistry{
				Registry: &Registry{
					Entries: make(map[string][]byte),
					tokens:  make(map[TokenID]*BaseToken),
				},
				byAddr: make(map[Address]*SmartContract),
			}
		} else {
			if reg.Registry == nil {
				reg.Registry = &Registry{Entries: make(map[string][]byte), tokens: make(map[TokenID]*BaseToken)}
			}
			if reg.byAddr == nil {
				reg.byAddr = make(map[Address]*SmartContract)
			}
			if reg.Registry.tokens == nil {
				reg.Registry.tokens = make(map[TokenID]*BaseToken)
			}
		}
	})
	return reg
}

func RegisterToken(t Token) {
	r := getRegistry()
	r.mu.Lock()
	if r.Registry == nil {
		r.Registry = &Registry{Entries: make(map[string][]byte), tokens: make(map[TokenID]*BaseToken)}
	}
	if r.Registry.tokens == nil {
		r.Registry.tokens = make(map[TokenID]*BaseToken)
	}
	r.Registry.tokens[t.ID()] = t.(*BaseToken)
	r.mu.Unlock()
	log.WithField("symbol", t.Meta().Symbol).Info("token registered")
}

func GetToken(id TokenID) (Token, bool) {
	r := getRegistry()
	r.mu.RLock()
	defer r.mu.RUnlock()
	tok, ok := r.Registry.tokens[id]
	return tok, ok
}

func GetRegistryTokens() []*BaseToken {
	r := getRegistry()
	r.mu.RLock()
	defer r.mu.RUnlock()
	list := make([]*BaseToken, 0, len(r.Registry.tokens))
	for _, t := range r.Registry.tokens {
		list = append(list, t)
	}
	sort.Slice(list, func(i, j int) bool { return list[i].id < list[j].id })
	return list
}

func InitTokens(ledger *Ledger, vm VM, gas GasCalculator) {
	r := getRegistry()
	r.mu.Lock()
	defer r.mu.Unlock()
	r.vm = vm
	if ledger.tokens == nil {
		ledger.tokens = make(map[TokenID]Token)
	}
	for id, tok := range r.Registry.tokens {
		tok.ledger = ledger
		tok.gas = gas
		ledger.tokens[id] = tok
	}
	InitDAO2500(ledger)
}

//---------------------------------------------------------------------
// Factory
//---------------------------------------------------------------------

type Factory struct{}

func (Factory) Create(meta Metadata, init map[Address]uint64) (Token, error) {
	if meta.Created.IsZero() {
		meta.Created = time.Now().UTC()
	}
<<<<<<< HEAD
	// specialised token instantiation based on standard
	if meta.Standard == StdSYN700 {
		tok := NewSYN700Token(meta)
		tok.BaseToken.id = deriveID(meta.Standard)
		for a, v := range init {
			tok.BaseToken.balances.Set(tok.ID(), a, v)
			tok.BaseToken.meta.TotalSupply += v
=======

	// Specialised standards may require custom token structures.
	if meta.Standard == StdSYN1600 {
		tok, err := NewSYN1600Token(meta, init, MusicInfo{}, nil)
		if err != nil {
			return nil, err
>>>>>>> 2c649846
		}
		RegisterToken(tok)
		return tok, nil
	}

	bt := &BaseToken{id: deriveID(meta.Standard), meta: meta, balances: NewBalanceTable()}
	var tok Token
	switch meta.Standard {
	case StdSYN1800:
		tok = NewCarbonFootprintToken(meta)
	default:
		tok = &BaseToken{id: deriveID(meta.Standard), meta: meta, balances: NewBalanceTable()}
	}

	bt := tok.(*BaseToken)
	for a, v := range init {
		bt.balances.Set(bt.id, a, v)
		bt.meta.TotalSupply += v
	}

	// specialised token types based on standard
	switch meta.Standard {
	case StdSYN1300:
		sct := NewSupplyChainToken(bt)
		RegisterToken(sct)
		return sct, nil
	default:
		RegisterToken(bt)
		return bt, nil
	}
	case StdSYN2500:
		dt := NewSYN2500Token(meta)
		for a, v := range init {
			dt.balances.Set(dt.id, a, v)
			dt.meta.TotalSupply += v
		}
		tok = dt
	default:
		bt := &BaseToken{id: deriveID(meta.Standard), meta: meta, balances: NewBalanceTable()}
		for a, v := range init {
			bt.balances.Set(bt.id, a, v)
			bt.meta.TotalSupply += v
		}
		tok = bt
	}
	var tok Token = bt
	if meta.Standard == StdSYN2100 {
		tok = &SupplyFinanceToken{BaseToken: bt, documents: make(map[string]*FinancialDocument), liquidity: make(map[Address]uint64)}
	}

	RegisterToken(tok)
	return tok, nil
}

func NewBalanceTable() *BalanceTable {
	return &BalanceTable{
		balances: make(map[TokenID]map[Address]uint64),
	}
}

func (bt *BalanceTable) Set(tokenID TokenID, addr Address, amount uint64) {
	bt.mu.Lock()
	defer bt.mu.Unlock()

	if bt.balances == nil {
		bt.balances = make(map[TokenID]map[Address]uint64)
	}

	if bt.balances[tokenID] == nil {
		bt.balances[tokenID] = make(map[Address]uint64)
	}

	bt.balances[tokenID][addr] = amount
}

func deriveID(std byte) TokenID { return TokenID(0x53000000 | uint32(std)<<8) }

//---------------------------------------------------------------------
// Canonical token mint (50 assets)
//---------------------------------------------------------------------

func init() {
	f := Factory{}
	canon := []Metadata{
		{"Synnergy Native", "SYN", 18, StdSYN20, time.Time{}, false, 0},
		{"Synnergy Governance", "SYN-GOV", 18, StdSYN300, time.Time{}, true, 0},
		{"Synnergy Stable USD", "SYNUSD", 6, StdSYN1000, time.Time{}, false, 0},
		{"Synnergy Carbon Credit", "SYN-CO2", 0, StdSYN200, time.Time{}, false, 0},
		{"Synnergy SupplyChain", "SYNSC", 0, StdSYN1300, time.Time{}, false, 0},
		{"Synnergy Music Royalty", "SYN-MUSIC", 0, StdSYN1600, time.Time{}, false, 0},
		{"Synnergy Healthcare", "SYN-HDATA", 0, StdSYN1100, time.Time{}, false, 0},
		{"Synnergy IP", "SYN-IP", 0, StdSYN700, time.Time{}, false, 0},
		{"Synnergy Gold", "SYN-GOLD", 3, StdSYN1967, time.Time{}, false, 0},
		{"Synnergy Oil", "SYN-OIL", 2, StdSYN1967, time.Time{}, false, 0},
		{"Synnergy Reputation", "SYN-REP", 0, StdSYN1500, time.Time{}, false, 0},
		{"Synnergy Interop", "SYNX", 18, StdSYN1200, time.Time{}, false, 0},
		{"Synnergy NFT Art", "SYNART", 0, StdSYN721, time.Time{}, false, 0},
		{"Synnergy NFT Land", "SYNLAND", 0, StdSYN2369, time.Time{}, false, 0},
		{"Synnergy Ticket", "SYNTIX", 0, StdSYN1700, time.Time{}, false, 0},
		{"Synnergy Debt", "SYN-LOAN", 0, StdSYN845, time.Time{}, false, 0},
		{"Synnergy Reward", "SYN-RWD", 18, StdSYN600, time.Time{}, false, 0},
		{"Synnergy Utility", "SYN-UTIL", 18, StdSYN500, time.Time{}, false, 0},
		{"Synnergy Game", "SYNGAME", 0, StdSYN70, time.Time{}, false, 0},
		{"Synnergy Multi-Asset", "SYN-MA", 0, StdSYN1155, time.Time{}, false, 0},
		{"Synnergy Bond", "SYN-BOND", 0, StdSYN1401, time.Time{}, false, 0},
		{"Synnergy Tangible", "SYN-TANG", 0, StdSYN130, time.Time{}, false, 0},
		{"Synnergy Intangible", "SYN-INTANG", 0, StdSYN131, time.Time{}, false, 0},
		{"Synnergy SafeTransfer", "SYN223", 18, StdSYN223, time.Time{}, false, 0},
		{"Synnergy Identity", "SYN-ID", 0, StdSYN900, time.Time{}, false, 0},
		{"Synnergy CBDC", "SYN-CBDC", 2, StdSYN10, time.Time{}, false, 0},
		{"Synnergy Asset‑Backed", "SYN-ASSET", 0, StdSYN800, time.Time{}, false, 0},
		{"Synnergy ETF", "SYN-ETF", 0, StdSYN3300, time.Time{}, false, 0},
		{"Synnergy Forex", "SYN-FX", 0, StdSYN3400, time.Time{}, false, 0},
		{"Synnergy Currency", "SYN-CUR", 0, StdSYN3500, time.Time{}, false, 0},
		{"Synnergy Futures", "SYN-FUT", 0, StdSYN3600, time.Time{}, false, 0},
		{"Synnergy Index", "SYN-INDEX", 0, StdSYN3700, time.Time{}, false, 0},
		{"Synnergy Grant", "SYN-GRANT", 0, StdSYN3800, time.Time{}, false, 0},
		{"Synnergy Benefit", "SYN-BEN", 0, StdSYN3900, time.Time{}, false, 0},
		{"Synnergy Charity", "SYN-CHRTY", 0, StdSYN4200, time.Time{}, false, 0},
		{"Synnergy Energy", "SYN-ENRG", 0, StdSYN4300, time.Time{}, false, 0},
		{"Synnergy Legal", "SYN-LEGAL", 0, StdSYN4700, time.Time{}, false, 0},
		{"Synnergy Agriculture", "SYN-AGRI", 0, StdSYN4900, time.Time{}, false, 0},
		{"Synnergy Carbon Footprint", "SYN-CFP", 0, StdSYN1800, time.Time{}, false, 0},
		{"Synnergy Education", "SYN-EDU", 0, StdSYN1900, time.Time{}, false, 0},
		{"Synnergy Supply‑Fin", "SYN-SCFIN", 0, StdSYN2100, time.Time{}, false, 0},
		{"Synnergy RTP", "SYN-RTP", 0, StdSYN2200, time.Time{}, false, 0},
		{"Synnergy Data", "SYN-DATA", 0, StdSYN2400, time.Time{}, false, 0},
		{"Synnergy DAO", "SYN-DAO", 0, StdSYN2500, time.Time{}, false, 0},
		{"Synnergy Investor", "SYN-INV", 0, StdSYN2600, time.Time{}, false, 0},
		{"Synnergy Pension", "SYN-PENS", 0, StdSYN2700, time.Time{}, false, 0},
		{"Synnergy Life", "SYN-LIFE", 0, StdSYN2800, time.Time{}, false, 0},
		{"Synnergy Insurance", "SYN-INSUR", 0, StdSYN2900, time.Time{}, false, 0},
		{"Synnergy Rental", "SYN-RENT", 0, StdSYN3000, time.Time{}, false, 0},
		{"Synnergy Employment", "SYN-EMP", 0, StdSYN3100, time.Time{}, false, 0},
		{"Synnergy Bill", "SYN-BILL", 0, StdSYN3200, time.Time{}, false, 0},
	}

	for _, m := range canon {
		if _, err := f.Create(m, map[Address]uint64{AddressZero: 0}); err != nil {
			panic(err)
		}
	}

	registerTokenOpcodes()
}

//---------------------------------------------------------------------
// VM opcode binding – basic transfer shown, others omitted for brevity
//---------------------------------------------------------------------

func registerTokenOpcodes() {
	Register(0xB0, wrap("Tokens_Transfer"))
	Register(0xB1, wrap("Tokens_RecordEmission"))
	Register(0xB2, wrap("Tokens_RecordOffset"))
	Register(0xB3, wrap("Tokens_NetBalance"))
	Register(0xB4, wrap("Tokens_ListRecords"))
}

func (ctx *Context) RefundGas(amount uint64) {
	ctx.GasPrice += amount
}

type Stack struct {
	data []any
}

func (s *Stack) PopUint32() uint32 {
	if len(s.data) == 0 {
		panic("stack underflow")
	}

	v := s.data[len(s.data)-1]
	s.data = s.data[:len(s.data)-1]

	switch val := v.(type) {
	case uint32:
		return val
	case uint64:
		return uint32(val)
	case int:
		return uint32(val)
	default:
		panic("invalid type for PopUint32")
	}
}

func (s *Stack) PopAddress() Address {
	if len(s.data) == 0 {
		panic("stack underflow: PopAddress")
	}

	v := s.data[len(s.data)-1]
	s.data = s.data[:len(s.data)-1]

	addr, ok := v.(Address)
	if !ok {
		panic("invalid type on stack: expected Address")
	}

	return addr
}

func (s *Stack) PopUint64() uint64 {
	if len(s.data) == 0 {
		panic("stack underflow: PopUint64")
	}

	v := s.data[len(s.data)-1]
	s.data = s.data[:len(s.data)-1]

	switch val := v.(type) {
	case uint64:
		return val
	case int:
		return uint64(val)
	case uint32:
		return uint64(val)
	default:
		panic("invalid type on stack: expected uint64")
	}
}

func (s *Stack) PushBool(b bool) {
	s.data = append(s.data, b)
}

func (s *Stack) Push(v any) {
	s.data = append(s.data, v)
}

func (s *Stack) Len() int {
	return len(s.data)
}

// Reference to TokenInterfaces for package usage
var _ Tokens.TokenInterfaces

// Tokens_CreateSYN2200 is a VM-accessible helper to mint a SYN2200 token.
func Tokens_CreateSYN2200(meta Metadata, init map[Address]uint64) (TokenID, error) {
	tm := NewTokenManager(CurrentLedger(), NewFlatGasCalculator())
	return tm.CreateSYN2200(meta, init)
}

// Tokens_SendPayment performs an instant payment via a SYN2200 token.
func Tokens_SendPayment(id TokenID, from, to Address, amount uint64, currency string) (uint64, error) {
	tm := NewTokenManager(CurrentLedger(), NewFlatGasCalculator())
	return tm.SendRealTimePayment(id, from, to, amount, currency)
}

// Tokens_GetPayment retrieves a payment record from a SYN2200 token.
func Tokens_GetPayment(id TokenID, pid uint64) (Tokens.PaymentRecord, bool) {
	tm := NewTokenManager(CurrentLedger(), NewFlatGasCalculator())
	return tm.GetPaymentRecord(id, pid)
}<|MERGE_RESOLUTION|>--- conflicted
+++ resolved
@@ -336,7 +336,6 @@
 	if meta.Created.IsZero() {
 		meta.Created = time.Now().UTC()
 	}
-<<<<<<< HEAD
 	// specialised token instantiation based on standard
 	if meta.Standard == StdSYN700 {
 		tok := NewSYN700Token(meta)
@@ -344,14 +343,12 @@
 		for a, v := range init {
 			tok.BaseToken.balances.Set(tok.ID(), a, v)
 			tok.BaseToken.meta.TotalSupply += v
-=======
 
 	// Specialised standards may require custom token structures.
 	if meta.Standard == StdSYN1600 {
 		tok, err := NewSYN1600Token(meta, init, MusicInfo{}, nil)
 		if err != nil {
 			return nil, err
->>>>>>> 2c649846
 		}
 		RegisterToken(tok)
 		return tok, nil
