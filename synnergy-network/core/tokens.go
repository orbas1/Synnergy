// Code generated for Synnergy Network – tokens.go
// Author: ChatGPT (OpenAI o3)
// Description: Core token registry, universal token factory, and VM opcode integration
//
//	Instantiates the 50 canonical assets defined in the Synthron Token Guide.
//
// -----------------------------------------------------------------------------
package core

import (
	"errors"
	"fmt"
	log "github.com/sirupsen/logrus"
	"sort"
	"sync"
	"time"
)

//---------------------------------------------------------------------
// Token‑ID & Standard byte map
//---------------------------------------------------------------------

type TokenID uint32

var ErrInvalidAsset = errors.New("invalid token asset")

const (
	OpTokenTransfer = 0xB0
	OpTokenApprove  = 0xB1
	OpAllowance     = 0xB2
	OpBalanceOf     = 0xB3
)

var AddressZero Address

const (
	StdSYN20   byte = 0x14
	StdSYN70   byte = 0x46
	StdSYN130  byte = 0x82
	StdSYN131  byte = 0x83
	StdSYN200  byte = 0x32
	StdSYN223  byte = 0xDF
	StdSYN300  byte = 0x4B
	StdSYN500  byte = 0x4D
	StdSYN600  byte = 0x4E
	StdSYN700  byte = 0x57
	StdSYN721  byte = 0xD1
	StdSYN722  byte = 0xD2
	StdSYN800  byte = 0x50
	StdSYN845  byte = 0xED
	StdSYN900  byte = 0x52
	StdSYN1000 byte = 0x58
	StdSYN1100 byte = 0x56
	StdSYN1155 byte = 0x92
	StdSYN1200 byte = 0x5A
	StdSYN1300 byte = 0x66
	StdSYN1401 byte = 0xF5
	StdSYN1500 byte = 0x5F
	StdSYN1600 byte = 0x68
	StdSYN1700 byte = 0x6A
	StdSYN1800 byte = 0x6C
	StdSYN1900 byte = 0x6E
	StdSYN1967 byte = 0x66
	StdSYN2100 byte = 0x70
	StdSYN2200 byte = 0x71
	StdSYN2369 byte = 0x9A
	StdSYN2400 byte = 0x72
	StdSYN2500 byte = 0x73
	StdSYN2600 byte = 0x74
	StdSYN2700 byte = 0x75
	StdSYN2800 byte = 0x76
	StdSYN2900 byte = 0x77
	StdSYN3000 byte = 0x78
	StdSYN3100 byte = 0x79
	StdSYN3200 byte = 0x7A
	StdSYN3300 byte = 0x7B
	StdSYN3400 byte = 0x7C
	StdSYN3500 byte = 0x7D
	StdSYN3600 byte = 0x7E
	StdSYN3700 byte = 0x7F
	StdSYN3800 byte = 0x80
	StdSYN3900 byte = 0x81
	StdSYN4200 byte = 0x84
	StdSYN4300 byte = 0x85
	StdSYN4700 byte = 0x86
	StdSYN4900 byte = 0x87
	StdSYN5000 byte = 0x88
	StdSYN12   byte = 0x8A
	StdSYN10   byte = 0x0A
	StdSYN11   byte = 0x0B
)

//---------------------------------------------------------------------
// Metadata & Token interface
//---------------------------------------------------------------------

type Metadata struct {
	Name        string
	Symbol      string
	Decimals    uint8
	Standard    byte
	Created     time.Time
	FixedSupply bool
	TotalSupply uint64
}

type Token interface {
	ID() TokenID
	Meta() Metadata
	BalanceOf(addr Address) uint64
	Transfer(from, to Address, amount uint64) error
	Allowance(owner, spender Address) uint64
	Approve(owner, spender Address, amount uint64) error
	Mint(to Address, amount uint64) error
	Burn(from Address, amount uint64) error
}

func (t *BaseToken) Mint(to Address, amount uint64) error {
	if t.balances == nil {
		t.balances = &BalanceTable{}
	}
	t.balances.Add(t.id, to, amount)
	return nil
}

func (t *BaseToken) Burn(from Address, amount uint64) error {
	if t.balances == nil {
		return fmt.Errorf("balances not initialized")
	}
	return t.balances.Sub(t.id, from, amount)
}

func (bt *BalanceTable) Add(tokenID TokenID, to Address, amount uint64) {
	bt.mu.Lock()
	defer bt.mu.Unlock()

	if bt.balances == nil {
		bt.balances = make(map[TokenID]map[Address]uint64)
	}

	if bt.balances[tokenID] == nil {
		bt.balances[tokenID] = make(map[Address]uint64)
	}

	bt.balances[tokenID][to] += amount
}

func (bt *BalanceTable) Sub(tokenID TokenID, from Address, amount uint64) error {
	bt.mu.Lock()
	defer bt.mu.Unlock()

	if bt.balances == nil || bt.balances[tokenID] == nil {
		return fmt.Errorf("no balance to subtract from")
	}

	if bt.balances[tokenID][from] < amount {
		return fmt.Errorf("insufficient balance")
	}

	bt.balances[tokenID][from] -= amount
	return nil
}

//---------------------------------------------------------------------
// BaseToken implementation (unchanged)
//---------------------------------------------------------------------

type BaseToken struct {
	id        TokenID
	meta      Metadata
	balances  *BalanceTable
	allowance sync.Map
	lock      sync.RWMutex
	ledger    *Ledger
	gas       GasCalculator
}

func (b *BaseToken) ID() TokenID    { return b.id }
func (b *BaseToken) Meta() Metadata { return b.meta }

func (b *BaseToken) BalanceOf(a Address) uint64 { return b.balances.Get(b.id, a) }

func (b *BaseToken) Allowance(o, s Address) uint64 {
	if v, ok := b.allowance.Load(o); ok {
		if inner, ok2 := v.(*sync.Map); ok2 {
			if amt, ok3 := inner.Load(s); ok3 {
				return amt.(uint64)
			}
		}
	}
	return 0
}

func (bt *BalanceTable) Get(tokenID TokenID, addr Address) uint64 {
	bt.mu.RLock()
	defer bt.mu.RUnlock()

	if bt.balances == nil {
		return 0
	}

	tokenBalances, ok := bt.balances[tokenID]
	if !ok {
		return 0
	}

	return tokenBalances[addr]
}

func (b *BaseToken) Approve(o, s Address, amt uint64) error {
	b.lock.Lock()
	defer b.lock.Unlock()
	inner, _ := b.allowance.LoadOrStore(o, &sync.Map{})
	inner.(*sync.Map).Store(s, amt)
	b.ledger.EmitApproval(b.id, o, s, amt)
	log.WithFields(log.Fields{"token": b.meta.Symbol, "owner": o, "spender": s, "amount": amt}).Info("approve")
	return nil
}
func (b *BaseToken) Transfer(from, to Address, amt uint64) error {
	if err := b.ledger.WithinBlock(func() error {
		if err := b.balances.Sub(b.id, from, amt); err != nil {
			return err
		}
		b.balances.Add(b.id, to, amt)
		return nil
	}); err != nil {
		return err
	}
	fee := b.gas.Calculate("OpTokenTransfer", amt)
	b.ledger.DeductGas(from, fee)
	b.ledger.EmitTransfer(b.id, from, to, amt)
	log.WithFields(log.Fields{"token": b.meta.Symbol, "from": from, "to": to, "amount": amt, "gas": fee}).Info("transfer")
	return nil
}

func (Calculator) Calculate(op byte, amount uint64) uint64 {
	switch op {
	case OpTokenTransfer:
		return 500 + amount/10000
	default:
		return 0
	}
}

type Calculator struct{}

//---------------------------------------------------------------------
// Registry singleton
//---------------------------------------------------------------------

var (
	regOnce sync.Once
)

func getRegistry() *ContractRegistry {
	regOnce.Do(func() {
		if reg == nil {
			reg = &ContractRegistry{
				Registry: &Registry{
					Entries: make(map[string][]byte),
					tokens:  make(map[TokenID]Token),
				},
				byAddr: make(map[Address]*SmartContract),
			}
		} else {
			if reg.Registry == nil {
				reg.Registry = &Registry{Entries: make(map[string][]byte), tokens: make(map[TokenID]Token)}
			}
			if reg.byAddr == nil {
				reg.byAddr = make(map[Address]*SmartContract)
			}
			if reg.Registry.tokens == nil {
				reg.Registry.tokens = make(map[TokenID]Token)
			}
		}
	})
	return reg
}

func RegisterToken(t Token) {
	r := getRegistry()
	r.mu.Lock()
	if r.Registry == nil {
		r.Registry = &Registry{Entries: make(map[string][]byte), tokens: make(map[TokenID]Token)}
	}
	if r.Registry.tokens == nil {
		r.Registry.tokens = make(map[TokenID]Token)
	}
<<<<<<< HEAD
	switch v := t.(type) {
	case *BaseToken:
		r.Registry.tokens[t.ID()] = v
	case interface{ Base() *BaseToken }:
		r.Registry.tokens[t.ID()] = v.Base()
	default:
		r.mu.Unlock()
		log.WithField("symbol", t.Meta().Symbol).Warn("token registration failed: incompatible type")
		return
	}
=======
	r.Registry.tokens[t.ID()] = t
>>>>>>> c288d917
	r.mu.Unlock()
	log.WithField("symbol", t.Meta().Symbol).Info("token registered")
}

func GetToken(id TokenID) (Token, bool) {
	r := getRegistry()
	r.mu.RLock()
	defer r.mu.RUnlock()
	tok, ok := r.Registry.tokens[id]
	return tok, ok
}

func GetRegistryTokens() []Token {
	r := getRegistry()
	r.mu.RLock()
	defer r.mu.RUnlock()
	list := make([]Token, 0, len(r.Registry.tokens))
	for _, t := range r.Registry.tokens {
		list = append(list, t)
	}
	sort.Slice(list, func(i, j int) bool { return list[i].ID() < list[j].ID() })
	return list
}

func InitTokens(ledger *Ledger, vm VM, gas GasCalculator) {
	r := getRegistry()
	r.mu.Lock()
	defer r.mu.Unlock()
	r.vm = vm
	if ledger.tokens == nil {
		ledger.tokens = make(map[TokenID]Token)
	}
	for id, tok := range r.Registry.tokens {
		tok.ledger = ledger
		tok.gas = gas
		ledger.tokens[id] = tok
	}
	InitDAO2500(ledger)
}

//---------------------------------------------------------------------
// Factory
//---------------------------------------------------------------------

type Factory struct{}

func (Factory) Create(meta Metadata, init map[Address]uint64) (Token, error) {
	if meta.Created.IsZero() {
		meta.Created = time.Now().UTC()
	}
<<<<<<< HEAD

	// specialised handling for SYN3900 benefit tokens
	if meta.Standard == StdSYN3900 {
		bt := NewBenefitToken(meta)
		for a, v := range init {
			bt.balances.Set(bt.id, a, v)
			bt.meta.TotalSupply += v
		}
		RegisterToken(bt)
		return bt, nil
=======
	// Specialised token standards
	if meta.Standard == StdSYN4200 {
		ct := &Tokens.CharityToken{BaseToken: &BaseToken{id: deriveID(meta.Standard), meta: meta, balances: NewBalanceTable()}}
		for a, v := range init {
			ct.balances.Set(ct.id, a, v)
			ct.meta.TotalSupply += v
		}
		RegisterToken(ct)
		return ct, nil

	if meta.Standard == StdSYN4900 {
		return NewSyn4900Token(meta, init)
	}

	// Use specialised token structs per standard when required.
	var tok Token
	switch meta.Standard {
	case StdSYN300:
		g := NewSYN300(meta)
		tok = g
	default:
		bt := &BaseToken{id: deriveID(meta.Standard), meta: meta, balances: NewBalanceTable()}
		tok = bt
	// specialised token instantiation based on standard
	if meta.Standard == StdSYN700 {
		tok := NewSYN700Token(meta)
		tok.BaseToken.id = deriveID(meta.Standard)
		for a, v := range init {
			tok.BaseToken.balances.Set(tok.ID(), a, v)
			tok.BaseToken.meta.TotalSupply += v

	// Specialised standards may require custom token structures.
	if meta.Standard == StdSYN1600 {
		tok, err := NewSYN1600Token(meta, init, MusicInfo{}, nil)
		if err != nil {
			return nil, err
		}
		RegisterToken(tok)
		return tok, nil
>>>>>>> c288d917
	}

	bt := &BaseToken{id: deriveID(meta.Standard), meta: meta, balances: NewBalanceTable()}
	var tok Token
	switch meta.Standard {
	case StdSYN1800:
		tok = NewCarbonFootprintToken(meta)
	default:
		tok = &BaseToken{id: deriveID(meta.Standard), meta: meta, balances: NewBalanceTable()}
	}

	bt := tok.(*BaseToken)
	for a, v := range init {
		bt.balances.Set(bt.id, a, v)
		bt.meta.TotalSupply += v
	}

	RegisterToken(bt)
	// specialised token types based on standard
	switch meta.Standard {
	case StdSYN1300:
		sct := NewSupplyChainToken(bt)
		RegisterToken(sct)
		return sct, nil
	default:
		RegisterToken(bt)
		return bt, nil
	}
	case StdSYN2500:
		dt := NewSYN2500Token(meta)
		for a, v := range init {
			dt.balances.Set(dt.id, a, v)
			dt.meta.TotalSupply += v
		}
		tok = dt
	default:
		bt := &BaseToken{id: deriveID(meta.Standard), meta: meta, balances: NewBalanceTable()}
		for a, v := range init {
			bt.balances.Set(bt.id, a, v)
			bt.meta.TotalSupply += v
		}
		tok = bt
	}
	var tok Token = bt
	if meta.Standard == StdSYN2100 {
		tok = &SupplyFinanceToken{BaseToken: bt, documents: make(map[string]*FinancialDocument), liquidity: make(map[Address]uint64)}
	}

	RegisterToken(tok)
	return tok, nil
}

func NewBalanceTable() *BalanceTable {
	return &BalanceTable{
		balances: make(map[TokenID]map[Address]uint64),
	}
}

func (bt *BalanceTable) Set(tokenID TokenID, addr Address, amount uint64) {
	bt.mu.Lock()
	defer bt.mu.Unlock()

	if bt.balances == nil {
		bt.balances = make(map[TokenID]map[Address]uint64)
	}

	if bt.balances[tokenID] == nil {
		bt.balances[tokenID] = make(map[Address]uint64)
	}

	bt.balances[tokenID][addr] = amount
}

func deriveID(std byte) TokenID { return TokenID(0x53000000 | uint32(std)<<8) }

//---------------------------------------------------------------------
// Canonical token mint (50 assets)
//---------------------------------------------------------------------

func init() {
	f := Factory{}
	canon := []Metadata{
		{"Synnergy Native", "SYN", 18, StdSYN20, time.Time{}, false, 0},
		{"Synnergy Governance", "SYN-GOV", 18, StdSYN300, time.Time{}, true, 0},
		{"Synnergy Stable USD", "SYNUSD", 6, StdSYN1000, time.Time{}, false, 0},
		{"Synnergy Carbon Credit", "SYN-CO2", 0, StdSYN200, time.Time{}, false, 0},
		{"Synnergy SupplyChain", "SYNSC", 0, StdSYN1300, time.Time{}, false, 0},
		{"Synnergy Music Royalty", "SYN-MUSIC", 0, StdSYN1600, time.Time{}, false, 0},
		{"Synnergy Healthcare", "SYN-HDATA", 0, StdSYN1100, time.Time{}, false, 0},
		{"Synnergy IP", "SYN-IP", 0, StdSYN700, time.Time{}, false, 0},
		{"Synnergy Gold", "SYN-GOLD", 3, StdSYN1967, time.Time{}, false, 0},
		{"Synnergy Oil", "SYN-OIL", 2, StdSYN1967, time.Time{}, false, 0},
		{"Synnergy Reputation", "SYN-REP", 0, StdSYN1500, time.Time{}, false, 0},
		{"Synnergy Interop", "SYNX", 18, StdSYN1200, time.Time{}, false, 0},
		{"Synnergy NFT Art", "SYNART", 0, StdSYN721, time.Time{}, false, 0},
		{"Synnergy NFT Land", "SYNLAND", 0, StdSYN2369, time.Time{}, false, 0},
		{"Synnergy Ticket", "SYNTIX", 0, StdSYN1700, time.Time{}, false, 0},
		{"Synnergy Debt", "SYN-LOAN", 0, StdSYN845, time.Time{}, false, 0},
		{"Synnergy Reward", "SYN-RWD", 18, StdSYN600, time.Time{}, false, 0},
		{"Synnergy Utility", "SYN-UTIL", 18, StdSYN500, time.Time{}, false, 0},
		{"Synnergy Game", "SYNGAME", 0, StdSYN70, time.Time{}, false, 0},
		{"Synnergy Multi-Asset", "SYN-MA", 0, StdSYN1155, time.Time{}, false, 0},
		{"Synnergy Bond", "SYN-BOND", 0, StdSYN1401, time.Time{}, false, 0},
		{"Synnergy Tangible", "SYN-TANG", 0, StdSYN130, time.Time{}, false, 0},
		{"Synnergy Intangible", "SYN-INTANG", 0, StdSYN131, time.Time{}, false, 0},
		{"Synnergy SafeTransfer", "SYN223", 18, StdSYN223, time.Time{}, false, 0},
		{"Synnergy CBDC", "SYN-CBDC", 2, StdSYN10, time.Time{}, false, 0},
		{"Synnergy Asset‑Backed", "SYN-ASSET", 0, StdSYN800, time.Time{}, false, 0},
		{"Synnergy ETF", "SYN-ETF", 0, StdSYN3300, time.Time{}, false, 0},
		{"Synnergy Forex", "SYN-FX", 0, StdSYN3400, time.Time{}, false, 0},
		{"Synnergy Currency", "SYN-CUR", 0, StdSYN3500, time.Time{}, false, 0},
		{"Synnergy Futures", "SYN-FUT", 0, StdSYN3600, time.Time{}, false, 0},
		{"Synnergy Index", "SYN-INDEX", 0, StdSYN3700, time.Time{}, false, 0},
		{"Synnergy Grant", "SYN-GRANT", 0, StdSYN3800, time.Time{}, false, 0},
		{"Synnergy Benefit", "SYN-BEN", 0, StdSYN3900, time.Time{}, false, 0},
		{"Synnergy Charity", "SYN-CHRTY", 0, StdSYN4200, time.Time{}, false, 0},
		{"Synnergy Energy", "SYN-ENRG", 0, StdSYN4300, time.Time{}, false, 0},
		{"Synnergy Legal", "SYN-LEGAL", 0, StdSYN4700, time.Time{}, false, 0},
		{"Synnergy Agriculture", "SYN-AGRI", 0, StdSYN4900, time.Time{}, false, 0},
		{"Synnergy Carbon Footprint", "SYN-CFP", 0, StdSYN1800, time.Time{}, false, 0},
		{"Synnergy Education", "SYN-EDU", 0, StdSYN1900, time.Time{}, false, 0},
		{"Synnergy Supply‑Fin", "SYN-SCFIN", 0, StdSYN2100, time.Time{}, false, 0},
		{"Synnergy RTP", "SYN-RTP", 0, StdSYN2200, time.Time{}, false, 0},
		{"Synnergy Data", "SYN-DATA", 0, StdSYN2400, time.Time{}, false, 0},
		{"Synnergy DAO", "SYN-DAO", 0, StdSYN2500, time.Time{}, false, 0},
		{"Synnergy Investor", "SYN-INV", 0, StdSYN2600, time.Time{}, false, 0},
		{"Synnergy Pension", "SYN-PENS", 0, StdSYN2700, time.Time{}, false, 0},
		{"Synnergy Life", "SYN-LIFE", 0, StdSYN2800, time.Time{}, false, 0},
		{"Synnergy Insurance", "SYN-INSUR", 0, StdSYN2900, time.Time{}, false, 0},
		{"Synnergy Rental", "SYN-RENT", 0, StdSYN3000, time.Time{}, false, 0},
		{"Synnergy Employment", "SYN-EMP", 0, StdSYN3100, time.Time{}, false, 0},
		{"Synnergy Bill", "SYN-BILL", 0, StdSYN3200, time.Time{}, false, 0},
	}

	for _, m := range canon {
		if m.Standard == StdSYN1200 {
			if _, err := NewSYN1200(m, map[Address]uint64{AddressZero: 0}); err != nil {
				panic(err)
			}
			continue
		}
		if _, err := f.Create(m, map[Address]uint64{AddressZero: 0}); err != nil {
			panic(err)
		}
	}

	registerTokenOpcodes()
}

//---------------------------------------------------------------------
// VM opcode binding – basic transfer shown, others omitted for brevity
//---------------------------------------------------------------------

func registerTokenOpcodes() {
	Register(0xB0, wrap("Tokens_Transfer"))
	Register(0xB1, wrap("Tokens_RecordEmission"))
	Register(0xB2, wrap("Tokens_RecordOffset"))
	Register(0xB3, wrap("Tokens_NetBalance"))
	Register(0xB4, wrap("Tokens_ListRecords"))
}

func (ctx *Context) RefundGas(amount uint64) {
	ctx.GasPrice += amount
}

type Stack struct {
	data []any
}

func (s *Stack) PopUint32() uint32 {
	if len(s.data) == 0 {
		panic("stack underflow")
	}

	v := s.data[len(s.data)-1]
	s.data = s.data[:len(s.data)-1]

	switch val := v.(type) {
	case uint32:
		return val
	case uint64:
		return uint32(val)
	case int:
		return uint32(val)
	default:
		panic("invalid type for PopUint32")
	}
}

func (s *Stack) PopAddress() Address {
	if len(s.data) == 0 {
		panic("stack underflow: PopAddress")
	}

	v := s.data[len(s.data)-1]
	s.data = s.data[:len(s.data)-1]

	addr, ok := v.(Address)
	if !ok {
		panic("invalid type on stack: expected Address")
	}

	return addr
}

func (s *Stack) PopUint64() uint64 {
	if len(s.data) == 0 {
		panic("stack underflow: PopUint64")
	}

	v := s.data[len(s.data)-1]
	s.data = s.data[:len(s.data)-1]

	switch val := v.(type) {
	case uint64:
		return val
	case int:
		return uint64(val)
	case uint32:
		return uint64(val)
	default:
		panic("invalid type on stack: expected uint64")
	}
}

func (s *Stack) PushBool(b bool) {
	s.data = append(s.data, b)
}

func (s *Stack) Push(v any) {
	s.data = append(s.data, v)
}

func (s *Stack) Len() int {
	return len(s.data)
}

// Reference to TokenInterfaces for package usage
var _ Tokens.TokenInterfaces

// Tokens_CreateSYN2200 is a VM-accessible helper to mint a SYN2200 token.
func Tokens_CreateSYN2200(meta Metadata, init map[Address]uint64) (TokenID, error) {
	tm := NewTokenManager(CurrentLedger(), NewFlatGasCalculator())
	return tm.CreateSYN2200(meta, init)
}

// Tokens_SendPayment performs an instant payment via a SYN2200 token.
func Tokens_SendPayment(id TokenID, from, to Address, amount uint64, currency string) (uint64, error) {
	tm := NewTokenManager(CurrentLedger(), NewFlatGasCalculator())
	return tm.SendRealTimePayment(id, from, to, amount, currency)
}

// Tokens_GetPayment retrieves a payment record from a SYN2200 token.
func Tokens_GetPayment(id TokenID, pid uint64) (Tokens.PaymentRecord, bool) {
	tm := NewTokenManager(CurrentLedger(), NewFlatGasCalculator())
	return tm.GetPaymentRecord(id, pid)
}<|MERGE_RESOLUTION|>--- conflicted
+++ resolved
@@ -286,7 +286,6 @@
 	if r.Registry.tokens == nil {
 		r.Registry.tokens = make(map[TokenID]Token)
 	}
-<<<<<<< HEAD
 	switch v := t.(type) {
 	case *BaseToken:
 		r.Registry.tokens[t.ID()] = v
@@ -297,9 +296,7 @@
 		log.WithField("symbol", t.Meta().Symbol).Warn("token registration failed: incompatible type")
 		return
 	}
-=======
 	r.Registry.tokens[t.ID()] = t
->>>>>>> c288d917
 	r.mu.Unlock()
 	log.WithField("symbol", t.Meta().Symbol).Info("token registered")
 }
@@ -350,7 +347,6 @@
 	if meta.Created.IsZero() {
 		meta.Created = time.Now().UTC()
 	}
-<<<<<<< HEAD
 
 	// specialised handling for SYN3900 benefit tokens
 	if meta.Standard == StdSYN3900 {
@@ -361,7 +357,6 @@
 		}
 		RegisterToken(bt)
 		return bt, nil
-=======
 	// Specialised token standards
 	if meta.Standard == StdSYN4200 {
 		ct := &Tokens.CharityToken{BaseToken: &BaseToken{id: deriveID(meta.Standard), meta: meta, balances: NewBalanceTable()}}
@@ -401,7 +396,6 @@
 		}
 		RegisterToken(tok)
 		return tok, nil
->>>>>>> c288d917
 	}
 
 	bt := &BaseToken{id: deriveID(meta.Standard), meta: meta, balances: NewBalanceTable()}
