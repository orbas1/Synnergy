--- conflicted
+++ resolved
@@ -617,16 +617,13 @@
 	}
 
 	for _, m := range canon {
-<<<<<<< HEAD
 		if m.Standard == StdSYN3300 {
 			_, err := NewSYN3300(m, ETFRecord{ETFID: m.Symbol, Name: m.Name}, map[Address]uint64{AddressZero: 0})
 			if err != nil {
-=======
 		if m.Standard == StdSYN3600 {
 			if _, err := f.CreateFutures(m, FuturesContract{}, map[Address]uint64{AddressZero: 0}); err != nil {
 		if m.Standard == StdSYN1200 {
 			if _, err := NewSYN1200(m, map[Address]uint64{AddressZero: 0}); err != nil {
->>>>>>> 387dff13
 				panic(err)
 			}
 			continue
