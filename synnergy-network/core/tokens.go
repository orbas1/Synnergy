// Code generated for Synnergy Network – tokens.go
// Author: ChatGPT (OpenAI o3)
// Description: Core token registry, universal token factory, and VM opcode integration
//
//	Instantiates the 50 canonical assets defined in the Synthron Token Guide.
//
// -----------------------------------------------------------------------------
package core

import (
	"errors"
	"fmt"
	log "github.com/sirupsen/logrus"
	"sort"
	"sync"
	"time"
)

//---------------------------------------------------------------------
// Token‑ID & Standard byte map
//---------------------------------------------------------------------

type TokenID uint32

var ErrInvalidAsset = errors.New("invalid token asset")

const (
	OpTokenTransfer = 0xB0
	OpTokenApprove  = 0xB1
	OpAllowance     = 0xB2
	OpBalanceOf     = 0xB3
)

var AddressZero Address

const (
	StdSYN20   byte = 0x14
	StdSYN70   byte = 0x46
	StdSYN130  byte = 0x82
	StdSYN131  byte = 0x83
	StdSYN200  byte = 0x32
	StdSYN223  byte = 0xDF
	StdSYN300  byte = 0x4B
	StdSYN500  byte = 0x4D
	StdSYN600  byte = 0x4E
	StdSYN700  byte = 0x57
	StdSYN721  byte = 0xD1
	StdSYN722  byte = 0xD2
	StdSYN800  byte = 0x50
	StdSYN845  byte = 0xED
	StdSYN900  byte = 0x52
	StdSYN1000 byte = 0x58
	StdSYN1100 byte = 0x56
	StdSYN1155 byte = 0x92
	StdSYN1200 byte = 0x5A
	StdSYN1300 byte = 0x66
	StdSYN1401 byte = 0xF5
	StdSYN1500 byte = 0x5F
	StdSYN1600 byte = 0x68
	StdSYN1700 byte = 0x6A
	StdSYN1800 byte = 0x6C
	StdSYN1900 byte = 0x6E
	StdSYN1967 byte = 0x66
	StdSYN2100 byte = 0x70
	StdSYN2200 byte = 0x71
	StdSYN2369 byte = 0x9A
	StdSYN2400 byte = 0x72
	StdSYN2500 byte = 0x73
	StdSYN2600 byte = 0x74
	StdSYN2700 byte = 0x75
	StdSYN2800 byte = 0x76
	StdSYN2900 byte = 0x77
	StdSYN3000 byte = 0x78
	StdSYN3100 byte = 0x79
	StdSYN3200 byte = 0x7A
	StdSYN3300 byte = 0x7B
	StdSYN3400 byte = 0x7C
	StdSYN3500 byte = 0x7D
	StdSYN3600 byte = 0x7E
	StdSYN3700 byte = 0x7F
	StdSYN3800 byte = 0x80
	StdSYN3900 byte = 0x81
	StdSYN4200 byte = 0x84
	StdSYN4300 byte = 0x85
	StdSYN4700 byte = 0x86
	StdSYN4900 byte = 0x87
	StdSYN5000 byte = 0x88
	StdSYN12   byte = 0x8A
	StdSYN10   byte = 0x0A
	StdSYN11   byte = 0x0B
)

//---------------------------------------------------------------------
// Metadata & Token interface
//---------------------------------------------------------------------

type Metadata struct {
	Name        string
	Symbol      string
	Decimals    uint8
	Standard    byte
	Created     time.Time
	FixedSupply bool
	TotalSupply uint64
}

type Token interface {
	ID() TokenID
	Meta() Metadata
	BalanceOf(addr Address) uint64
	Transfer(from, to Address, amount uint64) error
	Allowance(owner, spender Address) uint64
	Approve(owner, spender Address, amount uint64) error
	Mint(to Address, amount uint64) error
	Burn(from Address, amount uint64) error
}

func (t *BaseToken) Mint(to Address, amount uint64) error {
	if t.balances == nil {
		t.balances = &BalanceTable{}
	}
	t.balances.Add(t.id, to, amount)
	return nil
}

func (t *BaseToken) Burn(from Address, amount uint64) error {
	if t.balances == nil {
		return fmt.Errorf("balances not initialized")
	}
	return t.balances.Sub(t.id, from, amount)
}

func (bt *BalanceTable) Add(tokenID TokenID, to Address, amount uint64) {
	bt.mu.Lock()
	defer bt.mu.Unlock()

	if bt.balances == nil {
		bt.balances = make(map[TokenID]map[Address]uint64)
	}

	if bt.balances[tokenID] == nil {
		bt.balances[tokenID] = make(map[Address]uint64)
	}

	bt.balances[tokenID][to] += amount
}

func (bt *BalanceTable) Sub(tokenID TokenID, from Address, amount uint64) error {
	bt.mu.Lock()
	defer bt.mu.Unlock()

	if bt.balances == nil || bt.balances[tokenID] == nil {
		return fmt.Errorf("no balance to subtract from")
	}

	if bt.balances[tokenID][from] < amount {
		return fmt.Errorf("insufficient balance")
	}

	bt.balances[tokenID][from] -= amount
	return nil
}

//---------------------------------------------------------------------
// BaseToken implementation (unchanged)
//---------------------------------------------------------------------

type BaseToken struct {
	id        TokenID
	meta      Metadata
	balances  *BalanceTable
	allowance sync.Map
	lock      sync.RWMutex
	ledger    *Ledger
	gas       GasCalculator
}

func (b *BaseToken) ID() TokenID    { return b.id }
func (b *BaseToken) Meta() Metadata { return b.meta }

func (b *BaseToken) BalanceOf(a Address) uint64 { return b.balances.Get(b.id, a) }

func (b *BaseToken) Allowance(o, s Address) uint64 {
	if v, ok := b.allowance.Load(o); ok {
		if inner, ok2 := v.(*sync.Map); ok2 {
			if amt, ok3 := inner.Load(s); ok3 {
				return amt.(uint64)
			}
		}
	}
	return 0
}

func (bt *BalanceTable) Get(tokenID TokenID, addr Address) uint64 {
	bt.mu.RLock()
	defer bt.mu.RUnlock()

	if bt.balances == nil {
		return 0
	}

	tokenBalances, ok := bt.balances[tokenID]
	if !ok {
		return 0
	}

	return tokenBalances[addr]
}

func (b *BaseToken) Approve(o, s Address, amt uint64) error {
	b.lock.Lock()
	defer b.lock.Unlock()
	inner, _ := b.allowance.LoadOrStore(o, &sync.Map{})
	inner.(*sync.Map).Store(s, amt)
	b.ledger.EmitApproval(b.id, o, s, amt)
	log.WithFields(log.Fields{"token": b.meta.Symbol, "owner": o, "spender": s, "amount": amt}).Info("approve")
	return nil
}
func (b *BaseToken) Transfer(from, to Address, amt uint64) error {
	if err := b.ledger.WithinBlock(func() error {
		if err := b.balances.Sub(b.id, from, amt); err != nil {
			return err
		}
		b.balances.Add(b.id, to, amt)
		return nil
	}); err != nil {
		return err
	}
	fee := b.gas.Calculate("OpTokenTransfer", amt)
	b.ledger.DeductGas(from, fee)
	b.ledger.EmitTransfer(b.id, from, to, amt)
	log.WithFields(log.Fields{"token": b.meta.Symbol, "from": from, "to": to, "amount": amt, "gas": fee}).Info("transfer")
	return nil
}

func (Calculator) Calculate(op byte, amount uint64) uint64 {
	switch op {
	case OpTokenTransfer:
		return 500 + amount/10000
	default:
		return 0
	}
}

type Calculator struct{}

//---------------------------------------------------------------------
// Registry singleton
//---------------------------------------------------------------------

var (
	regOnce sync.Once
)

func getRegistry() *ContractRegistry {
	regOnce.Do(func() {
		if reg == nil {
			reg = &ContractRegistry{
				Registry: &Registry{
					Entries: make(map[string][]byte),
					tokens:  make(map[TokenID]Token),
				},
				byAddr: make(map[Address]*SmartContract),
			}
		} else {
			if reg.Registry == nil {
				reg.Registry = &Registry{Entries: make(map[string][]byte), tokens: make(map[TokenID]Token)}
			}
			if reg.byAddr == nil {
				reg.byAddr = make(map[Address]*SmartContract)
			}
			if reg.Registry.tokens == nil {
				reg.Registry.tokens = make(map[TokenID]Token)
			}
		}
	})
	return reg
}

func RegisterToken(t Token) {
	r := getRegistry()
	r.mu.Lock()
	if r.Registry == nil {
		r.Registry = &Registry{Entries: make(map[string][]byte), tokens: make(map[TokenID]Token)}
	}
	if r.Registry.tokens == nil {
		r.Registry.tokens = make(map[TokenID]Token)
	}
	switch v := t.(type) {
	case *BaseToken:
		r.Registry.tokens[t.ID()] = v
	case interface{ Base() *BaseToken }:
		r.Registry.tokens[t.ID()] = v.Base()
	default:
		r.mu.Unlock()
		log.WithField("symbol", t.Meta().Symbol).Warn("token registration failed: incompatible type")
		return
	}
	r.Registry.tokens[t.ID()] = t
	r.mu.Unlock()
	log.WithField("symbol", t.Meta().Symbol).Info("token registered")
}

func GetToken(id TokenID) (Token, bool) {
	r := getRegistry()
	r.mu.RLock()
	defer r.mu.RUnlock()
	tok, ok := r.Registry.tokens[id]
	return tok, ok
}

func GetRegistryTokens() []Token {
	r := getRegistry()
	r.mu.RLock()
	defer r.mu.RUnlock()
	list := make([]Token, 0, len(r.Registry.tokens))
	for _, t := range r.Registry.tokens {
		list = append(list, t)
	}
	sort.Slice(list, func(i, j int) bool { return list[i].ID() < list[j].ID() })
	return list
}

func InitTokens(ledger *Ledger, vm VM, gas GasCalculator) {
	r := getRegistry()
	r.mu.Lock()
	defer r.mu.Unlock()
	r.vm = vm
	if ledger.tokens == nil {
		ledger.tokens = make(map[TokenID]Token)
	}
	for id, tok := range r.Registry.tokens {
		tok.ledger = ledger
		tok.gas = gas
		ledger.tokens[id] = tok
	}
	InitDAO2500(ledger)
}

//---------------------------------------------------------------------
// Factory
//---------------------------------------------------------------------

type Factory struct{}

func (Factory) Create(meta Metadata, init map[Address]uint64) (Token, error) {
	if meta.Created.IsZero() {
		meta.Created = time.Now().UTC()
	}
<<<<<<< HEAD
	if meta.Standard == StdSYN1967 {
		ct := NewSYN1967Token(meta, "", "", 0)
=======
	// Special case for SYN1155 which uses a dedicated struct
	if meta.Standard == StdSYN1155 {
		mt := NewSYN1155Token(meta, nil, nil)
		for a, v := range init {
			_ = mt.MintAsset(a, 0, v)
		}
		RegisterToken(mt)
		return mt, nil
	// Special case for SYN721 NFT tokens which require unique handling
	if meta.Standard == StdSYN721 {
		nft := NewSYN721Token(meta)
		for addr, v := range init {
			// mint "v" NFTs with empty metadata for the address
			for i := uint64(0); i < v; i++ {
				if _, err := nft.MintWithMeta(addr, SYN721Metadata{}); err != nil {
					return nil, err
				}
			}
		}
		RegisterToken(&nft.BaseToken)
		return nft, nil

	// special handling for SYN223 which requires the custom struct
	if meta.Standard == StdSYN223 {
		tok := NewSYN223Token(meta, init)
	// SYN131 tokens require the specialised structure with valuation tracking.
	if meta.Standard == StdSYN131 {
		tok := NewSYN131Token(meta, init)

	// specialised handling for SYN3900 benefit tokens
	if meta.Standard == StdSYN3900 {
		bt := NewBenefitToken(meta)
		for a, v := range init {
			bt.balances.Set(bt.id, a, v)
			bt.meta.TotalSupply += v
		}
		RegisterToken(bt)
		return bt, nil
	// Specialised token standards
	if meta.Standard == StdSYN4200 {
		ct := &Tokens.CharityToken{BaseToken: &BaseToken{id: deriveID(meta.Standard), meta: meta, balances: NewBalanceTable()}}
>>>>>>> e017f607
		for a, v := range init {
			ct.balances.Set(ct.id, a, v)
			ct.meta.TotalSupply += v
		}
		RegisterToken(ct)
		return ct, nil
<<<<<<< HEAD
	}
=======

	if meta.Standard == StdSYN4900 {
		return NewSyn4900Token(meta, init)
	}

	// Use specialised token structs per standard when required.
	var tok Token
	switch meta.Standard {
	case StdSYN300:
		g := NewSYN300(meta)
		tok = g
	default:
		bt := &BaseToken{id: deriveID(meta.Standard), meta: meta, balances: NewBalanceTable()}
		tok = bt
	// specialised token instantiation based on standard
	if meta.Standard == StdSYN700 {
		tok := NewSYN700Token(meta)
		tok.BaseToken.id = deriveID(meta.Standard)
		for a, v := range init {
			tok.BaseToken.balances.Set(tok.ID(), a, v)
			tok.BaseToken.meta.TotalSupply += v

	// Specialised standards may require custom token structures.
	if meta.Standard == StdSYN1600 {
		tok, err := NewSYN1600Token(meta, init, MusicInfo{}, nil)
		if err != nil {
			return nil, err
		}
		RegisterToken(tok)
		return tok, nil
	}

>>>>>>> e017f607
	bt := &BaseToken{id: deriveID(meta.Standard), meta: meta, balances: NewBalanceTable()}
	var tok Token
	switch meta.Standard {
	case StdSYN1800:
		tok = NewCarbonFootprintToken(meta)
	default:
		tok = &BaseToken{id: deriveID(meta.Standard), meta: meta, balances: NewBalanceTable()}
	}

	bt := tok.(*BaseToken)
	for a, v := range init {
		bt.balances.Set(bt.id, a, v)
		bt.meta.TotalSupply += v
	}

	RegisterToken(bt)
	// specialised token types based on standard
	switch meta.Standard {
	case StdSYN1300:
		sct := NewSupplyChainToken(bt)
		RegisterToken(sct)
		return sct, nil
	default:
		RegisterToken(bt)
		return bt, nil
	}
	case StdSYN2500:
		dt := NewSYN2500Token(meta)
		for a, v := range init {
			dt.balances.Set(dt.id, a, v)
			dt.meta.TotalSupply += v
		}
		tok = dt
	default:
		bt := &BaseToken{id: deriveID(meta.Standard), meta: meta, balances: NewBalanceTable()}
		for a, v := range init {
			bt.balances.Set(bt.id, a, v)
			bt.meta.TotalSupply += v
		}
		tok = bt
	}
	var tok Token = bt
	if meta.Standard == StdSYN2100 {
		tok = &SupplyFinanceToken{BaseToken: bt, documents: make(map[string]*FinancialDocument), liquidity: make(map[Address]uint64)}
	}

	RegisterToken(tok)
	return tok, nil
}

// CreateFutures returns a FuturesToken adhering to the SYN3600 standard.
func (Factory) CreateFutures(meta Metadata, contract FuturesContract, init map[Address]uint64) (*FuturesToken, error) {
	if meta.Standard == 0 {
		meta.Standard = StdSYN3600
	}
	if meta.Created.IsZero() {
		meta.Created = time.Now().UTC()
	}
	ft := &FuturesToken{
		BaseToken: &BaseToken{id: deriveID(meta.Standard), meta: meta, balances: NewBalanceTable()},
		Contract:  contract,
		Positions: make(map[Address]*FuturesPosition),
	}
	for a, v := range init {
		ft.balances.Set(ft.id, a, v)
		ft.meta.TotalSupply += v
	}
	RegisterToken(ft.BaseToken)
	return ft, nil
}

func NewBalanceTable() *BalanceTable {
	return &BalanceTable{
		balances: make(map[TokenID]map[Address]uint64),
	}
}

func (bt *BalanceTable) Set(tokenID TokenID, addr Address, amount uint64) {
	bt.mu.Lock()
	defer bt.mu.Unlock()

	if bt.balances == nil {
		bt.balances = make(map[TokenID]map[Address]uint64)
	}

	if bt.balances[tokenID] == nil {
		bt.balances[tokenID] = make(map[Address]uint64)
	}

	bt.balances[tokenID][addr] = amount
}

func deriveID(std byte) TokenID { return TokenID(0x53000000 | uint32(std)<<8) }

//---------------------------------------------------------------------
// Canonical token mint (50 assets)
//---------------------------------------------------------------------

func init() {
	f := Factory{}
	canon := []Metadata{
		{"Synnergy Native", "SYN", 18, StdSYN20, time.Time{}, false, 0},
		{"Synnergy Governance", "SYN-GOV", 18, StdSYN300, time.Time{}, true, 0},
		{"Synnergy Stable USD", "SYNUSD", 6, StdSYN1000, time.Time{}, false, 0},
		{"Synnergy Carbon Credit", "SYN-CO2", 0, StdSYN200, time.Time{}, false, 0},
		{"Synnergy SupplyChain", "SYNSC", 0, StdSYN1300, time.Time{}, false, 0},
		{"Synnergy Music Royalty", "SYN-MUSIC", 0, StdSYN1600, time.Time{}, false, 0},
		{"Synnergy Healthcare", "SYN-HDATA", 0, StdSYN1100, time.Time{}, false, 0},
		{"Synnergy IP", "SYN-IP", 0, StdSYN700, time.Time{}, false, 0},
		{"Synnergy Gold", "SYN-GOLD", 3, StdSYN1967, time.Time{}, false, 0},
		{"Synnergy Oil", "SYN-OIL", 2, StdSYN1967, time.Time{}, false, 0},
		{"Synnergy Reputation", "SYN-REP", 0, StdSYN1500, time.Time{}, false, 0},
		{"Synnergy Interop", "SYNX", 18, StdSYN1200, time.Time{}, false, 0},
		{"Synnergy NFT Art", "SYNART", 0, StdSYN721, time.Time{}, false, 0},
		{"Synnergy NFT Land", "SYNLAND", 0, StdSYN2369, time.Time{}, false, 0},
		{"Synnergy Ticket", "SYNTIX", 0, StdSYN1700, time.Time{}, false, 0},
		{"Synnergy Debt", "SYN-LOAN", 0, StdSYN845, time.Time{}, false, 0},
		{"Synnergy Reward", "SYN-RWD", 18, StdSYN600, time.Time{}, false, 0},
		{"Synnergy Utility", "SYN-UTIL", 18, StdSYN500, time.Time{}, false, 0},
		{"Synnergy Game", "SYNGAME", 0, StdSYN70, time.Time{}, false, 0},
		{"Synnergy Multi-Asset", "SYN-MA", 0, StdSYN1155, time.Time{}, false, 0},
		{"Synnergy Bond", "SYN-BOND", 0, StdSYN1401, time.Time{}, false, 0},
		{"Synnergy Tangible", "SYN-TANG", 0, StdSYN130, time.Time{}, false, 0},
		{"Synnergy Intangible", "SYN-INTANG", 0, StdSYN131, time.Time{}, false, 0},
		{"Synnergy SafeTransfer", "SYN223", 18, StdSYN223, time.Time{}, false, 0},
		{"Synnergy CBDC", "SYN-CBDC", 2, StdSYN10, time.Time{}, false, 0},
		{"Synnergy Asset‑Backed", "SYN-ASSET", 0, StdSYN800, time.Time{}, false, 0},
		{"Synnergy ETF", "SYN-ETF", 0, StdSYN3300, time.Time{}, false, 0},
		{"Synnergy Forex", "SYN-FX", 0, StdSYN3400, time.Time{}, false, 0},
		{"Synnergy Currency", "SYN-CUR", 0, StdSYN3500, time.Time{}, false, 0},
		{"Synnergy Futures", "SYN-FUT", 0, StdSYN3600, time.Time{}, false, 0},
		{"Synnergy Index", "SYN-INDEX", 0, StdSYN3700, time.Time{}, false, 0},
		{"Synnergy Grant", "SYN-GRANT", 0, StdSYN3800, time.Time{}, false, 0},
		{"Synnergy Benefit", "SYN-BEN", 0, StdSYN3900, time.Time{}, false, 0},
		{"Synnergy Charity", "SYN-CHRTY", 0, StdSYN4200, time.Time{}, false, 0},
		{"Synnergy Energy", "SYN-ENRG", 0, StdSYN4300, time.Time{}, false, 0},
		{"Synnergy Legal", "SYN-LEGAL", 0, StdSYN4700, time.Time{}, false, 0},
		{"Synnergy Agriculture", "SYN-AGRI", 0, StdSYN4900, time.Time{}, false, 0},
		{"Synnergy Carbon Footprint", "SYN-CFP", 0, StdSYN1800, time.Time{}, false, 0},
		{"Synnergy Education", "SYN-EDU", 0, StdSYN1900, time.Time{}, false, 0},
		{"Synnergy Supply‑Fin", "SYN-SCFIN", 0, StdSYN2100, time.Time{}, false, 0},
		{"Synnergy RTP", "SYN-RTP", 0, StdSYN2200, time.Time{}, false, 0},
		{"Synnergy Data", "SYN-DATA", 0, StdSYN2400, time.Time{}, false, 0},
		{"Synnergy DAO", "SYN-DAO", 0, StdSYN2500, time.Time{}, false, 0},
		{"Synnergy Investor", "SYN-INV", 0, StdSYN2600, time.Time{}, false, 0},
		{"Synnergy Pension", "SYN-PENS", 0, StdSYN2700, time.Time{}, false, 0},
		{"Synnergy Life", "SYN-LIFE", 0, StdSYN2800, time.Time{}, false, 0},
		{"Synnergy Insurance", "SYN-INSUR", 0, StdSYN2900, time.Time{}, false, 0},
		{"Synnergy Rental", "SYN-RENT", 0, StdSYN3000, time.Time{}, false, 0},
		{"Synnergy Employment", "SYN-EMP", 0, StdSYN3100, time.Time{}, false, 0},
		{"Synnergy Bill", "SYN-BILL", 0, StdSYN3200, time.Time{}, false, 0},
	}

	for _, m := range canon {
		if m.Standard == StdSYN3600 {
			if _, err := f.CreateFutures(m, FuturesContract{}, map[Address]uint64{AddressZero: 0}); err != nil {
		if m.Standard == StdSYN1200 {
			if _, err := NewSYN1200(m, map[Address]uint64{AddressZero: 0}); err != nil {
				panic(err)
			}
			continue
		}
		if _, err := f.Create(m, map[Address]uint64{AddressZero: 0}); err != nil {
			panic(err)
		}
	}

	registerTokenOpcodes()
	registerSYN1401Opcodes()
}

//---------------------------------------------------------------------
// VM opcode binding – basic transfer shown, others omitted for brevity
//---------------------------------------------------------------------

func registerTokenOpcodes() {
	Register(0xB0, wrap("Tokens_Transfer"))
	Register(0xB1, wrap("Tokens_RecordEmission"))
	Register(0xB2, wrap("Tokens_RecordOffset"))
	Register(0xB3, wrap("Tokens_NetBalance"))
	Register(0xB4, wrap("Tokens_ListRecords"))
}

func (ctx *Context) RefundGas(amount uint64) {
	ctx.GasPrice += amount
}

type Stack struct {
	data []any
}

func (s *Stack) PopUint32() uint32 {
	if len(s.data) == 0 {
		panic("stack underflow")
	}

	v := s.data[len(s.data)-1]
	s.data = s.data[:len(s.data)-1]

	switch val := v.(type) {
	case uint32:
		return val
	case uint64:
		return uint32(val)
	case int:
		return uint32(val)
	default:
		panic("invalid type for PopUint32")
	}
}

func (s *Stack) PopAddress() Address {
	if len(s.data) == 0 {
		panic("stack underflow: PopAddress")
	}

	v := s.data[len(s.data)-1]
	s.data = s.data[:len(s.data)-1]

	addr, ok := v.(Address)
	if !ok {
		panic("invalid type on stack: expected Address")
	}

	return addr
}

func (s *Stack) PopUint64() uint64 {
	if len(s.data) == 0 {
		panic("stack underflow: PopUint64")
	}

	v := s.data[len(s.data)-1]
	s.data = s.data[:len(s.data)-1]

	switch val := v.(type) {
	case uint64:
		return val
	case int:
		return uint64(val)
	case uint32:
		return uint64(val)
	default:
		panic("invalid type on stack: expected uint64")
	}
}

func (s *Stack) PushBool(b bool) {
	s.data = append(s.data, b)
}

func (s *Stack) Push(v any) {
	s.data = append(s.data, v)
}

func (s *Stack) Len() int {
	return len(s.data)
}

// Reference to TokenInterfaces for package usage
var _ Tokens.TokenInterfaces
var _ Tokens.SYN1401

// Tokens_CreateSYN2200 is a VM-accessible helper to mint a SYN2200 token.
func Tokens_CreateSYN2200(meta Metadata, init map[Address]uint64) (TokenID, error) {
	tm := NewTokenManager(CurrentLedger(), NewFlatGasCalculator())
	return tm.CreateSYN2200(meta, init)
}

// Tokens_SendPayment performs an instant payment via a SYN2200 token.
func Tokens_SendPayment(id TokenID, from, to Address, amount uint64, currency string) (uint64, error) {
	tm := NewTokenManager(CurrentLedger(), NewFlatGasCalculator())
	return tm.SendRealTimePayment(id, from, to, amount, currency)
}

// Tokens_GetPayment retrieves a payment record from a SYN2200 token.
func Tokens_GetPayment(id TokenID, pid uint64) (Tokens.PaymentRecord, bool) {
	tm := NewTokenManager(CurrentLedger(), NewFlatGasCalculator())
	return tm.GetPaymentRecord(id, pid)
}<|MERGE_RESOLUTION|>--- conflicted
+++ resolved
@@ -347,10 +347,8 @@
 	if meta.Created.IsZero() {
 		meta.Created = time.Now().UTC()
 	}
-<<<<<<< HEAD
 	if meta.Standard == StdSYN1967 {
 		ct := NewSYN1967Token(meta, "", "", 0)
-=======
 	// Special case for SYN1155 which uses a dedicated struct
 	if meta.Standard == StdSYN1155 {
 		mt := NewSYN1155Token(meta, nil, nil)
@@ -392,16 +390,13 @@
 	// Specialised token standards
 	if meta.Standard == StdSYN4200 {
 		ct := &Tokens.CharityToken{BaseToken: &BaseToken{id: deriveID(meta.Standard), meta: meta, balances: NewBalanceTable()}}
->>>>>>> e017f607
 		for a, v := range init {
 			ct.balances.Set(ct.id, a, v)
 			ct.meta.TotalSupply += v
 		}
 		RegisterToken(ct)
 		return ct, nil
-<<<<<<< HEAD
-	}
-=======
+	}
 
 	if meta.Standard == StdSYN4900 {
 		return NewSyn4900Token(meta, init)
@@ -434,7 +429,6 @@
 		return tok, nil
 	}
 
->>>>>>> e017f607
 	bt := &BaseToken{id: deriveID(meta.Standard), meta: meta, balances: NewBalanceTable()}
 	var tok Token
 	switch meta.Standard {
