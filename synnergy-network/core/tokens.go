// Code generated for Synnergy Network – tokens.go
// Author: ChatGPT (OpenAI o3)
// Description: Core token registry, universal token factory, and VM opcode integration
//
//	Instantiates the 50 canonical assets defined in the Synthron Token Guide.
//
// -----------------------------------------------------------------------------
package core

import (
	"errors"
	"fmt"
	log "github.com/sirupsen/logrus"
	"sort"
	"sync"
	"time"
)

//---------------------------------------------------------------------
// Token‑ID & Standard byte map
//---------------------------------------------------------------------

type TokenID uint32

var ErrInvalidAsset = errors.New("invalid token asset")

const (
	OpTokenTransfer = 0xB0
	OpTokenApprove  = 0xB1
	OpAllowance     = 0xB2
	OpBalanceOf     = 0xB3
)

var AddressZero Address

const (
	StdSYN20   byte = 0x14
	StdSYN70   byte = 0x46
	StdSYN130  byte = 0x82
	StdSYN131  byte = 0x83
	StdSYN200  byte = 0x32
	StdSYN223  byte = 0xDF
	StdSYN300  byte = 0x4B
	StdSYN500  byte = 0x4D
	StdSYN600  byte = 0x4E
	StdSYN700  byte = 0x57
	StdSYN721  byte = 0xD1
	StdSYN722  byte = 0xD2
	StdSYN800  byte = 0x50
	StdSYN845  byte = 0xED
	StdSYN900  byte = 0x52
	StdSYN1000 byte = 0x58
	StdSYN1100 byte = 0x56
	StdSYN1155 byte = 0x92
	StdSYN1200 byte = 0x5A
	StdSYN1300 byte = 0x66
	StdSYN1401 byte = 0xF5
	StdSYN1500 byte = 0x5F
	StdSYN1600 byte = 0x68
	StdSYN1700 byte = 0x6A
	StdSYN1800 byte = 0x6C
	StdSYN1900 byte = 0x6E
	StdSYN1967 byte = 0x66
	StdSYN2100 byte = 0x70
	StdSYN2200 byte = 0x71
	StdSYN2369 byte = 0x9A
	StdSYN2400 byte = 0x72
	StdSYN2500 byte = 0x73
	StdSYN2600 byte = 0x74
	StdSYN2700 byte = 0x75
	StdSYN2800 byte = 0x76
	StdSYN2900 byte = 0x77
	StdSYN3000 byte = 0x78
	StdSYN3100 byte = 0x79
	StdSYN3200 byte = 0x7A
	StdSYN3300 byte = 0x7B
	StdSYN3400 byte = 0x7C
	StdSYN3500 byte = 0x7D
	StdSYN3600 byte = 0x7E
	StdSYN3700 byte = 0x7F
	StdSYN3800 byte = 0x80
	StdSYN3900 byte = 0x81
	StdSYN4200 byte = 0x84
	StdSYN4300 byte = 0x85
	StdSYN4700 byte = 0x86
	StdSYN4900 byte = 0x87
	StdSYN5000 byte = 0x88
	StdSYN12   byte = 0x8A
	StdSYN10   byte = 0x0A
	StdSYN11   byte = 0x0B
)

//---------------------------------------------------------------------
// Metadata & Token interface
//---------------------------------------------------------------------

type Metadata struct {
	Name        string
	Symbol      string
	Decimals    uint8
	Standard    byte
	Created     time.Time
	FixedSupply bool
	TotalSupply uint64
}

type Token interface {
	ID() TokenID
	Meta() Metadata
	BalanceOf(addr Address) uint64
	Transfer(from, to Address, amount uint64) error
	Allowance(owner, spender Address) uint64
	Approve(owner, spender Address, amount uint64) error
	Mint(to Address, amount uint64) error
	Burn(from Address, amount uint64) error
}

func (t *BaseToken) Mint(to Address, amount uint64) error {
	if t.balances == nil {
		t.balances = &BalanceTable{}
	}
	t.balances.Add(t.id, to, amount)
	return nil
}

func (t *BaseToken) Burn(from Address, amount uint64) error {
	if t.balances == nil {
		return fmt.Errorf("balances not initialized")
	}
	return t.balances.Sub(t.id, from, amount)
}

func (bt *BalanceTable) Add(tokenID TokenID, to Address, amount uint64) {
	bt.mu.Lock()
	defer bt.mu.Unlock()

	if bt.balances == nil {
		bt.balances = make(map[TokenID]map[Address]uint64)
	}

	if bt.balances[tokenID] == nil {
		bt.balances[tokenID] = make(map[Address]uint64)
	}

	bt.balances[tokenID][to] += amount
}

func (bt *BalanceTable) Sub(tokenID TokenID, from Address, amount uint64) error {
	bt.mu.Lock()
	defer bt.mu.Unlock()

	if bt.balances == nil || bt.balances[tokenID] == nil {
		return fmt.Errorf("no balance to subtract from")
	}

	if bt.balances[tokenID][from] < amount {
		return fmt.Errorf("insufficient balance")
	}

	bt.balances[tokenID][from] -= amount
	return nil
}

//---------------------------------------------------------------------
// BaseToken implementation (unchanged)
//---------------------------------------------------------------------

type BaseToken struct {
	id        TokenID
	meta      Metadata
	balances  *BalanceTable
	allowance sync.Map
	lock      sync.RWMutex
	ledger    *Ledger
	gas       GasCalculator
}

func (b *BaseToken) ID() TokenID    { return b.id }
func (b *BaseToken) Meta() Metadata { return b.meta }

func (b *BaseToken) BalanceOf(a Address) uint64 { return b.balances.Get(b.id, a) }

func (b *BaseToken) Allowance(o, s Address) uint64 {
	if v, ok := b.allowance.Load(o); ok {
		if inner, ok2 := v.(*sync.Map); ok2 {
			if amt, ok3 := inner.Load(s); ok3 {
				return amt.(uint64)
			}
		}
	}
	return 0
}

func (bt *BalanceTable) Get(tokenID TokenID, addr Address) uint64 {
	bt.mu.RLock()
	defer bt.mu.RUnlock()

	if bt.balances == nil {
		return 0
	}

	tokenBalances, ok := bt.balances[tokenID]
	if !ok {
		return 0
	}

	return tokenBalances[addr]
}

func (b *BaseToken) Approve(o, s Address, amt uint64) error {
	b.lock.Lock()
	defer b.lock.Unlock()
	inner, _ := b.allowance.LoadOrStore(o, &sync.Map{})
	inner.(*sync.Map).Store(s, amt)
	b.ledger.EmitApproval(b.id, o, s, amt)
	log.WithFields(log.Fields{"token": b.meta.Symbol, "owner": o, "spender": s, "amount": amt}).Info("approve")
	return nil
}
func (b *BaseToken) Transfer(from, to Address, amt uint64) error {
	if err := b.ledger.WithinBlock(func() error {
		if err := b.balances.Sub(b.id, from, amt); err != nil {
			return err
		}
		b.balances.Add(b.id, to, amt)
		return nil
	}); err != nil {
		return err
	}
	fee := b.gas.Calculate("OpTokenTransfer", amt)
	b.ledger.DeductGas(from, fee)
	b.ledger.EmitTransfer(b.id, from, to, amt)
	log.WithFields(log.Fields{"token": b.meta.Symbol, "from": from, "to": to, "amount": amt, "gas": fee}).Info("transfer")
	return nil
}

func (Calculator) Calculate(op byte, amount uint64) uint64 {
	switch op {
	case OpTokenTransfer:
		return 500 + amount/10000
	default:
		return 0
	}
}

type Calculator struct{}

//---------------------------------------------------------------------
// Registry singleton
//---------------------------------------------------------------------

var (
	regOnce sync.Once
)

func getRegistry() *ContractRegistry {
	regOnce.Do(func() {
		if reg == nil {
			reg = &ContractRegistry{
				Registry: &Registry{
					Entries: make(map[string][]byte),
					tokens:  make(map[TokenID]Token),
				},
				byAddr: make(map[Address]*SmartContract),
			}
		} else {
			if reg.Registry == nil {
				reg.Registry = &Registry{Entries: make(map[string][]byte), tokens: make(map[TokenID]Token)}
			}
			if reg.byAddr == nil {
				reg.byAddr = make(map[Address]*SmartContract)
			}
			if reg.Registry.tokens == nil {
				reg.Registry.tokens = make(map[TokenID]Token)
			}
		}
	})
	return reg
}

func RegisterToken(t Token) {
	r := getRegistry()
	r.mu.Lock()
	if r.Registry == nil {
		r.Registry = &Registry{Entries: make(map[string][]byte), tokens: make(map[TokenID]Token)}
	}
	if r.Registry.tokens == nil {
		r.Registry.tokens = make(map[TokenID]Token)
	}
	switch v := t.(type) {
	case *BaseToken:
		r.Registry.tokens[t.ID()] = v
	case interface{ Base() *BaseToken }:
		r.Registry.tokens[t.ID()] = v.Base()
	default:
		r.mu.Unlock()
		log.WithField("symbol", t.Meta().Symbol).Warn("token registration failed: incompatible type")
		return
	}
	r.Registry.tokens[t.ID()] = t
	r.mu.Unlock()
	log.WithField("symbol", t.Meta().Symbol).Info("token registered")
}

func GetToken(id TokenID) (Token, bool) {
	r := getRegistry()
	r.mu.RLock()
	defer r.mu.RUnlock()
	tok, ok := r.Registry.tokens[id]
	return tok, ok
}

func GetRegistryTokens() []Token {
	r := getRegistry()
	r.mu.RLock()
	defer r.mu.RUnlock()
	list := make([]Token, 0, len(r.Registry.tokens))
	for _, t := range r.Registry.tokens {
		list = append(list, t)
	}
	sort.Slice(list, func(i, j int) bool { return list[i].ID() < list[j].ID() })
	return list
}

func InitTokens(ledger *Ledger, vm VM, gas GasCalculator) {
	r := getRegistry()
	r.mu.Lock()
	defer r.mu.Unlock()
	r.vm = vm
	if ledger.tokens == nil {
		ledger.tokens = make(map[TokenID]Token)
	}
	for id, tok := range r.Registry.tokens {
		tok.ledger = ledger
		tok.gas = gas
		ledger.tokens[id] = tok
	}
	InitDAO2500(ledger)
}

//---------------------------------------------------------------------
// Factory
//---------------------------------------------------------------------

type Factory struct{}

func (Factory) Create(meta Metadata, init map[Address]uint64) (Token, error) {
	if meta.Created.IsZero() {
		meta.Created = time.Now().UTC()
	}
<<<<<<< HEAD

	// special handling for SYN223 which requires the custom struct
	if meta.Standard == StdSYN223 {
		tok := NewSYN223Token(meta, init)
=======
	// SYN131 tokens require the specialised structure with valuation tracking.
	if meta.Standard == StdSYN131 {
		tok := NewSYN131Token(meta, init)

	// specialised handling for SYN3900 benefit tokens
	if meta.Standard == StdSYN3900 {
		bt := NewBenefitToken(meta)
		for a, v := range init {
			bt.balances.Set(bt.id, a, v)
			bt.meta.TotalSupply += v
		}
		RegisterToken(bt)
		return bt, nil
	// Specialised token standards
	if meta.Standard == StdSYN4200 {
		ct := &Tokens.CharityToken{BaseToken: &BaseToken{id: deriveID(meta.Standard), meta: meta, balances: NewBalanceTable()}}
		for a, v := range init {
			ct.balances.Set(ct.id, a, v)
			ct.meta.TotalSupply += v
		}
		RegisterToken(ct)
		return ct, nil

	if meta.Standard == StdSYN4900 {
		return NewSyn4900Token(meta, init)
	}

	// Use specialised token structs per standard when required.
	var tok Token
	switch meta.Standard {
	case StdSYN300:
		g := NewSYN300(meta)
		tok = g
	default:
		bt := &BaseToken{id: deriveID(meta.Standard), meta: meta, balances: NewBalanceTable()}
		tok = bt
	// specialised token instantiation based on standard
	if meta.Standard == StdSYN700 {
		tok := NewSYN700Token(meta)
		tok.BaseToken.id = deriveID(meta.Standard)
		for a, v := range init {
			tok.BaseToken.balances.Set(tok.ID(), a, v)
			tok.BaseToken.meta.TotalSupply += v

	// Specialised standards may require custom token structures.
	if meta.Standard == StdSYN1600 {
		tok, err := NewSYN1600Token(meta, init, MusicInfo{}, nil)
		if err != nil {
			return nil, err
		}
		RegisterToken(tok)
>>>>>>> 276c0ae1
		return tok, nil
	}

	bt := &BaseToken{id: deriveID(meta.Standard), meta: meta, balances: NewBalanceTable()}
	var tok Token
	switch meta.Standard {
	case StdSYN1800:
		tok = NewCarbonFootprintToken(meta)
	default:
		tok = &BaseToken{id: deriveID(meta.Standard), meta: meta, balances: NewBalanceTable()}
	}

	bt := tok.(*BaseToken)
	for a, v := range init {
		bt.balances.Set(bt.id, a, v)
		bt.meta.TotalSupply += v
	}

	RegisterToken(bt)
	// specialised token types based on standard
	switch meta.Standard {
	case StdSYN1300:
		sct := NewSupplyChainToken(bt)
		RegisterToken(sct)
		return sct, nil
	default:
		RegisterToken(bt)
		return bt, nil
	}
	case StdSYN2500:
		dt := NewSYN2500Token(meta)
		for a, v := range init {
			dt.balances.Set(dt.id, a, v)
			dt.meta.TotalSupply += v
		}
		tok = dt
	default:
		bt := &BaseToken{id: deriveID(meta.Standard), meta: meta, balances: NewBalanceTable()}
		for a, v := range init {
			bt.balances.Set(bt.id, a, v)
			bt.meta.TotalSupply += v
		}
		tok = bt
	}
	var tok Token = bt
	if meta.Standard == StdSYN2100 {
		tok = &SupplyFinanceToken{BaseToken: bt, documents: make(map[string]*FinancialDocument), liquidity: make(map[Address]uint64)}
	}

	RegisterToken(tok)
	return tok, nil
}

// CreateFutures returns a FuturesToken adhering to the SYN3600 standard.
func (Factory) CreateFutures(meta Metadata, contract FuturesContract, init map[Address]uint64) (*FuturesToken, error) {
	if meta.Standard == 0 {
		meta.Standard = StdSYN3600
	}
	if meta.Created.IsZero() {
		meta.Created = time.Now().UTC()
	}
	ft := &FuturesToken{
		BaseToken: &BaseToken{id: deriveID(meta.Standard), meta: meta, balances: NewBalanceTable()},
		Contract:  contract,
		Positions: make(map[Address]*FuturesPosition),
	}
	for a, v := range init {
		ft.balances.Set(ft.id, a, v)
		ft.meta.TotalSupply += v
	}
	RegisterToken(ft.BaseToken)
	return ft, nil
}

func NewBalanceTable() *BalanceTable {
	return &BalanceTable{
		balances: make(map[TokenID]map[Address]uint64),
	}
}

func (bt *BalanceTable) Set(tokenID TokenID, addr Address, amount uint64) {
	bt.mu.Lock()
	defer bt.mu.Unlock()

	if bt.balances == nil {
		bt.balances = make(map[TokenID]map[Address]uint64)
	}

	if bt.balances[tokenID] == nil {
		bt.balances[tokenID] = make(map[Address]uint64)
	}

	bt.balances[tokenID][addr] = amount
}

func deriveID(std byte) TokenID { return TokenID(0x53000000 | uint32(std)<<8) }

//---------------------------------------------------------------------
// Canonical token mint (50 assets)
//---------------------------------------------------------------------

func init() {
	f := Factory{}
	canon := []Metadata{
		{"Synnergy Native", "SYN", 18, StdSYN20, time.Time{}, false, 0},
		{"Synnergy Governance", "SYN-GOV", 18, StdSYN300, time.Time{}, true, 0},
		{"Synnergy Stable USD", "SYNUSD", 6, StdSYN1000, time.Time{}, false, 0},
		{"Synnergy Carbon Credit", "SYN-CO2", 0, StdSYN200, time.Time{}, false, 0},
		{"Synnergy SupplyChain", "SYNSC", 0, StdSYN1300, time.Time{}, false, 0},
		{"Synnergy Music Royalty", "SYN-MUSIC", 0, StdSYN1600, time.Time{}, false, 0},
		{"Synnergy Healthcare", "SYN-HDATA", 0, StdSYN1100, time.Time{}, false, 0},
		{"Synnergy IP", "SYN-IP", 0, StdSYN700, time.Time{}, false, 0},
		{"Synnergy Gold", "SYN-GOLD", 3, StdSYN1967, time.Time{}, false, 0},
		{"Synnergy Oil", "SYN-OIL", 2, StdSYN1967, time.Time{}, false, 0},
		{"Synnergy Reputation", "SYN-REP", 0, StdSYN1500, time.Time{}, false, 0},
		{"Synnergy Interop", "SYNX", 18, StdSYN1200, time.Time{}, false, 0},
		{"Synnergy NFT Art", "SYNART", 0, StdSYN721, time.Time{}, false, 0},
		{"Synnergy NFT Land", "SYNLAND", 0, StdSYN2369, time.Time{}, false, 0},
		{"Synnergy Ticket", "SYNTIX", 0, StdSYN1700, time.Time{}, false, 0},
		{"Synnergy Debt", "SYN-LOAN", 0, StdSYN845, time.Time{}, false, 0},
		{"Synnergy Reward", "SYN-RWD", 18, StdSYN600, time.Time{}, false, 0},
		{"Synnergy Utility", "SYN-UTIL", 18, StdSYN500, time.Time{}, false, 0},
		{"Synnergy Game", "SYNGAME", 0, StdSYN70, time.Time{}, false, 0},
		{"Synnergy Multi-Asset", "SYN-MA", 0, StdSYN1155, time.Time{}, false, 0},
		{"Synnergy Bond", "SYN-BOND", 0, StdSYN1401, time.Time{}, false, 0},
		{"Synnergy Tangible", "SYN-TANG", 0, StdSYN130, time.Time{}, false, 0},
		{"Synnergy Intangible", "SYN-INTANG", 0, StdSYN131, time.Time{}, false, 0},
		{"Synnergy SafeTransfer", "SYN223", 18, StdSYN223, time.Time{}, false, 0},
		{"Synnergy CBDC", "SYN-CBDC", 2, StdSYN10, time.Time{}, false, 0},
		{"Synnergy Asset‑Backed", "SYN-ASSET", 0, StdSYN800, time.Time{}, false, 0},
		{"Synnergy ETF", "SYN-ETF", 0, StdSYN3300, time.Time{}, false, 0},
		{"Synnergy Forex", "SYN-FX", 0, StdSYN3400, time.Time{}, false, 0},
		{"Synnergy Currency", "SYN-CUR", 0, StdSYN3500, time.Time{}, false, 0},
		{"Synnergy Futures", "SYN-FUT", 0, StdSYN3600, time.Time{}, false, 0},
		{"Synnergy Index", "SYN-INDEX", 0, StdSYN3700, time.Time{}, false, 0},
		{"Synnergy Grant", "SYN-GRANT", 0, StdSYN3800, time.Time{}, false, 0},
		{"Synnergy Benefit", "SYN-BEN", 0, StdSYN3900, time.Time{}, false, 0},
		{"Synnergy Charity", "SYN-CHRTY", 0, StdSYN4200, time.Time{}, false, 0},
		{"Synnergy Energy", "SYN-ENRG", 0, StdSYN4300, time.Time{}, false, 0},
		{"Synnergy Legal", "SYN-LEGAL", 0, StdSYN4700, time.Time{}, false, 0},
		{"Synnergy Agriculture", "SYN-AGRI", 0, StdSYN4900, time.Time{}, false, 0},
		{"Synnergy Carbon Footprint", "SYN-CFP", 0, StdSYN1800, time.Time{}, false, 0},
		{"Synnergy Education", "SYN-EDU", 0, StdSYN1900, time.Time{}, false, 0},
		{"Synnergy Supply‑Fin", "SYN-SCFIN", 0, StdSYN2100, time.Time{}, false, 0},
		{"Synnergy RTP", "SYN-RTP", 0, StdSYN2200, time.Time{}, false, 0},
		{"Synnergy Data", "SYN-DATA", 0, StdSYN2400, time.Time{}, false, 0},
		{"Synnergy DAO", "SYN-DAO", 0, StdSYN2500, time.Time{}, false, 0},
		{"Synnergy Investor", "SYN-INV", 0, StdSYN2600, time.Time{}, false, 0},
		{"Synnergy Pension", "SYN-PENS", 0, StdSYN2700, time.Time{}, false, 0},
		{"Synnergy Life", "SYN-LIFE", 0, StdSYN2800, time.Time{}, false, 0},
		{"Synnergy Insurance", "SYN-INSUR", 0, StdSYN2900, time.Time{}, false, 0},
		{"Synnergy Rental", "SYN-RENT", 0, StdSYN3000, time.Time{}, false, 0},
		{"Synnergy Employment", "SYN-EMP", 0, StdSYN3100, time.Time{}, false, 0},
		{"Synnergy Bill", "SYN-BILL", 0, StdSYN3200, time.Time{}, false, 0},
	}

	for _, m := range canon {
		if m.Standard == StdSYN3600 {
			if _, err := f.CreateFutures(m, FuturesContract{}, map[Address]uint64{AddressZero: 0}); err != nil {
		if m.Standard == StdSYN1200 {
			if _, err := NewSYN1200(m, map[Address]uint64{AddressZero: 0}); err != nil {
				panic(err)
			}
			continue
		}
		if _, err := f.Create(m, map[Address]uint64{AddressZero: 0}); err != nil {
			panic(err)
		}
	}

	registerTokenOpcodes()
}

//---------------------------------------------------------------------
// VM opcode binding – basic transfer shown, others omitted for brevity
//---------------------------------------------------------------------

func registerTokenOpcodes() {
	Register(0xB0, wrap("Tokens_Transfer"))
	Register(0xB1, wrap("Tokens_RecordEmission"))
	Register(0xB2, wrap("Tokens_RecordOffset"))
	Register(0xB3, wrap("Tokens_NetBalance"))
	Register(0xB4, wrap("Tokens_ListRecords"))
}

func (ctx *Context) RefundGas(amount uint64) {
	ctx.GasPrice += amount
}

type Stack struct {
	data []any
}

func (s *Stack) PopUint32() uint32 {
	if len(s.data) == 0 {
		panic("stack underflow")
	}

	v := s.data[len(s.data)-1]
	s.data = s.data[:len(s.data)-1]

	switch val := v.(type) {
	case uint32:
		return val
	case uint64:
		return uint32(val)
	case int:
		return uint32(val)
	default:
		panic("invalid type for PopUint32")
	}
}

func (s *Stack) PopAddress() Address {
	if len(s.data) == 0 {
		panic("stack underflow: PopAddress")
	}

	v := s.data[len(s.data)-1]
	s.data = s.data[:len(s.data)-1]

	addr, ok := v.(Address)
	if !ok {
		panic("invalid type on stack: expected Address")
	}

	return addr
}

func (s *Stack) PopUint64() uint64 {
	if len(s.data) == 0 {
		panic("stack underflow: PopUint64")
	}

	v := s.data[len(s.data)-1]
	s.data = s.data[:len(s.data)-1]

	switch val := v.(type) {
	case uint64:
		return val
	case int:
		return uint64(val)
	case uint32:
		return uint64(val)
	default:
		panic("invalid type on stack: expected uint64")
	}
}

func (s *Stack) PushBool(b bool) {
	s.data = append(s.data, b)
}

func (s *Stack) Push(v any) {
	s.data = append(s.data, v)
}

func (s *Stack) Len() int {
	return len(s.data)
}

// Reference to TokenInterfaces for package usage
var _ Tokens.TokenInterfaces

// Tokens_CreateSYN2200 is a VM-accessible helper to mint a SYN2200 token.
func Tokens_CreateSYN2200(meta Metadata, init map[Address]uint64) (TokenID, error) {
	tm := NewTokenManager(CurrentLedger(), NewFlatGasCalculator())
	return tm.CreateSYN2200(meta, init)
}

// Tokens_SendPayment performs an instant payment via a SYN2200 token.
func Tokens_SendPayment(id TokenID, from, to Address, amount uint64, currency string) (uint64, error) {
	tm := NewTokenManager(CurrentLedger(), NewFlatGasCalculator())
	return tm.SendRealTimePayment(id, from, to, amount, currency)
}

// Tokens_GetPayment retrieves a payment record from a SYN2200 token.
func Tokens_GetPayment(id TokenID, pid uint64) (Tokens.PaymentRecord, bool) {
	tm := NewTokenManager(CurrentLedger(), NewFlatGasCalculator())
	return tm.GetPaymentRecord(id, pid)
}<|MERGE_RESOLUTION|>--- conflicted
+++ resolved
@@ -347,12 +347,10 @@
 	if meta.Created.IsZero() {
 		meta.Created = time.Now().UTC()
 	}
-<<<<<<< HEAD
 
 	// special handling for SYN223 which requires the custom struct
 	if meta.Standard == StdSYN223 {
 		tok := NewSYN223Token(meta, init)
-=======
 	// SYN131 tokens require the specialised structure with valuation tracking.
 	if meta.Standard == StdSYN131 {
 		tok := NewSYN131Token(meta, init)
@@ -404,7 +402,6 @@
 			return nil, err
 		}
 		RegisterToken(tok)
->>>>>>> 276c0ae1
 		return tok, nil
 	}
 
