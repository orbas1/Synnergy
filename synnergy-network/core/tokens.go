// Code generated for Synnergy Network – tokens.go
// Author: ChatGPT (OpenAI o3)
// Description: Core token registry, universal token factory, and VM opcode integration
//
//	Instantiates the 50 canonical assets defined in the Synthron Token Guide.
//
// -----------------------------------------------------------------------------
package core

import (
	"errors"
	"fmt"
	log "github.com/sirupsen/logrus"
	"sort"
	"sync"
	"time"
)

//---------------------------------------------------------------------
// Token‑ID & Standard byte map
//---------------------------------------------------------------------

type TokenID uint32

var ErrInvalidAsset = errors.New("invalid token asset")

const (
	OpTokenTransfer = 0xB0
	OpTokenApprove  = 0xB1
	OpAllowance     = 0xB2
	OpBalanceOf     = 0xB3
)

var AddressZero Address

const (
	StdSYN20   byte = 0x14
	StdSYN70   byte = 0x46
	StdSYN130  byte = 0x82
	StdSYN131  byte = 0x83
	StdSYN200  byte = 0x32
	StdSYN223  byte = 0xDF
	StdSYN300  byte = 0x4B
	StdSYN500  byte = 0x4D
	StdSYN600  byte = 0x4E
	StdSYN700  byte = 0x57
	StdSYN721  byte = 0xD1
	StdSYN722  byte = 0xD2
	StdSYN800  byte = 0x50
	StdSYN845  byte = 0xED
	StdSYN900  byte = 0x52
	StdSYN1000 byte = 0x58
	StdSYN1100 byte = 0x56
	StdSYN1155 byte = 0x92
	StdSYN1200 byte = 0x5A
	StdSYN1300 byte = 0x66
	StdSYN1401 byte = 0xF5
	StdSYN1500 byte = 0x5F
	StdSYN1600 byte = 0x68
	StdSYN1700 byte = 0x6A
	StdSYN1800 byte = 0x6C
	StdSYN1900 byte = 0x6E
	StdSYN1967 byte = 0x66
	StdSYN2100 byte = 0x70
	StdSYN2200 byte = 0x71
	StdSYN2369 byte = 0x9A
	StdSYN2400 byte = 0x72
	StdSYN2500 byte = 0x73
	StdSYN2600 byte = 0x74
	StdSYN2700 byte = 0x75
	StdSYN2800 byte = 0x76
	StdSYN2900 byte = 0x77
	StdSYN3000 byte = 0x78
	StdSYN3100 byte = 0x79
	StdSYN3200 byte = 0x7A
	StdSYN3300 byte = 0x7B
	StdSYN3400 byte = 0x7C
	StdSYN3500 byte = 0x7D
	StdSYN3600 byte = 0x7E
	StdSYN3700 byte = 0x7F
	StdSYN3800 byte = 0x80
	StdSYN3900 byte = 0x81
	StdSYN4200 byte = 0x84
	StdSYN4300 byte = 0x85
	StdSYN4700 byte = 0x86
	StdSYN4900 byte = 0x87
	StdSYN5000 byte = 0x88
	StdSYN12   byte = 0x8A
	StdSYN10   byte = 0x0A
	StdSYN11   byte = 0x0B
)

//---------------------------------------------------------------------
// Metadata & Token interface
//---------------------------------------------------------------------

type Metadata struct {
	Name        string
	Symbol      string
	Decimals    uint8
	Standard    byte
	Created     time.Time
	FixedSupply bool
	TotalSupply uint64
}

type Token interface {
	ID() TokenID
	Meta() Metadata
	BalanceOf(addr Address) uint64
	Transfer(from, to Address, amount uint64) error
	Allowance(owner, spender Address) uint64
	Approve(owner, spender Address, amount uint64) error
	Mint(to Address, amount uint64) error
	Burn(from Address, amount uint64) error
}

func (t *BaseToken) Mint(to Address, amount uint64) error {
	if t.balances == nil {
		t.balances = &BalanceTable{}
	}
	t.balances.Add(t.id, to, amount)
	return nil
}

func (t *BaseToken) Burn(from Address, amount uint64) error {
	if t.balances == nil {
		return fmt.Errorf("balances not initialized")
	}
	return t.balances.Sub(t.id, from, amount)
}

func (bt *BalanceTable) Add(tokenID TokenID, to Address, amount uint64) {
	bt.mu.Lock()
	defer bt.mu.Unlock()

	if bt.balances == nil {
		bt.balances = make(map[TokenID]map[Address]uint64)
	}

	if bt.balances[tokenID] == nil {
		bt.balances[tokenID] = make(map[Address]uint64)
	}

	bt.balances[tokenID][to] += amount
}

func (bt *BalanceTable) Sub(tokenID TokenID, from Address, amount uint64) error {
	bt.mu.Lock()
	defer bt.mu.Unlock()

	if bt.balances == nil || bt.balances[tokenID] == nil {
		return fmt.Errorf("no balance to subtract from")
	}

	if bt.balances[tokenID][from] < amount {
		return fmt.Errorf("insufficient balance")
	}

	bt.balances[tokenID][from] -= amount
	return nil
}

//---------------------------------------------------------------------
// BaseToken implementation (unchanged)
//---------------------------------------------------------------------

type BaseToken struct {
	id        TokenID
	meta      Metadata
	balances  *BalanceTable
	allowance sync.Map
	lock      sync.RWMutex
	ledger    *Ledger
	gas       GasCalculator
}

func (b *BaseToken) ID() TokenID    { return b.id }
func (b *BaseToken) Meta() Metadata { return b.meta }

func (b *BaseToken) BalanceOf(a Address) uint64 { return b.balances.Get(b.id, a) }

func (b *BaseToken) Allowance(o, s Address) uint64 {
	if v, ok := b.allowance.Load(o); ok {
		if inner, ok2 := v.(*sync.Map); ok2 {
			if amt, ok3 := inner.Load(s); ok3 {
				return amt.(uint64)
			}
		}
	}
	return 0
}

func (bt *BalanceTable) Get(tokenID TokenID, addr Address) uint64 {
	bt.mu.RLock()
	defer bt.mu.RUnlock()

	if bt.balances == nil {
		return 0
	}

	tokenBalances, ok := bt.balances[tokenID]
	if !ok {
		return 0
	}

	return tokenBalances[addr]
}

func (b *BaseToken) Approve(o, s Address, amt uint64) error {
	b.lock.Lock()
	defer b.lock.Unlock()
	inner, _ := b.allowance.LoadOrStore(o, &sync.Map{})
	inner.(*sync.Map).Store(s, amt)
	b.ledger.EmitApproval(b.id, o, s, amt)
	log.WithFields(log.Fields{"token": b.meta.Symbol, "owner": o, "spender": s, "amount": amt}).Info("approve")
	return nil
}
func (b *BaseToken) Transfer(from, to Address, amt uint64) error {
	if err := b.ledger.WithinBlock(func() error {
		if err := b.balances.Sub(b.id, from, amt); err != nil {
			return err
		}
		b.balances.Add(b.id, to, amt)
		return nil
	}); err != nil {
		return err
	}
	fee := b.gas.Calculate("OpTokenTransfer", amt)
	b.ledger.DeductGas(from, fee)
	b.ledger.EmitTransfer(b.id, from, to, amt)
	log.WithFields(log.Fields{"token": b.meta.Symbol, "from": from, "to": to, "amount": amt, "gas": fee}).Info("transfer")
	return nil
}

func (Calculator) Calculate(op byte, amount uint64) uint64 {
	switch op {
	case OpTokenTransfer:
		return 500 + amount/10000
	default:
		return 0
	}
}

type Calculator struct{}

//---------------------------------------------------------------------
// Registry singleton
//---------------------------------------------------------------------

var (
	regOnce sync.Once
)

func getRegistry() *ContractRegistry {
	regOnce.Do(func() {
		if reg == nil {
			reg = &ContractRegistry{
				Registry: &Registry{
					Entries: make(map[string][]byte),
					tokens:  make(map[TokenID]Token),
				},
				byAddr: make(map[Address]*SmartContract),
			}
		} else {
			if reg.Registry == nil {
				reg.Registry = &Registry{Entries: make(map[string][]byte), tokens: make(map[TokenID]Token)}
			}
			if reg.byAddr == nil {
				reg.byAddr = make(map[Address]*SmartContract)
			}
			if reg.Registry.tokens == nil {
				reg.Registry.tokens = make(map[TokenID]Token)
			}
		}
	})
	return reg
}

func RegisterToken(t Token) {
	r := getRegistry()
	r.mu.Lock()
	if r.Registry == nil {
		r.Registry = &Registry{Entries: make(map[string][]byte), tokens: make(map[TokenID]Token)}
	}
	if r.Registry.tokens == nil {
		r.Registry.tokens = make(map[TokenID]Token)
	}
	switch v := t.(type) {
	case *BaseToken:
		r.Registry.tokens[t.ID()] = v
	case interface{ Base() *BaseToken }:
		r.Registry.tokens[t.ID()] = v.Base()
	default:
		r.mu.Unlock()
		log.WithField("symbol", t.Meta().Symbol).Warn("token registration failed: incompatible type")
		return
	}
	r.Registry.tokens[t.ID()] = t
	r.mu.Unlock()
	log.WithField("symbol", t.Meta().Symbol).Info("token registered")
}

func GetToken(id TokenID) (Token, bool) {
	r := getRegistry()
	r.mu.RLock()
	defer r.mu.RUnlock()
	tok, ok := r.Registry.tokens[id]
	return tok, ok
}

func GetRegistryTokens() []Token {
	r := getRegistry()
	r.mu.RLock()
	defer r.mu.RUnlock()
	list := make([]Token, 0, len(r.Registry.tokens))
	for _, t := range r.Registry.tokens {
		list = append(list, t)
	}
	sort.Slice(list, func(i, j int) bool { return list[i].ID() < list[j].ID() })
	return list
}

func InitTokens(ledger *Ledger, vm VM, gas GasCalculator) {
	r := getRegistry()
	r.mu.Lock()
	defer r.mu.Unlock()
	r.vm = vm
	if ledger.tokens == nil {
		ledger.tokens = make(map[TokenID]Token)
	}
	for id, tok := range r.Registry.tokens {
		tok.ledger = ledger
		tok.gas = gas
		ledger.tokens[id] = tok
	}
	InitDAO2500(ledger)
}

//---------------------------------------------------------------------
// Factory
//---------------------------------------------------------------------

type Factory struct{}

func (Factory) Create(meta Metadata, init map[Address]uint64) (Token, error) {
	if meta.Created.IsZero() {
		meta.Created = time.Now().UTC()
	}
<<<<<<< HEAD
	// Special case for SYN1155 which uses a dedicated struct
	if meta.Standard == StdSYN1155 {
		mt := NewSYN1155Token(meta, nil, nil)
		for a, v := range init {
			_ = mt.MintAsset(a, 0, v)
		}
		RegisterToken(mt)
		return mt, nil
=======
	// Special case for SYN721 NFT tokens which require unique handling
	if meta.Standard == StdSYN721 {
		nft := NewSYN721Token(meta)
		for addr, v := range init {
			// mint "v" NFTs with empty metadata for the address
			for i := uint64(0); i < v; i++ {
				if _, err := nft.MintWithMeta(addr, SYN721Metadata{}); err != nil {
					return nil, err
				}
			}
		}
		RegisterToken(&nft.BaseToken)
		return nft, nil

	// special handling for SYN223 which requires the custom struct
	if meta.Standard == StdSYN223 {
		tok := NewSYN223Token(meta, init)
	// SYN131 tokens require the specialised structure with valuation tracking.
	if meta.Standard == StdSYN131 {
		tok := NewSYN131Token(meta, init)

	// specialised handling for SYN3900 benefit tokens
	if meta.Standard == StdSYN3900 {
		bt := NewBenefitToken(meta)
		for a, v := range init {
			bt.balances.Set(bt.id, a, v)
			bt.meta.TotalSupply += v
		}
		RegisterToken(bt)
		return bt, nil
	// Specialised token standards
	if meta.Standard == StdSYN4200 {
		ct := &Tokens.CharityToken{BaseToken: &BaseToken{id: deriveID(meta.Standard), meta: meta, balances: NewBalanceTable()}}
		for a, v := range init {
			ct.balances.Set(ct.id, a, v)
			ct.meta.TotalSupply += v
		}
		RegisterToken(ct)
		return ct, nil

	if meta.Standard == StdSYN4900 {
		return NewSyn4900Token(meta, init)
	}

	// Use specialised token structs per standard when required.
	var tok Token
	switch meta.Standard {
	case StdSYN300:
		g := NewSYN300(meta)
		tok = g
	default:
		bt := &BaseToken{id: deriveID(meta.Standard), meta: meta, balances: NewBalanceTable()}
		tok = bt
	// specialised token instantiation based on standard
	if meta.Standard == StdSYN700 {
		tok := NewSYN700Token(meta)
		tok.BaseToken.id = deriveID(meta.Standard)
		for a, v := range init {
			tok.BaseToken.balances.Set(tok.ID(), a, v)
			tok.BaseToken.meta.TotalSupply += v

	// Specialised standards may require custom token structures.
	if meta.Standard == StdSYN1600 {
		tok, err := NewSYN1600Token(meta, init, MusicInfo{}, nil)
		if err != nil {
			return nil, err
		}
		RegisterToken(tok)
		return tok, nil
>>>>>>> fff3b5a4
	}

	bt := &BaseToken{id: deriveID(meta.Standard), meta: meta, balances: NewBalanceTable()}
	var tok Token
	switch meta.Standard {
	case StdSYN1800:
		tok = NewCarbonFootprintToken(meta)
	default:
		tok = &BaseToken{id: deriveID(meta.Standard), meta: meta, balances: NewBalanceTable()}
	}

	bt := tok.(*BaseToken)
	for a, v := range init {
		bt.balances.Set(bt.id, a, v)
		bt.meta.TotalSupply += v
	}

	RegisterToken(bt)
	// specialised token types based on standard
	switch meta.Standard {
	case StdSYN1300:
		sct := NewSupplyChainToken(bt)
		RegisterToken(sct)
		return sct, nil
	default:
		RegisterToken(bt)
		return bt, nil
	}
	case StdSYN2500:
		dt := NewSYN2500Token(meta)
		for a, v := range init {
			dt.balances.Set(dt.id, a, v)
			dt.meta.TotalSupply += v
		}
		tok = dt
	default:
		bt := &BaseToken{id: deriveID(meta.Standard), meta: meta, balances: NewBalanceTable()}
		for a, v := range init {
			bt.balances.Set(bt.id, a, v)
			bt.meta.TotalSupply += v
		}
		tok = bt
	}
	var tok Token = bt
	if meta.Standard == StdSYN2100 {
		tok = &SupplyFinanceToken{BaseToken: bt, documents: make(map[string]*FinancialDocument), liquidity: make(map[Address]uint64)}
	}

	RegisterToken(tok)
	return tok, nil
}

// CreateFutures returns a FuturesToken adhering to the SYN3600 standard.
func (Factory) CreateFutures(meta Metadata, contract FuturesContract, init map[Address]uint64) (*FuturesToken, error) {
	if meta.Standard == 0 {
		meta.Standard = StdSYN3600
	}
	if meta.Created.IsZero() {
		meta.Created = time.Now().UTC()
	}
	ft := &FuturesToken{
		BaseToken: &BaseToken{id: deriveID(meta.Standard), meta: meta, balances: NewBalanceTable()},
		Contract:  contract,
		Positions: make(map[Address]*FuturesPosition),
	}
	for a, v := range init {
		ft.balances.Set(ft.id, a, v)
		ft.meta.TotalSupply += v
	}
	RegisterToken(ft.BaseToken)
	return ft, nil
}

func NewBalanceTable() *BalanceTable {
	return &BalanceTable{
		balances: make(map[TokenID]map[Address]uint64),
	}
}

func (bt *BalanceTable) Set(tokenID TokenID, addr Address, amount uint64) {
	bt.mu.Lock()
	defer bt.mu.Unlock()

	if bt.balances == nil {
		bt.balances = make(map[TokenID]map[Address]uint64)
	}

	if bt.balances[tokenID] == nil {
		bt.balances[tokenID] = make(map[Address]uint64)
	}

	bt.balances[tokenID][addr] = amount
}

func deriveID(std byte) TokenID { return TokenID(0x53000000 | uint32(std)<<8) }

//---------------------------------------------------------------------
// Canonical token mint (50 assets)
//---------------------------------------------------------------------

func init() {
	f := Factory{}
	canon := []Metadata{
		{"Synnergy Native", "SYN", 18, StdSYN20, time.Time{}, false, 0},
		{"Synnergy Governance", "SYN-GOV", 18, StdSYN300, time.Time{}, true, 0},
		{"Synnergy Stable USD", "SYNUSD", 6, StdSYN1000, time.Time{}, false, 0},
		{"Synnergy Carbon Credit", "SYN-CO2", 0, StdSYN200, time.Time{}, false, 0},
		{"Synnergy SupplyChain", "SYNSC", 0, StdSYN1300, time.Time{}, false, 0},
		{"Synnergy Music Royalty", "SYN-MUSIC", 0, StdSYN1600, time.Time{}, false, 0},
		{"Synnergy Healthcare", "SYN-HDATA", 0, StdSYN1100, time.Time{}, false, 0},
		{"Synnergy IP", "SYN-IP", 0, StdSYN700, time.Time{}, false, 0},
		{"Synnergy Gold", "SYN-GOLD", 3, StdSYN1967, time.Time{}, false, 0},
		{"Synnergy Oil", "SYN-OIL", 2, StdSYN1967, time.Time{}, false, 0},
		{"Synnergy Reputation", "SYN-REP", 0, StdSYN1500, time.Time{}, false, 0},
		{"Synnergy Interop", "SYNX", 18, StdSYN1200, time.Time{}, false, 0},
		{"Synnergy NFT Art", "SYNART", 0, StdSYN721, time.Time{}, false, 0},
		{"Synnergy NFT Land", "SYNLAND", 0, StdSYN2369, time.Time{}, false, 0},
		{"Synnergy Ticket", "SYNTIX", 0, StdSYN1700, time.Time{}, false, 0},
		{"Synnergy Debt", "SYN-LOAN", 0, StdSYN845, time.Time{}, false, 0},
		{"Synnergy Reward", "SYN-RWD", 18, StdSYN600, time.Time{}, false, 0},
		{"Synnergy Utility", "SYN-UTIL", 18, StdSYN500, time.Time{}, false, 0},
		{"Synnergy Game", "SYNGAME", 0, StdSYN70, time.Time{}, false, 0},
		{"Synnergy Multi-Asset", "SYN-MA", 0, StdSYN1155, time.Time{}, false, 0},
		{"Synnergy Bond", "SYN-BOND", 0, StdSYN1401, time.Time{}, false, 0},
		{"Synnergy Tangible", "SYN-TANG", 0, StdSYN130, time.Time{}, false, 0},
		{"Synnergy Intangible", "SYN-INTANG", 0, StdSYN131, time.Time{}, false, 0},
		{"Synnergy SafeTransfer", "SYN223", 18, StdSYN223, time.Time{}, false, 0},
		{"Synnergy CBDC", "SYN-CBDC", 2, StdSYN10, time.Time{}, false, 0},
		{"Synnergy Asset‑Backed", "SYN-ASSET", 0, StdSYN800, time.Time{}, false, 0},
		{"Synnergy ETF", "SYN-ETF", 0, StdSYN3300, time.Time{}, false, 0},
		{"Synnergy Forex", "SYN-FX", 0, StdSYN3400, time.Time{}, false, 0},
		{"Synnergy Currency", "SYN-CUR", 0, StdSYN3500, time.Time{}, false, 0},
		{"Synnergy Futures", "SYN-FUT", 0, StdSYN3600, time.Time{}, false, 0},
		{"Synnergy Index", "SYN-INDEX", 0, StdSYN3700, time.Time{}, false, 0},
		{"Synnergy Grant", "SYN-GRANT", 0, StdSYN3800, time.Time{}, false, 0},
		{"Synnergy Benefit", "SYN-BEN", 0, StdSYN3900, time.Time{}, false, 0},
		{"Synnergy Charity", "SYN-CHRTY", 0, StdSYN4200, time.Time{}, false, 0},
		{"Synnergy Energy", "SYN-ENRG", 0, StdSYN4300, time.Time{}, false, 0},
		{"Synnergy Legal", "SYN-LEGAL", 0, StdSYN4700, time.Time{}, false, 0},
		{"Synnergy Agriculture", "SYN-AGRI", 0, StdSYN4900, time.Time{}, false, 0},
		{"Synnergy Carbon Footprint", "SYN-CFP", 0, StdSYN1800, time.Time{}, false, 0},
		{"Synnergy Education", "SYN-EDU", 0, StdSYN1900, time.Time{}, false, 0},
		{"Synnergy Supply‑Fin", "SYN-SCFIN", 0, StdSYN2100, time.Time{}, false, 0},
		{"Synnergy RTP", "SYN-RTP", 0, StdSYN2200, time.Time{}, false, 0},
		{"Synnergy Data", "SYN-DATA", 0, StdSYN2400, time.Time{}, false, 0},
		{"Synnergy DAO", "SYN-DAO", 0, StdSYN2500, time.Time{}, false, 0},
		{"Synnergy Investor", "SYN-INV", 0, StdSYN2600, time.Time{}, false, 0},
		{"Synnergy Pension", "SYN-PENS", 0, StdSYN2700, time.Time{}, false, 0},
		{"Synnergy Life", "SYN-LIFE", 0, StdSYN2800, time.Time{}, false, 0},
		{"Synnergy Insurance", "SYN-INSUR", 0, StdSYN2900, time.Time{}, false, 0},
		{"Synnergy Rental", "SYN-RENT", 0, StdSYN3000, time.Time{}, false, 0},
		{"Synnergy Employment", "SYN-EMP", 0, StdSYN3100, time.Time{}, false, 0},
		{"Synnergy Bill", "SYN-BILL", 0, StdSYN3200, time.Time{}, false, 0},
	}

	for _, m := range canon {
		if m.Standard == StdSYN3600 {
			if _, err := f.CreateFutures(m, FuturesContract{}, map[Address]uint64{AddressZero: 0}); err != nil {
		if m.Standard == StdSYN1200 {
			if _, err := NewSYN1200(m, map[Address]uint64{AddressZero: 0}); err != nil {
				panic(err)
			}
			continue
		}
		if _, err := f.Create(m, map[Address]uint64{AddressZero: 0}); err != nil {
			panic(err)
		}
	}

	registerTokenOpcodes()
}

//---------------------------------------------------------------------
// VM opcode binding – basic transfer shown, others omitted for brevity
//---------------------------------------------------------------------

func registerTokenOpcodes() {
	Register(0xB0, wrap("Tokens_Transfer"))
	Register(0xB1, wrap("Tokens_RecordEmission"))
	Register(0xB2, wrap("Tokens_RecordOffset"))
	Register(0xB3, wrap("Tokens_NetBalance"))
	Register(0xB4, wrap("Tokens_ListRecords"))
}

func (ctx *Context) RefundGas(amount uint64) {
	ctx.GasPrice += amount
}

type Stack struct {
	data []any
}

func (s *Stack) PopUint32() uint32 {
	if len(s.data) == 0 {
		panic("stack underflow")
	}

	v := s.data[len(s.data)-1]
	s.data = s.data[:len(s.data)-1]

	switch val := v.(type) {
	case uint32:
		return val
	case uint64:
		return uint32(val)
	case int:
		return uint32(val)
	default:
		panic("invalid type for PopUint32")
	}
}

func (s *Stack) PopAddress() Address {
	if len(s.data) == 0 {
		panic("stack underflow: PopAddress")
	}

	v := s.data[len(s.data)-1]
	s.data = s.data[:len(s.data)-1]

	addr, ok := v.(Address)
	if !ok {
		panic("invalid type on stack: expected Address")
	}

	return addr
}

func (s *Stack) PopUint64() uint64 {
	if len(s.data) == 0 {
		panic("stack underflow: PopUint64")
	}

	v := s.data[len(s.data)-1]
	s.data = s.data[:len(s.data)-1]

	switch val := v.(type) {
	case uint64:
		return val
	case int:
		return uint64(val)
	case uint32:
		return uint64(val)
	default:
		panic("invalid type on stack: expected uint64")
	}
}

func (s *Stack) PushBool(b bool) {
	s.data = append(s.data, b)
}

func (s *Stack) Push(v any) {
	s.data = append(s.data, v)
}

func (s *Stack) Len() int {
	return len(s.data)
}

// Reference to TokenInterfaces for package usage
var _ Tokens.TokenInterfaces

// Tokens_CreateSYN2200 is a VM-accessible helper to mint a SYN2200 token.
func Tokens_CreateSYN2200(meta Metadata, init map[Address]uint64) (TokenID, error) {
	tm := NewTokenManager(CurrentLedger(), NewFlatGasCalculator())
	return tm.CreateSYN2200(meta, init)
}

// Tokens_SendPayment performs an instant payment via a SYN2200 token.
func Tokens_SendPayment(id TokenID, from, to Address, amount uint64, currency string) (uint64, error) {
	tm := NewTokenManager(CurrentLedger(), NewFlatGasCalculator())
	return tm.SendRealTimePayment(id, from, to, amount, currency)
}

// Tokens_GetPayment retrieves a payment record from a SYN2200 token.
func Tokens_GetPayment(id TokenID, pid uint64) (Tokens.PaymentRecord, bool) {
	tm := NewTokenManager(CurrentLedger(), NewFlatGasCalculator())
	return tm.GetPaymentRecord(id, pid)
}<|MERGE_RESOLUTION|>--- conflicted
+++ resolved
@@ -347,7 +347,6 @@
 	if meta.Created.IsZero() {
 		meta.Created = time.Now().UTC()
 	}
-<<<<<<< HEAD
 	// Special case for SYN1155 which uses a dedicated struct
 	if meta.Standard == StdSYN1155 {
 		mt := NewSYN1155Token(meta, nil, nil)
@@ -356,7 +355,6 @@
 		}
 		RegisterToken(mt)
 		return mt, nil
-=======
 	// Special case for SYN721 NFT tokens which require unique handling
 	if meta.Standard == StdSYN721 {
 		nft := NewSYN721Token(meta)
@@ -426,7 +424,6 @@
 		}
 		RegisterToken(tok)
 		return tok, nil
->>>>>>> fff3b5a4
 	}
 
 	bt := &BaseToken{id: deriveID(meta.Standard), meta: meta, balances: NewBalanceTable()}
