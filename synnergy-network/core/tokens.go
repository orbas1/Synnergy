// Code generated for Synnergy Network – tokens.go
// Author: ChatGPT (OpenAI o3)
// Description: Core token registry, universal token factory, and VM opcode integration
//
//	Instantiates the 50 canonical assets defined in the Synthron Token Guide.
//
// -----------------------------------------------------------------------------
package core

import (
	"errors"
	"fmt"
	log "github.com/sirupsen/logrus"
	"sort"
	"sync"
	"time"
)

//---------------------------------------------------------------------
// Token‑ID & Standard byte map
//---------------------------------------------------------------------

type TokenID uint32

var ErrInvalidAsset = errors.New("invalid token asset")

const (
	OpTokenTransfer = 0xB0
	OpTokenApprove  = 0xB1
	OpAllowance     = 0xB2
	OpBalanceOf     = 0xB3
)

var AddressZero Address

const (
	StdSYN20   byte = 0x14
	StdSYN70   byte = 0x46
	StdSYN130  byte = 0x82
	StdSYN131  byte = 0x83
	StdSYN200  byte = 0x32
	StdSYN223  byte = 0xDF
	StdSYN300  byte = 0x4B
	StdSYN500  byte = 0x4D
	StdSYN600  byte = 0x4E
	StdSYN700  byte = 0x57
	StdSYN721  byte = 0xD1
	StdSYN722  byte = 0xD2
	StdSYN800  byte = 0x50
	StdSYN845  byte = 0xED
	StdSYN900  byte = 0x52
	StdSYN1000 byte = 0x58
	StdSYN1100 byte = 0x56
	StdSYN1155 byte = 0x92
	StdSYN1200 byte = 0x5A
	StdSYN1300 byte = 0x66
	StdSYN1401 byte = 0xF5
	StdSYN1500 byte = 0x5F
	StdSYN1600 byte = 0x68
	StdSYN1700 byte = 0x6A
	StdSYN1800 byte = 0x6C
	StdSYN1900 byte = 0x6E
	StdSYN1967 byte = 0x66
	StdSYN2100 byte = 0x70
	StdSYN2200 byte = 0x71
	StdSYN2369 byte = 0x9A
	StdSYN2400 byte = 0x72
	StdSYN2500 byte = 0x73
	StdSYN2600 byte = 0x74
	StdSYN2700 byte = 0x75
	StdSYN2800 byte = 0x76
	StdSYN2900 byte = 0x77
	StdSYN3000 byte = 0x78
	StdSYN3100 byte = 0x79
	StdSYN3200 byte = 0x7A
	StdSYN3300 byte = 0x7B
	StdSYN3400 byte = 0x7C
	StdSYN3500 byte = 0x7D
	StdSYN3600 byte = 0x7E
	StdSYN3700 byte = 0x7F
	StdSYN3800 byte = 0x80
	StdSYN3900 byte = 0x81
	StdSYN4200 byte = 0x84
	StdSYN4300 byte = 0x85
	StdSYN4700 byte = 0x86
	StdSYN4900 byte = 0x87
	StdSYN5000 byte = 0x88
	StdSYN10   byte = 0x0A
)

//---------------------------------------------------------------------
// Metadata & Token interface
//---------------------------------------------------------------------

type Metadata struct {
	Name        string
	Symbol      string
	Decimals    uint8
	Standard    byte
	Created     time.Time
	FixedSupply bool
	TotalSupply uint64
}

type Token interface {
	ID() TokenID
	Meta() Metadata
	BalanceOf(addr Address) uint64
	Transfer(from, to Address, amount uint64) error
	Allowance(owner, spender Address) uint64
	Approve(owner, spender Address, amount uint64) error
	Mint(to Address, amount uint64) error
	Burn(from Address, amount uint64) error
}

func (t *BaseToken) Mint(to Address, amount uint64) error {
	if t.balances == nil {
		t.balances = &BalanceTable{}
	}
	t.balances.Add(t.id, to, amount)
	return nil
}

func (t *BaseToken) Burn(from Address, amount uint64) error {
	if t.balances == nil {
		return fmt.Errorf("balances not initialized")
	}
	return t.balances.Sub(t.id, from, amount)
}

func (bt *BalanceTable) Add(tokenID TokenID, to Address, amount uint64) {
	bt.mu.Lock()
	defer bt.mu.Unlock()

	if bt.balances == nil {
		bt.balances = make(map[TokenID]map[Address]uint64)
	}

	if bt.balances[tokenID] == nil {
		bt.balances[tokenID] = make(map[Address]uint64)
	}

	bt.balances[tokenID][to] += amount
}

func (bt *BalanceTable) Sub(tokenID TokenID, from Address, amount uint64) error {
	bt.mu.Lock()
	defer bt.mu.Unlock()

	if bt.balances == nil || bt.balances[tokenID] == nil {
		return fmt.Errorf("no balance to subtract from")
	}

	if bt.balances[tokenID][from] < amount {
		return fmt.Errorf("insufficient balance")
	}

	bt.balances[tokenID][from] -= amount
	return nil
}

//---------------------------------------------------------------------
// BaseToken implementation (unchanged)
//---------------------------------------------------------------------

type BaseToken struct {
	id        TokenID
	meta      Metadata
	balances  *BalanceTable
	allowance sync.Map
	lock      sync.RWMutex
	ledger    *Ledger
	gas       GasCalculator
}

func (b *BaseToken) ID() TokenID    { return b.id }
func (b *BaseToken) Meta() Metadata { return b.meta }

func (b *BaseToken) BalanceOf(a Address) uint64 { return b.balances.Get(b.id, a) }

func (b *BaseToken) Allowance(o, s Address) uint64 {
	if v, ok := b.allowance.Load(o); ok {
		if inner, ok2 := v.(*sync.Map); ok2 {
			if amt, ok3 := inner.Load(s); ok3 {
				return amt.(uint64)
			}
		}
	}
	return 0
}

func (bt *BalanceTable) Get(tokenID TokenID, addr Address) uint64 {
	bt.mu.RLock()
	defer bt.mu.RUnlock()

	if bt.balances == nil {
		return 0
	}

	tokenBalances, ok := bt.balances[tokenID]
	if !ok {
		return 0
	}

	return tokenBalances[addr]
}

func (b *BaseToken) Approve(o, s Address, amt uint64) error {
	b.lock.Lock()
	defer b.lock.Unlock()
	inner, _ := b.allowance.LoadOrStore(o, &sync.Map{})
	inner.(*sync.Map).Store(s, amt)
	b.ledger.EmitApproval(b.id, o, s, amt)
	log.WithFields(log.Fields{"token": b.meta.Symbol, "owner": o, "spender": s, "amount": amt}).Info("approve")
	return nil
}
func (b *BaseToken) Transfer(from, to Address, amt uint64) error {
	if err := b.ledger.WithinBlock(func() error {
		if err := b.balances.Sub(b.id, from, amt); err != nil {
			return err
		}
		b.balances.Add(b.id, to, amt)
		return nil
	}); err != nil {
		return err
	}
	fee := b.gas.Calculate("OpTokenTransfer", amt)
	b.ledger.DeductGas(from, fee)
	b.ledger.EmitTransfer(b.id, from, to, amt)
	log.WithFields(log.Fields{"token": b.meta.Symbol, "from": from, "to": to, "amount": amt, "gas": fee}).Info("transfer")
	return nil
}

func (Calculator) Calculate(op byte, amount uint64) uint64 {
	switch op {
	case OpTokenTransfer:
		return 500 + amount/10000
	default:
		return 0
	}
}

type Calculator struct{}

//---------------------------------------------------------------------
// Registry singleton
//---------------------------------------------------------------------

var (
	regOnce sync.Once
)

func getRegistry() *ContractRegistry {
	regOnce.Do(func() {
		if reg == nil {
			reg = &ContractRegistry{
				Registry: &Registry{
					Entries: make(map[string][]byte),
					tokens:  make(map[TokenID]*BaseToken),
				},
				byAddr: make(map[Address]*SmartContract),
			}
		} else {
			if reg.Registry == nil {
				reg.Registry = &Registry{Entries: make(map[string][]byte), tokens: make(map[TokenID]*BaseToken)}
			}
			if reg.byAddr == nil {
				reg.byAddr = make(map[Address]*SmartContract)
			}
			if reg.Registry.tokens == nil {
				reg.Registry.tokens = make(map[TokenID]*BaseToken)
			}
		}
	})
	return reg
}

func RegisterToken(t Token) {
	r := getRegistry()
	r.mu.Lock()
	if r.Registry == nil {
		r.Registry = &Registry{Entries: make(map[string][]byte), tokens: make(map[TokenID]*BaseToken)}
	}
	if r.Registry.tokens == nil {
		r.Registry.tokens = make(map[TokenID]*BaseToken)
	}
	r.Registry.tokens[t.ID()] = t.(*BaseToken)
	r.mu.Unlock()
	log.WithField("symbol", t.Meta().Symbol).Info("token registered")
}

func GetToken(id TokenID) (Token, bool) {
	r := getRegistry()
	r.mu.RLock()
	defer r.mu.RUnlock()
	tok, ok := r.Registry.tokens[id]
	return tok, ok
}

func GetRegistryTokens() []*BaseToken {
	r := getRegistry()
	r.mu.RLock()
	defer r.mu.RUnlock()
	list := make([]*BaseToken, 0, len(r.Registry.tokens))
	for _, t := range r.Registry.tokens {
		list = append(list, t)
	}
	sort.Slice(list, func(i, j int) bool { return list[i].id < list[j].id })
	return list
}

func InitTokens(ledger *Ledger, vm VM, gas GasCalculator) {
	r := getRegistry()
	r.mu.Lock()
	defer r.mu.Unlock()
	r.vm = vm
	if ledger.tokens == nil {
		ledger.tokens = make(map[TokenID]Token)
	}
	for id, tok := range r.Registry.tokens {
		tok.ledger = ledger
		tok.gas = gas
		ledger.tokens[id] = tok
	}
}

//---------------------------------------------------------------------
// Factory
//---------------------------------------------------------------------

type Factory struct{}

func (Factory) Create(meta Metadata, init map[Address]uint64) (Token, error) {
	if meta.Created.IsZero() {
		meta.Created = time.Now().UTC()
	}
	bt := &BaseToken{id: deriveID(meta.Standard), meta: meta, balances: NewBalanceTable()}
	for a, v := range init {
		bt.balances.Set(bt.id, a, v)
		bt.meta.TotalSupply += v
	}
	RegisterToken(bt)
	return bt, nil
}

func NewBalanceTable() *BalanceTable {
	return &BalanceTable{
		balances: make(map[TokenID]map[Address]uint64),
	}
}

func (bt *BalanceTable) Set(tokenID TokenID, addr Address, amount uint64) {
	bt.mu.Lock()
	defer bt.mu.Unlock()

	if bt.balances == nil {
		bt.balances = make(map[TokenID]map[Address]uint64)
	}

	if bt.balances[tokenID] == nil {
		bt.balances[tokenID] = make(map[Address]uint64)
	}

	bt.balances[tokenID][addr] = amount
}

func deriveID(std byte) TokenID { return TokenID(0x53000000 | uint32(std)<<8) }

//---------------------------------------------------------------------
// Canonical token mint (50 assets)
//---------------------------------------------------------------------

func init() {
	f := Factory{}
	canon := []Metadata{
		{"Synnergy Native", "SYN", 18, StdSYN20, time.Time{}, false, 0},
		{"Synnergy Governance", "SYN-GOV", 18, StdSYN300, time.Time{}, true, 0},
		{"Synnergy Stable USD", "SYNUSD", 6, StdSYN1000, time.Time{}, false, 0},
		{"Synnergy Carbon Credit", "SYN-CO2", 0, StdSYN200, time.Time{}, false, 0},
		{"Synnergy SupplyChain", "SYNSC", 0, StdSYN1300, time.Time{}, false, 0},
		{"Synnergy Music Royalty", "SYN-MUSIC", 0, StdSYN1600, time.Time{}, false, 0},
		{"Synnergy Healthcare", "SYN-HDATA", 0, StdSYN1100, time.Time{}, false, 0},
		{"Synnergy IP", "SYN-IP", 0, StdSYN700, time.Time{}, false, 0},
		{"Synnergy Gold", "SYN-GOLD", 3, StdSYN1967, time.Time{}, false, 0},
		{"Synnergy Oil", "SYN-OIL", 2, StdSYN1967, time.Time{}, false, 0},
		{"Synnergy Reputation", "SYN-REP", 0, StdSYN1500, time.Time{}, false, 0},
		{"Synnergy Interop", "SYNX", 18, StdSYN1200, time.Time{}, false, 0},
		{"Synnergy NFT Art", "SYNART", 0, StdSYN721, time.Time{}, false, 0},
		{"Synnergy NFT Land", "SYNLAND", 0, StdSYN2369, time.Time{}, false, 0},
		{"Synnergy Ticket", "SYNTIX", 0, StdSYN1700, time.Time{}, false, 0},
		{"Synnergy Debt", "SYN-LOAN", 0, StdSYN845, time.Time{}, false, 0},
		{"Synnergy Reward", "SYN-RWD", 18, StdSYN600, time.Time{}, false, 0},
		{"Synnergy Utility", "SYN-UTIL", 18, StdSYN500, time.Time{}, false, 0},
		{"Synnergy Game", "SYNGAME", 0, StdSYN70, time.Time{}, false, 0},
		{"Synnergy Multi-Asset", "SYN-MA", 0, StdSYN1155, time.Time{}, false, 0},
		{"Synnergy Bond", "SYN-BOND", 0, StdSYN1401, time.Time{}, false, 0},
		{"Synnergy Tangible", "SYN-TANG", 0, StdSYN130, time.Time{}, false, 0},
		{"Synnergy Intangible", "SYN-INTANG", 0, StdSYN131, time.Time{}, false, 0},
		{"Synnergy SafeTransfer", "SYN223", 18, StdSYN223, time.Time{}, false, 0},
		{"Synnergy Identity", "SYN-ID", 0, StdSYN900, time.Time{}, false, 0},
		{"Synnergy CBDC", "SYN-CBDC", 2, StdSYN10, time.Time{}, false, 0},
		{"Synnergy Asset‑Backed", "SYN-ASSET", 0, StdSYN800, time.Time{}, false, 0},
		{"Synnergy ETF", "SYN-ETF", 0, StdSYN3300, time.Time{}, false, 0},
		{"Synnergy Forex", "SYN-FX", 0, StdSYN3400, time.Time{}, false, 0},
		{"Synnergy Currency", "SYN-CUR", 0, StdSYN3500, time.Time{}, false, 0},
		{"Synnergy Futures", "SYN-FUT", 0, StdSYN3600, time.Time{}, false, 0},
		{"Synnergy Index", "SYN-INDEX", 0, StdSYN3700, time.Time{}, false, 0},
		{"Synnergy Grant", "SYN-GRANT", 0, StdSYN3800, time.Time{}, false, 0},
		{"Synnergy Benefit", "SYN-BEN", 0, StdSYN3900, time.Time{}, false, 0},
		{"Synnergy Charity", "SYN-CHRTY", 0, StdSYN4200, time.Time{}, false, 0},
		{"Synnergy Energy", "SYN-ENRG", 0, StdSYN4300, time.Time{}, false, 0},
		{"Synnergy Legal", "SYN-LEGAL", 0, StdSYN4700, time.Time{}, false, 0},
		{"Synnergy Agriculture", "SYN-AGRI", 0, StdSYN4900, time.Time{}, false, 0},
		{"Synnergy Carbon Footprint", "SYN-CFP", 0, StdSYN1800, time.Time{}, false, 0},
		{"Synnergy Education", "SYN-EDU", 0, StdSYN1900, time.Time{}, false, 0},
		{"Synnergy Supply‑Fin", "SYN-SCFIN", 0, StdSYN2100, time.Time{}, false, 0},
		{"Synnergy RTP", "SYN-RTP", 0, StdSYN2200, time.Time{}, false, 0},
		{"Synnergy Data", "SYN-DATA", 0, StdSYN2400, time.Time{}, false, 0},
		{"Synnergy DAO", "SYN-DAO", 0, StdSYN2500, time.Time{}, false, 0},
		{"Synnergy Investor", "SYN-INV", 0, StdSYN2600, time.Time{}, false, 0},
		{"Synnergy Pension", "SYN-PENS", 0, StdSYN2700, time.Time{}, false, 0},
		{"Synnergy Life", "SYN-LIFE", 0, StdSYN2800, time.Time{}, false, 0},
		{"Synnergy Insurance", "SYN-INSUR", 0, StdSYN2900, time.Time{}, false, 0},
		{"Synnergy Rental", "SYN-RENT", 0, StdSYN3000, time.Time{}, false, 0},
		{"Synnergy Employment", "SYN-EMP", 0, StdSYN3100, time.Time{}, false, 0},
		{"Synnergy Bill", "SYN-BILL", 0, StdSYN3200, time.Time{}, false, 0},
	}

	for _, m := range canon {
		if _, err := f.Create(m, map[Address]uint64{AddressZero: 0}); err != nil {
			panic(err)
		}
	}

	registerTokenOpcodes()
}

//---------------------------------------------------------------------
// VM opcode binding – basic transfer shown, others omitted for brevity
//---------------------------------------------------------------------

func registerTokenOpcodes() {
<<<<<<< HEAD
	Register(0xB0, func(ctx *Context) error {
		id := TokenID(ctx.Stack.PopUint32())
		to := ctx.Stack.PopAddress()
		amt := ctx.Stack.PopUint64()
		from := ctx.TxOrigin
=======
	Register(0xB0, func(rawCtx OpContext) error {
		ctx, ok := rawCtx.(interface {
			StackRef() *Stack
			Origin() Address
			RefundGas(uint64)
		})
		if !ok {
			return errors.New("invalid context type")
		}
		id := TokenID(ctx.StackRef().PopUint32())
		to := ctx.StackRef().PopAddress()
		amt := ctx.StackRef().PopUint64()
		from := ctx.Origin()
>>>>>>> 78d0cb36
		tok, ok := GetToken(id)
		if !ok {
			return ErrInvalidAsset
		}
		if err := tok.Transfer(from, to, amt); err != nil {
			return err
		}
		ctx.StackRef().PushBool(true)
		ctx.RefundGas(OpTokenTransfer)
		return nil
	})
	// APPROVE 0xB1, ALLOWANCE 0xB2, BALANCEOF 0xB3 can be registered similarly.
}

func (ctx *Context) RefundGas(amount uint64) {
	ctx.GasPrice += amount
}

type Stack struct {
	data []any
}

func (s *Stack) PopUint32() uint32 {
	if len(s.data) == 0 {
		panic("stack underflow")
	}

	v := s.data[len(s.data)-1]
	s.data = s.data[:len(s.data)-1]

	switch val := v.(type) {
	case uint32:
		return val
	case uint64:
		return uint32(val)
	case int:
		return uint32(val)
	default:
		panic("invalid type for PopUint32")
	}
}

func (s *Stack) PopAddress() Address {
	if len(s.data) == 0 {
		panic("stack underflow: PopAddress")
	}

	v := s.data[len(s.data)-1]
	s.data = s.data[:len(s.data)-1]

	addr, ok := v.(Address)
	if !ok {
		panic("invalid type on stack: expected Address")
	}

	return addr
}

func (s *Stack) PopUint64() uint64 {
	if len(s.data) == 0 {
		panic("stack underflow: PopUint64")
	}

	v := s.data[len(s.data)-1]
	s.data = s.data[:len(s.data)-1]

	switch val := v.(type) {
	case uint64:
		return val
	case int:
		return uint64(val)
	case uint32:
		return uint64(val)
	default:
		panic("invalid type on stack: expected uint64")
	}
}

func (s *Stack) PushBool(b bool) {
	s.data = append(s.data, b)
}

func (s *Stack) Push(v any) {
	s.data = append(s.data, v)
}

func (s *Stack) Len() int {
	return len(s.data)
}<|MERGE_RESOLUTION|>--- conflicted
+++ resolved
@@ -440,27 +440,11 @@
 //---------------------------------------------------------------------
 
 func registerTokenOpcodes() {
-<<<<<<< HEAD
 	Register(0xB0, func(ctx *Context) error {
 		id := TokenID(ctx.Stack.PopUint32())
 		to := ctx.Stack.PopAddress()
 		amt := ctx.Stack.PopUint64()
 		from := ctx.TxOrigin
-=======
-	Register(0xB0, func(rawCtx OpContext) error {
-		ctx, ok := rawCtx.(interface {
-			StackRef() *Stack
-			Origin() Address
-			RefundGas(uint64)
-		})
-		if !ok {
-			return errors.New("invalid context type")
-		}
-		id := TokenID(ctx.StackRef().PopUint32())
-		to := ctx.StackRef().PopAddress()
-		amt := ctx.StackRef().PopUint64()
-		from := ctx.Origin()
->>>>>>> 78d0cb36
 		tok, ok := GetToken(id)
 		if !ok {
 			return ErrInvalidAsset
