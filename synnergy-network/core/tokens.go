--- conflicted
+++ resolved
@@ -337,7 +337,6 @@
 	if meta.Created.IsZero() {
 		meta.Created = time.Now().UTC()
 	}
-<<<<<<< HEAD
 	// Specialised token standards
 	if meta.Standard == StdSYN4200 {
 		ct := &Tokens.CharityToken{BaseToken: &BaseToken{id: deriveID(meta.Standard), meta: meta, balances: NewBalanceTable()}}
@@ -347,7 +346,6 @@
 		}
 		RegisterToken(ct)
 		return ct, nil
-=======
 	if meta.Standard == StdSYN4900 {
 		return NewSyn4900Token(meta, init)
 	}
@@ -377,7 +375,6 @@
 		}
 		RegisterToken(tok)
 		return tok, nil
->>>>>>> 539f846c
 	}
 
 	bt := &BaseToken{id: deriveID(meta.Standard), meta: meta, balances: NewBalanceTable()}
