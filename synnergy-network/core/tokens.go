// Code generated for Synnergy Network – tokens.go
// Author: ChatGPT (OpenAI o3)
// Description: Core token registry, universal token factory, and VM opcode integration
//
//	Instantiates the 50 canonical assets defined in the Synthron Token Guide.
//
// -----------------------------------------------------------------------------
package core

import (
	"errors"
	"fmt"
	log "github.com/sirupsen/logrus"
	"sort"
	"sync"
	Tokens "synnergy-network/core/Tokens"
	"time"
)

//---------------------------------------------------------------------
// Token‑ID & Standard byte map
//---------------------------------------------------------------------

type TokenID uint32

var ErrInvalidAsset = errors.New("invalid token asset")

const (
	OpTokenTransfer = 0xB0
	OpTokenApprove  = 0xB1
	OpAllowance     = 0xB2
	OpBalanceOf     = 0xB3
)

var AddressZero Address

const (
	StdSYN20   byte = 0x14
	StdSYN70   byte = 0x46
	StdSYN130  byte = 0x82
	StdSYN131  byte = 0x83
	StdSYN200  byte = 0x32
	StdSYN223  byte = 0xDF
	StdSYN300  byte = 0x4B
	StdSYN500  byte = 0x4D
	StdSYN600  byte = 0x4E
	StdSYN700  byte = 0x57
	StdSYN721  byte = 0xD1
	StdSYN722  byte = 0xD2
	StdSYN800  byte = 0x50
	StdSYN845  byte = 0xED
	StdSYN900  byte = 0x52
	StdSYN1000 byte = 0x58
	StdSYN1100 byte = 0x56
	StdSYN1155 byte = 0x92
	StdSYN1200 byte = 0x5A
	StdSYN1300 byte = 0x66
	StdSYN1401 byte = 0xF5
	StdSYN1500 byte = 0x5F
	StdSYN1600 byte = 0x68
	StdSYN1700 byte = 0x6A
	StdSYN1800 byte = 0x6C
	StdSYN1900 byte = 0x6E
	StdSYN1967 byte = 0x66
	StdSYN2100 byte = 0x70
	StdSYN2200 byte = 0x71
	StdSYN2369 byte = 0x9A
	StdSYN2400 byte = 0x72
	StdSYN2500 byte = 0x73
	StdSYN2600 byte = 0x74
	StdSYN2700 byte = 0x75
	StdSYN2800 byte = 0x76
	StdSYN2900 byte = 0x77
	StdSYN3000 byte = 0x78
	StdSYN3100 byte = 0x79
	StdSYN3200 byte = 0x7A
	StdSYN3300 byte = 0x7B
	StdSYN3400 byte = 0x7C
	StdSYN3500 byte = 0x7D
	StdSYN3600 byte = 0x7E
	StdSYN3700 byte = 0x7F
	StdSYN3800 byte = 0x80
	StdSYN3900 byte = 0x81
	StdSYN4200 byte = 0x84
	StdSYN4300 byte = 0x85
	StdSYN4700 byte = 0x86
	StdSYN4900 byte = 0x87
	StdSYN5000 byte = 0x88
	StdSYN10   byte = 0x0A
)

//---------------------------------------------------------------------
// Metadata & Token interface
//---------------------------------------------------------------------

type Metadata struct {
	Name        string
	Symbol      string
	Decimals    uint8
	Standard    byte
	Created     time.Time
	FixedSupply bool
	TotalSupply uint64
}

type Token interface {
	ID() TokenID
	Meta() Metadata
	BalanceOf(addr Address) uint64
	Transfer(from, to Address, amount uint64) error
	Allowance(owner, spender Address) uint64
	Approve(owner, spender Address, amount uint64) error
	Mint(to Address, amount uint64) error
	Burn(from Address, amount uint64) error
}

func (t *BaseToken) Mint(to Address, amount uint64) error {
	if t.balances == nil {
		t.balances = &BalanceTable{}
	}
	t.balances.Add(t.id, to, amount)
	return nil
}

func (t *BaseToken) Burn(from Address, amount uint64) error {
	if t.balances == nil {
		return fmt.Errorf("balances not initialized")
	}
	return t.balances.Sub(t.id, from, amount)
}

func (bt *BalanceTable) Add(tokenID TokenID, to Address, amount uint64) {
	bt.mu.Lock()
	defer bt.mu.Unlock()

	if bt.balances == nil {
		bt.balances = make(map[TokenID]map[Address]uint64)
	}

	if bt.balances[tokenID] == nil {
		bt.balances[tokenID] = make(map[Address]uint64)
	}

	bt.balances[tokenID][to] += amount
}

func (bt *BalanceTable) Sub(tokenID TokenID, from Address, amount uint64) error {
	bt.mu.Lock()
	defer bt.mu.Unlock()

	if bt.balances == nil || bt.balances[tokenID] == nil {
		return fmt.Errorf("no balance to subtract from")
	}

	if bt.balances[tokenID][from] < amount {
		return fmt.Errorf("insufficient balance")
	}

	bt.balances[tokenID][from] -= amount
	return nil
}

//---------------------------------------------------------------------
// BaseToken implementation (unchanged)
//---------------------------------------------------------------------

type BaseToken struct {
	id        TokenID
	meta      Metadata
	balances  *BalanceTable
	allowance sync.Map
	lock      sync.RWMutex
	ledger    *Ledger
	gas       GasCalculator
}

func (b *BaseToken) ID() TokenID    { return b.id }
func (b *BaseToken) Meta() Metadata { return b.meta }

func (b *BaseToken) BalanceOf(a Address) uint64 { return b.balances.Get(b.id, a) }

func (b *BaseToken) Allowance(o, s Address) uint64 {
	if v, ok := b.allowance.Load(o); ok {
		if inner, ok2 := v.(*sync.Map); ok2 {
			if amt, ok3 := inner.Load(s); ok3 {
				return amt.(uint64)
			}
		}
	}
	return 0
}

func (bt *BalanceTable) Get(tokenID TokenID, addr Address) uint64 {
	bt.mu.RLock()
	defer bt.mu.RUnlock()

	if bt.balances == nil {
		return 0
	}

	tokenBalances, ok := bt.balances[tokenID]
	if !ok {
		return 0
	}

	return tokenBalances[addr]
}

func (b *BaseToken) Approve(o, s Address, amt uint64) error {
	b.lock.Lock()
	defer b.lock.Unlock()
	inner, _ := b.allowance.LoadOrStore(o, &sync.Map{})
	inner.(*sync.Map).Store(s, amt)
	b.ledger.EmitApproval(b.id, o, s, amt)
	log.WithFields(log.Fields{"token": b.meta.Symbol, "owner": o, "spender": s, "amount": amt}).Info("approve")
	return nil
}
func (b *BaseToken) Transfer(from, to Address, amt uint64) error {
	if err := b.ledger.WithinBlock(func() error {
		if err := b.balances.Sub(b.id, from, amt); err != nil {
			return err
		}
		b.balances.Add(b.id, to, amt)
		return nil
	}); err != nil {
		return err
	}
	fee := b.gas.Calculate("OpTokenTransfer", amt)
	b.ledger.DeductGas(from, fee)
	b.ledger.EmitTransfer(b.id, from, to, amt)
	log.WithFields(log.Fields{"token": b.meta.Symbol, "from": from, "to": to, "amount": amt, "gas": fee}).Info("transfer")
	return nil
}

func (Calculator) Calculate(op byte, amount uint64) uint64 {
	switch op {
	case OpTokenTransfer:
		return 500 + amount/10000
	default:
		return 0
	}
}

type Calculator struct{}

//---------------------------------------------------------------------
// Registry singleton
//---------------------------------------------------------------------

var (
	regOnce sync.Once
)

func getRegistry() *ContractRegistry {
	regOnce.Do(func() {
		if reg == nil {
			reg = &ContractRegistry{
				Registry: &Registry{
					Entries: make(map[string][]byte),
					tokens:  make(map[TokenID]*BaseToken),
				},
				byAddr: make(map[Address]*SmartContract),
			}
		} else {
			if reg.Registry == nil {
				reg.Registry = &Registry{Entries: make(map[string][]byte), tokens: make(map[TokenID]*BaseToken)}
			}
			if reg.byAddr == nil {
				reg.byAddr = make(map[Address]*SmartContract)
			}
			if reg.Registry.tokens == nil {
				reg.Registry.tokens = make(map[TokenID]*BaseToken)
			}
		}
	})
	return reg
}

func RegisterToken(t Token) {
	r := getRegistry()
	r.mu.Lock()
	if r.Registry == nil {
		r.Registry = &Registry{Entries: make(map[string][]byte), tokens: make(map[TokenID]*BaseToken)}
	}
	if r.Registry.tokens == nil {
		r.Registry.tokens = make(map[TokenID]*BaseToken)
	}
	r.Registry.tokens[t.ID()] = t.(*BaseToken)
	r.mu.Unlock()
	log.WithField("symbol", t.Meta().Symbol).Info("token registered")
}

func GetToken(id TokenID) (Token, bool) {
	r := getRegistry()
	r.mu.RLock()
	defer r.mu.RUnlock()
	tok, ok := r.Registry.tokens[id]
	return tok, ok
}

func GetRegistryTokens() []*BaseToken {
	r := getRegistry()
	r.mu.RLock()
	defer r.mu.RUnlock()
	list := make([]*BaseToken, 0, len(r.Registry.tokens))
	for _, t := range r.Registry.tokens {
		list = append(list, t)
	}
	sort.Slice(list, func(i, j int) bool { return list[i].id < list[j].id })
	return list
}

func InitTokens(ledger *Ledger, vm VM, gas GasCalculator) {
	r := getRegistry()
	r.mu.Lock()
	defer r.mu.Unlock()
	r.vm = vm
	if ledger.tokens == nil {
		ledger.tokens = make(map[TokenID]Token)
	}
	for id, tok := range r.Registry.tokens {
		tok.ledger = ledger
		tok.gas = gas
		ledger.tokens[id] = tok
	}
	InitDAO2500(ledger)
}

//---------------------------------------------------------------------
// Factory
//---------------------------------------------------------------------

type Factory struct{}

func (Factory) Create(meta Metadata, init map[Address]uint64) (Token, error) {
	if meta.Created.IsZero() {
		meta.Created = time.Now().UTC()
	}

	// Specialised standards may require custom token structures.
	if meta.Standard == StdSYN1600 {
		tok, err := NewSYN1600Token(meta, init, MusicInfo{}, nil)
		if err != nil {
			return nil, err
		}
		RegisterToken(tok)
		return tok, nil
	}

	bt := &BaseToken{id: deriveID(meta.Standard), meta: meta, balances: NewBalanceTable()}
	var tok Token
	switch meta.Standard {
	case StdSYN1800:
		tok = NewCarbonFootprintToken(meta)
	default:
		tok = &BaseToken{id: deriveID(meta.Standard), meta: meta, balances: NewBalanceTable()}
	}

	bt := tok.(*BaseToken)
	for a, v := range init {
		bt.balances.Set(bt.id, a, v)
		bt.meta.TotalSupply += v
	}
<<<<<<< HEAD

	// specialised token types based on standard
	switch meta.Standard {
	case StdSYN1300:
		sct := NewSupplyChainToken(bt)
		RegisterToken(sct)
		return sct, nil
	default:
		RegisterToken(bt)
		return bt, nil
	}
=======
	case StdSYN2500:
		dt := NewSYN2500Token(meta)
		for a, v := range init {
			dt.balances.Set(dt.id, a, v)
			dt.meta.TotalSupply += v
		}
		tok = dt
	default:
		bt := &BaseToken{id: deriveID(meta.Standard), meta: meta, balances: NewBalanceTable()}
		for a, v := range init {
			bt.balances.Set(bt.id, a, v)
			bt.meta.TotalSupply += v
		}
		tok = bt
	}
	var tok Token = bt
	if meta.Standard == StdSYN2100 {
		tok = &SupplyFinanceToken{BaseToken: bt, documents: make(map[string]*FinancialDocument), liquidity: make(map[Address]uint64)}
	}

	RegisterToken(tok)
	return tok, nil
>>>>>>> 343da253
}

func NewBalanceTable() *BalanceTable {
	return &BalanceTable{
		balances: make(map[TokenID]map[Address]uint64),
	}
}

func (bt *BalanceTable) Set(tokenID TokenID, addr Address, amount uint64) {
	bt.mu.Lock()
	defer bt.mu.Unlock()

	if bt.balances == nil {
		bt.balances = make(map[TokenID]map[Address]uint64)
	}

	if bt.balances[tokenID] == nil {
		bt.balances[tokenID] = make(map[Address]uint64)
	}

	bt.balances[tokenID][addr] = amount
}

func deriveID(std byte) TokenID { return TokenID(0x53000000 | uint32(std)<<8) }

//---------------------------------------------------------------------
// Canonical token mint (50 assets)
//---------------------------------------------------------------------

func init() {
	f := Factory{}
	canon := []Metadata{
		{"Synnergy Native", "SYN", 18, StdSYN20, time.Time{}, false, 0},
		{"Synnergy Governance", "SYN-GOV", 18, StdSYN300, time.Time{}, true, 0},
		{"Synnergy Stable USD", "SYNUSD", 6, StdSYN1000, time.Time{}, false, 0},
		{"Synnergy Carbon Credit", "SYN-CO2", 0, StdSYN200, time.Time{}, false, 0},
		{"Synnergy SupplyChain", "SYNSC", 0, StdSYN1300, time.Time{}, false, 0},
		{"Synnergy Music Royalty", "SYN-MUSIC", 0, StdSYN1600, time.Time{}, false, 0},
		{"Synnergy Healthcare", "SYN-HDATA", 0, StdSYN1100, time.Time{}, false, 0},
		{"Synnergy IP", "SYN-IP", 0, StdSYN700, time.Time{}, false, 0},
		{"Synnergy Gold", "SYN-GOLD", 3, StdSYN1967, time.Time{}, false, 0},
		{"Synnergy Oil", "SYN-OIL", 2, StdSYN1967, time.Time{}, false, 0},
		{"Synnergy Reputation", "SYN-REP", 0, StdSYN1500, time.Time{}, false, 0},
		{"Synnergy Interop", "SYNX", 18, StdSYN1200, time.Time{}, false, 0},
		{"Synnergy NFT Art", "SYNART", 0, StdSYN721, time.Time{}, false, 0},
		{"Synnergy NFT Land", "SYNLAND", 0, StdSYN2369, time.Time{}, false, 0},
		{"Synnergy Ticket", "SYNTIX", 0, StdSYN1700, time.Time{}, false, 0},
		{"Synnergy Debt", "SYN-LOAN", 0, StdSYN845, time.Time{}, false, 0},
		{"Synnergy Reward", "SYN-RWD", 18, StdSYN600, time.Time{}, false, 0},
		{"Synnergy Utility", "SYN-UTIL", 18, StdSYN500, time.Time{}, false, 0},
		{"Synnergy Game", "SYNGAME", 0, StdSYN70, time.Time{}, false, 0},
		{"Synnergy Multi-Asset", "SYN-MA", 0, StdSYN1155, time.Time{}, false, 0},
		{"Synnergy Bond", "SYN-BOND", 0, StdSYN1401, time.Time{}, false, 0},
		{"Synnergy Tangible", "SYN-TANG", 0, StdSYN130, time.Time{}, false, 0},
		{"Synnergy Intangible", "SYN-INTANG", 0, StdSYN131, time.Time{}, false, 0},
		{"Synnergy SafeTransfer", "SYN223", 18, StdSYN223, time.Time{}, false, 0},
		{"Synnergy Identity", "SYN-ID", 0, StdSYN900, time.Time{}, false, 0},
		{"Synnergy CBDC", "SYN-CBDC", 2, StdSYN10, time.Time{}, false, 0},
		{"Synnergy Asset‑Backed", "SYN-ASSET", 0, StdSYN800, time.Time{}, false, 0},
		{"Synnergy ETF", "SYN-ETF", 0, StdSYN3300, time.Time{}, false, 0},
		{"Synnergy Forex", "SYN-FX", 0, StdSYN3400, time.Time{}, false, 0},
		{"Synnergy Currency", "SYN-CUR", 0, StdSYN3500, time.Time{}, false, 0},
		{"Synnergy Futures", "SYN-FUT", 0, StdSYN3600, time.Time{}, false, 0},
		{"Synnergy Index", "SYN-INDEX", 0, StdSYN3700, time.Time{}, false, 0},
		{"Synnergy Grant", "SYN-GRANT", 0, StdSYN3800, time.Time{}, false, 0},
		{"Synnergy Benefit", "SYN-BEN", 0, StdSYN3900, time.Time{}, false, 0},
		{"Synnergy Charity", "SYN-CHRTY", 0, StdSYN4200, time.Time{}, false, 0},
		{"Synnergy Energy", "SYN-ENRG", 0, StdSYN4300, time.Time{}, false, 0},
		{"Synnergy Legal", "SYN-LEGAL", 0, StdSYN4700, time.Time{}, false, 0},
		{"Synnergy Agriculture", "SYN-AGRI", 0, StdSYN4900, time.Time{}, false, 0},
		{"Synnergy Carbon Footprint", "SYN-CFP", 0, StdSYN1800, time.Time{}, false, 0},
		{"Synnergy Education", "SYN-EDU", 0, StdSYN1900, time.Time{}, false, 0},
		{"Synnergy Supply‑Fin", "SYN-SCFIN", 0, StdSYN2100, time.Time{}, false, 0},
		{"Synnergy RTP", "SYN-RTP", 0, StdSYN2200, time.Time{}, false, 0},
		{"Synnergy Data", "SYN-DATA", 0, StdSYN2400, time.Time{}, false, 0},
		{"Synnergy DAO", "SYN-DAO", 0, StdSYN2500, time.Time{}, false, 0},
		{"Synnergy Investor", "SYN-INV", 0, StdSYN2600, time.Time{}, false, 0},
		{"Synnergy Pension", "SYN-PENS", 0, StdSYN2700, time.Time{}, false, 0},
		{"Synnergy Life", "SYN-LIFE", 0, StdSYN2800, time.Time{}, false, 0},
		{"Synnergy Insurance", "SYN-INSUR", 0, StdSYN2900, time.Time{}, false, 0},
		{"Synnergy Rental", "SYN-RENT", 0, StdSYN3000, time.Time{}, false, 0},
		{"Synnergy Employment", "SYN-EMP", 0, StdSYN3100, time.Time{}, false, 0},
		{"Synnergy Bill", "SYN-BILL", 0, StdSYN3200, time.Time{}, false, 0},
	}

	for _, m := range canon {
		if _, err := f.Create(m, map[Address]uint64{AddressZero: 0}); err != nil {
			panic(err)
		}
	}

	registerTokenOpcodes()
}

//---------------------------------------------------------------------
// VM opcode binding – basic transfer shown, others omitted for brevity
//---------------------------------------------------------------------

func registerTokenOpcodes() {
	Register(0xB0, wrap("Tokens_Transfer"))
	Register(0xB1, wrap("Tokens_RecordEmission"))
	Register(0xB2, wrap("Tokens_RecordOffset"))
	Register(0xB3, wrap("Tokens_NetBalance"))
	Register(0xB4, wrap("Tokens_ListRecords"))
}

func (ctx *Context) RefundGas(amount uint64) {
	ctx.GasPrice += amount
}

type Stack struct {
	data []any
}

func (s *Stack) PopUint32() uint32 {
	if len(s.data) == 0 {
		panic("stack underflow")
	}

	v := s.data[len(s.data)-1]
	s.data = s.data[:len(s.data)-1]

	switch val := v.(type) {
	case uint32:
		return val
	case uint64:
		return uint32(val)
	case int:
		return uint32(val)
	default:
		panic("invalid type for PopUint32")
	}
}

func (s *Stack) PopAddress() Address {
	if len(s.data) == 0 {
		panic("stack underflow: PopAddress")
	}

	v := s.data[len(s.data)-1]
	s.data = s.data[:len(s.data)-1]

	addr, ok := v.(Address)
	if !ok {
		panic("invalid type on stack: expected Address")
	}

	return addr
}

func (s *Stack) PopUint64() uint64 {
	if len(s.data) == 0 {
		panic("stack underflow: PopUint64")
	}

	v := s.data[len(s.data)-1]
	s.data = s.data[:len(s.data)-1]

	switch val := v.(type) {
	case uint64:
		return val
	case int:
		return uint64(val)
	case uint32:
		return uint64(val)
	default:
		panic("invalid type on stack: expected uint64")
	}
}

func (s *Stack) PushBool(b bool) {
	s.data = append(s.data, b)
}

func (s *Stack) Push(v any) {
	s.data = append(s.data, v)
}

func (s *Stack) Len() int {
	return len(s.data)
}

// Reference to TokenInterfaces for package usage
var _ Tokens.TokenInterfaces

// Tokens_CreateSYN2200 is a VM-accessible helper to mint a SYN2200 token.
func Tokens_CreateSYN2200(meta Metadata, init map[Address]uint64) (TokenID, error) {
	tm := NewTokenManager(CurrentLedger(), NewFlatGasCalculator())
	return tm.CreateSYN2200(meta, init)
}

// Tokens_SendPayment performs an instant payment via a SYN2200 token.
func Tokens_SendPayment(id TokenID, from, to Address, amount uint64, currency string) (uint64, error) {
	tm := NewTokenManager(CurrentLedger(), NewFlatGasCalculator())
	return tm.SendRealTimePayment(id, from, to, amount, currency)
}

// Tokens_GetPayment retrieves a payment record from a SYN2200 token.
func Tokens_GetPayment(id TokenID, pid uint64) (Tokens.PaymentRecord, bool) {
	tm := NewTokenManager(CurrentLedger(), NewFlatGasCalculator())
	return tm.GetPaymentRecord(id, pid)
}<|MERGE_RESOLUTION|>--- conflicted
+++ resolved
@@ -361,7 +361,6 @@
 		bt.balances.Set(bt.id, a, v)
 		bt.meta.TotalSupply += v
 	}
-<<<<<<< HEAD
 
 	// specialised token types based on standard
 	switch meta.Standard {
@@ -373,7 +372,6 @@
 		RegisterToken(bt)
 		return bt, nil
 	}
-=======
 	case StdSYN2500:
 		dt := NewSYN2500Token(meta)
 		for a, v := range init {
@@ -396,7 +394,6 @@
 
 	RegisterToken(tok)
 	return tok, nil
->>>>>>> 343da253
 }
 
 func NewBalanceTable() *BalanceTable {
