// Code generated for Synnergy Network – tokens.go
// Author: ChatGPT (OpenAI o3)
// Description: Core token registry, universal token factory, and VM opcode integration
//
//	Instantiates the 50 canonical assets defined in the Synthron Token Guide.
//
// -----------------------------------------------------------------------------
package core

import (
	"errors"
	"fmt"
	log "github.com/sirupsen/logrus"
	"sort"
	"sync"
	"time"
)

//---------------------------------------------------------------------
// Token‑ID & Standard byte map
//---------------------------------------------------------------------

type TokenID uint32

var ErrInvalidAsset = errors.New("invalid token asset")

const (
	OpTokenTransfer = 0xB0
	OpTokenApprove  = 0xB1
	OpAllowance     = 0xB2
	OpBalanceOf     = 0xB3
)

var AddressZero Address

const (
	StdSYN20   byte = 0x14
	StdSYN70   byte = 0x46
	StdSYN130  byte = 0x82
	StdSYN131  byte = 0x83
	StdSYN200  byte = 0x32
	StdSYN223  byte = 0xDF
	StdSYN300  byte = 0x4B
	StdSYN500  byte = 0x4D
	StdSYN600  byte = 0x4E
	StdSYN700  byte = 0x57
	StdSYN721  byte = 0xD1
	StdSYN722  byte = 0xD2
	StdSYN800  byte = 0x50
	StdSYN845  byte = 0xED
	StdSYN900  byte = 0x52
	StdSYN1000 byte = 0x58
	StdSYN1100 byte = 0x56
	StdSYN1155 byte = 0x92
	StdSYN1200 byte = 0x5A
	StdSYN1300 byte = 0x66
	StdSYN1401 byte = 0xF5
	StdSYN1500 byte = 0x5F
	StdSYN1600 byte = 0x68
	StdSYN1700 byte = 0x6A
	StdSYN1800 byte = 0x6C
	StdSYN1900 byte = 0x6E
	StdSYN1967 byte = 0x66
	StdSYN2100 byte = 0x70
	StdSYN2200 byte = 0x71
	StdSYN2369 byte = 0x9A
	StdSYN2400 byte = 0x72
	StdSYN2500 byte = 0x73
	StdSYN2600 byte = 0x74
	StdSYN2700 byte = 0x75
	StdSYN2800 byte = 0x76
	StdSYN2900 byte = 0x77
	StdSYN3000 byte = 0x78
	StdSYN3100 byte = 0x79
	StdSYN3200 byte = 0x7A
	StdSYN3300 byte = 0x7B
	StdSYN3400 byte = 0x7C
	StdSYN3500 byte = 0x7D
	StdSYN3600 byte = 0x7E
	StdSYN3700 byte = 0x7F
	StdSYN3800 byte = 0x80
	StdSYN3900 byte = 0x81
	StdSYN4200 byte = 0x84
	StdSYN4300 byte = 0x85
	StdSYN4700 byte = 0x86
	StdSYN4900 byte = 0x87
	StdSYN5000 byte = 0x88
	StdSYN10   byte = 0x0A
)

//---------------------------------------------------------------------
// Metadata & Token interface
//---------------------------------------------------------------------

type Metadata struct {
	Name        string
	Symbol      string
	Decimals    uint8
	Standard    byte
	Created     time.Time
	FixedSupply bool
	TotalSupply uint64
}

type Token interface {
	ID() TokenID
	Meta() Metadata
	BalanceOf(addr Address) uint64
	Transfer(from, to Address, amount uint64) error
	Allowance(owner, spender Address) uint64
	Approve(owner, spender Address, amount uint64) error
	Mint(to Address, amount uint64) error
	Burn(from Address, amount uint64) error
}

func (t *BaseToken) Mint(to Address, amount uint64) error {
	if t.balances == nil {
		t.balances = &BalanceTable{}
	}
	t.balances.Add(t.id, to, amount)
	return nil
}

func (t *BaseToken) Burn(from Address, amount uint64) error {
	if t.balances == nil {
		return fmt.Errorf("balances not initialized")
	}
	return t.balances.Sub(t.id, from, amount)
}

func (bt *BalanceTable) Add(tokenID TokenID, to Address, amount uint64) {
	bt.mu.Lock()
	defer bt.mu.Unlock()

	if bt.balances == nil {
		bt.balances = make(map[TokenID]map[Address]uint64)
	}

	if bt.balances[tokenID] == nil {
		bt.balances[tokenID] = make(map[Address]uint64)
	}

	bt.balances[tokenID][to] += amount
}

func (bt *BalanceTable) Sub(tokenID TokenID, from Address, amount uint64) error {
	bt.mu.Lock()
	defer bt.mu.Unlock()

	if bt.balances == nil || bt.balances[tokenID] == nil {
		return fmt.Errorf("no balance to subtract from")
	}

	if bt.balances[tokenID][from] < amount {
		return fmt.Errorf("insufficient balance")
	}

	bt.balances[tokenID][from] -= amount
	return nil
}

//---------------------------------------------------------------------
// BaseToken implementation (unchanged)
//---------------------------------------------------------------------

type BaseToken struct {
	id        TokenID
	meta      Metadata
	balances  *BalanceTable
	allowance sync.Map
	lock      sync.RWMutex
	ledger    *Ledger
	gas       GasCalculator
}

func (b *BaseToken) ID() TokenID    { return b.id }
func (b *BaseToken) Meta() Metadata { return b.meta }

func (b *BaseToken) BalanceOf(a Address) uint64 { return b.balances.Get(b.id, a) }

func (b *BaseToken) Allowance(o, s Address) uint64 {
	if v, ok := b.allowance.Load(o); ok {
		if inner, ok2 := v.(*sync.Map); ok2 {
			if amt, ok3 := inner.Load(s); ok3 {
				return amt.(uint64)
			}
		}
	}
	return 0
}

func (bt *BalanceTable) Get(tokenID TokenID, addr Address) uint64 {
	bt.mu.RLock()
	defer bt.mu.RUnlock()

	if bt.balances == nil {
		return 0
	}

	tokenBalances, ok := bt.balances[tokenID]
	if !ok {
		return 0
	}

	return tokenBalances[addr]
}

func (b *BaseToken) Approve(o, s Address, amt uint64) error {
	b.lock.Lock()
	defer b.lock.Unlock()
	inner, _ := b.allowance.LoadOrStore(o, &sync.Map{})
	inner.(*sync.Map).Store(s, amt)
	b.ledger.EmitApproval(b.id, o, s, amt)
	log.WithFields(log.Fields{"token": b.meta.Symbol, "owner": o, "spender": s, "amount": amt}).Info("approve")
	return nil
}
func (b *BaseToken) Transfer(from, to Address, amt uint64) error {
	if err := b.ledger.WithinBlock(func() error {
		if err := b.balances.Sub(b.id, from, amt); err != nil {
			return err
		}
		b.balances.Add(b.id, to, amt)
		return nil
	}); err != nil {
		return err
	}
	fee := b.gas.Calculate("OpTokenTransfer", amt)
	b.ledger.DeductGas(from, fee)
	b.ledger.EmitTransfer(b.id, from, to, amt)
	log.WithFields(log.Fields{"token": b.meta.Symbol, "from": from, "to": to, "amount": amt, "gas": fee}).Info("transfer")
	return nil
}

func (Calculator) Calculate(op byte, amount uint64) uint64 {
	switch op {
	case OpTokenTransfer:
		return 500 + amount/10000
	default:
		return 0
	}
}

type Calculator struct{}

//---------------------------------------------------------------------
// Registry singleton
//---------------------------------------------------------------------

var (
	regOnce sync.Once
)

func getRegistry() *ContractRegistry {
	regOnce.Do(func() {
		if reg == nil {
			reg = &ContractRegistry{
				Registry: &Registry{
					Entries: make(map[string][]byte),
					tokens:  make(map[TokenID]*BaseToken),
				},
				byAddr: make(map[Address]*SmartContract),
			}
		} else {
			if reg.Registry == nil {
				reg.Registry = &Registry{Entries: make(map[string][]byte), tokens: make(map[TokenID]*BaseToken)}
			}
			if reg.byAddr == nil {
				reg.byAddr = make(map[Address]*SmartContract)
			}
			if reg.Registry.tokens == nil {
				reg.Registry.tokens = make(map[TokenID]*BaseToken)
			}
		}
	})
	return reg
}

func RegisterToken(t Token) {
	r := getRegistry()
	r.mu.Lock()
	if r.Registry == nil {
		r.Registry = &Registry{Entries: make(map[string][]byte), tokens: make(map[TokenID]*BaseToken)}
	}
	if r.Registry.tokens == nil {
		r.Registry.tokens = make(map[TokenID]*BaseToken)
	}
	r.Registry.tokens[t.ID()] = t.(*BaseToken)
	r.mu.Unlock()
	log.WithField("symbol", t.Meta().Symbol).Info("token registered")
}

func GetToken(id TokenID) (Token, bool) {
	r := getRegistry()
	r.mu.RLock()
	defer r.mu.RUnlock()
	tok, ok := r.Registry.tokens[id]
	return tok, ok
}

func GetRegistryTokens() []*BaseToken {
	r := getRegistry()
	r.mu.RLock()
	defer r.mu.RUnlock()
	list := make([]*BaseToken, 0, len(r.Registry.tokens))
	for _, t := range r.Registry.tokens {
		list = append(list, t)
	}
	sort.Slice(list, func(i, j int) bool { return list[i].id < list[j].id })
	return list
}

func InitTokens(ledger *Ledger, vm VM, gas GasCalculator) {
	r := getRegistry()
	r.mu.Lock()
	defer r.mu.Unlock()
	r.vm = vm
	if ledger.tokens == nil {
		ledger.tokens = make(map[TokenID]Token)
	}
	for id, tok := range r.Registry.tokens {
		tok.ledger = ledger
		tok.gas = gas
		ledger.tokens[id] = tok
	}
	InitDAO2500(ledger)
}

//---------------------------------------------------------------------
// Factory
//---------------------------------------------------------------------

type Factory struct{}

func (Factory) Create(meta Metadata, init map[Address]uint64) (Token, error) {
	if meta.Created.IsZero() {
		meta.Created = time.Now().UTC()
	}

	// Use specialised token structs per standard when required.
	var tok Token
	switch meta.Standard {
	case StdSYN300:
		g := NewSYN300(meta)
		tok = g
	default:
		bt := &BaseToken{id: deriveID(meta.Standard), meta: meta, balances: NewBalanceTable()}
		tok = bt
<<<<<<< HEAD
=======
	// specialised token instantiation based on standard
	if meta.Standard == StdSYN700 {
		tok := NewSYN700Token(meta)
		tok.BaseToken.id = deriveID(meta.Standard)
		for a, v := range init {
			tok.BaseToken.balances.Set(tok.ID(), a, v)
			tok.BaseToken.meta.TotalSupply += v

	// Specialised standards may require custom token structures.
	if meta.Standard == StdSYN1600 {
		tok, err := NewSYN1600Token(meta, init, MusicInfo{}, nil)
		if err != nil {
			return nil, err
		}
		RegisterToken(tok)
		return tok, nil
	}

	bt := &BaseToken{id: deriveID(meta.Standard), meta: meta, balances: NewBalanceTable()}
	var tok Token
	switch meta.Standard {
	case StdSYN1800:
		tok = NewCarbonFootprintToken(meta)
	default:
		tok = &BaseToken{id: deriveID(meta.Standard), meta: meta, balances: NewBalanceTable()}
>>>>>>> 340377b9
	}

	bt := tok.(*BaseToken)
	for a, v := range init {
		bt.balances.Set(bt.id, a, v)
		bt.meta.TotalSupply += v
	}

	RegisterToken(bt)
<<<<<<< HEAD
=======
	// specialised token types based on standard
	switch meta.Standard {
	case StdSYN1300:
		sct := NewSupplyChainToken(bt)
		RegisterToken(sct)
		return sct, nil
	default:
		RegisterToken(bt)
		return bt, nil
	}
	case StdSYN2500:
		dt := NewSYN2500Token(meta)
		for a, v := range init {
			dt.balances.Set(dt.id, a, v)
			dt.meta.TotalSupply += v
		}
		tok = dt
	default:
		bt := &BaseToken{id: deriveID(meta.Standard), meta: meta, balances: NewBalanceTable()}
		for a, v := range init {
			bt.balances.Set(bt.id, a, v)
			bt.meta.TotalSupply += v
		}
		tok = bt
	}
	var tok Token = bt
	if meta.Standard == StdSYN2100 {
		tok = &SupplyFinanceToken{BaseToken: bt, documents: make(map[string]*FinancialDocument), liquidity: make(map[Address]uint64)}
	}

	RegisterToken(tok)
>>>>>>> 340377b9
	return tok, nil
}

func NewBalanceTable() *BalanceTable {
	return &BalanceTable{
		balances: make(map[TokenID]map[Address]uint64),
	}
}

func (bt *BalanceTable) Set(tokenID TokenID, addr Address, amount uint64) {
	bt.mu.Lock()
	defer bt.mu.Unlock()

	if bt.balances == nil {
		bt.balances = make(map[TokenID]map[Address]uint64)
	}

	if bt.balances[tokenID] == nil {
		bt.balances[tokenID] = make(map[Address]uint64)
	}

	bt.balances[tokenID][addr] = amount
}

func deriveID(std byte) TokenID { return TokenID(0x53000000 | uint32(std)<<8) }

//---------------------------------------------------------------------
// Canonical token mint (50 assets)
//---------------------------------------------------------------------

func init() {
	f := Factory{}
	canon := []Metadata{
		{"Synnergy Native", "SYN", 18, StdSYN20, time.Time{}, false, 0},
		{"Synnergy Governance", "SYN-GOV", 18, StdSYN300, time.Time{}, true, 0},
		{"Synnergy Stable USD", "SYNUSD", 6, StdSYN1000, time.Time{}, false, 0},
		{"Synnergy Carbon Credit", "SYN-CO2", 0, StdSYN200, time.Time{}, false, 0},
		{"Synnergy SupplyChain", "SYNSC", 0, StdSYN1300, time.Time{}, false, 0},
		{"Synnergy Music Royalty", "SYN-MUSIC", 0, StdSYN1600, time.Time{}, false, 0},
		{"Synnergy Healthcare", "SYN-HDATA", 0, StdSYN1100, time.Time{}, false, 0},
		{"Synnergy IP", "SYN-IP", 0, StdSYN700, time.Time{}, false, 0},
		{"Synnergy Gold", "SYN-GOLD", 3, StdSYN1967, time.Time{}, false, 0},
		{"Synnergy Oil", "SYN-OIL", 2, StdSYN1967, time.Time{}, false, 0},
		{"Synnergy Reputation", "SYN-REP", 0, StdSYN1500, time.Time{}, false, 0},
		{"Synnergy Interop", "SYNX", 18, StdSYN1200, time.Time{}, false, 0},
		{"Synnergy NFT Art", "SYNART", 0, StdSYN721, time.Time{}, false, 0},
		{"Synnergy NFT Land", "SYNLAND", 0, StdSYN2369, time.Time{}, false, 0},
		{"Synnergy Ticket", "SYNTIX", 0, StdSYN1700, time.Time{}, false, 0},
		{"Synnergy Debt", "SYN-LOAN", 0, StdSYN845, time.Time{}, false, 0},
		{"Synnergy Reward", "SYN-RWD", 18, StdSYN600, time.Time{}, false, 0},
		{"Synnergy Utility", "SYN-UTIL", 18, StdSYN500, time.Time{}, false, 0},
		{"Synnergy Game", "SYNGAME", 0, StdSYN70, time.Time{}, false, 0},
		{"Synnergy Multi-Asset", "SYN-MA", 0, StdSYN1155, time.Time{}, false, 0},
		{"Synnergy Bond", "SYN-BOND", 0, StdSYN1401, time.Time{}, false, 0},
		{"Synnergy Tangible", "SYN-TANG", 0, StdSYN130, time.Time{}, false, 0},
		{"Synnergy Intangible", "SYN-INTANG", 0, StdSYN131, time.Time{}, false, 0},
		{"Synnergy SafeTransfer", "SYN223", 18, StdSYN223, time.Time{}, false, 0},
		{"Synnergy CBDC", "SYN-CBDC", 2, StdSYN10, time.Time{}, false, 0},
		{"Synnergy Asset‑Backed", "SYN-ASSET", 0, StdSYN800, time.Time{}, false, 0},
		{"Synnergy ETF", "SYN-ETF", 0, StdSYN3300, time.Time{}, false, 0},
		{"Synnergy Forex", "SYN-FX", 0, StdSYN3400, time.Time{}, false, 0},
		{"Synnergy Currency", "SYN-CUR", 0, StdSYN3500, time.Time{}, false, 0},
		{"Synnergy Futures", "SYN-FUT", 0, StdSYN3600, time.Time{}, false, 0},
		{"Synnergy Index", "SYN-INDEX", 0, StdSYN3700, time.Time{}, false, 0},
		{"Synnergy Grant", "SYN-GRANT", 0, StdSYN3800, time.Time{}, false, 0},
		{"Synnergy Benefit", "SYN-BEN", 0, StdSYN3900, time.Time{}, false, 0},
		{"Synnergy Charity", "SYN-CHRTY", 0, StdSYN4200, time.Time{}, false, 0},
		{"Synnergy Energy", "SYN-ENRG", 0, StdSYN4300, time.Time{}, false, 0},
		{"Synnergy Legal", "SYN-LEGAL", 0, StdSYN4700, time.Time{}, false, 0},
		{"Synnergy Agriculture", "SYN-AGRI", 0, StdSYN4900, time.Time{}, false, 0},
		{"Synnergy Carbon Footprint", "SYN-CFP", 0, StdSYN1800, time.Time{}, false, 0},
		{"Synnergy Education", "SYN-EDU", 0, StdSYN1900, time.Time{}, false, 0},
		{"Synnergy Supply‑Fin", "SYN-SCFIN", 0, StdSYN2100, time.Time{}, false, 0},
		{"Synnergy RTP", "SYN-RTP", 0, StdSYN2200, time.Time{}, false, 0},
		{"Synnergy Data", "SYN-DATA", 0, StdSYN2400, time.Time{}, false, 0},
		{"Synnergy DAO", "SYN-DAO", 0, StdSYN2500, time.Time{}, false, 0},
		{"Synnergy Investor", "SYN-INV", 0, StdSYN2600, time.Time{}, false, 0},
		{"Synnergy Pension", "SYN-PENS", 0, StdSYN2700, time.Time{}, false, 0},
		{"Synnergy Life", "SYN-LIFE", 0, StdSYN2800, time.Time{}, false, 0},
		{"Synnergy Insurance", "SYN-INSUR", 0, StdSYN2900, time.Time{}, false, 0},
		{"Synnergy Rental", "SYN-RENT", 0, StdSYN3000, time.Time{}, false, 0},
		{"Synnergy Employment", "SYN-EMP", 0, StdSYN3100, time.Time{}, false, 0},
		{"Synnergy Bill", "SYN-BILL", 0, StdSYN3200, time.Time{}, false, 0},
	}

	for _, m := range canon {
		if m.Standard == StdSYN1200 {
			if _, err := NewSYN1200(m, map[Address]uint64{AddressZero: 0}); err != nil {
				panic(err)
			}
			continue
		}
		if _, err := f.Create(m, map[Address]uint64{AddressZero: 0}); err != nil {
			panic(err)
		}
	}

	registerTokenOpcodes()
}

//---------------------------------------------------------------------
// VM opcode binding – basic transfer shown, others omitted for brevity
//---------------------------------------------------------------------

func registerTokenOpcodes() {
	Register(0xB0, wrap("Tokens_Transfer"))
	Register(0xB1, wrap("Tokens_RecordEmission"))
	Register(0xB2, wrap("Tokens_RecordOffset"))
	Register(0xB3, wrap("Tokens_NetBalance"))
	Register(0xB4, wrap("Tokens_ListRecords"))
}

func (ctx *Context) RefundGas(amount uint64) {
	ctx.GasPrice += amount
}

type Stack struct {
	data []any
}

func (s *Stack) PopUint32() uint32 {
	if len(s.data) == 0 {
		panic("stack underflow")
	}

	v := s.data[len(s.data)-1]
	s.data = s.data[:len(s.data)-1]

	switch val := v.(type) {
	case uint32:
		return val
	case uint64:
		return uint32(val)
	case int:
		return uint32(val)
	default:
		panic("invalid type for PopUint32")
	}
}

func (s *Stack) PopAddress() Address {
	if len(s.data) == 0 {
		panic("stack underflow: PopAddress")
	}

	v := s.data[len(s.data)-1]
	s.data = s.data[:len(s.data)-1]

	addr, ok := v.(Address)
	if !ok {
		panic("invalid type on stack: expected Address")
	}

	return addr
}

func (s *Stack) PopUint64() uint64 {
	if len(s.data) == 0 {
		panic("stack underflow: PopUint64")
	}

	v := s.data[len(s.data)-1]
	s.data = s.data[:len(s.data)-1]

	switch val := v.(type) {
	case uint64:
		return val
	case int:
		return uint64(val)
	case uint32:
		return uint64(val)
	default:
		panic("invalid type on stack: expected uint64")
	}
}

func (s *Stack) PushBool(b bool) {
	s.data = append(s.data, b)
}

func (s *Stack) Push(v any) {
	s.data = append(s.data, v)
}

func (s *Stack) Len() int {
	return len(s.data)
}

// Reference to TokenInterfaces for package usage
var _ Tokens.TokenInterfaces

// Tokens_CreateSYN2200 is a VM-accessible helper to mint a SYN2200 token.
func Tokens_CreateSYN2200(meta Metadata, init map[Address]uint64) (TokenID, error) {
	tm := NewTokenManager(CurrentLedger(), NewFlatGasCalculator())
	return tm.CreateSYN2200(meta, init)
}

// Tokens_SendPayment performs an instant payment via a SYN2200 token.
func Tokens_SendPayment(id TokenID, from, to Address, amount uint64, currency string) (uint64, error) {
	tm := NewTokenManager(CurrentLedger(), NewFlatGasCalculator())
	return tm.SendRealTimePayment(id, from, to, amount, currency)
}

// Tokens_GetPayment retrieves a payment record from a SYN2200 token.
func Tokens_GetPayment(id TokenID, pid uint64) (Tokens.PaymentRecord, bool) {
	tm := NewTokenManager(CurrentLedger(), NewFlatGasCalculator())
	return tm.GetPaymentRecord(id, pid)
}<|MERGE_RESOLUTION|>--- conflicted
+++ resolved
@@ -345,8 +345,6 @@
 	default:
 		bt := &BaseToken{id: deriveID(meta.Standard), meta: meta, balances: NewBalanceTable()}
 		tok = bt
-<<<<<<< HEAD
-=======
 	// specialised token instantiation based on standard
 	if meta.Standard == StdSYN700 {
 		tok := NewSYN700Token(meta)
@@ -372,7 +370,6 @@
 		tok = NewCarbonFootprintToken(meta)
 	default:
 		tok = &BaseToken{id: deriveID(meta.Standard), meta: meta, balances: NewBalanceTable()}
->>>>>>> 340377b9
 	}
 
 	bt := tok.(*BaseToken)
@@ -382,8 +379,6 @@
 	}
 
 	RegisterToken(bt)
-<<<<<<< HEAD
-=======
 	// specialised token types based on standard
 	switch meta.Standard {
 	case StdSYN1300:
@@ -415,7 +410,6 @@
 	}
 
 	RegisterToken(tok)
->>>>>>> 340377b9
 	return tok, nil
 }
 
