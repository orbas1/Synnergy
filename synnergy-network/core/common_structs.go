--- conflicted
+++ resolved
@@ -622,7 +622,7 @@
 // TxPool & transaction structs (aggregated from transactions.go)
 //---------------------------------------------------------------------
 
-<<<<<<< HEAD
+
 // TxType categorises transaction kinds. It mirrors the definition in
 // transactions.go but is repeated here to avoid build tag dependencies.
 type TxType uint8
@@ -637,11 +637,7 @@
 	// a protocol‑defined fee.
 	TxReversal
 )
-=======
-// TxType enumerates high‑level transaction categories.  Its concrete
-// definition and associated constants (e.g. TxPayment, TxReversal) reside in
-// tx_types.go to keep this file's scope limited to structural declarations.
->>>>>>> 16236a42
+
 
 type Transaction struct {
 	// core fields
