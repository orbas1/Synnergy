package core

// common_structs.go – centralised struct definitions referenced across modules.
// This file **declares only data structures** (no functions) to avoid cyclic
// imports.  Each struct fields reference concrete types from packages imported
// below; to keep this file dependency‑light, we alias external packages with
// minimal scope.
// -----------------------------------------------------------------------------

import (
	"context"
	"crypto/sha256"
	"encoding/hex"
	"encoding/json"
	"fmt"
	"math/big"
	"net"
	"net/http"
	"os"
	"sync"
	"time"
	// Logging & P2P
	"github.com/ethereum/go-ethereum/accounts/abi"
	pubsub "github.com/libp2p/go-libp2p-pubsub"
	host "github.com/libp2p/go-libp2p/core/host"
	log "github.com/sirupsen/logrus"
	"google.golang.org/grpc"
)

//---------------------------------------------------------------------
// Coin (minting cap manager)
//---------------------------------------------------------------------

type Coin struct {
	mu          sync.Mutex
	ledger      *Ledger
	totalMinted uint64
}

//---------------------------------------------------------------------
// AI structs (from ai.go)
//---------------------------------------------------------------------

// AIEngine manages AI-related fraud detection and optimization.
type AIEngine struct {
	led    StateRW
	conn   *grpc.ClientConn
	client AIStubClient // manually defined interface
	mu     sync.RWMutex
	models map[[32]byte]ModelMeta
	jobs   map[string]TrainingJob
	encKey []byte        // symmetric key for encrypted storage
	drift  *DriftMonitor // tracks model performance drift
}

type ModelMeta struct {
	CID       string    `json:"cid"`
	Creator   Address   `json:"creator"`
	RoyaltyBp uint16    `json:"royalty_bp"`
	LoadedAt  time.Time `json:"loaded"`
}

//---------------------------------------------------------------------
// AMM edge for path‑finding
//---------------------------------------------------------------------

type edge struct {
	pid    PoolID
	tokenA TokenID
	tokenB TokenID
	price  float64 // mid‑price heuristic
}

//---------------------------------------------------------------------
// Authority subsystem
//---------------------------------------------------------------------

type AuthorityNode struct {
        Addr        Address       `json:"addr"`
        // Wallet holds the payment address associated with the authority
        // node. It may differ from the node's network address and is used
        // when distributing fees or processing on-chain payments.
        Wallet      Address       `json:"wallet"`
        Role        AuthorityRole `json:"role"`
        Active      bool          `json:"active"`
        PublicVotes uint32        `json:"pv"`
        AuthVotes   uint32        `json:"av"`
        CreatedAt   int64         `json:"since"`
}

type AuthoritySet struct {
	logger  *log.Logger
	led     StateRW
	mu      sync.RWMutex
	members map[Address]struct{}
}

//---------------------------------------------------------------------
// Charity pool
//---------------------------------------------------------------------

type CharityRegistration struct {
	Addr      Address         `json:"addr"`
	Name      string          `json:"name"`
	Category  CharityCategory `json:"cat"`
	Cycle     uint64          `json:"cycle"`
	VoteCount uint32          `json:"votes"`
}

type CharityPool struct {
	mu     sync.Mutex
	logger *log.Logger
	led    StateRW
	vote   Voter

	genesis   time.Time
	lastDaily int64
}

//---------------------------------------------------------------------
// Compliance (KYC) doc
//---------------------------------------------------------------------

type KYCDocument struct {
	Address     Address  `json:"addr"`
	CountryCode string   `json:"cc"`
	IDHash      [32]byte `json:"id_hash"`
	IssuerPK    []byte   `json:"issuer_pk"`
	Signature   []byte   `json:"sig"`
	IssuedAt    int64    `json:"ts"`
}

//---------------------------------------------------------------------
// Consensus core structures (simplified view)
//---------------------------------------------------------------------

type SynnergyConsensus struct {
	logger *log.Logger // or *log.Logger—whichever you use

	ledger *Ledger // ← pointer, not value
	p2p    interface{}
	crypto interface{}
	pool   txPool
	auth   interface{}

	mu            sync.Mutex
	nextSubHeight uint64
	nextBlkHeight uint64
	curDifficulty *big.Int
	blkTimes      []int64

	weights   ConsensusWeights
	weightCfg WeightConfig
}

// ConsensusWeights reflects the active weighting across PoW, PoS and PoH.
// Values are expressed as fractions summing to 1.0.
type ConsensusWeights struct {
	PoW float64
	PoS float64
	PoH float64
}

// WeightConfig groups the coefficients and maximum observed values used when
// computing dynamic consensus weights.
type WeightConfig struct {
	Alpha float64 // network demand weighting
	Beta  float64 // stake concentration weighting
	Gamma float64 // scaling factor per mechanism
	DMax  float64 // maximum observed network demand
	SMax  float64 // maximum observed stake concentration
}

type BlockHeader struct {
	Height    uint64
	Timestamp int64
	PrevHash  []byte
	PoWHash   []byte
	Nonce     uint64
	MinerPk   []byte
}

type SubBlockHeader struct {
	Height    uint64
	Timestamp int64
	Validator []byte
	PoHHash   []byte
	Sig       []byte
}

type SubBlockBody struct{ Transactions [][]byte }

type BlockBody struct{ SubHeaders []SubBlockHeader }

type SubBlock struct {
	Header SubBlockHeader
	Body   SubBlockBody
}

type Block struct {
	Header       BlockHeader    `json:"header"`
	Body         BlockBody      `json:"body"`
	Transactions []*Transaction `json:"txs"` // full ordered list of txs
}

//---------------------------------------------------------------------
// Smart‑contract registry structs
//---------------------------------------------------------------------

type SmartContract struct {
	Address   Address
	Creator   Address
	CodeHash  [32]byte
	Bytecode  []byte
	GasLimit  uint64
	CreatedAt time.Time
}

type RicardianContract struct {
	Address      Address   `json:"address"`
	Version      string    `json:"version"`
	Title        string    `json:"title"`
	Parties      []string  `json:"parties"`
	LegalProse   string    `json:"legal"`
	CodeHash     string    `json:"code_hash"`
	Jurisdiction string    `json:"jurisdiction"`
	Created      time.Time `json:"created"`
}

type ContractRegistry struct {
	*Registry
	ledger *Ledger
	vm     VM
	mu     sync.RWMutex
	byAddr map[Address]*SmartContract
}

//---------------------------------------------------------------------
// Network health checker structs
//---------------------------------------------------------------------

type peerStat struct {
	EWMA       float64
	Misses     int
	LastUpdate time.Time
}

type HealthChecker struct {
	mu        sync.RWMutex
	peers     map[Address]*peerStat
	interval  time.Duration
	alpha     float64
	maxRTT    float64
	maxMisses int
	ping      Pinger
	changer   ViewChanger
	stop      chan struct{}
}

type PeerInfo struct {
	Address Address `json:"address"`
	RTT     float64 `json:"rtt_ms"`
	Misses  int     `json:"misses"`
	Updated int64   `json:"updated_unix"`
}

//---------------------------------------------------------------------
// GreenTech structs (summaries + engine)
//---------------------------------------------------------------------

type UsageRecord struct {
	Validator Address `json:"validator"`
	EnergyKWh float64 `json:"energy_kwh"`
	CarbonKg  float64 `json:"carbon_kg"`
	Timestamp int64   `json:"ts"`
}

type OffsetRecord struct {
	Validator Address `json:"validator"`
	OffsetKg  float64 `json:"offset_kg"`
	Timestamp int64   `json:"ts"`
}

type Certificate string

type nodeSummary struct {
	Energy  float64
	Emitted float64
	Offset  float64
	Score   float64
	Cert    Certificate
}

// CertificateInfo provides a consumable view of a validator's sustainability
// certificate and score. It is used by API callers and CLI tooling to present
// network‑wide environmental metrics.
type CertificateInfo struct {
	Address Address     `json:"address"`
	Score   float64     `json:"score"`
	Cert    Certificate `json:"cert"`
}

type GreenTechEngine struct {
	led StateRW
	mu  sync.RWMutex
}

//---------------------------------------------------------------------
// Ledger core (subset for structs)
//---------------------------------------------------------------------

type LedgerConfig struct {
	GenesisBlock     *Block
	WALPath          string
	SnapshotPath     string
	SnapshotInterval int
	ArchivePath      string // optional gzip file to archive pruned blocks
	PruneInterval    int    // number of recent blocks to retain in memory/WAL
}

// UTXO represents a spendable output identified by (TxID, Index).
type UTXO struct {
	TxID   Hash
	Index  uint32
	Output TxOutput
}

// Contract represents a deployed smart-contract on the Synnergy chain.
type Contract struct {
	//-----------------------------------------------------------------
	// Canonical identifiers
	//-----------------------------------------------------------------
	Address      Address `json:"address"`      // 20-byte runtime address
	DeployTxHash Hash    `json:"deploy_tx"`    // tx that created it
	DeployBlock  uint64  `json:"deploy_block"` // block height at deployment

	//-----------------------------------------------------------------
	// Runtime artefacts
	//-----------------------------------------------------------------
	Bytecode []byte  `json:"bytecode"` // raw EVM (or WASM) code
	ABI      abi.ABI `json:"abi"`      // go-ethereum ABI object

	//-----------------------------------------------------------------
	// Enriched metadata (optional but useful)
	//-----------------------------------------------------------------
	Meta ContractMetadata `json:"meta"`
}

// ContractMetadata stores descriptive & provenance data that
// does *not* affect consensus but is handy for explorers / tooling.
type ContractMetadata struct {
	Name        string    `json:"name"`         // human-readable label
	Version     string    `json:"version"`      // semver or git tag
	Compiler    string    `json:"compiler"`     // e.g. "solc 0.8.23"
	Language    string    `json:"language"`     // "Solidity", "Vyper", …
	SourceHash  Hash      `json:"source_hash"`  // keccak of full source tree
	License     string    `json:"license"`      // SPDX identifier
	Author      string    `json:"author"`       // optional contact
	DocURL      string    `json:"doc_url"`      // off-chain docs / README
	PublishedAt time.Time `json:"published_at"` // UTC timestamp
	Tags        []string  `json:"tags"`         // free-form labels
}

type Ledger struct {
	mu               sync.RWMutex
	Blocks           []*Block
	blockIndex       map[Hash]*Block
	State            map[string][]byte
	UTXO             map[string]UTXO
	TxPool           map[string]*Transaction
	Contracts        map[string]Contract
	TokenBalances    map[string]uint64
	logs             []*Log
	walFile          *os.File
	snapshotPath     string
	snapshotInterval int
	archivePath      string // destination file for archived blocks
	pruneInterval    int    // retain this many recent blocks
	tokens           map[TokenID]Token
	lpBalances       map[Address]map[PoolID]uint64
	nonces           map[Address]uint64
	// NodeLocations stores optional geolocation metadata for peers.
	NodeLocations    map[NodeID]Location
	pendingSubBlocks []SubBlock // <- store sub-blocks here
	holoData         map[Hash][]byte
}

//---------------------------------------------------------------------
// AMM pool & manager
//---------------------------------------------------------------------

type reserve struct {
	token TokenID
	bal   uint64
}

type Pool struct {
	ID      PoolID
	tokenA  TokenID
	tokenB  TokenID
	resA    uint64
	resB    uint64
	totalLP uint64
	feeBps  uint16
	mu      sync.RWMutex
}

type AMM struct {
	logger *log.Logger
	ledger StateRW
	pools  map[PoolID]*Pool
	mu     sync.RWMutex
	nextID PoolID
}

//---------------------------------------------------------------------
// P2P structs
//---------------------------------------------------------------------

type NodeID string

type Peer struct {
	ID      NodeID
	Addr    string
	Latency time.Duration
	Conn    net.Conn
}

type Message struct {
	From  NodeID
	Topic string
	Data  []byte
}

type Config struct {
	ListenAddr     string
	BootstrapPeers []string
	DiscoveryTag   string
}

type Node struct {
	host      host.Host
	pubsub    *pubsub.PubSub
	topics    map[string]*pubsub.Topic
	subs      map[string]*pubsub.Subscription
	topicLock sync.RWMutex
	subLock   sync.RWMutex
	peerLock  sync.RWMutex
	peers     map[NodeID]*Peer
	nat       *NATManager
	ctx       context.Context
	cancel    context.CancelFunc
	cfg       Config
}

//---------------------------------------------------------------------
// Replication
//---------------------------------------------------------------------

// Replicator holds runtime state.
type Replicator struct {
	logger  *log.Logger // ← logrus, not std-lib log
	cfg     *ReplicationConfig
	ledger  BlockReader
	pm      PeerManager
	closing chan struct{}
	wg      sync.WaitGroup
	rangeCh chan []*Block
}

//---------------------------------------------------------------------
// Roll-up structs
//---------------------------------------------------------------------

type BatchHeader struct {
	BatchID   uint64   `json:"id"`
	ParentID  uint64   `json:"parent"`
	TxRoot    [32]byte `json:"tx_root"`
	StateRoot [32]byte `json:"state_root"`
	Submitter Address  `json:"submitter"`
	Timestamp int64    `json:"ts"`
}

type FraudProof struct {
	BatchID   uint64   `json:"id"`
	TxIndex   uint32   `json:"tx_idx"`
	Proof     [][]byte `json:"merkle_proof"`
	Reason    string   `json:"reason"`
	Submitter Address  `json:"submitter"`
}

type Aggregator struct {
	led    StateRW
	mu     sync.Mutex
	nextID uint64
	paused bool
}

//---------------------------------------------------------------------
// Sharding & cross‑shard structs
//---------------------------------------------------------------------

type CrossShardTx struct {
	From      Address `json:"from"`
	To        Address `json:"to"`
	Value     uint64  `json:"value"`
	Payload   []byte  `json:"payload"`
	FromShard ShardID `json:"from_shard"`
	ToShard   ShardID `json:"to_shard"`
	Nonce     uint64  `json:"nonce"`
	Hash      Hash    `json:"hash"`
}

type ShardCoordinator struct {
	led     StateRW
	net     Broadcaster
	mu      sync.RWMutex
	leaders map[ShardID]Address
	metrics map[ShardID]*ShardMetrics
}

//---------------------------------------------------------------------
// Side‑chains bridge structs
//---------------------------------------------------------------------

type Sidechain struct {
	ID         SidechainID `json:"id"`
	Name       string      `json:"name"`
	Threshold  uint8       `json:"threshold"`
	Validators [][]byte    `json:"validators"`
	LastHeight uint64      `json:"last_height"`
	LastRoot   [32]byte    `json:"last_state_root"`
	Paused     bool        `json:"paused"`
	Registered int64       `json:"registered_unix"`
}

type SidechainHeader struct {
	ChainID   SidechainID `json:"chain_id"`
	Height    uint64      `json:"height"`
	Parent    [32]byte    `json:"parent"`
	StateRoot [32]byte    `json:"state_root"`
	TxRoot    [32]byte    `json:"tx_root"`
	SigAgg    []byte      `json:"agg_sig"`
	Timestamp int64       `json:"ts"`
}

//---------------------------------------------------------------------
// Bridge receipts & proofs
//---------------------------------------------------------------------

type DepositReceipt struct {
	Nonce     uint64      `json:"nonce"`
	ChainID   SidechainID `json:"chain"`
	From      Address     `json:"from"`
	To        []byte      `json:"to"`
	Amount    uint64      `json:"amount"`
	Token     TokenID     `json:"token"`
	Timestamp int64       `json:"ts"`
	Hash      [32]byte    `json:"hash"`
}

//---------------------------------------------------------------------
// State‑channel structs
//---------------------------------------------------------------------

type Channel struct {
	ID       ChannelID `json:"id"`
	PartyA   Address   `json:"a"`
	PartyB   Address   `json:"b"`
	ShardA   ShardID   `json:"shard_a"`
	ShardB   ShardID   `json:"shard_b"`
	Token    TokenID   `json:"token"`
	BalanceA uint64    `json:"bal_a"`
	BalanceB uint64    `json:"bal_b"`
	Nonce    uint64    `json:"nonce"`
	Closing  int64     `json:"closing_ts"`
	Paused   bool      `json:"paused"`
}

type SignedState struct {
	Channel Channel `json:"channel"`
	PubKeyA []byte  `json:"pub_key_a"`
	PubKeyB []byte  `json:"pub_key_b"`
	SigA    []byte  `json:"sig_a"`
	SigB    []byte  `json:"sig_b"`
}

type ChannelEngine struct {
	led StateRW
	mu  sync.RWMutex
}

//---------------------------------------------------------------------
// Storage structs
//---------------------------------------------------------------------

type diskEntry struct {
	path string
	size int64
	at   time.Time
}

type diskLRU struct {
	mu    sync.Mutex
	dir   string
	max   int
	index map[string]*diskEntry
	order []*diskEntry
}

type Storage struct {
	logger      *log.Logger
	cfg         *StorageConfig
	client      *http.Client
	cache       *diskLRU
	ledger      MeteredState
	pinEndpoint string
	getEndpoint string
}

//---------------------------------------------------------------------
// TxPool & transaction structs (aggregated from transactions.go)
//---------------------------------------------------------------------

// TxType categorises transaction kinds. It mirrors the definition in
// transactions.go but is repeated here to avoid build tag dependencies.
type TxType uint8

const (
	// TxPayment transfers value between addresses.
	TxPayment TxType = iota + 1
	// TxContractCall executes a smart contract.
	TxContractCall
	// TxReversal denotes a reversal of a previous transaction. It requires
	// multiple authority co‑signatures and refunds the original sender minus
	// a protocol‑defined fee.
	TxReversal
)


type Transaction struct {
	// core fields
	Type             TxType            `json:"type"`
	From             Address           `json:"from"`
	To               Address           `json:"to"`
	Value            uint64            `json:"value"`
	GasLimit         uint64            `json:"gas_limit"`
	GasPrice         uint64            `json:"gas_price"`
	Nonce            uint64            `json:"nonce"`
	Timestamp        int64             `json:"timestamp"`
	Payload          []byte            `json:"payload,omitempty"`
	Private          bool              `json:"private,omitempty"`
	EncryptedPayload []byte            `json:"encrypted_payload,omitempty"`
	AuthSigs         [][]byte          `json:"auth_sigs,omitempty"`
	OriginalTx       Hash              `json:"orig,omitempty"`
	Sig              []byte            `json:"sig"`
	Hash             Hash              `json:"hash"`
	Inputs           []TxInput         `json:"inputs,omitempty"`
	Outputs          []TxOutput        `json:"outputs,omitempty"`
	StateChanges     map[string][]byte `json:"state,omitempty"`
	Contract         *Contract         `json:"contract,omitempty"`
	TokenTransfers   []TokenTransfer   `json:"token_transfers,omitempty"`
}

// HashTx returns a simple SHA-256 hash of the transaction contents.
func (tx *Transaction) HashTx() Hash {
	b, _ := json.Marshal(tx)
	return sha256.Sum256(b)
}

<<<<<<< HEAD
// IDHex returns the transaction hash as a hex string. If the hash has not yet
// been computed, it derives it from the transaction contents to ensure a
// stable identifier.
=======
// IDHex returns the transaction hash as a hex string.
// If the hash is zero (e.g. not yet computed), it will be generated
// using HashTx and stored on the Transaction before encoding.
// A nil receiver results in an empty string.
>>>>>>> bf34a17d
func (tx *Transaction) IDHex() string {
	if tx == nil {
		return ""
	}
<<<<<<< HEAD

	h := tx.Hash
	if h == (Hash{}) {
		h = tx.HashTx()
	}
	return hex.EncodeToString(h[:])
=======
	if tx.Hash == (Hash{}) {
		tx.Hash = tx.HashTx()
	}
	return hex.EncodeToString(tx.Hash[:])
>>>>>>> bf34a17d
}

type TxInput struct {
	TxID  Hash   // Originating tx hash
	Index uint32 // Output index in that tx
}

type TxOutput struct {
	Address    Address
	Amount     uint64
	PubKeyHash []byte `json:"pk_hash"` // NEW: 20-byte recipient hash
}

type TokenTransfer struct {
	From   Address
	To     Address
	Token  TokenID
	Amount uint64
}

//---------------------------------------------------------------------
// HD Wallet
//---------------------------------------------------------------------

type HDWallet struct {
	seed        []byte
	masterKey   []byte
	masterChain []byte
	logger      *log.Logger
}

// Address represents a 20‑byte account identifier.
type Address [20]byte

// AddressZero represents the zero-value address (all bytes zero).
// It is used as a sentinel in token and ledger operations.
var AddressZero = Address{}

// Hash represents a 32‑byte cryptographic hash.
type Hash [32]byte

// -----------------------------------------------------------------------------
// Ledger state interface – minimal read‑write contract
// -----------------------------------------------------------------------------

type StateIterator interface {
	Next() bool
	Key() []byte
	Value() []byte
	Error() error
}

type StateRW interface {
	GetState(key []byte) ([]byte, error)
	SetState(key, value []byte) error
	DeleteState(key []byte) error
	HasState(key []byte) (bool, error)
	PrefixIterator(prefix []byte) StateIterator
	IsIDTokenHolder(addr Address) bool
	Snapshot(func() error) error
	MintLP(to Address, pool PoolID, amt uint64) error
	Transfer(from, to Address, amount uint64) error
	MintToken(to Address, amount uint64) error
	Burn(Address, uint64) error // <- update this line to match implementation
	BalanceOf(addr Address) uint64
	NonceOf(addr Address) uint64
	BurnLP(from Address, pool PoolID, amt uint64) error
	Get(ns, key []byte) ([]byte, error)
	Set(ns, key, val []byte) error
	Mint(addr Address, amount uint64) error
	GetCode(addr Address) []byte
	GetCodeHash(addr Address) Hash
	AddLog(log *Log)
	CreateContract(caller Address, code []byte, value *big.Int, gas uint64) (Address, []byte, bool, error)
	DelegateCall(from Address, to Address, input []byte, value *big.Int, gas uint64) error
	Call(from Address, to Address, input []byte, value *big.Int, gas uint64) ([]byte, error)
	GetContract(addr Address) (*Contract, error)
	GetToken(tokenID TokenID) (Token, error)
	GetTokenBalance(addr Address, tokenID TokenID) (uint64, error)
	SetTokenBalance(addr Address, tokenID TokenID, amount uint64) error
	GetTokenSupply(tokenID TokenID) (uint64, error)
	CallCode(from, to Address, input []byte, value *big.Int, gas uint64) ([]byte, bool, error)
	CallContract(from, to Address, input []byte, value *big.Int, gas uint64) ([]byte, bool, error)
	StaticCall(from, to Address, input []byte, gas uint64) ([]byte, bool, error)
	SelfDestruct(contract Address, beneficiary Address)
}

// -----------------------------------------------------------------------------
// Replication configuration (node‑level YAML section)
// -----------------------------------------------------------------------------

type ReplicationConfig struct {
	MaxConcurrent  int           `yaml:"max_concurrent"`
	ChunksPerSec   int           `yaml:"chunks_per_sec"`
	RetryBackoff   time.Duration `yaml:"retry_backoff"`
	PeerThreshold  int           `yaml:"peer_threshold"`
	Fanout         uint          // √N gossip fan-out
	RequestTimeout time.Duration // per-block fetch timeout
	SyncBatchSize  uint64        // number of blocks per sync request
}

// -----------------------------------------------------------------------------
// Read‑only block chain access for replication / analytics
// -----------------------------------------------------------------------------

type BlockReader interface {
	GetBlock(height uint64) (*Block, error)
	LastHeight() uint64
	HasBlock(hash Hash) bool                    // true if block is in DB
	BlockByHash(hash Hash) (*Block, error)      // fetch full block
	DecodeBlockRLP(data []byte) (*Block, error) // helper for wire payloads
	ImportBlock(b *Block) error                 // add to canonical chain
}

// -----------------------------------------------------------------------------
// Peer management abstraction (used by replication & consensus)
// -----------------------------------------------------------------------------

type PeerManager interface {
	Peers() []PeerInfo
	Connect(addr string) error
	Disconnect(id NodeID) error
	Sample(n int) []string
	SendAsync(peerID, proto string, code byte, payload []byte) error
	Subscribe(proto string) <-chan InboundMsg
	Unsubscribe(proto string)
}

// -----------------------------------------------------------------------------
// Storage subsystem configuration & metered state
// -----------------------------------------------------------------------------

type StorageConfig struct {
	CacheDir         string        `yaml:"cache_dir"`
	MaxCacheBytes    uint64        `yaml:"max_cache_bytes"`
	PinEndpoint      string        `yaml:"pin_endpoint"`
	FetchEndpoint    string        `yaml:"fetch_endpoint"`
	Timeout          time.Duration `yaml:"timeout"`
	CacheSizeEntries int           // max # entries in LRU cache
	IPFSGateway      string        // e.g. https://ipfs.infura.io:5001
	GatewayTimeout   time.Duration // per-request HTTP timeout
}

// MeteredState extends StateRW with gas‑charging (or storage rent) logic.

type MeteredState interface {
	StateRW
	Charge(sender Address, gas uint64) error
	ChargeStorageRent(payer Address, bytes int64) error
}

type SidechainCoordinator struct {
	Ledger StateRW
	Net    Broadcaster
	mu     sync.RWMutex
	Nonce  uint64
}

type WithdrawProof struct {
	Header    SidechainHeader `json:"header"`
	TxData    []byte          `json:"tx_data"`
	Proof     [][]byte        `json:"merkle_proof"`
	TxIndex   uint32          `json:"idx"`
	Recipient Address         `json:"recipient"`
}

// Context holds the transaction-level fields (args, caller, origin, etc.).
type TxContext struct {
	BlockHeight uint64
	TxHash      Hash
	Caller      Address
	Timestamp   int64
	Contract    Address
	Value       *big.Int
	GasPrice    uint64
	Stack       *Stack // EVM evaluation stack
	TxOrigin    Address
	CodeHash    []byte
	GasLimit    uint64
	Method      string
	Args        []byte // transaction input data
	Memory      *Memory
	State       StateRW
}

// Stack is a minimal placeholder for the VM stack structure. It stores
// 256-bit words as *big.Int values in a simple slice-backed stack.
// Using a concrete type avoids interface overhead and ensures type safety
// throughout VM execution.
type Stack struct {
	data []*big.Int
}

// Push adds a *big.Int value onto the stack. A nil value will panic to avoid
// ambiguous entries which could mask programming errors during VM execution.
func (s *Stack) Push(v *big.Int) {
	if v == nil {
		panic("nil value pushed to stack")
	}
	s.data = append(s.data, v)
}

// Pop removes and returns the most recently pushed *big.Int. It panics on an
// empty stack or if the stored value is not a *big.Int, ensuring the VM stack
// remains type-safe.
func (s *Stack) Pop() *big.Int {
	if len(s.data) == 0 {
		panic("stack underflow")
	}
	idx := len(s.data) - 1
	raw := s.data[idx]
	s.data = s.data[:idx]
	val, ok := raw.(*big.Int)
	if !ok {
		panic("stack element is not *big.Int")
	}
	return val
}

// Context is an alias used throughout the codebase for TxContext.
type Context = TxContext

// Call delegates to the underlying state to invoke a contract or high level
// function by name. This is a stub implementation used during early
// development and simply returns an error until the VM wiring is completed.
func (ctx *Context) Call(name string) error {
	return fmt.Errorf("call %s not implemented", name)
}

// Gas deducts the given amount from the remaining gas limit and returns an
// error if insufficient gas is available.
func (ctx *Context) Gas(amount uint64) error {
	if ctx.GasLimit < amount {
		return fmt.Errorf("out of gas")
	}
	ctx.GasLimit -= amount
	return nil
}

type Registry struct {
	mu      sync.RWMutex
	Entries map[string][]byte
	tokens  map[TokenID]Token
}

type TxPool struct {
	mu        sync.RWMutex
	ledger    ReadOnlyState
	gasCalc   GasCalculator
	net       *Broadcaster
	lookup    map[Hash]*Transaction
	queue     []*Transaction
	authority *AuthoritySet
}

type ReadOnlyState interface {
	Get(key string) ([]byte, error)
	BalanceOf(addr Address) uint64
	NonceOf(addr Address) uint64
}

type GasCalculator interface {
	Estimate(payload []byte) (uint64, error)
	Calculate(op string, amount uint64) uint64
}

type InboundMsg struct {
	PeerID  string `json:"peer_id"` // sender’s peer-ID
	Code    byte   `json:"code"`    // protocol-level message code
	Payload []byte `json:"payload"` // opaque payload

	Topic string  `json:"topic,omitempty"` // optional pub-sub topic
	From  Address `json:"from,omitempty"`  // optional address
	Ts    int64   `json:"ts"`              // unix-milliseconds timestamp
}

type NetworkMessage struct {
	Source    Address `json:"source"`
	Target    Address `json:"target"`
	MsgType   string  `json:"type"`
	Content   []byte  `json:"content"`
	Timestamp int64   `json:"timestamp"`
	Topic     string
}<|MERGE_RESOLUTION|>--- conflicted
+++ resolved
@@ -668,33 +668,19 @@
 	return sha256.Sum256(b)
 }
 
-<<<<<<< HEAD
 // IDHex returns the transaction hash as a hex string. If the hash has not yet
 // been computed, it derives it from the transaction contents to ensure a
 // stable identifier.
-=======
-// IDHex returns the transaction hash as a hex string.
-// If the hash is zero (e.g. not yet computed), it will be generated
-// using HashTx and stored on the Transaction before encoding.
-// A nil receiver results in an empty string.
->>>>>>> bf34a17d
 func (tx *Transaction) IDHex() string {
 	if tx == nil {
 		return ""
 	}
-<<<<<<< HEAD
 
 	h := tx.Hash
 	if h == (Hash{}) {
 		h = tx.HashTx()
 	}
 	return hex.EncodeToString(h[:])
-=======
-	if tx.Hash == (Hash{}) {
-		tx.Hash = tx.HashTx()
-	}
-	return hex.EncodeToString(tx.Hash[:])
->>>>>>> bf34a17d
 }
 
 type TxInput struct {
