--- conflicted
+++ resolved
@@ -76,7 +76,6 @@
 //---------------------------------------------------------------------
 
 type AuthorityNode struct {
-<<<<<<< HEAD
 	Addr Address `json:"addr"`
 	// Wallet holds the payment address associated with the authority
 	// node. It may differ from the node's network address and is used
@@ -91,18 +90,6 @@
 	PublicVotes uint32        `json:"pv"`
 	AuthVotes   uint32        `json:"av"`
 	CreatedAt   int64         `json:"since"`
-=======
-        Addr        Address       `json:"addr"`
-        // Wallet holds the payment address associated with the authority
-        // node. It may differ from the node's network address and is used
-        // when distributing fees or processing on-chain payments.
-        Wallet      Address       `json:"wallet"`
-        Role        AuthorityRole `json:"role"`
-        Active      bool          `json:"active"`
-        PublicVotes uint32        `json:"pv"`
-        AuthVotes   uint32        `json:"av"`
-        CreatedAt   int64         `json:"since"`
->>>>>>> 64c885c6
 }
 
 type AuthoritySet struct {
