--- conflicted
+++ resolved
@@ -796,7 +796,6 @@
 	State       StateRW
 }
 
-<<<<<<< HEAD
 // Call delegates to the underlying state to invoke a contract or high level
 // function by name. This is a stub implementation used during early
 // development and simply returns an error until the VM wiring is completed.
@@ -813,11 +812,7 @@
 	ctx.GasLimit -= amount
 	return nil
 }
-=======
-func (ctx *Context) StackRef() *Stack { return ctx.Stack }
-
-func (ctx *Context) Origin() Address { return ctx.TxOrigin }
->>>>>>> 78d0cb36
+
 
 type Registry struct {
 	mu      sync.RWMutex
