package core

import (
	"context"
	"sync"
)

// StakingNode combines networking with staking management for PoS consensus.
type StakingNode struct {
	*BaseNode
	ledger *Ledger
	stake  *DAOStaking
	ctx    context.Context
	cancel context.CancelFunc
	mu     sync.RWMutex
}

// StakingConfig groups the configuration for a staking node.
type StakingConfig struct {
	Network Config
	Ledger  LedgerConfig
}

// NewStakingNode initialises networking and the staking manager.
func NewStakingNode(cfg *StakingConfig) (*StakingNode, error) {
	ctx, cancel := context.WithCancel(context.Background())
	n, err := NewNode(cfg.Network)
	if err != nil {
		cancel()
		return nil, err
	}
	led, err := NewLedger(cfg.Ledger)
	if err != nil {
		cancel()
		_ = n.Close()
		return nil, err
	}
	InitDAOStaking(nil, led)
	base := NewBaseNode(&NodeAdapter{n})
	return &StakingNode{BaseNode: base, ledger: led, stake: StakingManager(), ctx: ctx, cancel: cancel}, nil
}

// Start begins networking services.
func (s *StakingNode) Start() { go s.ListenAndServe() }

// Stop shuts down the node.
func (s *StakingNode) Stop() error {
	s.cancel()
	return s.Close()
}

// Stake locks tokens via the staking manager.
func (s *StakingNode) Stake(addr Address, amount uint64) error {
	return s.stake.Stake(addr, amount)
}

// Unstake releases previously locked tokens.
func (s *StakingNode) Unstake(addr Address, amount uint64) error {
	return s.stake.Unstake(addr, amount)
}

// ProposeBlock broadcasts a new block proposal.
func (s *StakingNode) ProposeBlock(data []byte) error {
	return s.Broadcast("block_proposal", data)
}

// ValidateBlock broadcasts validation results for a block.
func (s *StakingNode) ValidateBlock(data []byte) error {
	return s.Broadcast("block_validate", data)
}

// Status returns a textual status for monitoring.
func (s *StakingNode) Status() string {
	select {
	case <-s.ctx.Done():
		return "stopped"
	default:
		return "running"
	}
<<<<<<< HEAD
}

var _ Nodes.StakingNodeInterface = (*StakingNode)(nil)
=======
}
>>>>>>> efd5ad82
<|MERGE_RESOLUTION|>--- conflicted
+++ resolved
@@ -77,10 +77,6 @@
 	default:
 		return "running"
 	}
-<<<<<<< HEAD
 }
 
 var _ Nodes.StakingNodeInterface = (*StakingNode)(nil)
-=======
-}
->>>>>>> efd5ad82
