--- conflicted
+++ resolved
@@ -72,23 +72,7 @@
 // Test MintToken and BalanceOf
 //-------------------------------------------------------------
 
-<<<<<<< HEAD
-func TestMintToken_Balance(t *testing.T){
-    cfg, _ := tmpLedgerConfig(t, nil)
-    led, _ := NewLedger(cfg)
-    addr := Address{0xAA}
 
-    if err := led.MintToken(addr, "SYNN", 0); err == nil {
-        t.Fatalf("expected zero amount error")
-    }
-    if err := led.MintToken(addr, "SYNN", 500); err != nil {
-        t.Fatalf("mint err %v", err)
-    }
-    bal := led.BalanceOf(addr)
-    if bal != 500 {
-        t.Fatalf("balance %d want 500", bal)
-    }
-=======
 func TestMintToken_Balance(t *testing.T) {
 	cfg, _ := tmpLedgerConfig(t, nil)
 	led, _ := NewLedger(cfg)
@@ -104,7 +88,6 @@
 	if bal != 500 {
 		t.Fatalf("balance %d want 500", bal)
 	}
->>>>>>> d381f36b
 }
 
 //-------------------------------------------------------------
