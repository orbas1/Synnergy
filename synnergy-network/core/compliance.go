--- conflicted
+++ resolved
@@ -29,17 +29,11 @@
 	"io"
 	"math/big"
 	"net/http"
-<<<<<<< HEAD
 	"strings"
 	"sync"
 	"time"
 
 	gokzg4844 "github.com/crate-crypto/go-kzg-4844"
-=======
-	"sync"
-	"time"
-
->>>>>>> 85802d31
 	"github.com/decred/dcrd/dcrec/secp256k1/v4"
 )
 
@@ -262,7 +256,6 @@
 	return DecryptAES(aesKey, enc)
 }
 
-<<<<<<< HEAD
 // VerifyZKProof validates a KZG proof for a given blob commitment.
 // It returns true if the proof is valid under the EIP-4844 scheme.
 func (c *ComplianceEngine) VerifyZKProof(blob, commitment, proof []byte) (bool, error) {
@@ -303,8 +296,7 @@
 	return out
 }
 
-=======
->>>>>>> 85802d31
+
 // FetchLegalDoc retrieves a legal document from the provided URL.
 func FetchLegalDoc(url string) (LegalDoc, error) {
 	resp, err := http.Get(url)
