--- conflicted
+++ resolved
@@ -4,14 +4,11 @@
 authority node **must** register with a dedicated wallet address used for fee
 distribution and grant payouts. Registration without a wallet is rejected.
 
-<<<<<<< HEAD
-=======
 Upon acceptance, the network releases a unique 32‑byte **job key** to the
 authority. This secret unlocks encrypted job assignments stored in the node’s
 local keystore. Jobs are distributed randomly to ensure decentralised voting
 and workload balance.
 
->>>>>>> fea62b54
 ## Roles and Capabilities
 
 - **GovernmentNode** – may issue benefit tokens and apply monetary or fiscal
@@ -28,13 +25,10 @@
 Disbursed grants pay participating authority nodes a 5% fee and require approval
 from at least five authority nodes plus a broader set of normal nodes. All
 authority nodes except the elected authority may validate ID tokens; identities
-<<<<<<< HEAD
 remain invalid until verification to prevent double voting.
-=======
-remain invalid until verification to prevent double voting.
+
 
 Reversal transactions require signatures from at least three active authority
 nodes. Their wallets receive proportional fees where applicable. Authority
 approval is also mandatory for LoanPool proposals and other governance actions
-to maintain decentralisation thresholds.
->>>>>>> fea62b54
+to maintain decentralisation thresholds.