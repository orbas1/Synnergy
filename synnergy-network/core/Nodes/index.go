--- conflicted
+++ resolved
@@ -1,10 +1,7 @@
 package Nodes
 
-<<<<<<< HEAD
 import "context"
-=======
-import "time"
->>>>>>> f505d0fc
+ "time"
 
 // NodeInterface defines minimal node behaviour independent from core types.
 type NodeInterface interface {
@@ -16,7 +13,6 @@
 	Peers() []string
 }
 
-<<<<<<< HEAD
 // DisasterRecovery interface extends NodeInterface with backup and restore
 // helpers used by specialised disaster recovery nodes. Implementations may
 // persist snapshots to multiple locations and verify integrity before applying
@@ -28,7 +24,6 @@
 	BackupNow(ctx context.Context, incremental bool) error
 	Restore(path string) error
 	Verify(path string) error
-=======
 // ContentMeta describes stored content pinned by a content node.
 type ContentMeta struct {
 	CID      string
@@ -167,5 +162,4 @@
 	// transactions are passed as raw bytes to keep this package decoupled.
 	IssueDigitalCurrency(addr [20]byte, amount uint64) error
 	RecordSettlement(tx []byte) error
->>>>>>> f505d0fc
 }