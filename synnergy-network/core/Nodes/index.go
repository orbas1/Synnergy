--- conflicted
+++ resolved
@@ -13,14 +13,12 @@
 	Peers() []string
 }
 
-<<<<<<< HEAD
 // Watchtower exposes the interface implemented by watchtower nodes.
 type Watchtower interface {
 	NodeInterface
 	Start()
 	Stop() error
 	Alerts() <-chan string
-=======
 // ForensicNodeInterface extends NodeInterface with forensic analysis helpers.
 // Implementations provide transaction anomaly scoring and compliance checks that
 // feed into the broader ledger and consensus systems.
@@ -236,5 +234,4 @@
 	// transactions are passed as raw bytes to keep this package decoupled.
 	IssueDigitalCurrency(addr [20]byte, amount uint64) error
 	RecordSettlement(tx []byte) error
->>>>>>> 981bf45a
 }