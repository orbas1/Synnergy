--- conflicted
+++ resolved
@@ -10,7 +10,6 @@
 	Peers() []string
 }
 
-<<<<<<< HEAD
 // AutonomousAgent defines additional behaviour for autonomous nodes.
 type AutonomousAgent interface {
 	NodeInterface
@@ -18,7 +17,6 @@
 	RemoveRule(id string)
 	Start()
 	Stop() error
-=======
 // HolographicNodeInterface extends NodeInterface with holographic functions.
 type HolographicNodeInterface interface {
 	NodeInterface
@@ -110,5 +108,4 @@
 	// transactions are passed as raw bytes to keep this package decoupled.
 	IssueDigitalCurrency(addr [20]byte, amount uint64) error
 	RecordSettlement(tx []byte) error
->>>>>>> f43aac3a
 }