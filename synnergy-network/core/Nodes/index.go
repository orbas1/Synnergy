--- conflicted
+++ resolved
@@ -25,8 +25,7 @@
 	StoreContent(data, key []byte) (string, error)
 	RetrieveContent(cid string, key []byte) ([]byte, error)
 	ListContent() ([]ContentMeta, error)
-<<<<<<< HEAD
-=======
+
 // ZKPNodeInterface extends NodeInterface with zero-knowledge proof functions.
 type ZKPNodeInterface interface {
 	NodeInterface
@@ -151,5 +150,4 @@
 	// transactions are passed as raw bytes to keep this package decoupled.
 	IssueDigitalCurrency(addr [20]byte, amount uint64) error
 	RecordSettlement(tx []byte) error
->>>>>>> 76181541
 }