--- conflicted
+++ resolved
@@ -10,7 +10,6 @@
 	Peers() []string
 }
 
-<<<<<<< HEAD
 // ZKPNodeInterface extends NodeInterface with zero-knowledge proof functions.
 type ZKPNodeInterface interface {
 	NodeInterface
@@ -19,7 +18,6 @@
 	StoreProof(txID string, proof []byte)
 	Proof(txID string) ([]byte, bool)
 	SubmitTransaction(tx any, proof []byte) error
-=======
 // Address mirrors the core.Address type without importing the core package.
 type Address [20]byte
 
@@ -136,5 +134,4 @@
 	// transactions are passed as raw bytes to keep this package decoupled.
 	IssueDigitalCurrency(addr [20]byte, amount uint64) error
 	RecordSettlement(tx []byte) error
->>>>>>> be84489c
 }