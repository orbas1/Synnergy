--- conflicted
+++ resolved
@@ -1,10 +1,7 @@
 package Nodes
 
 import "context"
-<<<<<<< HEAD
-=======
  "time"
->>>>>>> a66b958d
 
 // NodeInterface defines minimal node behaviour independent from core types.
 type NodeInterface interface {
@@ -16,8 +13,7 @@
 	Peers() []string
 }
 
-<<<<<<< HEAD
-=======
+
 // QuantumNodeInterface extends NodeInterface with quantum-safe operations.
 type QuantumNodeInterface interface {
 	NodeInterface
@@ -65,7 +61,6 @@
 	EraseKYC(string) error
 	RiskScore(string) int
 	GenerateReport() ([]byte, error)
->>>>>>> a66b958d
 // DisasterRecovery interface extends NodeInterface with backup and restore
 // helpers used by specialised disaster recovery nodes. Implementations may
 // persist snapshots to multiple locations and verify integrity before applying
@@ -77,8 +72,7 @@
 	BackupNow(ctx context.Context, incremental bool) error
 	Restore(path string) error
 	Verify(path string) error
-<<<<<<< HEAD
-=======
+
 // ContentMeta describes stored content pinned by a content node.
 type ContentMeta struct {
 	CID      string
@@ -217,5 +211,4 @@
 	// transactions are passed as raw bytes to keep this package decoupled.
 	IssueDigitalCurrency(addr [20]byte, amount uint64) error
 	RecordSettlement(tx []byte) error
->>>>>>> a66b958d
 }