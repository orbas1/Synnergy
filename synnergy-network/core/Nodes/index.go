--- conflicted
+++ resolved
@@ -10,7 +10,6 @@
 	Peers() []string
 }
 
-<<<<<<< HEAD
 // WarfareNodeInterface is implemented by nodes specialised for military
 // operations. It embeds NodeInterface and exposes additional methods defined
 // in the military_nodes subpackage.
@@ -22,7 +21,6 @@
 	SecureCommand(data []byte) error
 	TrackLogistics(itemID, status string) error
 	ShareTactical(data []byte) error
-=======
 // MobileMiner extends NodeInterface with light mining controls.
 type MobileMiner interface {
 	NodeInterface
@@ -46,5 +44,4 @@
 	// transactions are passed as raw bytes to keep this package decoupled.
 	IssueDigitalCurrency(addr [20]byte, amount uint64) error
 	RecordSettlement(tx []byte) error
->>>>>>> 0bc01394
 }