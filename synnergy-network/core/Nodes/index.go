--- conflicted
+++ resolved
@@ -10,7 +10,6 @@
 	Peers() []string
 }
 
-<<<<<<< HEAD
 // HolographicNodeInterface extends NodeInterface with holographic functions.
 type HolographicNodeInterface interface {
 	NodeInterface
@@ -23,7 +22,6 @@
 
 // Ensure the implementation satisfies the interface.
 var _ HolographicNodeInterface = (*HolographicNode)(nil)
-=======
 // TimeLockRecord mirrors core.TimeLockRecord without importing the core package.
 type TimeLockRecord struct {
 	ID        string
@@ -103,5 +101,4 @@
 	// transactions are passed as raw bytes to keep this package decoupled.
 	IssueDigitalCurrency(addr [20]byte, amount uint64) error
 	RecordSettlement(tx []byte) error
-}
->>>>>>> dc10a01a
+}