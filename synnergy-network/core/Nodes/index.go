package Nodes

// NodeInterface defines minimal node behaviour independent from core types.
type NodeInterface interface {
	DialSeed([]string) error
	Broadcast(topic string, data []byte) error
	Subscribe(topic string) (<-chan []byte, error)
	ListenAndServe()
	Close() error
	Peers() []string
}

<<<<<<< HEAD
// BiometricSecurityNode extends NodeInterface with biometric operations.
type BiometricSecurityNode interface {
	NodeInterface
	Enroll(addr string, data []byte) error
	Verify(addr string, data []byte) bool
	Delete(addr string)
	ValidateTransaction(tx any, data []byte) bool
=======
// BankInstitutionalNode defines behaviour for specialised
// bank/institution authority nodes.
type BankInstitutionalNode interface {
	NodeInterface
	MonitorTransaction(data []byte) error
	ComplianceReport() ([]byte, error)
	ConnectFinancialNetwork(endpoint string) error
	UpdateRuleset(rules map[string]interface{})
// WarfareNodeInterface is implemented by nodes specialised for military
// operations. It embeds NodeInterface and exposes additional methods defined
// in the military_nodes subpackage.
//
// Keeping the interface here avoids package import cycles while allowing the
// core package to rely on the abstract type.
type WarfareNodeInterface interface {
	NodeInterface
	SecureCommand(data []byte) error
	TrackLogistics(itemID, status string) error
	ShareTactical(data []byte) error
// MobileMiner extends NodeInterface with light mining controls.
type MobileMiner interface {
	NodeInterface
	StartMining()
	StopMining()
	SetIntensity(int)
	Stats() any
// CentralBankingNode defines the extended behaviour required by central bank
// infrastructure. It mirrors the high level actions without importing core
// types to avoid circular dependencies.
type CentralBankingNode interface {
	NodeInterface

	// Monetary policy controls
	SetInterestRate(float64) error
	InterestRate() float64
	SetReserveRequirement(float64) error
	ReserveRequirement() float64

	// Digital currency issuance and settlement hooks. Addresses and
	// transactions are passed as raw bytes to keep this package decoupled.
	IssueDigitalCurrency(addr [20]byte, amount uint64) error
	RecordSettlement(tx []byte) error
>>>>>>> fddb51cb
}<|MERGE_RESOLUTION|>--- conflicted
+++ resolved
@@ -10,7 +10,6 @@
 	Peers() []string
 }
 
-<<<<<<< HEAD
 // BiometricSecurityNode extends NodeInterface with biometric operations.
 type BiometricSecurityNode interface {
 	NodeInterface
@@ -18,7 +17,6 @@
 	Verify(addr string, data []byte) bool
 	Delete(addr string)
 	ValidateTransaction(tx any, data []byte) bool
-=======
 // BankInstitutionalNode defines behaviour for specialised
 // bank/institution authority nodes.
 type BankInstitutionalNode interface {
@@ -61,5 +59,4 @@
 	// transactions are passed as raw bytes to keep this package decoupled.
 	IssueDigitalCurrency(addr [20]byte, amount uint64) error
 	RecordSettlement(tx []byte) error
->>>>>>> fddb51cb
 }