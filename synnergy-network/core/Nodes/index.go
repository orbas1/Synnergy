package Nodes

<<<<<<< HEAD
// Address mirrors the core address type without creating a dependency.
type Address [20]byte

// Hash mirrors the core hash type.
type Hash [32]byte
=======
import "context"
 "time"
>>>>>>> dfdcad8b

// NodeInterface defines minimal node behaviour independent from core types.
type NodeInterface interface {
	DialSeed([]string) error
	Broadcast(topic string, data []byte) error
	Subscribe(topic string) (<-chan []byte, error)
	ListenAndServe()
	Close() error
	Peers() []string
}

<<<<<<< HEAD
// ElectedAuthorityNodeInterface extends NodeInterface with privileged actions
// provided by elected authority nodes.
type ElectedAuthorityNodeInterface interface {
	NodeInterface
	RecordVote(addr Address)
	ReportMisbehaviour(addr Address)
	ValidateTransaction(tx []byte) error
	CreateBlock(blob []byte) error
	ReverseTransaction(hash Hash, sigs [][]byte) error
	ViewPrivateTransaction(hash Hash) ([]byte, error)
	ApproveLoanProposal(id string) error
=======
// MiningNodeInterface extends NodeInterface with mining specific controls.
type MiningNodeInterface interface {
	NodeInterface
	StartMining()
	StopMining() error
	AddTransaction(tx []byte) error
// MasterNodeInterface extends NodeInterface with specialised services used by
// Synthron master nodes. The concrete implementation lives in the core package
// to avoid an import cycle.
type MasterNodeInterface interface {
	NodeInterface

	// ProcessTx submits a standard transaction for expedited processing.
	ProcessTx(tx any) error

	// HandlePrivateTx encrypts and submits a privacy preserving transaction.
	HandlePrivateTx(tx any, key []byte) error

	// VoteProposal allows the master node to participate in on-chain
	// governance via the SYN300 token module.
	VoteProposal(id uint64, approve bool) error

	// Start activates the underlying services (network, consensus, etc.).
	Start()

	// Stop gracefully shuts down all services.
	Stop() error
// StakingNodeInterface extends NodeInterface with staking-related actions.
type StakingNodeInterface interface {
	NodeInterface
	Stake(addr string, amount uint64) error
	Unstake(addr string, amount uint64) error
	ProposeBlock(data []byte) error
	ValidateBlock(data []byte) error
	Status() string
// LightNodeInterface extends NodeInterface with header specific accessors.
// Light nodes only maintain block headers and request full blocks on demand.
type LightNodeInterface interface {
	NodeInterface
	StoreHeader(h BlockHeader)
	Headers() []BlockHeader
// IndexingNodeInterface describes the additional capabilities provided by
// indexing nodes in the network.
type IndexingNodeInterface interface {
	NodeInterface
	AddBlock(b any)
	QueryTxHistory(addr any) []any
	QueryState(addr any, key string) (any, bool)
// GatewayInterface extends NodeInterface with cross-chain and data functions.
type GatewayInterface interface {
	NodeInterface
	ConnectChain(local, remote string) (interface{}, error)
	DisconnectChain(id string) error
	ListConnections() interface{}
	RegisterExternalSource(name, url string)
	RemoveExternalSource(name string)
	ExternalSources() map[string]string
	PushExternalData(name string, data []byte) error
	QueryExternalData(name string) ([]byte, error)
// APINodeInterface extends NodeInterface with HTTP API controls.
type APINodeInterface interface {
	NodeInterface
	APINode_Start(addr string) error
	APINode_Stop() error
// Watchtower exposes the interface implemented by watchtower nodes.
type Watchtower interface {
	NodeInterface
	Start()
	Stop() error
	Alerts() <-chan string
// ForensicNodeInterface extends NodeInterface with forensic analysis helpers.
// Implementations provide transaction anomaly scoring and compliance checks that
// feed into the broader ledger and consensus systems.
type ForensicNodeInterface interface {
	NodeInterface
	AnalyseTransaction(tx []byte) (float32, error)
	ComplianceCheck(tx []byte, threshold float32) (float32, error)
	StartMonitoring(ctx context.Context, txCh <-chan []byte, threshold float32)
// CustodialNodeInterface exposes asset custody operations.
type CustodialNodeInterface interface {
	NodeInterface
	Register(addr string) error
	Deposit(addr, token string, amount uint64) error
	Withdraw(addr, token string, amount uint64) error
	Transfer(from, to, token string, amount uint64) error
	BalanceOf(addr, token string) (uint64, error)
	Audit() ([]byte, error)

// QuantumNodeInterface extends NodeInterface with quantum-safe operations.
type QuantumNodeInterface interface {
	NodeInterface
	SecureBroadcast(topic string, data []byte) error
	SecureSubscribe(topic string) (<-chan []byte, error)
	Sign(msg []byte) ([]byte, error)
	Verify(msg, sig []byte) (bool, error)
	RotateKeys() error
// AIEnhancedNodeInterface extends NodeInterface with AI powered helpers.
// Parameters are kept generic (byte slices) to avoid direct core dependencies
// while still allowing advanced functionality when implemented in the core
// package.
type AIEnhancedNodeInterface interface {
	NodeInterface

	// PredictLoad returns the predicted transaction volume for the provided
	// metrics blob. The caller defines the encoding of the blob.
	PredictLoad([]byte) (uint64, error)

	// AnalyseTx performs batch anomaly detection over the provided
	// transaction list. Keys in the returned map are hex-encoded hashes.
	AnalyseTx([]byte) (map[string]float32, error)
// EnergyNodeInterface extends NodeInterface with energy tracking methods.
type EnergyNodeInterface interface {
	NodeInterface
	RecordUsage(txs uint64, kwh float64) error
	Efficiency() (float64, error)
	NetworkAverage() (float64, error)
// IntegrationNodeInterface extends NodeInterface with integration specific
// management helpers. It deliberately avoids referencing core types to keep the
// package dependency hierarchy simple.
type IntegrationNodeInterface interface {
	NodeInterface
	RegisterAPI(name, endpoint string) error
	RemoveAPI(name string) error
	ListAPIs() []string
	ConnectChain(id, endpoint string) error
	DisconnectChain(id string) error
	ListChains() []string
// RegulatoryNodeInterface extends NodeInterface with compliance helpers.
type RegulatoryNodeInterface interface {
	NodeInterface
	VerifyTransaction([]byte) error
	VerifyKYC([]byte) error
	EraseKYC(string) error
	RiskScore(string) int
	GenerateReport() ([]byte, error)
// DisasterRecovery interface extends NodeInterface with backup and restore
// helpers used by specialised disaster recovery nodes. Implementations may
// persist snapshots to multiple locations and verify integrity before applying
// them to the ledger.
type DisasterRecovery interface {
	NodeInterface
	Start()
	Stop() error
	BackupNow(ctx context.Context, incremental bool) error
	Restore(path string) error
	Verify(path string) error

// ContentMeta describes stored content pinned by a content node.
type ContentMeta struct {
	CID      string
	Size     uint64
	Uploaded time.Time
}

// ContentNodeInterface extends NodeInterface with large content operations.
type ContentNodeInterface interface {
	NodeInterface
	StoreContent(data, key []byte) (string, error)
	RetrieveContent(cid string, key []byte) ([]byte, error)
	ListContent() ([]ContentMeta, error)

// ZKPNodeInterface extends NodeInterface with zero-knowledge proof functions.
type ZKPNodeInterface interface {
	NodeInterface
	GenerateProof(data []byte) ([]byte, error)
	VerifyProof(data, proof []byte) bool
	StoreProof(txID string, proof []byte)
	Proof(txID string) ([]byte, bool)
	SubmitTransaction(tx any, proof []byte) error
// Address mirrors the core.Address type without importing the core package.
type Address [20]byte

// LedgerAuditEvent mirrors the core ledger audit event structure.
type LedgerAuditEvent struct {
	Timestamp int64
	Address   Address
	Event     string
	Meta      map[string]string
}

// AuditNodeInterface extends NodeInterface with audit management functions.
type AuditNodeInterface interface {
	NodeInterface
	LogAudit(addr Address, event string, meta map[string]string) error
	AuditEvents(addr Address) ([]LedgerAuditEvent, error)


  // AutonomousAgent defines additional behaviour for autonomous nodes.
type AutonomousAgent interface {
	NodeInterface
	AddRule(rule interface{})
	RemoveRule(id string)
	Start()
	Stop() error
// HolographicNodeInterface extends NodeInterface with holographic functions.
type HolographicNodeInterface interface {
	NodeInterface
	EncodeStore(data []byte) (interface{}, error)
	Retrieve(id interface{}) ([]byte, error)
	SyncConsensus(c Consensus) error
	ProcessTx(tx interface{}) error
	ExecuteContract(ctx interface{}, vm VMExecutor, code []byte) error
}

// Ensure the implementation satisfies the interface.
var _ HolographicNodeInterface = (*HolographicNode)(nil)
// TimeLockRecord mirrors core.TimeLockRecord without importing the core package.
type TimeLockRecord struct {
	ID        string
	TokenID   uint32
	From      [20]byte
	To        [20]byte
	Amount    uint64
	ExecuteAt int64
}

// TimeLockedNodeInterface exposes time locked execution features.
type TimeLockedNodeInterface interface {
	NodeInterface
	Queue(TimeLockRecord) error
	Cancel(id string) error
	ExecuteDue() []string
	List() []TimeLockRecord
// EnvironmentalMonitoringInterface extends NodeInterface with sensor management
// and conditional triggers.
type EnvironmentalMonitoringInterface interface {
	NodeInterface
	RegisterSensor(id, endpoint string) error
	RemoveSensor(id string) error
	ListSensors() ([]string, error)
	AddTrigger(id string, threshold float64, action string) error
	Start()
	Stop() error
// MolecularNodeFactory returns a MolecularNodeInterface. Actual constructor lives
// in the core package.
type MolecularNodeFactory func(cfg interface{}) (MolecularNodeInterface, error)
// BiometricSecurityNode extends NodeInterface with biometric operations.
type BiometricSecurityNode interface {
	NodeInterface
	Enroll(addr string, data []byte) error
	Verify(addr string, data []byte) bool
	Delete(addr string)
	ValidateTransaction(tx any, data []byte) bool
// BankInstitutionalNode defines behaviour for specialised
// bank/institution authority nodes.
type BankInstitutionalNode interface {
	NodeInterface
	MonitorTransaction(data []byte) error
	ComplianceReport() ([]byte, error)
	ConnectFinancialNetwork(endpoint string) error
	UpdateRuleset(rules map[string]interface{})
// WarfareNodeInterface is implemented by nodes specialised for military
// operations. It embeds NodeInterface and exposes additional methods defined
// in the military_nodes subpackage.
//
// Keeping the interface here avoids package import cycles while allowing the
// core package to rely on the abstract type.
type WarfareNodeInterface interface {
	NodeInterface
	SecureCommand(data []byte) error
	TrackLogistics(itemID, status string) error
	ShareTactical(data []byte) error
// MobileMiner extends NodeInterface with light mining controls.
type MobileMiner interface {
	NodeInterface
	StartMining()
	StopMining()
	SetIntensity(int)
	Stats() any
// CentralBankingNode defines the extended behaviour required by central bank
// infrastructure. It mirrors the high level actions without importing core
// types to avoid circular dependencies.
type CentralBankingNode interface {
	NodeInterface

	// Monetary policy controls
	SetInterestRate(float64) error
	InterestRate() float64
	SetReserveRequirement(float64) error
	ReserveRequirement() float64

	// Digital currency issuance and settlement hooks. Addresses and
	// transactions are passed as raw bytes to keep this package decoupled.
	IssueDigitalCurrency(addr [20]byte, amount uint64) error
	RecordSettlement(tx []byte) error
>>>>>>> dfdcad8b
}<|MERGE_RESOLUTION|>--- conflicted
+++ resolved
@@ -1,15 +1,12 @@
 package Nodes
 
-<<<<<<< HEAD
 // Address mirrors the core address type without creating a dependency.
 type Address [20]byte
 
 // Hash mirrors the core hash type.
 type Hash [32]byte
-=======
 import "context"
  "time"
->>>>>>> dfdcad8b
 
 // NodeInterface defines minimal node behaviour independent from core types.
 type NodeInterface interface {
@@ -20,8 +17,6 @@
 	Close() error
 	Peers() []string
 }
-
-<<<<<<< HEAD
 // ElectedAuthorityNodeInterface extends NodeInterface with privileged actions
 // provided by elected authority nodes.
 type ElectedAuthorityNodeInterface interface {
@@ -33,7 +28,6 @@
 	ReverseTransaction(hash Hash, sigs [][]byte) error
 	ViewPrivateTransaction(hash Hash) ([]byte, error)
 	ApproveLoanProposal(id string) error
-=======
 // MiningNodeInterface extends NodeInterface with mining specific controls.
 type MiningNodeInterface interface {
 	NodeInterface
@@ -319,5 +313,4 @@
 	// transactions are passed as raw bytes to keep this package decoupled.
 	IssueDigitalCurrency(addr [20]byte, amount uint64) error
 	RecordSettlement(tx []byte) error
->>>>>>> dfdcad8b
 }