package Nodes

import "context"
 "time"

// NodeInterface defines minimal node behaviour independent from core types.
type NodeInterface interface {
	DialSeed([]string) error
	Broadcast(topic string, data []byte) error
	Subscribe(topic string) (<-chan []byte, error)
	ListenAndServe()
	Close() error
	Peers() []string
}

<<<<<<< HEAD
// CustodialNodeInterface exposes asset custody operations.
type CustodialNodeInterface interface {
	NodeInterface
	Register(addr string) error
	Deposit(addr, token string, amount uint64) error
	Withdraw(addr, token string, amount uint64) error
	Transfer(from, to, token string, amount uint64) error
	BalanceOf(addr, token string) (uint64, error)
	Audit() ([]byte, error)
=======

// QuantumNodeInterface extends NodeInterface with quantum-safe operations.
type QuantumNodeInterface interface {
	NodeInterface
	SecureBroadcast(topic string, data []byte) error
	SecureSubscribe(topic string) (<-chan []byte, error)
	Sign(msg []byte) ([]byte, error)
	Verify(msg, sig []byte) (bool, error)
	RotateKeys() error
// AIEnhancedNodeInterface extends NodeInterface with AI powered helpers.
// Parameters are kept generic (byte slices) to avoid direct core dependencies
// while still allowing advanced functionality when implemented in the core
// package.
type AIEnhancedNodeInterface interface {
	NodeInterface

	// PredictLoad returns the predicted transaction volume for the provided
	// metrics blob. The caller defines the encoding of the blob.
	PredictLoad([]byte) (uint64, error)

	// AnalyseTx performs batch anomaly detection over the provided
	// transaction list. Keys in the returned map are hex-encoded hashes.
	AnalyseTx([]byte) (map[string]float32, error)
// EnergyNodeInterface extends NodeInterface with energy tracking methods.
type EnergyNodeInterface interface {
	NodeInterface
	RecordUsage(txs uint64, kwh float64) error
	Efficiency() (float64, error)
	NetworkAverage() (float64, error)
// IntegrationNodeInterface extends NodeInterface with integration specific
// management helpers. It deliberately avoids referencing core types to keep the
// package dependency hierarchy simple.
type IntegrationNodeInterface interface {
	NodeInterface
	RegisterAPI(name, endpoint string) error
	RemoveAPI(name string) error
	ListAPIs() []string
	ConnectChain(id, endpoint string) error
	DisconnectChain(id string) error
	ListChains() []string
// RegulatoryNodeInterface extends NodeInterface with compliance helpers.
type RegulatoryNodeInterface interface {
	NodeInterface
	VerifyTransaction([]byte) error
	VerifyKYC([]byte) error
	EraseKYC(string) error
	RiskScore(string) int
	GenerateReport() ([]byte, error)
// DisasterRecovery interface extends NodeInterface with backup and restore
// helpers used by specialised disaster recovery nodes. Implementations may
// persist snapshots to multiple locations and verify integrity before applying
// them to the ledger.
type DisasterRecovery interface {
	NodeInterface
	Start()
	Stop() error
	BackupNow(ctx context.Context, incremental bool) error
	Restore(path string) error
	Verify(path string) error

// ContentMeta describes stored content pinned by a content node.
type ContentMeta struct {
	CID      string
	Size     uint64
	Uploaded time.Time
}

// ContentNodeInterface extends NodeInterface with large content operations.
type ContentNodeInterface interface {
	NodeInterface
	StoreContent(data, key []byte) (string, error)
	RetrieveContent(cid string, key []byte) ([]byte, error)
	ListContent() ([]ContentMeta, error)

// ZKPNodeInterface extends NodeInterface with zero-knowledge proof functions.
type ZKPNodeInterface interface {
	NodeInterface
	GenerateProof(data []byte) ([]byte, error)
	VerifyProof(data, proof []byte) bool
	StoreProof(txID string, proof []byte)
	Proof(txID string) ([]byte, bool)
	SubmitTransaction(tx any, proof []byte) error
// Address mirrors the core.Address type without importing the core package.
type Address [20]byte

// LedgerAuditEvent mirrors the core ledger audit event structure.
type LedgerAuditEvent struct {
	Timestamp int64
	Address   Address
	Event     string
	Meta      map[string]string
}

// AuditNodeInterface extends NodeInterface with audit management functions.
type AuditNodeInterface interface {
	NodeInterface
	LogAudit(addr Address, event string, meta map[string]string) error
	AuditEvents(addr Address) ([]LedgerAuditEvent, error)


  // AutonomousAgent defines additional behaviour for autonomous nodes.
type AutonomousAgent interface {
	NodeInterface
	AddRule(rule interface{})
	RemoveRule(id string)
	Start()
	Stop() error
// HolographicNodeInterface extends NodeInterface with holographic functions.
type HolographicNodeInterface interface {
	NodeInterface
	EncodeStore(data []byte) (interface{}, error)
	Retrieve(id interface{}) ([]byte, error)
	SyncConsensus(c Consensus) error
	ProcessTx(tx interface{}) error
	ExecuteContract(ctx interface{}, vm VMExecutor, code []byte) error
}

// Ensure the implementation satisfies the interface.
var _ HolographicNodeInterface = (*HolographicNode)(nil)
// TimeLockRecord mirrors core.TimeLockRecord without importing the core package.
type TimeLockRecord struct {
	ID        string
	TokenID   uint32
	From      [20]byte
	To        [20]byte
	Amount    uint64
	ExecuteAt int64
}

// TimeLockedNodeInterface exposes time locked execution features.
type TimeLockedNodeInterface interface {
	NodeInterface
	Queue(TimeLockRecord) error
	Cancel(id string) error
	ExecuteDue() []string
	List() []TimeLockRecord
// EnvironmentalMonitoringInterface extends NodeInterface with sensor management
// and conditional triggers.
type EnvironmentalMonitoringInterface interface {
	NodeInterface
	RegisterSensor(id, endpoint string) error
	RemoveSensor(id string) error
	ListSensors() ([]string, error)
	AddTrigger(id string, threshold float64, action string) error
	Start()
	Stop() error
// MolecularNodeFactory returns a MolecularNodeInterface. Actual constructor lives
// in the core package.
type MolecularNodeFactory func(cfg interface{}) (MolecularNodeInterface, error)
// BiometricSecurityNode extends NodeInterface with biometric operations.
type BiometricSecurityNode interface {
	NodeInterface
	Enroll(addr string, data []byte) error
	Verify(addr string, data []byte) bool
	Delete(addr string)
	ValidateTransaction(tx any, data []byte) bool
// BankInstitutionalNode defines behaviour for specialised
// bank/institution authority nodes.
type BankInstitutionalNode interface {
	NodeInterface
	MonitorTransaction(data []byte) error
	ComplianceReport() ([]byte, error)
	ConnectFinancialNetwork(endpoint string) error
	UpdateRuleset(rules map[string]interface{})
// WarfareNodeInterface is implemented by nodes specialised for military
// operations. It embeds NodeInterface and exposes additional methods defined
// in the military_nodes subpackage.
//
// Keeping the interface here avoids package import cycles while allowing the
// core package to rely on the abstract type.
type WarfareNodeInterface interface {
	NodeInterface
	SecureCommand(data []byte) error
	TrackLogistics(itemID, status string) error
	ShareTactical(data []byte) error
// MobileMiner extends NodeInterface with light mining controls.
type MobileMiner interface {
	NodeInterface
	StartMining()
	StopMining()
	SetIntensity(int)
	Stats() any
// CentralBankingNode defines the extended behaviour required by central bank
// infrastructure. It mirrors the high level actions without importing core
// types to avoid circular dependencies.
type CentralBankingNode interface {
	NodeInterface

	// Monetary policy controls
	SetInterestRate(float64) error
	InterestRate() float64
	SetReserveRequirement(float64) error
	ReserveRequirement() float64

	// Digital currency issuance and settlement hooks. Addresses and
	// transactions are passed as raw bytes to keep this package decoupled.
	IssueDigitalCurrency(addr [20]byte, amount uint64) error
	RecordSettlement(tx []byte) error
>>>>>>> c4c53565
}<|MERGE_RESOLUTION|>--- conflicted
+++ resolved
@@ -13,7 +13,6 @@
 	Peers() []string
 }
 
-<<<<<<< HEAD
 // CustodialNodeInterface exposes asset custody operations.
 type CustodialNodeInterface interface {
 	NodeInterface
@@ -23,7 +22,6 @@
 	Transfer(from, to, token string, amount uint64) error
 	BalanceOf(addr, token string) (uint64, error)
 	Audit() ([]byte, error)
-=======
 
 // QuantumNodeInterface extends NodeInterface with quantum-safe operations.
 type QuantumNodeInterface interface {
@@ -222,5 +220,4 @@
 	// transactions are passed as raw bytes to keep this package decoupled.
 	IssueDigitalCurrency(addr [20]byte, amount uint64) error
 	RecordSettlement(tx []byte) error
->>>>>>> c4c53565
 }