package Nodes

import "context"
 "time"

// NodeInterface defines minimal node behaviour independent from core types.
type NodeInterface interface {
	DialSeed([]string) error
	Broadcast(topic string, data []byte) error
	Subscribe(topic string) (<-chan []byte, error)
	ListenAndServe()
	Close() error
	Peers() []string
}

<<<<<<< HEAD
// QuantumNodeInterface extends NodeInterface with quantum-safe operations.
type QuantumNodeInterface interface {
	NodeInterface
	SecureBroadcast(topic string, data []byte) error
	SecureSubscribe(topic string) (<-chan []byte, error)
	Sign(msg []byte) ([]byte, error)
	Verify(msg, sig []byte) (bool, error)
	RotateKeys() error
=======
// AIEnhancedNodeInterface extends NodeInterface with AI powered helpers.
// Parameters are kept generic (byte slices) to avoid direct core dependencies
// while still allowing advanced functionality when implemented in the core
// package.
type AIEnhancedNodeInterface interface {
	NodeInterface

	// PredictLoad returns the predicted transaction volume for the provided
	// metrics blob. The caller defines the encoding of the blob.
	PredictLoad([]byte) (uint64, error)

	// AnalyseTx performs batch anomaly detection over the provided
	// transaction list. Keys in the returned map are hex-encoded hashes.
	AnalyseTx([]byte) (map[string]float32, error)
// EnergyNodeInterface extends NodeInterface with energy tracking methods.
type EnergyNodeInterface interface {
	NodeInterface
	RecordUsage(txs uint64, kwh float64) error
	Efficiency() (float64, error)
	NetworkAverage() (float64, error)
// IntegrationNodeInterface extends NodeInterface with integration specific
// management helpers. It deliberately avoids referencing core types to keep the
// package dependency hierarchy simple.
type IntegrationNodeInterface interface {
	NodeInterface
	RegisterAPI(name, endpoint string) error
	RemoveAPI(name string) error
	ListAPIs() []string
	ConnectChain(id, endpoint string) error
	DisconnectChain(id string) error
	ListChains() []string
// RegulatoryNodeInterface extends NodeInterface with compliance helpers.
type RegulatoryNodeInterface interface {
	NodeInterface
	VerifyTransaction([]byte) error
	VerifyKYC([]byte) error
	EraseKYC(string) error
	RiskScore(string) int
	GenerateReport() ([]byte, error)
// DisasterRecovery interface extends NodeInterface with backup and restore
// helpers used by specialised disaster recovery nodes. Implementations may
// persist snapshots to multiple locations and verify integrity before applying
// them to the ledger.
type DisasterRecovery interface {
	NodeInterface
	Start()
	Stop() error
	BackupNow(ctx context.Context, incremental bool) error
	Restore(path string) error
	Verify(path string) error
// ContentMeta describes stored content pinned by a content node.
type ContentMeta struct {
	CID      string
	Size     uint64
	Uploaded time.Time
}

// ContentNodeInterface extends NodeInterface with large content operations.
type ContentNodeInterface interface {
	NodeInterface
	StoreContent(data, key []byte) (string, error)
	RetrieveContent(cid string, key []byte) ([]byte, error)
	ListContent() ([]ContentMeta, error)

// ZKPNodeInterface extends NodeInterface with zero-knowledge proof functions.
type ZKPNodeInterface interface {
	NodeInterface
	GenerateProof(data []byte) ([]byte, error)
	VerifyProof(data, proof []byte) bool
	StoreProof(txID string, proof []byte)
	Proof(txID string) ([]byte, bool)
	SubmitTransaction(tx any, proof []byte) error
// Address mirrors the core.Address type without importing the core package.
type Address [20]byte

// LedgerAuditEvent mirrors the core ledger audit event structure.
type LedgerAuditEvent struct {
	Timestamp int64
	Address   Address
	Event     string
	Meta      map[string]string
}

// AuditNodeInterface extends NodeInterface with audit management functions.
type AuditNodeInterface interface {
	NodeInterface
	LogAudit(addr Address, event string, meta map[string]string) error
	AuditEvents(addr Address) ([]LedgerAuditEvent, error)


  // AutonomousAgent defines additional behaviour for autonomous nodes.
type AutonomousAgent interface {
	NodeInterface
	AddRule(rule interface{})
	RemoveRule(id string)
	Start()
	Stop() error
// HolographicNodeInterface extends NodeInterface with holographic functions.
type HolographicNodeInterface interface {
	NodeInterface
	EncodeStore(data []byte) (interface{}, error)
	Retrieve(id interface{}) ([]byte, error)
	SyncConsensus(c Consensus) error
	ProcessTx(tx interface{}) error
	ExecuteContract(ctx interface{}, vm VMExecutor, code []byte) error
}

// Ensure the implementation satisfies the interface.
var _ HolographicNodeInterface = (*HolographicNode)(nil)
// TimeLockRecord mirrors core.TimeLockRecord without importing the core package.
type TimeLockRecord struct {
	ID        string
	TokenID   uint32
	From      [20]byte
	To        [20]byte
	Amount    uint64
	ExecuteAt int64
}

// TimeLockedNodeInterface exposes time locked execution features.
type TimeLockedNodeInterface interface {
	NodeInterface
	Queue(TimeLockRecord) error
	Cancel(id string) error
	ExecuteDue() []string
	List() []TimeLockRecord
// EnvironmentalMonitoringInterface extends NodeInterface with sensor management
// and conditional triggers.
type EnvironmentalMonitoringInterface interface {
	NodeInterface
	RegisterSensor(id, endpoint string) error
	RemoveSensor(id string) error
	ListSensors() ([]string, error)
	AddTrigger(id string, threshold float64, action string) error
	Start()
	Stop() error
// MolecularNodeFactory returns a MolecularNodeInterface. Actual constructor lives
// in the core package.
type MolecularNodeFactory func(cfg interface{}) (MolecularNodeInterface, error)
// BiometricSecurityNode extends NodeInterface with biometric operations.
type BiometricSecurityNode interface {
	NodeInterface
	Enroll(addr string, data []byte) error
	Verify(addr string, data []byte) bool
	Delete(addr string)
	ValidateTransaction(tx any, data []byte) bool
// BankInstitutionalNode defines behaviour for specialised
// bank/institution authority nodes.
type BankInstitutionalNode interface {
	NodeInterface
	MonitorTransaction(data []byte) error
	ComplianceReport() ([]byte, error)
	ConnectFinancialNetwork(endpoint string) error
	UpdateRuleset(rules map[string]interface{})
// WarfareNodeInterface is implemented by nodes specialised for military
// operations. It embeds NodeInterface and exposes additional methods defined
// in the military_nodes subpackage.
//
// Keeping the interface here avoids package import cycles while allowing the
// core package to rely on the abstract type.
type WarfareNodeInterface interface {
	NodeInterface
	SecureCommand(data []byte) error
	TrackLogistics(itemID, status string) error
	ShareTactical(data []byte) error
// MobileMiner extends NodeInterface with light mining controls.
type MobileMiner interface {
	NodeInterface
	StartMining()
	StopMining()
	SetIntensity(int)
	Stats() any
// CentralBankingNode defines the extended behaviour required by central bank
// infrastructure. It mirrors the high level actions without importing core
// types to avoid circular dependencies.
type CentralBankingNode interface {
	NodeInterface

	// Monetary policy controls
	SetInterestRate(float64) error
	InterestRate() float64
	SetReserveRequirement(float64) error
	ReserveRequirement() float64

	// Digital currency issuance and settlement hooks. Addresses and
	// transactions are passed as raw bytes to keep this package decoupled.
	IssueDigitalCurrency(addr [20]byte, amount uint64) error
	RecordSettlement(tx []byte) error
>>>>>>> fb1fd1fc
}<|MERGE_RESOLUTION|>--- conflicted
+++ resolved
@@ -13,7 +13,6 @@
 	Peers() []string
 }
 
-<<<<<<< HEAD
 // QuantumNodeInterface extends NodeInterface with quantum-safe operations.
 type QuantumNodeInterface interface {
 	NodeInterface
@@ -22,7 +21,6 @@
 	Sign(msg []byte) ([]byte, error)
 	Verify(msg, sig []byte) (bool, error)
 	RotateKeys() error
-=======
 // AIEnhancedNodeInterface extends NodeInterface with AI powered helpers.
 // Parameters are kept generic (byte slices) to avoid direct core dependencies
 // while still allowing advanced functionality when implemented in the core
@@ -211,5 +209,4 @@
 	// transactions are passed as raw bytes to keep this package decoupled.
 	IssueDigitalCurrency(addr [20]byte, amount uint64) error
 	RecordSettlement(tx []byte) error
->>>>>>> fb1fd1fc
 }