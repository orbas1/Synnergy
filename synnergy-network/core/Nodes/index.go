package Nodes

import "context"
 "time"

// NodeInterface defines minimal node behaviour independent from core types.
type NodeInterface interface {
	DialSeed([]string) error
	Broadcast(topic string, data []byte) error
	Subscribe(topic string) (<-chan []byte, error)
	ListenAndServe()
	Close() error
	Peers() []string
}

<<<<<<< HEAD
// IndexingNodeInterface describes the additional capabilities provided by
// indexing nodes in the network.
type IndexingNodeInterface interface {
	NodeInterface
	AddBlock(b any)
	QueryTxHistory(addr any) []any
	QueryState(addr any, key string) (any, bool)
=======
// GatewayInterface extends NodeInterface with cross-chain and data functions.
type GatewayInterface interface {
	NodeInterface
	ConnectChain(local, remote string) (interface{}, error)
	DisconnectChain(id string) error
	ListConnections() interface{}
	RegisterExternalSource(name, url string)
	RemoveExternalSource(name string)
	ExternalSources() map[string]string
	PushExternalData(name string, data []byte) error
	QueryExternalData(name string) ([]byte, error)
// APINodeInterface extends NodeInterface with HTTP API controls.
type APINodeInterface interface {
	NodeInterface
	APINode_Start(addr string) error
	APINode_Stop() error
// Watchtower exposes the interface implemented by watchtower nodes.
type Watchtower interface {
	NodeInterface
	Start()
	Stop() error
	Alerts() <-chan string
// ForensicNodeInterface extends NodeInterface with forensic analysis helpers.
// Implementations provide transaction anomaly scoring and compliance checks that
// feed into the broader ledger and consensus systems.
type ForensicNodeInterface interface {
	NodeInterface
	AnalyseTransaction(tx []byte) (float32, error)
	ComplianceCheck(tx []byte, threshold float32) (float32, error)
	StartMonitoring(ctx context.Context, txCh <-chan []byte, threshold float32)
// CustodialNodeInterface exposes asset custody operations.
type CustodialNodeInterface interface {
	NodeInterface
	Register(addr string) error
	Deposit(addr, token string, amount uint64) error
	Withdraw(addr, token string, amount uint64) error
	Transfer(from, to, token string, amount uint64) error
	BalanceOf(addr, token string) (uint64, error)
	Audit() ([]byte, error)

// QuantumNodeInterface extends NodeInterface with quantum-safe operations.
type QuantumNodeInterface interface {
	NodeInterface
	SecureBroadcast(topic string, data []byte) error
	SecureSubscribe(topic string) (<-chan []byte, error)
	Sign(msg []byte) ([]byte, error)
	Verify(msg, sig []byte) (bool, error)
	RotateKeys() error
// AIEnhancedNodeInterface extends NodeInterface with AI powered helpers.
// Parameters are kept generic (byte slices) to avoid direct core dependencies
// while still allowing advanced functionality when implemented in the core
// package.
type AIEnhancedNodeInterface interface {
	NodeInterface

	// PredictLoad returns the predicted transaction volume for the provided
	// metrics blob. The caller defines the encoding of the blob.
	PredictLoad([]byte) (uint64, error)

	// AnalyseTx performs batch anomaly detection over the provided
	// transaction list. Keys in the returned map are hex-encoded hashes.
	AnalyseTx([]byte) (map[string]float32, error)
// EnergyNodeInterface extends NodeInterface with energy tracking methods.
type EnergyNodeInterface interface {
	NodeInterface
	RecordUsage(txs uint64, kwh float64) error
	Efficiency() (float64, error)
	NetworkAverage() (float64, error)
// IntegrationNodeInterface extends NodeInterface with integration specific
// management helpers. It deliberately avoids referencing core types to keep the
// package dependency hierarchy simple.
type IntegrationNodeInterface interface {
	NodeInterface
	RegisterAPI(name, endpoint string) error
	RemoveAPI(name string) error
	ListAPIs() []string
	ConnectChain(id, endpoint string) error
	DisconnectChain(id string) error
	ListChains() []string
// RegulatoryNodeInterface extends NodeInterface with compliance helpers.
type RegulatoryNodeInterface interface {
	NodeInterface
	VerifyTransaction([]byte) error
	VerifyKYC([]byte) error
	EraseKYC(string) error
	RiskScore(string) int
	GenerateReport() ([]byte, error)
// DisasterRecovery interface extends NodeInterface with backup and restore
// helpers used by specialised disaster recovery nodes. Implementations may
// persist snapshots to multiple locations and verify integrity before applying
// them to the ledger.
type DisasterRecovery interface {
	NodeInterface
	Start()
	Stop() error
	BackupNow(ctx context.Context, incremental bool) error
	Restore(path string) error
	Verify(path string) error

// ContentMeta describes stored content pinned by a content node.
type ContentMeta struct {
	CID      string
	Size     uint64
	Uploaded time.Time
}

// ContentNodeInterface extends NodeInterface with large content operations.
type ContentNodeInterface interface {
	NodeInterface
	StoreContent(data, key []byte) (string, error)
	RetrieveContent(cid string, key []byte) ([]byte, error)
	ListContent() ([]ContentMeta, error)

// ZKPNodeInterface extends NodeInterface with zero-knowledge proof functions.
type ZKPNodeInterface interface {
	NodeInterface
	GenerateProof(data []byte) ([]byte, error)
	VerifyProof(data, proof []byte) bool
	StoreProof(txID string, proof []byte)
	Proof(txID string) ([]byte, bool)
	SubmitTransaction(tx any, proof []byte) error
// Address mirrors the core.Address type without importing the core package.
type Address [20]byte

// LedgerAuditEvent mirrors the core ledger audit event structure.
type LedgerAuditEvent struct {
	Timestamp int64
	Address   Address
	Event     string
	Meta      map[string]string
}

// AuditNodeInterface extends NodeInterface with audit management functions.
type AuditNodeInterface interface {
	NodeInterface
	LogAudit(addr Address, event string, meta map[string]string) error
	AuditEvents(addr Address) ([]LedgerAuditEvent, error)


  // AutonomousAgent defines additional behaviour for autonomous nodes.
type AutonomousAgent interface {
	NodeInterface
	AddRule(rule interface{})
	RemoveRule(id string)
	Start()
	Stop() error
// HolographicNodeInterface extends NodeInterface with holographic functions.
type HolographicNodeInterface interface {
	NodeInterface
	EncodeStore(data []byte) (interface{}, error)
	Retrieve(id interface{}) ([]byte, error)
	SyncConsensus(c Consensus) error
	ProcessTx(tx interface{}) error
	ExecuteContract(ctx interface{}, vm VMExecutor, code []byte) error
}

// Ensure the implementation satisfies the interface.
var _ HolographicNodeInterface = (*HolographicNode)(nil)
// TimeLockRecord mirrors core.TimeLockRecord without importing the core package.
type TimeLockRecord struct {
	ID        string
	TokenID   uint32
	From      [20]byte
	To        [20]byte
	Amount    uint64
	ExecuteAt int64
}

// TimeLockedNodeInterface exposes time locked execution features.
type TimeLockedNodeInterface interface {
	NodeInterface
	Queue(TimeLockRecord) error
	Cancel(id string) error
	ExecuteDue() []string
	List() []TimeLockRecord
// EnvironmentalMonitoringInterface extends NodeInterface with sensor management
// and conditional triggers.
type EnvironmentalMonitoringInterface interface {
	NodeInterface
	RegisterSensor(id, endpoint string) error
	RemoveSensor(id string) error
	ListSensors() ([]string, error)
	AddTrigger(id string, threshold float64, action string) error
	Start()
	Stop() error
// MolecularNodeFactory returns a MolecularNodeInterface. Actual constructor lives
// in the core package.
type MolecularNodeFactory func(cfg interface{}) (MolecularNodeInterface, error)
// BiometricSecurityNode extends NodeInterface with biometric operations.
type BiometricSecurityNode interface {
	NodeInterface
	Enroll(addr string, data []byte) error
	Verify(addr string, data []byte) bool
	Delete(addr string)
	ValidateTransaction(tx any, data []byte) bool
// BankInstitutionalNode defines behaviour for specialised
// bank/institution authority nodes.
type BankInstitutionalNode interface {
	NodeInterface
	MonitorTransaction(data []byte) error
	ComplianceReport() ([]byte, error)
	ConnectFinancialNetwork(endpoint string) error
	UpdateRuleset(rules map[string]interface{})
// WarfareNodeInterface is implemented by nodes specialised for military
// operations. It embeds NodeInterface and exposes additional methods defined
// in the military_nodes subpackage.
//
// Keeping the interface here avoids package import cycles while allowing the
// core package to rely on the abstract type.
type WarfareNodeInterface interface {
	NodeInterface
	SecureCommand(data []byte) error
	TrackLogistics(itemID, status string) error
	ShareTactical(data []byte) error
// MobileMiner extends NodeInterface with light mining controls.
type MobileMiner interface {
	NodeInterface
	StartMining()
	StopMining()
	SetIntensity(int)
	Stats() any
// CentralBankingNode defines the extended behaviour required by central bank
// infrastructure. It mirrors the high level actions without importing core
// types to avoid circular dependencies.
type CentralBankingNode interface {
	NodeInterface

	// Monetary policy controls
	SetInterestRate(float64) error
	InterestRate() float64
	SetReserveRequirement(float64) error
	ReserveRequirement() float64

	// Digital currency issuance and settlement hooks. Addresses and
	// transactions are passed as raw bytes to keep this package decoupled.
	IssueDigitalCurrency(addr [20]byte, amount uint64) error
	RecordSettlement(tx []byte) error
>>>>>>> cdb4904e
}<|MERGE_RESOLUTION|>--- conflicted
+++ resolved
@@ -13,7 +13,6 @@
 	Peers() []string
 }
 
-<<<<<<< HEAD
 // IndexingNodeInterface describes the additional capabilities provided by
 // indexing nodes in the network.
 type IndexingNodeInterface interface {
@@ -21,7 +20,6 @@
 	AddBlock(b any)
 	QueryTxHistory(addr any) []any
 	QueryState(addr any, key string) (any, bool)
-=======
 // GatewayInterface extends NodeInterface with cross-chain and data functions.
 type GatewayInterface interface {
 	NodeInterface
@@ -259,5 +257,4 @@
 	// transactions are passed as raw bytes to keep this package decoupled.
 	IssueDigitalCurrency(addr [20]byte, amount uint64) error
 	RecordSettlement(tx []byte) error
->>>>>>> cdb4904e
 }