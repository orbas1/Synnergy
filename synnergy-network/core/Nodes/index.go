package Nodes

// Address mirrors the core address type without creating a dependency.
type Address [20]byte

// Hash mirrors the core hash type.
type Hash [32]byte
import "context"
 "time"

// NodeInterface defines minimal node behaviour independent from core types.
type NodeInterface interface {
	DialSeed([]string) error
	Broadcast(topic string, data []byte) error
	Subscribe(topic string) (<-chan []byte, error)
	ListenAndServe()
	Close() error
	Peers() []string
}
<<<<<<< HEAD

// FullNodeAPI exposes the extended functionality provided by a Synnergy
// FullNode. It embeds NodeInterface and adds lifecycle helpers and
// accessors required by higher-level modules.
type FullNodeAPI interface {
	NodeInterface
	Start()
	Stop() error
	Ledger() any
	Mode() uint8
=======
// ElectedAuthorityNodeInterface extends NodeInterface with privileged actions
// provided by elected authority nodes.
type ElectedAuthorityNodeInterface interface {
	NodeInterface
	RecordVote(addr Address)
	ReportMisbehaviour(addr Address)
	ValidateTransaction(tx []byte) error
	CreateBlock(blob []byte) error
	ReverseTransaction(hash Hash, sigs [][]byte) error
	ViewPrivateTransaction(hash Hash) ([]byte, error)
	ApproveLoanProposal(id string) error
// MiningNodeInterface extends NodeInterface with mining specific controls.
type MiningNodeInterface interface {
	NodeInterface
	StartMining()
	StopMining() error
	AddTransaction(tx []byte) error
// MasterNodeInterface extends NodeInterface with specialised services used by
// Synthron master nodes. The concrete implementation lives in the core package
// to avoid an import cycle.
type MasterNodeInterface interface {
	NodeInterface

	// ProcessTx submits a standard transaction for expedited processing.
	ProcessTx(tx any) error

	// HandlePrivateTx encrypts and submits a privacy preserving transaction.
	HandlePrivateTx(tx any, key []byte) error

	// VoteProposal allows the master node to participate in on-chain
	// governance via the SYN300 token module.
	VoteProposal(id uint64, approve bool) error

	// Start activates the underlying services (network, consensus, etc.).
	Start()

	// Stop gracefully shuts down all services.
	Stop() error
// StakingNodeInterface extends NodeInterface with staking-related actions.
type StakingNodeInterface interface {
	NodeInterface
	Stake(addr string, amount uint64) error
	Unstake(addr string, amount uint64) error
	ProposeBlock(data []byte) error
	ValidateBlock(data []byte) error
	Status() string
// LightNodeInterface extends NodeInterface with header specific accessors.
// Light nodes only maintain block headers and request full blocks on demand.
type LightNodeInterface interface {
	NodeInterface
	StoreHeader(h BlockHeader)
	Headers() []BlockHeader
// IndexingNodeInterface describes the additional capabilities provided by
// indexing nodes in the network.
type IndexingNodeInterface interface {
	NodeInterface
	AddBlock(b any)
	QueryTxHistory(addr any) []any
	QueryState(addr any, key string) (any, bool)
// GatewayInterface extends NodeInterface with cross-chain and data functions.
type GatewayInterface interface {
	NodeInterface
	ConnectChain(local, remote string) (interface{}, error)
	DisconnectChain(id string) error
	ListConnections() interface{}
	RegisterExternalSource(name, url string)
	RemoveExternalSource(name string)
	ExternalSources() map[string]string
	PushExternalData(name string, data []byte) error
	QueryExternalData(name string) ([]byte, error)
// APINodeInterface extends NodeInterface with HTTP API controls.
type APINodeInterface interface {
	NodeInterface
	APINode_Start(addr string) error
	APINode_Stop() error
// Watchtower exposes the interface implemented by watchtower nodes.
type Watchtower interface {
	NodeInterface
	Start()
	Stop() error
	Alerts() <-chan string
// ForensicNodeInterface extends NodeInterface with forensic analysis helpers.
// Implementations provide transaction anomaly scoring and compliance checks that
// feed into the broader ledger and consensus systems.
type ForensicNodeInterface interface {
	NodeInterface
	AnalyseTransaction(tx []byte) (float32, error)
	ComplianceCheck(tx []byte, threshold float32) (float32, error)
	StartMonitoring(ctx context.Context, txCh <-chan []byte, threshold float32)
// CustodialNodeInterface exposes asset custody operations.
type CustodialNodeInterface interface {
	NodeInterface
	Register(addr string) error
	Deposit(addr, token string, amount uint64) error
	Withdraw(addr, token string, amount uint64) error
	Transfer(from, to, token string, amount uint64) error
	BalanceOf(addr, token string) (uint64, error)
	Audit() ([]byte, error)

// QuantumNodeInterface extends NodeInterface with quantum-safe operations.
type QuantumNodeInterface interface {
	NodeInterface
	SecureBroadcast(topic string, data []byte) error
	SecureSubscribe(topic string) (<-chan []byte, error)
	Sign(msg []byte) ([]byte, error)
	Verify(msg, sig []byte) (bool, error)
	RotateKeys() error
// AIEnhancedNodeInterface extends NodeInterface with AI powered helpers.
// Parameters are kept generic (byte slices) to avoid direct core dependencies
// while still allowing advanced functionality when implemented in the core
// package.
type AIEnhancedNodeInterface interface {
	NodeInterface

	// PredictLoad returns the predicted transaction volume for the provided
	// metrics blob. The caller defines the encoding of the blob.
	PredictLoad([]byte) (uint64, error)

	// AnalyseTx performs batch anomaly detection over the provided
	// transaction list. Keys in the returned map are hex-encoded hashes.
	AnalyseTx([]byte) (map[string]float32, error)
// EnergyNodeInterface extends NodeInterface with energy tracking methods.
type EnergyNodeInterface interface {
	NodeInterface
	RecordUsage(txs uint64, kwh float64) error
	Efficiency() (float64, error)
	NetworkAverage() (float64, error)
// IntegrationNodeInterface extends NodeInterface with integration specific
// management helpers. It deliberately avoids referencing core types to keep the
// package dependency hierarchy simple.
type IntegrationNodeInterface interface {
	NodeInterface
	RegisterAPI(name, endpoint string) error
	RemoveAPI(name string) error
	ListAPIs() []string
	ConnectChain(id, endpoint string) error
	DisconnectChain(id string) error
	ListChains() []string
// RegulatoryNodeInterface extends NodeInterface with compliance helpers.
type RegulatoryNodeInterface interface {
	NodeInterface
	VerifyTransaction([]byte) error
	VerifyKYC([]byte) error
	EraseKYC(string) error
	RiskScore(string) int
	GenerateReport() ([]byte, error)
// DisasterRecovery interface extends NodeInterface with backup and restore
// helpers used by specialised disaster recovery nodes. Implementations may
// persist snapshots to multiple locations and verify integrity before applying
// them to the ledger.
type DisasterRecovery interface {
	NodeInterface
	Start()
	Stop() error
	BackupNow(ctx context.Context, incremental bool) error
	Restore(path string) error
	Verify(path string) error

// ContentMeta describes stored content pinned by a content node.
type ContentMeta struct {
	CID      string
	Size     uint64
	Uploaded time.Time
}

// ContentNodeInterface extends NodeInterface with large content operations.
type ContentNodeInterface interface {
	NodeInterface
	StoreContent(data, key []byte) (string, error)
	RetrieveContent(cid string, key []byte) ([]byte, error)
	ListContent() ([]ContentMeta, error)

// ZKPNodeInterface extends NodeInterface with zero-knowledge proof functions.
type ZKPNodeInterface interface {
	NodeInterface
	GenerateProof(data []byte) ([]byte, error)
	VerifyProof(data, proof []byte) bool
	StoreProof(txID string, proof []byte)
	Proof(txID string) ([]byte, bool)
	SubmitTransaction(tx any, proof []byte) error
// Address mirrors the core.Address type without importing the core package.
type Address [20]byte

// LedgerAuditEvent mirrors the core ledger audit event structure.
type LedgerAuditEvent struct {
	Timestamp int64
	Address   Address
	Event     string
	Meta      map[string]string
}

// AuditNodeInterface extends NodeInterface with audit management functions.
type AuditNodeInterface interface {
	NodeInterface
	LogAudit(addr Address, event string, meta map[string]string) error
	AuditEvents(addr Address) ([]LedgerAuditEvent, error)


  // AutonomousAgent defines additional behaviour for autonomous nodes.
type AutonomousAgent interface {
	NodeInterface
	AddRule(rule interface{})
	RemoveRule(id string)
	Start()
	Stop() error
// HolographicNodeInterface extends NodeInterface with holographic functions.
type HolographicNodeInterface interface {
	NodeInterface
	EncodeStore(data []byte) (interface{}, error)
	Retrieve(id interface{}) ([]byte, error)
	SyncConsensus(c Consensus) error
	ProcessTx(tx interface{}) error
	ExecuteContract(ctx interface{}, vm VMExecutor, code []byte) error
}

// Ensure the implementation satisfies the interface.
var _ HolographicNodeInterface = (*HolographicNode)(nil)
// TimeLockRecord mirrors core.TimeLockRecord without importing the core package.
type TimeLockRecord struct {
	ID        string
	TokenID   uint32
	From      [20]byte
	To        [20]byte
	Amount    uint64
	ExecuteAt int64
}

// TimeLockedNodeInterface exposes time locked execution features.
type TimeLockedNodeInterface interface {
	NodeInterface
	Queue(TimeLockRecord) error
	Cancel(id string) error
	ExecuteDue() []string
	List() []TimeLockRecord
// EnvironmentalMonitoringInterface extends NodeInterface with sensor management
// and conditional triggers.
type EnvironmentalMonitoringInterface interface {
	NodeInterface
	RegisterSensor(id, endpoint string) error
	RemoveSensor(id string) error
	ListSensors() ([]string, error)
	AddTrigger(id string, threshold float64, action string) error
	Start()
	Stop() error
// MolecularNodeFactory returns a MolecularNodeInterface. Actual constructor lives
// in the core package.
type MolecularNodeFactory func(cfg interface{}) (MolecularNodeInterface, error)
// BiometricSecurityNode extends NodeInterface with biometric operations.
type BiometricSecurityNode interface {
	NodeInterface
	Enroll(addr string, data []byte) error
	Verify(addr string, data []byte) bool
	Delete(addr string)
	ValidateTransaction(tx any, data []byte) bool
// BankInstitutionalNode defines behaviour for specialised
// bank/institution authority nodes.
type BankInstitutionalNode interface {
	NodeInterface
	MonitorTransaction(data []byte) error
	ComplianceReport() ([]byte, error)
	ConnectFinancialNetwork(endpoint string) error
	UpdateRuleset(rules map[string]interface{})
// WarfareNodeInterface is implemented by nodes specialised for military
// operations. It embeds NodeInterface and exposes additional methods defined
// in the military_nodes subpackage.
//
// Keeping the interface here avoids package import cycles while allowing the
// core package to rely on the abstract type.
type WarfareNodeInterface interface {
	NodeInterface
	SecureCommand(data []byte) error
	TrackLogistics(itemID, status string) error
	ShareTactical(data []byte) error
// MobileMiner extends NodeInterface with light mining controls.
type MobileMiner interface {
	NodeInterface
	StartMining()
	StopMining()
	SetIntensity(int)
	Stats() any
// CentralBankingNode defines the extended behaviour required by central bank
// infrastructure. It mirrors the high level actions without importing core
// types to avoid circular dependencies.
type CentralBankingNode interface {
	NodeInterface

	// Monetary policy controls
	SetInterestRate(float64) error
	InterestRate() float64
	SetReserveRequirement(float64) error
	ReserveRequirement() float64

	// Digital currency issuance and settlement hooks. Addresses and
	// transactions are passed as raw bytes to keep this package decoupled.
	IssueDigitalCurrency(addr [20]byte, amount uint64) error
	RecordSettlement(tx []byte) error
>>>>>>> 38da4059
}<|MERGE_RESOLUTION|>--- conflicted
+++ resolved
@@ -17,7 +17,6 @@
 	Close() error
 	Peers() []string
 }
-<<<<<<< HEAD
 
 // FullNodeAPI exposes the extended functionality provided by a Synnergy
 // FullNode. It embeds NodeInterface and adds lifecycle helpers and
@@ -28,7 +27,6 @@
 	Stop() error
 	Ledger() any
 	Mode() uint8
-=======
 // ElectedAuthorityNodeInterface extends NodeInterface with privileged actions
 // provided by elected authority nodes.
 type ElectedAuthorityNodeInterface interface {
@@ -325,5 +323,4 @@
 	// transactions are passed as raw bytes to keep this package decoupled.
 	IssueDigitalCurrency(addr [20]byte, amount uint64) error
 	RecordSettlement(tx []byte) error
->>>>>>> 38da4059
 }