package Nodes

// NodeInterface defines minimal node behaviour independent from core types.
type NodeInterface interface {
	DialSeed([]string) error
	Broadcast(topic string, data []byte) error
	Subscribe(topic string) (<-chan []byte, error)
	ListenAndServe()
	Close() error
	Peers() []string
}

<<<<<<< HEAD
// Address mirrors the core.Address type without importing the core package.
type Address [20]byte

// LedgerAuditEvent mirrors the core ledger audit event structure.
type LedgerAuditEvent struct {
	Timestamp int64
	Address   Address
	Event     string
	Meta      map[string]string
}

// AuditNodeInterface extends NodeInterface with audit management functions.
type AuditNodeInterface interface {
	NodeInterface
	LogAudit(addr Address, event string, meta map[string]string) error
	AuditEvents(addr Address) ([]LedgerAuditEvent, error)
=======
// AutonomousAgent defines additional behaviour for autonomous nodes.
type AutonomousAgent interface {
	NodeInterface
	AddRule(rule interface{})
	RemoveRule(id string)
	Start()
	Stop() error
// HolographicNodeInterface extends NodeInterface with holographic functions.
type HolographicNodeInterface interface {
	NodeInterface
	EncodeStore(data []byte) (interface{}, error)
	Retrieve(id interface{}) ([]byte, error)
	SyncConsensus(c Consensus) error
	ProcessTx(tx interface{}) error
	ExecuteContract(ctx interface{}, vm VMExecutor, code []byte) error
}

// Ensure the implementation satisfies the interface.
var _ HolographicNodeInterface = (*HolographicNode)(nil)
// TimeLockRecord mirrors core.TimeLockRecord without importing the core package.
type TimeLockRecord struct {
	ID        string
	TokenID   uint32
	From      [20]byte
	To        [20]byte
	Amount    uint64
	ExecuteAt int64
}

// TimeLockedNodeInterface exposes time locked execution features.
type TimeLockedNodeInterface interface {
	NodeInterface
	Queue(TimeLockRecord) error
	Cancel(id string) error
	ExecuteDue() []string
	List() []TimeLockRecord
// EnvironmentalMonitoringInterface extends NodeInterface with sensor management
// and conditional triggers.
type EnvironmentalMonitoringInterface interface {
	NodeInterface
	RegisterSensor(id, endpoint string) error
	RemoveSensor(id string) error
	ListSensors() ([]string, error)
	AddTrigger(id string, threshold float64, action string) error
	Start()
	Stop() error
// MolecularNodeFactory returns a MolecularNodeInterface. Actual constructor lives
// in the core package.
type MolecularNodeFactory func(cfg interface{}) (MolecularNodeInterface, error)
// BiometricSecurityNode extends NodeInterface with biometric operations.
type BiometricSecurityNode interface {
	NodeInterface
	Enroll(addr string, data []byte) error
	Verify(addr string, data []byte) bool
	Delete(addr string)
	ValidateTransaction(tx any, data []byte) bool
// BankInstitutionalNode defines behaviour for specialised
// bank/institution authority nodes.
type BankInstitutionalNode interface {
	NodeInterface
	MonitorTransaction(data []byte) error
	ComplianceReport() ([]byte, error)
	ConnectFinancialNetwork(endpoint string) error
	UpdateRuleset(rules map[string]interface{})
// WarfareNodeInterface is implemented by nodes specialised for military
// operations. It embeds NodeInterface and exposes additional methods defined
// in the military_nodes subpackage.
//
// Keeping the interface here avoids package import cycles while allowing the
// core package to rely on the abstract type.
type WarfareNodeInterface interface {
	NodeInterface
	SecureCommand(data []byte) error
	TrackLogistics(itemID, status string) error
	ShareTactical(data []byte) error
// MobileMiner extends NodeInterface with light mining controls.
type MobileMiner interface {
	NodeInterface
	StartMining()
	StopMining()
	SetIntensity(int)
	Stats() any
// CentralBankingNode defines the extended behaviour required by central bank
// infrastructure. It mirrors the high level actions without importing core
// types to avoid circular dependencies.
type CentralBankingNode interface {
	NodeInterface

	// Monetary policy controls
	SetInterestRate(float64) error
	InterestRate() float64
	SetReserveRequirement(float64) error
	ReserveRequirement() float64

	// Digital currency issuance and settlement hooks. Addresses and
	// transactions are passed as raw bytes to keep this package decoupled.
	IssueDigitalCurrency(addr [20]byte, amount uint64) error
	RecordSettlement(tx []byte) error
>>>>>>> 9714fe92
}<|MERGE_RESOLUTION|>--- conflicted
+++ resolved
@@ -10,7 +10,6 @@
 	Peers() []string
 }
 
-<<<<<<< HEAD
 // Address mirrors the core.Address type without importing the core package.
 type Address [20]byte
 
@@ -27,8 +26,8 @@
 	NodeInterface
 	LogAudit(addr Address, event string, meta map[string]string) error
 	AuditEvents(addr Address) ([]LedgerAuditEvent, error)
-=======
-// AutonomousAgent defines additional behaviour for autonomous nodes.
+
+  // AutonomousAgent defines additional behaviour for autonomous nodes.
 type AutonomousAgent interface {
 	NodeInterface
 	AddRule(rule interface{})
@@ -126,5 +125,4 @@
 	// transactions are passed as raw bytes to keep this package decoupled.
 	IssueDigitalCurrency(addr [20]byte, amount uint64) error
 	RecordSettlement(tx []byte) error
->>>>>>> 9714fe92
 }