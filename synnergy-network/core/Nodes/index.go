package Nodes

import "context"
 "time"

// NodeInterface defines minimal node behaviour independent from core types.
type NodeInterface interface {
	DialSeed([]string) error
	Broadcast(topic string, data []byte) error
	Subscribe(topic string) (<-chan []byte, error)
	ListenAndServe()
	Close() error
	Peers() []string
}

<<<<<<< HEAD
// StakingNodeInterface extends NodeInterface with staking-related actions.
type StakingNodeInterface interface {
	NodeInterface
	Stake(addr string, amount uint64) error
	Unstake(addr string, amount uint64) error
	ProposeBlock(data []byte) error
	ValidateBlock(data []byte) error
	Status() string
=======
// LightNodeInterface extends NodeInterface with header specific accessors.
// Light nodes only maintain block headers and request full blocks on demand.
type LightNodeInterface interface {
	NodeInterface
	StoreHeader(h BlockHeader)
	Headers() []BlockHeader
// IndexingNodeInterface describes the additional capabilities provided by
// indexing nodes in the network.
type IndexingNodeInterface interface {
	NodeInterface
	AddBlock(b any)
	QueryTxHistory(addr any) []any
	QueryState(addr any, key string) (any, bool)
// GatewayInterface extends NodeInterface with cross-chain and data functions.
type GatewayInterface interface {
	NodeInterface
	ConnectChain(local, remote string) (interface{}, error)
	DisconnectChain(id string) error
	ListConnections() interface{}
	RegisterExternalSource(name, url string)
	RemoveExternalSource(name string)
	ExternalSources() map[string]string
	PushExternalData(name string, data []byte) error
	QueryExternalData(name string) ([]byte, error)
// APINodeInterface extends NodeInterface with HTTP API controls.
type APINodeInterface interface {
	NodeInterface
	APINode_Start(addr string) error
	APINode_Stop() error
// Watchtower exposes the interface implemented by watchtower nodes.
type Watchtower interface {
	NodeInterface
	Start()
	Stop() error
	Alerts() <-chan string
// ForensicNodeInterface extends NodeInterface with forensic analysis helpers.
// Implementations provide transaction anomaly scoring and compliance checks that
// feed into the broader ledger and consensus systems.
type ForensicNodeInterface interface {
	NodeInterface
	AnalyseTransaction(tx []byte) (float32, error)
	ComplianceCheck(tx []byte, threshold float32) (float32, error)
	StartMonitoring(ctx context.Context, txCh <-chan []byte, threshold float32)
// CustodialNodeInterface exposes asset custody operations.
type CustodialNodeInterface interface {
	NodeInterface
	Register(addr string) error
	Deposit(addr, token string, amount uint64) error
	Withdraw(addr, token string, amount uint64) error
	Transfer(from, to, token string, amount uint64) error
	BalanceOf(addr, token string) (uint64, error)
	Audit() ([]byte, error)

// QuantumNodeInterface extends NodeInterface with quantum-safe operations.
type QuantumNodeInterface interface {
	NodeInterface
	SecureBroadcast(topic string, data []byte) error
	SecureSubscribe(topic string) (<-chan []byte, error)
	Sign(msg []byte) ([]byte, error)
	Verify(msg, sig []byte) (bool, error)
	RotateKeys() error
// AIEnhancedNodeInterface extends NodeInterface with AI powered helpers.
// Parameters are kept generic (byte slices) to avoid direct core dependencies
// while still allowing advanced functionality when implemented in the core
// package.
type AIEnhancedNodeInterface interface {
	NodeInterface

	// PredictLoad returns the predicted transaction volume for the provided
	// metrics blob. The caller defines the encoding of the blob.
	PredictLoad([]byte) (uint64, error)

	// AnalyseTx performs batch anomaly detection over the provided
	// transaction list. Keys in the returned map are hex-encoded hashes.
	AnalyseTx([]byte) (map[string]float32, error)
// EnergyNodeInterface extends NodeInterface with energy tracking methods.
type EnergyNodeInterface interface {
	NodeInterface
	RecordUsage(txs uint64, kwh float64) error
	Efficiency() (float64, error)
	NetworkAverage() (float64, error)
// IntegrationNodeInterface extends NodeInterface with integration specific
// management helpers. It deliberately avoids referencing core types to keep the
// package dependency hierarchy simple.
type IntegrationNodeInterface interface {
	NodeInterface
	RegisterAPI(name, endpoint string) error
	RemoveAPI(name string) error
	ListAPIs() []string
	ConnectChain(id, endpoint string) error
	DisconnectChain(id string) error
	ListChains() []string
// RegulatoryNodeInterface extends NodeInterface with compliance helpers.
type RegulatoryNodeInterface interface {
	NodeInterface
	VerifyTransaction([]byte) error
	VerifyKYC([]byte) error
	EraseKYC(string) error
	RiskScore(string) int
	GenerateReport() ([]byte, error)
// DisasterRecovery interface extends NodeInterface with backup and restore
// helpers used by specialised disaster recovery nodes. Implementations may
// persist snapshots to multiple locations and verify integrity before applying
// them to the ledger.
type DisasterRecovery interface {
	NodeInterface
	Start()
	Stop() error
	BackupNow(ctx context.Context, incremental bool) error
	Restore(path string) error
	Verify(path string) error

// ContentMeta describes stored content pinned by a content node.
type ContentMeta struct {
	CID      string
	Size     uint64
	Uploaded time.Time
}

// ContentNodeInterface extends NodeInterface with large content operations.
type ContentNodeInterface interface {
	NodeInterface
	StoreContent(data, key []byte) (string, error)
	RetrieveContent(cid string, key []byte) ([]byte, error)
	ListContent() ([]ContentMeta, error)

// ZKPNodeInterface extends NodeInterface with zero-knowledge proof functions.
type ZKPNodeInterface interface {
	NodeInterface
	GenerateProof(data []byte) ([]byte, error)
	VerifyProof(data, proof []byte) bool
	StoreProof(txID string, proof []byte)
	Proof(txID string) ([]byte, bool)
	SubmitTransaction(tx any, proof []byte) error
// Address mirrors the core.Address type without importing the core package.
type Address [20]byte

// LedgerAuditEvent mirrors the core ledger audit event structure.
type LedgerAuditEvent struct {
	Timestamp int64
	Address   Address
	Event     string
	Meta      map[string]string
}

// AuditNodeInterface extends NodeInterface with audit management functions.
type AuditNodeInterface interface {
	NodeInterface
	LogAudit(addr Address, event string, meta map[string]string) error
	AuditEvents(addr Address) ([]LedgerAuditEvent, error)


  // AutonomousAgent defines additional behaviour for autonomous nodes.
type AutonomousAgent interface {
	NodeInterface
	AddRule(rule interface{})
	RemoveRule(id string)
	Start()
	Stop() error
// HolographicNodeInterface extends NodeInterface with holographic functions.
type HolographicNodeInterface interface {
	NodeInterface
	EncodeStore(data []byte) (interface{}, error)
	Retrieve(id interface{}) ([]byte, error)
	SyncConsensus(c Consensus) error
	ProcessTx(tx interface{}) error
	ExecuteContract(ctx interface{}, vm VMExecutor, code []byte) error
}

// Ensure the implementation satisfies the interface.
var _ HolographicNodeInterface = (*HolographicNode)(nil)
// TimeLockRecord mirrors core.TimeLockRecord without importing the core package.
type TimeLockRecord struct {
	ID        string
	TokenID   uint32
	From      [20]byte
	To        [20]byte
	Amount    uint64
	ExecuteAt int64
}

// TimeLockedNodeInterface exposes time locked execution features.
type TimeLockedNodeInterface interface {
	NodeInterface
	Queue(TimeLockRecord) error
	Cancel(id string) error
	ExecuteDue() []string
	List() []TimeLockRecord
// EnvironmentalMonitoringInterface extends NodeInterface with sensor management
// and conditional triggers.
type EnvironmentalMonitoringInterface interface {
	NodeInterface
	RegisterSensor(id, endpoint string) error
	RemoveSensor(id string) error
	ListSensors() ([]string, error)
	AddTrigger(id string, threshold float64, action string) error
	Start()
	Stop() error
// MolecularNodeFactory returns a MolecularNodeInterface. Actual constructor lives
// in the core package.
type MolecularNodeFactory func(cfg interface{}) (MolecularNodeInterface, error)
// BiometricSecurityNode extends NodeInterface with biometric operations.
type BiometricSecurityNode interface {
	NodeInterface
	Enroll(addr string, data []byte) error
	Verify(addr string, data []byte) bool
	Delete(addr string)
	ValidateTransaction(tx any, data []byte) bool
// BankInstitutionalNode defines behaviour for specialised
// bank/institution authority nodes.
type BankInstitutionalNode interface {
	NodeInterface
	MonitorTransaction(data []byte) error
	ComplianceReport() ([]byte, error)
	ConnectFinancialNetwork(endpoint string) error
	UpdateRuleset(rules map[string]interface{})
// WarfareNodeInterface is implemented by nodes specialised for military
// operations. It embeds NodeInterface and exposes additional methods defined
// in the military_nodes subpackage.
//
// Keeping the interface here avoids package import cycles while allowing the
// core package to rely on the abstract type.
type WarfareNodeInterface interface {
	NodeInterface
	SecureCommand(data []byte) error
	TrackLogistics(itemID, status string) error
	ShareTactical(data []byte) error
// MobileMiner extends NodeInterface with light mining controls.
type MobileMiner interface {
	NodeInterface
	StartMining()
	StopMining()
	SetIntensity(int)
	Stats() any
// CentralBankingNode defines the extended behaviour required by central bank
// infrastructure. It mirrors the high level actions without importing core
// types to avoid circular dependencies.
type CentralBankingNode interface {
	NodeInterface

	// Monetary policy controls
	SetInterestRate(float64) error
	InterestRate() float64
	SetReserveRequirement(float64) error
	ReserveRequirement() float64

	// Digital currency issuance and settlement hooks. Addresses and
	// transactions are passed as raw bytes to keep this package decoupled.
	IssueDigitalCurrency(addr [20]byte, amount uint64) error
	RecordSettlement(tx []byte) error
>>>>>>> 8dce5aed
}<|MERGE_RESOLUTION|>--- conflicted
+++ resolved
@@ -13,7 +13,6 @@
 	Peers() []string
 }
 
-<<<<<<< HEAD
 // StakingNodeInterface extends NodeInterface with staking-related actions.
 type StakingNodeInterface interface {
 	NodeInterface
@@ -22,7 +21,6 @@
 	ProposeBlock(data []byte) error
 	ValidateBlock(data []byte) error
 	Status() string
-=======
 // LightNodeInterface extends NodeInterface with header specific accessors.
 // Light nodes only maintain block headers and request full blocks on demand.
 type LightNodeInterface interface {
@@ -273,5 +271,4 @@
 	// transactions are passed as raw bytes to keep this package decoupled.
 	IssueDigitalCurrency(addr [20]byte, amount uint64) error
 	RecordSettlement(tx []byte) error
->>>>>>> 8dce5aed
 }