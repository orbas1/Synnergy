package Nodes

// Address mirrors the core address type without creating a dependency.
type Address [20]byte

// Hash mirrors the core hash type.
type Hash [32]byte
import "context"
 "time"

// NodeInterface defines minimal node behaviour independent from core types.
type NodeInterface interface {
	DialSeed([]string) error
	Broadcast(topic string, data []byte) error
	Subscribe(topic string) (<-chan []byte, error)
	ListenAndServe()
	Close() error
	Peers() []string
}

<<<<<<< HEAD
// ValidatorNodeInterface extends NodeInterface with validator specific actions.
// It provides hooks for toggling individual consensus mechanisms and for
// participating in block production.
type ValidatorNodeInterface interface {
	NodeInterface
	EnablePoH(bool)
	EnablePoS(bool)
	EnablePoW(bool)
	Start()
	Stop() error
	ValidateTx([]byte) error
	ProposeBlock() error
	VoteBlock([]byte, []byte) error
=======
// FullNodeAPI exposes the extended functionality provided by a Synnergy
// FullNode. It embeds NodeInterface and adds lifecycle helpers and
// accessors required by higher-level modules.
type FullNodeAPI interface {
	NodeInterface
	Start()
	Stop() error
	Ledger() any
	Mode() uint8
// ElectedAuthorityNodeInterface extends NodeInterface with privileged actions
// provided by elected authority nodes.
type ElectedAuthorityNodeInterface interface {
	NodeInterface
	RecordVote(addr Address)
	ReportMisbehaviour(addr Address)
	ValidateTransaction(tx []byte) error
	CreateBlock(blob []byte) error
	ReverseTransaction(hash Hash, sigs [][]byte) error
	ViewPrivateTransaction(hash Hash) ([]byte, error)
	ApproveLoanProposal(id string) error
// MiningNodeInterface extends NodeInterface with mining specific controls.
type MiningNodeInterface interface {
	NodeInterface
	StartMining()
	StopMining() error
	AddTransaction(tx []byte) error
// MasterNodeInterface extends NodeInterface with specialised services used by
// Synthron master nodes. The concrete implementation lives in the core package
// to avoid an import cycle.
type MasterNodeInterface interface {
	NodeInterface

	// ProcessTx submits a standard transaction for expedited processing.
	ProcessTx(tx any) error

	// HandlePrivateTx encrypts and submits a privacy preserving transaction.
	HandlePrivateTx(tx any, key []byte) error

	// VoteProposal allows the master node to participate in on-chain
	// governance via the SYN300 token module.
	VoteProposal(id uint64, approve bool) error

	// Start activates the underlying services (network, consensus, etc.).
	Start()

	// Stop gracefully shuts down all services.
	Stop() error
// StakingNodeInterface extends NodeInterface with staking-related actions.
type StakingNodeInterface interface {
	NodeInterface
	Stake(addr string, amount uint64) error
	Unstake(addr string, amount uint64) error
	ProposeBlock(data []byte) error
	ValidateBlock(data []byte) error
	Status() string
// LightNodeInterface extends NodeInterface with header specific accessors.
// Light nodes only maintain block headers and request full blocks on demand.
type LightNodeInterface interface {
	NodeInterface
	StoreHeader(h BlockHeader)
	Headers() []BlockHeader
// IndexingNodeInterface describes the additional capabilities provided by
// indexing nodes in the network.
type IndexingNodeInterface interface {
	NodeInterface
	AddBlock(b any)
	QueryTxHistory(addr any) []any
	QueryState(addr any, key string) (any, bool)
// GatewayInterface extends NodeInterface with cross-chain and data functions.
type GatewayInterface interface {
	NodeInterface
	ConnectChain(local, remote string) (interface{}, error)
	DisconnectChain(id string) error
	ListConnections() interface{}
	RegisterExternalSource(name, url string)
	RemoveExternalSource(name string)
	ExternalSources() map[string]string
	PushExternalData(name string, data []byte) error
	QueryExternalData(name string) ([]byte, error)
// APINodeInterface extends NodeInterface with HTTP API controls.
type APINodeInterface interface {
	NodeInterface
	APINode_Start(addr string) error
	APINode_Stop() error
// Watchtower exposes the interface implemented by watchtower nodes.
type Watchtower interface {
	NodeInterface
	Start()
	Stop() error
	Alerts() <-chan string
// ForensicNodeInterface extends NodeInterface with forensic analysis helpers.
// Implementations provide transaction anomaly scoring and compliance checks that
// feed into the broader ledger and consensus systems.
type ForensicNodeInterface interface {
	NodeInterface
	AnalyseTransaction(tx []byte) (float32, error)
	ComplianceCheck(tx []byte, threshold float32) (float32, error)
	StartMonitoring(ctx context.Context, txCh <-chan []byte, threshold float32)
// CustodialNodeInterface exposes asset custody operations.
type CustodialNodeInterface interface {
	NodeInterface
	Register(addr string) error
	Deposit(addr, token string, amount uint64) error
	Withdraw(addr, token string, amount uint64) error
	Transfer(from, to, token string, amount uint64) error
	BalanceOf(addr, token string) (uint64, error)
	Audit() ([]byte, error)

// QuantumNodeInterface extends NodeInterface with quantum-safe operations.
type QuantumNodeInterface interface {
	NodeInterface
	SecureBroadcast(topic string, data []byte) error
	SecureSubscribe(topic string) (<-chan []byte, error)
	Sign(msg []byte) ([]byte, error)
	Verify(msg, sig []byte) (bool, error)
	RotateKeys() error
// AIEnhancedNodeInterface extends NodeInterface with AI powered helpers.
// Parameters are kept generic (byte slices) to avoid direct core dependencies
// while still allowing advanced functionality when implemented in the core
// package.
type AIEnhancedNodeInterface interface {
	NodeInterface

	// PredictLoad returns the predicted transaction volume for the provided
	// metrics blob. The caller defines the encoding of the blob.
	PredictLoad([]byte) (uint64, error)

	// AnalyseTx performs batch anomaly detection over the provided
	// transaction list. Keys in the returned map are hex-encoded hashes.
	AnalyseTx([]byte) (map[string]float32, error)
// EnergyNodeInterface extends NodeInterface with energy tracking methods.
type EnergyNodeInterface interface {
	NodeInterface
	RecordUsage(txs uint64, kwh float64) error
	Efficiency() (float64, error)
	NetworkAverage() (float64, error)
// IntegrationNodeInterface extends NodeInterface with integration specific
// management helpers. It deliberately avoids referencing core types to keep the
// package dependency hierarchy simple.
type IntegrationNodeInterface interface {
	NodeInterface
	RegisterAPI(name, endpoint string) error
	RemoveAPI(name string) error
	ListAPIs() []string
	ConnectChain(id, endpoint string) error
	DisconnectChain(id string) error
	ListChains() []string
// RegulatoryNodeInterface extends NodeInterface with compliance helpers.
type RegulatoryNodeInterface interface {
	NodeInterface
	VerifyTransaction([]byte) error
	VerifyKYC([]byte) error
	EraseKYC(string) error
	RiskScore(string) int
	GenerateReport() ([]byte, error)
// DisasterRecovery interface extends NodeInterface with backup and restore
// helpers used by specialised disaster recovery nodes. Implementations may
// persist snapshots to multiple locations and verify integrity before applying
// them to the ledger.
type DisasterRecovery interface {
	NodeInterface
	Start()
	Stop() error
	BackupNow(ctx context.Context, incremental bool) error
	Restore(path string) error
	Verify(path string) error

// ContentMeta describes stored content pinned by a content node.
type ContentMeta struct {
	CID      string
	Size     uint64
	Uploaded time.Time
}

// ContentNodeInterface extends NodeInterface with large content operations.
type ContentNodeInterface interface {
	NodeInterface
	StoreContent(data, key []byte) (string, error)
	RetrieveContent(cid string, key []byte) ([]byte, error)
	ListContent() ([]ContentMeta, error)

// ZKPNodeInterface extends NodeInterface with zero-knowledge proof functions.
type ZKPNodeInterface interface {
	NodeInterface
	GenerateProof(data []byte) ([]byte, error)
	VerifyProof(data, proof []byte) bool
	StoreProof(txID string, proof []byte)
	Proof(txID string) ([]byte, bool)
	SubmitTransaction(tx any, proof []byte) error
// Address mirrors the core.Address type without importing the core package.
type Address [20]byte

// LedgerAuditEvent mirrors the core ledger audit event structure.
type LedgerAuditEvent struct {
	Timestamp int64
	Address   Address
	Event     string
	Meta      map[string]string
}

// AuditNodeInterface extends NodeInterface with audit management functions.
type AuditNodeInterface interface {
	NodeInterface
	LogAudit(addr Address, event string, meta map[string]string) error
	AuditEvents(addr Address) ([]LedgerAuditEvent, error)


  // AutonomousAgent defines additional behaviour for autonomous nodes.
type AutonomousAgent interface {
	NodeInterface
	AddRule(rule interface{})
	RemoveRule(id string)
	Start()
	Stop() error
// HolographicNodeInterface extends NodeInterface with holographic functions.
type HolographicNodeInterface interface {
	NodeInterface
	EncodeStore(data []byte) (interface{}, error)
	Retrieve(id interface{}) ([]byte, error)
	SyncConsensus(c Consensus) error
	ProcessTx(tx interface{}) error
	ExecuteContract(ctx interface{}, vm VMExecutor, code []byte) error
}

// Ensure the implementation satisfies the interface.
var _ HolographicNodeInterface = (*HolographicNode)(nil)
// TimeLockRecord mirrors core.TimeLockRecord without importing the core package.
type TimeLockRecord struct {
	ID        string
	TokenID   uint32
	From      [20]byte
	To        [20]byte
	Amount    uint64
	ExecuteAt int64
}

// TimeLockedNodeInterface exposes time locked execution features.
type TimeLockedNodeInterface interface {
	NodeInterface
	Queue(TimeLockRecord) error
	Cancel(id string) error
	ExecuteDue() []string
	List() []TimeLockRecord
// EnvironmentalMonitoringInterface extends NodeInterface with sensor management
// and conditional triggers.
type EnvironmentalMonitoringInterface interface {
	NodeInterface
	RegisterSensor(id, endpoint string) error
	RemoveSensor(id string) error
	ListSensors() ([]string, error)
	AddTrigger(id string, threshold float64, action string) error
	Start()
	Stop() error
// MolecularNodeFactory returns a MolecularNodeInterface. Actual constructor lives
// in the core package.
type MolecularNodeFactory func(cfg interface{}) (MolecularNodeInterface, error)
// BiometricSecurityNode extends NodeInterface with biometric operations.
type BiometricSecurityNode interface {
	NodeInterface
	Enroll(addr string, data []byte) error
	Verify(addr string, data []byte) bool
	Delete(addr string)
	ValidateTransaction(tx any, data []byte) bool
// BankInstitutionalNode defines behaviour for specialised
// bank/institution authority nodes.
type BankInstitutionalNode interface {
	NodeInterface
	MonitorTransaction(data []byte) error
	ComplianceReport() ([]byte, error)
	ConnectFinancialNetwork(endpoint string) error
	UpdateRuleset(rules map[string]interface{})
// WarfareNodeInterface is implemented by nodes specialised for military
// operations. It embeds NodeInterface and exposes additional methods defined
// in the military_nodes subpackage.
//
// Keeping the interface here avoids package import cycles while allowing the
// core package to rely on the abstract type.
type WarfareNodeInterface interface {
	NodeInterface
	SecureCommand(data []byte) error
	TrackLogistics(itemID, status string) error
	ShareTactical(data []byte) error
// MobileMiner extends NodeInterface with light mining controls.
type MobileMiner interface {
	NodeInterface
	StartMining()
	StopMining()
	SetIntensity(int)
	Stats() any
// CentralBankingNode defines the extended behaviour required by central bank
// infrastructure. It mirrors the high level actions without importing core
// types to avoid circular dependencies.
type CentralBankingNode interface {
	NodeInterface

	// Monetary policy controls
	SetInterestRate(float64) error
	InterestRate() float64
	SetReserveRequirement(float64) error
	ReserveRequirement() float64

	// Digital currency issuance and settlement hooks. Addresses and
	// transactions are passed as raw bytes to keep this package decoupled.
	IssueDigitalCurrency(addr [20]byte, amount uint64) error
	RecordSettlement(tx []byte) error
>>>>>>> fd1d38cd
}<|MERGE_RESOLUTION|>--- conflicted
+++ resolved
@@ -18,7 +18,6 @@
 	Peers() []string
 }
 
-<<<<<<< HEAD
 // ValidatorNodeInterface extends NodeInterface with validator specific actions.
 // It provides hooks for toggling individual consensus mechanisms and for
 // participating in block production.
@@ -32,7 +31,6 @@
 	ValidateTx([]byte) error
 	ProposeBlock() error
 	VoteBlock([]byte, []byte) error
-=======
 // FullNodeAPI exposes the extended functionality provided by a Synnergy
 // FullNode. It embeds NodeInterface and adds lifecycle helpers and
 // accessors required by higher-level modules.
@@ -338,5 +336,4 @@
 	// transactions are passed as raw bytes to keep this package decoupled.
 	IssueDigitalCurrency(addr [20]byte, amount uint64) error
 	RecordSettlement(tx []byte) error
->>>>>>> fd1d38cd
 }