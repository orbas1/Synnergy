--- conflicted
+++ resolved
@@ -88,7 +88,7 @@
 		return fmt.Errorf("decode miner: %w", err)
 	}
 
-<<<<<<< HEAD
+
 	// Compute fixed percentage shares first to minimise rounding loss and
 	// avoid overflow by dividing before multiplying.
 	onePercent := fee / 100
@@ -109,13 +109,7 @@
 	minerShare := remaining * 50 / totalWeight
 	posShare := remaining * 39 / totalWeight
 	pohShare := remaining - minerShare - posShare
-=======
-	// Avoid potential overflow when computing percentages by dividing before
-	// multiplying. This keeps the calculation safe even for very large fees.
-	minerShare := fee / 2                        // 50%
-	loanShare := (fee / 10) * 3                  // 30%
-	charityShare := fee - minerShare - loanShare // remainder (20%)
->>>>>>> 06172e13
+
 
 	d.mu.Lock()
 	defer d.mu.Unlock()
