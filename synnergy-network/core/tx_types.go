--- conflicted
+++ resolved
@@ -12,7 +12,7 @@
 type TxType uint8
 
 const (
-<<<<<<< HEAD
+
 	// TxPayment transfers value between addresses.
 	TxPayment TxType = iota + 1
 	// TxContractCall executes a smart contract.
@@ -20,12 +20,6 @@
 	// TxReversal denotes an authority-approved reversal of a previous
 	// transaction. The recipient refunds the sender minus a protocol fee.
 	TxReversal
-=======
-        // TxPayment transfers value between addresses.
-        TxPayment TxType = iota + 1
-        // TxContractCall executes a smart contract.
-        TxContractCall
-        // TxReversal denotes a reversal of a previous transaction.
-        TxReversal
->>>>>>> 4ae9baff
+
+
 )