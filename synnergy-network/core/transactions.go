--- conflicted
+++ resolved
@@ -243,15 +243,11 @@
 	tp.lookup[tx.Hash] = tx
 	tp.queue = append(tp.queue, tx)
 
-<<<<<<< HEAD
-	if data, err := json.Marshal(tx); err == nil {
-		_ = tp.net.Broadcast("tx:new", data)
-=======
+
 	if len(tp.net.peers) > 0 {
 		if data, err := json.Marshal(tx); err == nil {
 			_ = tp.net.Broadcast("tx:new", data)
 		}
->>>>>>> d381f36b
 	}
 	return nil
 }
