package core

import (
	"context"
	crand "crypto/rand"
	"fmt"
	"math/big"
	"sync"
	"time"

	pubsub "github.com/libp2p/go-libp2p-pubsub"
	"github.com/libp2p/go-libp2p/core/peer"
	"github.com/libp2p/go-libp2p/core/protocol"
	"github.com/sirupsen/logrus"
)

// PeerManagement implements PeerManager and provides discovery,
// connection and advertisement helpers built around Node.
type PeerManagement struct {
	node *Node
	mu   sync.RWMutex
	subs map[string]*pubsub.Subscription
	out  map[string]chan InboundMsg
}

// NewPeerManagement wraps an existing Node to expose peer management functions.
func NewPeerManagement(n *Node) *PeerManagement {
	return &PeerManagement{
		node: n,
		subs: make(map[string]*pubsub.Subscription),
		out:  make(map[string]chan InboundMsg),
	}
}

// DiscoverPeers returns the currently known peers.
// Discovery is handled via mDNS by the underlying Node.
func (pm *PeerManagement) DiscoverPeers() []PeerInfo {
	pm.node.peerLock.RLock()
	defer pm.node.peerLock.RUnlock()
	infos := make([]PeerInfo, 0, len(pm.node.peers))
	for _, p := range pm.node.peers {
		infos = append(infos, PeerInfo{Address: Address{}, RTT: float64(p.Latency.Milliseconds()), Updated: time.Now().Unix()})
	}
	return infos
}

// Connect establishes a connection to the given multi-address.
func (pm *PeerManagement) Connect(addr string) error {
	pi, err := peer.AddrInfoFromString(addr)
	if err != nil {
		return fmt.Errorf("invalid address: %w", err)
	}
	if err := pm.node.host.Connect(pm.node.ctx, *pi); err != nil {
		return err
	}
	pm.node.peerLock.Lock()
	pm.node.peers[NodeID(pi.ID.String())] = &Peer{ID: NodeID(pi.ID.String()), Addr: addr}
	pm.node.peerLock.Unlock()
	return nil
}

// Disconnect closes the connection to the given peer ID.
func (pm *PeerManagement) Disconnect(id NodeID) error {
	pid, err := peer.Decode(string(id))
	if err != nil {
		return err
	}
	if err := pm.node.host.Network().ClosePeer(pid); err != nil {
		return err
	}
	pm.node.peerLock.Lock()
	delete(pm.node.peers, id)
	pm.node.peerLock.Unlock()
	return nil
}

// AdvertiseSelf broadcasts this node's presence on the advertised topic.
func (pm *PeerManagement) AdvertiseSelf(topic string) error {
	return pm.node.Broadcast(topic, []byte(pm.node.host.ID()))
}

// Peers implements PeerManager and returns peer information.
func (pm *PeerManagement) Peers() []PeerInfo {
	return pm.DiscoverPeers()
}

func shufflePeerInfo(peers []PeerInfo) error {
	for i := len(peers) - 1; i > 0; i-- {
		jBig, err := crand.Int(crand.Reader, big.NewInt(int64(i+1)))
		if err != nil {
			return err
		}
		j := int(jBig.Int64())
		peers[i], peers[j] = peers[j], peers[i]
	}
	return nil
}

// Sample returns up to n peer IDs at random.
func (pm *PeerManagement) Sample(n int) []string {
	peers := pm.Peers()
	if n > len(peers) {
		n = len(peers)
	}
<<<<<<< HEAD
	for i := len(peers) - 1; i > 0; i-- {
		r, err := crand.Int(crand.Reader, big.NewInt(int64(i+1)))
		if err != nil {
			break
		}
		j := int(r.Int64())
		peers[i], peers[j] = peers[j], peers[i]
=======
	if err := shufflePeerInfo(peers); err != nil {
		return nil
>>>>>>> 52519057
	}
	ids := make([]string, 0, n)
	for i := 0; i < n; i++ {
		ids = append(ids, string(pm.node.peers[NodeID(peers[i].Address.String())].ID))
	}
	return ids
}

// SendAsync opens a libp2p stream and sends the message code and payload.
func (pm *PeerManagement) SendAsync(peerID, proto string, code byte, payload []byte) error {
	pid, err := peer.Decode(peerID)
	if err != nil {
		return err
	}
	ctx, cancel := context.WithTimeout(pm.node.ctx, 5*time.Second)
	defer cancel()
	s, err := pm.node.host.NewStream(ctx, pid, protocol.ID(proto))
	if err != nil {
		return err
	}
	defer s.Close()
	msg := append([]byte{code}, payload...)
	if _, err := s.Write(msg); err != nil {
		return err
	}
	return nil
}

// Subscribe subscribes to a topic/protocol and returns a message channel.
func (pm *PeerManagement) Subscribe(proto string) <-chan InboundMsg {
	pm.mu.Lock()
	defer pm.mu.Unlock()
	if ch, ok := pm.out[proto]; ok {
		return ch
	}
	t, err := pm.node.pubsub.Join(proto)
	if err != nil {
		logrus.Warnf("subscribe join %s failed: %v", proto, err)
		ch := make(chan InboundMsg)
		close(ch)
		return ch
	}
	sub, err := t.Subscribe()
	if err != nil {
		logrus.Warnf("subscribe %s failed: %v", proto, err)
		ch := make(chan InboundMsg)
		close(ch)
		return ch
	}
	out := make(chan InboundMsg)
	pm.subs[proto] = sub
	pm.out[proto] = out
	go func() {
		for {
			msg, err := sub.Next(pm.node.ctx)
			if err != nil {
				close(out)
				return
			}
			out <- InboundMsg{PeerID: msg.GetFrom().String(), Payload: msg.Data, Topic: proto, Ts: time.Now().UnixMilli()}
		}
	}()
	return out
}

// Unsubscribe cancels a subscription created via Subscribe.
func (pm *PeerManagement) Unsubscribe(proto string) {
	pm.mu.Lock()
	defer pm.mu.Unlock()
	if sub, ok := pm.subs[proto]; ok {
		sub.Cancel()
		delete(pm.subs, proto)
	}
	if ch, ok := pm.out[proto]; ok {
		close(ch)
		delete(pm.out, proto)
	}
}

// Ensure PeerManagement implements PeerManager.
var _ PeerManager = (*PeerManagement)(nil)<|MERGE_RESOLUTION|>--- conflicted
+++ resolved
@@ -102,7 +102,6 @@
 	if n > len(peers) {
 		n = len(peers)
 	}
-<<<<<<< HEAD
 	for i := len(peers) - 1; i > 0; i-- {
 		r, err := crand.Int(crand.Reader, big.NewInt(int64(i+1)))
 		if err != nil {
@@ -110,10 +109,6 @@
 		}
 		j := int(r.Int64())
 		peers[i], peers[j] = peers[j], peers[i]
-=======
-	if err := shufflePeerInfo(peers); err != nil {
-		return nil
->>>>>>> 52519057
 	}
 	ids := make([]string, 0, n)
 	for i := 0; i < n; i++ {
