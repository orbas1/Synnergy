# Synnergy Core Module Guide

This document provides a very high level description of the packages that make up the `core` library.  The goal is to help new contributors navigate the code base and discover where certain functionality lives.

Each Go file in this directory represents a self‑contained module used by the network stack.  Most modules depend only on `common_structs.go` and may be used independently.

## Modules

The following files make up the core runtime.  Each summary touches on the key
responsibilities and dependencies of that module.

- **ai.go** – Connects to a TensorFlow Serving cluster over gRPC and exposes an
  `AIEngine` for anomaly detection and model publishing.  It stores metadata on
  chain and uses a prediction cache to keep fees low.
- **amm.go** – Implements a constant‑product automated market maker with gas‑aware
  routing helpers.  Liquidity pools are stored in `liquidity_pools.go` and this
  file provides user facing helpers such as `AddLiquidity` and `SwapExactIn`.
- **authority_nodes.go** – Manages staking records and validator roles.  Voting
  and random validator selection for consensus are handled here.
- **charity_pool.go** – Collects 5% of every gas fee into a community fund.  It
  schedules 90‑day cycles where registered charities receive payouts based on
  token‑holder votes.
- **coin.go** – Defines the base coin constants and basic mint/transfer logic.
  Used throughout the ledger and wallet packages.
- **common_structs.go** – Shared type definitions that appear in multiple modules
  without creating circular dependencies.
- **compliance.go** – Wraps transaction processing with optional KYC/AML checks
  and audit logging hooks.
- **consensus.go** – Hybrid Proof‑of‑History / Proof‑of‑Stake engine that
  aggregates sub‑blocks under a Proof‑of‑Work main block.  Relies on `ledger`,
  `network` and `security`.
- **contracts.go** – Provides a minimal contract interface executed by the
  virtual machine.  Contracts are stored on chain and invoked by transactions.
- **cross_chain.go** – Utilities for bridging assets between other chains.  This
  includes proof verification and lock/release semantics.
- **data.go** – Low level helpers for reading and writing on‑chain data.  Other
  modules depend on this for simple key/value access.
- **fault_tolerance.go** – Structures for Byzantine fault detection and recovery
  procedures used by consensus and replication.
- **gas_table.go** – Maps VM opcodes to gas costs.  Updated as new opcodes are
  introduced.
- **governance.go** – Handles protocol parameter proposals, voting and enactment
  of changes.
- **green_technology.go** – Experiments around low energy consensus tweaks and
  sustainability metrics.
- **ledger.go** – Core blockchain state including blocks, transactions and
  snapshots.  Supports a write‑ahead log and periodic state snapshots.
- **liquidity_pools.go** – Stores pool reserves and pricing functions used by the
  AMM and loan modules.
- **loanpool.go** – Simple collateralised loan mechanics built on top of the
  token module.
- **network.go** – libp2p networking stack with pub‑sub gossip and peer discovery.
<<<<<<< HEAD
- **nat_traversal.go** – NAT-PMP and UPnP helpers to map ports and expose nodes.
=======
- **plasma.go** – Simple Plasma coordinator handling deposits and exits.
>>>>>>> 2cad2aae
- **opcode_dispatcher.go** – Maps transaction opcodes to virtual machine handlers
  at runtime.
- **replication.go** – Block propagation utilities and snapshot distribution to
  new nodes.
- **resource_allocation_management.go** – Tracks and enforces per-contract gas limits stored in the ledger.
- **rollups.go** – Support for batching transactions into rollups that settle on
  the main chain.
- **security.go** – Ed25519 key management, signature helpers and basic crypto
  utilities.
- **sharding.go** – Splits state into independent shards and provides cross shard
  migration helpers.
- **sidechains.go** – Tools for launching and interacting with application
  specific side chains.
- **state_channel.go** – Manages off‑chain payment channels with on‑chain dispute
  resolution.
- **storage.go** – Backend‑agnostic key/value storage adapters used by the ledger
  and VM.
- **tokens.go** – Registry of built‑in tokens and factory functions for issuing
  new assets.
- **transactions.go** – Core transaction structures, signature validation and
  fee calculation logic.
- **utility_functions.go** – Grab bag of small helpers shared across the code
  base.
- **virtual_machine.go** – Lightweight WebAssembly runtime that executes
  contracts and transaction scripts.
- **wallet.go** – HD wallet implementation with mnemonic generation and signing
  utilities.


This list is intentionally brief.  For detailed behaviour, refer to the inline documentation and unit tests located in `synnergy-network/tests`.<|MERGE_RESOLUTION|>--- conflicted
+++ resolved
@@ -50,11 +50,8 @@
 - **loanpool.go** – Simple collateralised loan mechanics built on top of the
   token module.
 - **network.go** – libp2p networking stack with pub‑sub gossip and peer discovery.
-<<<<<<< HEAD
 - **nat_traversal.go** – NAT-PMP and UPnP helpers to map ports and expose nodes.
-=======
 - **plasma.go** – Simple Plasma coordinator handling deposits and exits.
->>>>>>> 2cad2aae
 - **opcode_dispatcher.go** – Maps transaction opcodes to virtual machine handlers
   at runtime.
 - **replication.go** – Block propagation utilities and snapshot distribution to
