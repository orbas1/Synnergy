# Synnergy Core Module Guide

This document provides a very high level description of the packages that make up the `core` library.  The goal is to help new contributors navigate the code base and discover where certain functionality lives.

Each Go file in this directory represents a self‑contained module used by the network stack.  Most modules depend only on `common_structs.go` and may be used independently.

## Modules

<<<<<<< HEAD
The following files make up the core runtime.  Each summary touches on the key
responsibilities and dependencies of that module.

- **ai.go** – Connects to a TensorFlow Serving cluster over gRPC and exposes an
  `AIEngine` for anomaly detection and model publishing.  It stores metadata on
  chain and uses a prediction cache to keep fees low.
- **amm.go** – Implements a constant‑product automated market maker with gas‑aware
  routing helpers.  Liquidity pools are stored in `liquidity_pools.go` and this
  file provides user facing helpers such as `AddLiquidity` and `SwapExactIn`.
- **authority_nodes.go** – Manages staking records and validator roles.  Voting
  and random validator selection for consensus are handled here.
- **charity_pool.go** – Collects 5% of every gas fee into a community fund.  It
  schedules 90‑day cycles where registered charities receive payouts based on
  token‑holder votes.
- **coin.go** – Defines the base coin constants and basic mint/transfer logic.
  Used throughout the ledger and wallet packages.
- **common_structs.go** – Shared type definitions that appear in multiple modules
  without creating circular dependencies.
- **compliance.go** – Wraps transaction processing with optional KYC/AML checks
  and audit logging hooks.
- **consensus.go** – Hybrid Proof‑of‑History / Proof‑of‑Stake engine that
  aggregates sub‑blocks under a Proof‑of‑Work main block.  Relies on `ledger`,
  `network` and `security`.
- **contracts.go** – Provides a minimal contract interface executed by the
  virtual machine.  Contracts are stored on chain and invoked by transactions.
- **cross_chain.go** – Utilities for bridging assets between other chains.  This
  includes proof verification and lock/release semantics.
- **data.go** – Low level helpers for reading and writing on‑chain data.  Other
  modules depend on this for simple key/value access.
- **fault_tolerance.go** – Structures for Byzantine fault detection and recovery
  procedures used by consensus and replication.
- **gas_table.go** – Maps VM opcodes to gas costs.  Updated as new opcodes are
  introduced.
- **governance.go** – Handles protocol parameter proposals, voting and enactment
  of changes.
- **green_technology.go** – Experiments around low energy consensus tweaks and
  sustainability metrics.
- **ledger.go** – Core blockchain state including blocks, transactions and
  snapshots.  Supports a write‑ahead log and periodic state snapshots.
- **liquidity_pools.go** – Stores pool reserves and pricing functions used by the
  AMM and loan modules.
- **loanpool.go** – Simple collateralised loan mechanics built on top of the
  token module.
- **network.go** – libp2p networking stack with pub‑sub gossip and peer discovery.
- **opcode_dispatcher.go** – Maps transaction opcodes to virtual machine handlers
  at runtime.
- **replication.go** – Block propagation utilities and snapshot distribution to
  new nodes.
- **rollups.go** – Support for batching transactions into rollups that settle on
  the main chain.
- **security.go** – Ed25519 key management, signature helpers and basic crypto
  utilities.
- **sharding.go** – Splits state into independent shards and provides cross shard
  migration helpers.
- **sidechains.go** – Tools for launching and interacting with application
  specific side chains.
- **state_channel.go** – Manages off‑chain payment channels with on‑chain dispute
  resolution.
- **storage.go** – Backend‑agnostic key/value storage adapters used by the ledger
  and VM.
- **tokens.go** – Registry of built‑in tokens and factory functions for issuing
  new assets.
- **transactions.go** – Core transaction structures, signature validation and
  fee calculation logic.
- **utility_functions.go** – Grab bag of small helpers shared across the code
  base.
- **virtual_machine.go** – Lightweight WebAssembly runtime that executes
  contracts and transaction scripts.
- **wallet.go** – HD wallet implementation with mnemonic generation and signing
  utilities.
=======
- **ai.go** – Interfaces with external machine learning services. It exposes an `AIEngine` used for anomaly detection, fee optimisation and model publication.
- **amm.go** – Implementation of an automated market maker used for token swaps and liquidity pools.
- **authority_nodes.go** – Manages validator and authority node information including staking data.
- **charity_pool.go** – Utilities for directing a portion of network revenue to a community charity pool.
- **coin.go** – Basic coin primitives and helpers for minting and transferring the native asset.
- **common_structs.go** – Shared type definitions used across the rest of the modules.
- **compliance.go** – Hooks that integrate regulatory compliance checks with transactions processed by the ledger.
- **consensus.go** – Hybrid Proof‑of‑History / Proof‑of‑Stake consensus engine wiring.
- **contracts.go** – Simple smart contract execution model leveraged by the virtual machine.
- **cross_chain.go** – Facilities for bridging transactions or assets between different chains.
- **data.go** – Basic on‑chain data store helpers used by higher level modules.
- **fault_tolerance.go** – Code paths that deal with Byzantine fault tolerance and recovery.
- **gas_table.go** – Lookup of gas costs for virtual machine opcodes.
- **governance.go** – Voting and DAO related utilities.
- **green_technology.go** – Placeholder for energy efficient consensus tweaks and sustainability features.
- **ledger.go** – Core blockchain ledger implementation supporting blocks, transactions and snapshots.
- **liquidity_pools.go** – Pool management used by the AMM and loan modules.
- **loanpool.go** – Primitive collateralised loan pool logic.
- **network.go** – Peer to peer networking built on `libp2p` for gossiping blocks and transactions.
- **opcode_dispatcher.go** – Maps opcodes from transactions to VM handlers.
- **replication.go** – Utilities for block propagation and ledger replication.
- **rollups.go** – Experimental rollup support for batching transactions off chain.
- **security.go** – Cryptography helpers including key management and signatures.
- **sharding.go** – Helpers for distributing state across shards.
- **sidechains.go** – Lightweight side‑chain management for application specific chains.
- **state_channel.go** – State channel primitives for high throughput payment channels.
- **storage.go** – Key/value storage adapters used by the ledger and VM.
- **tokens.go** – Registry of built‑in tokens and a token factory used throughout the network.
- **transactions.go** – Transaction definitions and validation logic.
- **utility_functions.go** – Assorted small helpers shared by many modules.
- **virtual_machine.go** – Execution environment for contracts and transaction scripts.
- **wallet.go** – Simple wallet utilities for constructing and signing transactions.
>>>>>>> fbdd526c

This list is intentionally brief.  For detailed behaviour, refer to the inline documentation and unit tests located in `synnergy-network/tests`.<|MERGE_RESOLUTION|>--- conflicted
+++ resolved
@@ -6,7 +6,6 @@
 
 ## Modules
 
-<<<<<<< HEAD
 The following files make up the core runtime.  Each summary touches on the key
 responsibilities and dependencies of that module.
 
@@ -77,39 +76,6 @@
   contracts and transaction scripts.
 - **wallet.go** – HD wallet implementation with mnemonic generation and signing
   utilities.
-=======
-- **ai.go** – Interfaces with external machine learning services. It exposes an `AIEngine` used for anomaly detection, fee optimisation and model publication.
-- **amm.go** – Implementation of an automated market maker used for token swaps and liquidity pools.
-- **authority_nodes.go** – Manages validator and authority node information including staking data.
-- **charity_pool.go** – Utilities for directing a portion of network revenue to a community charity pool.
-- **coin.go** – Basic coin primitives and helpers for minting and transferring the native asset.
-- **common_structs.go** – Shared type definitions used across the rest of the modules.
-- **compliance.go** – Hooks that integrate regulatory compliance checks with transactions processed by the ledger.
-- **consensus.go** – Hybrid Proof‑of‑History / Proof‑of‑Stake consensus engine wiring.
-- **contracts.go** – Simple smart contract execution model leveraged by the virtual machine.
-- **cross_chain.go** – Facilities for bridging transactions or assets between different chains.
-- **data.go** – Basic on‑chain data store helpers used by higher level modules.
-- **fault_tolerance.go** – Code paths that deal with Byzantine fault tolerance and recovery.
-- **gas_table.go** – Lookup of gas costs for virtual machine opcodes.
-- **governance.go** – Voting and DAO related utilities.
-- **green_technology.go** – Placeholder for energy efficient consensus tweaks and sustainability features.
-- **ledger.go** – Core blockchain ledger implementation supporting blocks, transactions and snapshots.
-- **liquidity_pools.go** – Pool management used by the AMM and loan modules.
-- **loanpool.go** – Primitive collateralised loan pool logic.
-- **network.go** – Peer to peer networking built on `libp2p` for gossiping blocks and transactions.
-- **opcode_dispatcher.go** – Maps opcodes from transactions to VM handlers.
-- **replication.go** – Utilities for block propagation and ledger replication.
-- **rollups.go** – Experimental rollup support for batching transactions off chain.
-- **security.go** – Cryptography helpers including key management and signatures.
-- **sharding.go** – Helpers for distributing state across shards.
-- **sidechains.go** – Lightweight side‑chain management for application specific chains.
-- **state_channel.go** – State channel primitives for high throughput payment channels.
-- **storage.go** – Key/value storage adapters used by the ledger and VM.
-- **tokens.go** – Registry of built‑in tokens and a token factory used throughout the network.
-- **transactions.go** – Transaction definitions and validation logic.
-- **utility_functions.go** – Assorted small helpers shared by many modules.
-- **virtual_machine.go** – Execution environment for contracts and transaction scripts.
-- **wallet.go** – Simple wallet utilities for constructing and signing transactions.
->>>>>>> fbdd526c
+
 
 This list is intentionally brief.  For detailed behaviour, refer to the inline documentation and unit tests located in `synnergy-network/tests`.