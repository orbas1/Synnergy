--- conflicted
+++ resolved
@@ -38,16 +38,13 @@
 - **ledger** – Inspect blocks, query balances and perform administrative token operations via the ledger daemon.
 - **account** – manage accounts and balances
 - **network** – Manage peer connections and print networking statistics.
-<<<<<<< HEAD
  - **replication** – Trigger snapshot creation and replicate the ledger to new nodes.
  - **high_availability** – Manage standby nodes and promote backups.
  - **rollups** – Create rollup batches or inspect existing ones.
-=======
 - **plasma** – Deposit into and withdraw from the Plasma chain.
 - **replication** – Trigger snapshot creation and replicate the ledger to new nodes.
 - **rollups** – Create rollup batches or inspect existing ones.
 - **compression** – Save and load compressed ledger snapshots.
->>>>>>> 5dd52098
 - **security** – Key generation, signing utilities and password helpers.
 - **biometrics** – Manage biometric authentication templates.
 - **sharding** – Migrate data between shards and check shard status.
