# Synnergy Command Line Guide

This short guide summarises the CLI entry points found in `cmd/cli`.  Each Go file wires a set of commands using the [Cobra](https://github.com/spf13/cobra) framework.  Commands are grouped by module and can be imported individually into the root program.

Most commands require environment variables or a configuration file to be present.  Refer to inline comments for a full list of options.

## Available Command Groups

The following command groups expose the same functionality available in the core modules. Each can be mounted on a root [`cobra.Command`](https://github.com/spf13/cobra).

- **ai** – Tools for publishing ML models and running anomaly detection jobs via gRPC to the AI service. Useful for training pipelines and on‑chain inference.
- **ai-train** – Manage on-chain AI model training jobs.
- **ai_mgmt** – Manage marketplace listings for AI models.
- **ai_infer** – Advanced inference and batch analysis utilities.
- **amm** – Swap tokens and manage liquidity pools. Includes helpers to quote routes and add/remove liquidity.
- **authority_node** – Register new validators, vote on authority proposals and list the active electorate.
- **authority_apply** – Submit and vote on authority node applications.
- **charity_pool** – Query the community charity fund and trigger payouts for the current cycle.
- **coin** – Mint the base coin, transfer balances and inspect supply metrics.
 - **compliance** – Run KYC/AML checks on addresses and export audit reports.
 - **compliance_management** – Manage suspensions and whitelists for addresses.
 - **consensus** – Start, stop or inspect the node's consensus service. Provides status metrics for debugging.
- **compliance** – Run KYC/AML checks on addresses and export audit reports.
- **audit** – Manage on-chain audit logs.
- **consensus** – Start, stop or inspect the node's consensus service. Provides status metrics for debugging.
- **adaptive** – Manage adaptive consensus weights.
- **stake** – Adjust validator stakes and record penalties.
- **contracts** – Deploy, upgrade and invoke smart contracts stored on chain.
- **cross_chain** – Bridge assets to or from other chains using lock and release commands.
- **data** – Inspect raw key/value pairs in the underlying data store for debugging.
- **data_ops** – Manage and transform on-chain data feeds.
- **anomaly_detection** – Run anomaly analysis on transactions and list flagged hashes.
- **resource** – Manage stored data and VM gas allocations.
- **immutability** – Verify the chain against the genesis block.
- **fault_tolerance** – Inject faults, simulate network partitions and test recovery procedures.
- **employment** – Manage on-chain employment contracts and salaries.
- **governance** – Create proposals, cast votes and check DAO parameters.
- **token_vote** – Cast token weighted governance votes.
- **qvote** – Submit quadratic votes and view weighted results.
- **polls_management** – Create and vote on community polls.
- **governance_management** – Manage governance contracts on chain.
- **reputation_voting** – Reputation weighted governance commands.
- **timelock** – Manage delayed proposal execution.
- **dao** – Manage DAO creation and membership.
- **green_technology** – View energy metrics and toggle any experimental sustainability features.
- **ledger** – Inspect blocks, query balances and perform administrative token operations via the ledger daemon.
- **account** – manage accounts and balances
- **network** – Manage peer connections and print networking statistics.
 - **replication** – Trigger snapshot creation and replicate the ledger to new nodes.
 - **high_availability** – Manage standby nodes and promote backups.
 - **rollups** – Create rollup batches or inspect existing ones.
- **plasma** – Deposit into and withdraw from the Plasma chain.
- **replication** – Trigger snapshot creation and replicate the ledger to new nodes.
- **rollups** – Create rollup batches or inspect existing ones.
- **compression** – Save and load compressed ledger snapshots.
- **security** – Key generation, signing utilities and password helpers.
- **biometrics** – Manage biometric authentication templates.
- **sharding** – Migrate data between shards and check shard status.
- **sidechain** – Launch side chains or interact with remote side‑chain nodes.
- **state_channel** – Open, close and settle payment channels.
- **zero_trust_data_channels** – Manage encrypted data channels with escrow.
- **swarm** – Manage groups of nodes running together.
- **storage** – Configure the backing key/value store and inspect content.
<<<<<<< HEAD
- **resource** – Manage compute resource rentals.
=======
- **staking** – Stake and unstake tokens for DAO governance.
- **dao_access** – Manage DAO membership roles.
- **sensor** – Manage external sensor inputs and webhooks.
- **real_estate** – Manage tokenised real estate assets.
- **healthcare** – Manage healthcare records and permissions.
- **warehouse** – Manage on-chain inventory records.
>>>>>>> 4ad171d5
- **tokens** – Register new token types and move balances between accounts.
- **defi** – Insurance policies and other DeFi utilities.
- **event_management** – Emit and query custom events stored on chain.
- **gaming** – Manage simple on-chain games.
- **transactions** – Build raw transactions, sign them and broadcast to the network.
- **transactionreversal** – Reverse confirmed transactions with authority approval.
- **transaction_distribution** – Distribute transaction fees between stakeholders.
- **utility_functions** – Miscellaneous helpers shared by other command groups.
- **finalization_management** – Finalize blocks, batches and channels.
- **quorum** – Manage quorum trackers for proposals or validation.
- **virtual_machine** – Execute scripts in the built‑in VM for testing.
- **supply** – Manage supply chain records.
- **wallet** – Generate mnemonics, derive addresses and sign transactions.
- **execution** – Manage block execution and transaction pipelines.
- **binarytree** – Manage ledger-backed binary search trees.
- **regulator** – Manage on-chain regulators and rule checks.
- **feedback** – Submit and review on‑chain user feedback.
- **system_health** – Monitor node metrics and emit log entries.
- **idwallet** – Register ID-token wallets and verify status.
- **offwallet** – Offline wallet utilities.
- **recovery** – Manage account recovery registration and execution.
- **workflow** – Build on-chain workflows using triggers and webhooks.
- **wallet_mgmt** – Manage wallets and submit ledger transfers.
- **devnet** – Launch a local multi-node developer network.
- **testnet** – Start an ephemeral test network from a YAML config.
- **faucet** – Dispense test funds with rate limiting.


To use these groups, import the corresponding command constructor (e.g. `ledger.NewLedgerCommand()`) in your main program and attach it to the root `cobra.Command`.

If you want to enable **all** CLI modules with a single call, use `cli.RegisterRoutes(rootCmd)` from the `cli` package. This helper mounts every exported command group so routes can be invoked like:

```bash
$ synnergy ~network ~start
```

## Command Reference

The sections below list each root command and its available sub‑commands. Every
command maps directly to logic in `synnergy-network/core` and can be composed as
needed in custom tooling.

### ai

| Sub-command | Description |
|-------------|-------------|
| `predict <tx.json>` | Predict fraud probability for a transaction. |
| `optimise <stats.json>` | Suggest an optimal base fee for the next block. |
| `volume <stats.json>` | Forecast upcoming transaction volume. |
| `publish <cid>` | Publish a model hash with optional royalty basis points. |
| `fetch <model-hash>` | Fetch metadata for a published model. |
| `list <price> <cid>` | Create a marketplace listing for a model. |
| `buy <listing-id> <buyer-addr>` | Buy a listed model with escrow. |
| `rent <listing-id> <renter-addr> <hours>` | Rent a model for a period of time. |
| `release <escrow-id>` | Release funds from escrow to the seller. |

### ai-train

| Sub-command | Description |
|-------------|-------------|
| `start <datasetCID> <modelCID>` | Begin a new training job. |
| `status <jobID>` | Display status for a training job. |
| `list` | List all active training jobs. |
| `cancel <jobID>` | Cancel a running job. |
### ai_mgmt

| Sub-command | Description |
|-------------|-------------|
| `get <id>` | Fetch a marketplace listing. |
| `ls` | List all AI model listings. |
| `update <id> <price>` | Update the price of your listing. |
| `remove <id>` | Remove a listing you own. |


| Sub-command | Description |
|-------------|-------------|
| `ai_infer run <model-hash> <input-file>` | Execute model inference on input data. |
| `ai_infer analyse <txs.json>` | Analyse a batch of transactions for fraud risk. |

### amm

| Sub-command | Description |
|-------------|-------------|
| `init <fixture-file>` | Initialise pools from a JSON fixture. |
| `swap <tokenIn> <amtIn> <tokenOut> <minOut> [trader]` | Swap tokens via the router. |
| `add <poolID> <provider> <amtA> <amtB>` | Add liquidity to a pool. |
| `remove <poolID> <provider> <lpTokens>` | Remove liquidity from a pool. |
| `quote <tokenIn> <amtIn> <tokenOut>` | Estimate output amount without executing. |
| `pairs` | List all tradable token pairs. |

### authority_node

| Sub-command | Description |
|-------------|-------------|
| `register <addr> <role>` | Submit a new authority-node candidate. |
| `vote <voterAddr> <candidateAddr>` | Cast a vote for a candidate. |
| `electorate <size>` | Sample a weighted electorate of active nodes. |
| `is <addr>` | Check if an address is an active authority node. |
| `info <addr>` | Display details for an authority node. |
| `list` | List authority nodes. |
| `deregister <addr>` | Remove an authority node and its votes. |

### authority_apply

| Sub-command | Description |
|-------------|-------------|
| `submit <candidate> <role> <desc>` | Submit an authority node application. |
| `vote <voter> <id>` | Vote on an application. Use `--approve=false` to reject. |
| `finalize <id>` | Finalize and register the node if the vote passed. |
| `tick` | Check all pending applications for expiry. |
| `get <id>` | Display an application by ID. |
| `list` | List all applications. |

### charity_pool

| Sub-command | Description |
|-------------|-------------|
| `register <addr> <category> <name>` | Register a charity with the pool. |
| `vote <voterAddr> <charityAddr>` | Vote for a charity during the cycle. |
| `tick [timestamp]` | Manually trigger pool cron tasks. |
| `registration <addr> [cycle]` | Show registration info for a charity. |
| `winners [cycle]` | List winning charities for a cycle. |

### coin

| Sub-command | Description |
|-------------|-------------|
| `mint <addr> <amt>` | Mint the base SYNN coin. |
| `supply` | Display total supply. |
| `balance <addr>` | Query balance for an address. |
| `transfer <from> <to> <amt>` | Transfer SYNN between accounts. |
| `burn <addr> <amt>` | Burn SYNN from an address. |

### compliance

| Sub-command | Description |
|-------------|-------------|
| `validate <kyc.json>` | Validate and store a KYC document commitment. |
| `erase <address>` | Remove a user's KYC data. |
| `fraud <address> <severity>` | Record a fraud signal. |
| `risk <address>` | Retrieve accumulated fraud risk score. |
| `audit <address>` | Display the audit trail for an address. |
| `monitor <tx.json> <threshold>` | Run anomaly detection on a transaction. |
| `verifyzkp <blob.bin> <commitmentHex> <proofHex>` | Verify a zero‑knowledge proof. |

### audit

| Sub-command | Description |
|-------------|-------------|
| `log <addr> <event> [meta.json]` | Record an audit event. |
| `list <addr>` | List audit events for an address. |
### compliance_management

| Sub-command | Description |
|-------------|-------------|
| `suspend <addr>` | Suspend an address from transfers. |
| `resume <addr>` | Lift an address suspension. |
| `whitelist <addr>` | Add an address to the whitelist. |
| `unwhitelist <addr>` | Remove an address from the whitelist. |
| `status <addr>` | Show suspension and whitelist status. |
| `review <tx.json>` | Check a transaction before broadcast. |
### anomaly_detection

| Sub-command | Description |
|-------------|-------------|
| `analyze <tx.json>` | Run anomaly detection on a transaction. |
| `list` | List flagged transactions. |

### consensus

| Sub-command | Description |
|-------------|-------------|
| `start` | Launch the consensus engine. |
| `stop` | Gracefully stop the consensus service. |
| `info` | Show consensus height and running status. |
| `weights <demand> <stake>` | Calculate dynamic consensus weights. |
| `threshold <demand> <stake>` | Compute the consensus switch threshold. |
| `set-weight-config <alpha> <beta> <gamma> <dmax> <smax>` | Update weight coefficients. |
| `get-weight-config` | Display current weight configuration. |

### adaptive

| Sub-command | Description |
|-------------|-------------|
| `metrics` | Show current demand and stake levels. |
| `adjust` | Recompute consensus weights. |
| `set-config <alpha> <beta> <gamma> <dmax> <smax>` | Update weighting coefficients. |

### stake

| Sub-command | Description |
|-------------|-------------|
| `adjust <addr> <delta>` | Increase or decrease stake for a validator. |
| `penalize <addr> <points> [reason]` | Record penalty points against a validator. |
| `info <addr>` | Display stake and penalty totals. |

### contracts

| Sub-command | Description |
|-------------|-------------|
| `compile <src.wat|src.wasm>` | Compile WAT or WASM to deterministic bytecode. |
| `deploy --wasm <path> [--ric <file>] [--gas <limit>]` | Deploy compiled WASM. |
| `invoke <address>` | Invoke a contract method. |
| `list` | List deployed contracts. |
| `info <address>` | Show Ricardian manifest for a contract. |

### cross_chain

| Sub-command | Description |
|-------------|-------------|
| `register <source_chain> <target_chain> <relayer_addr>` | Register a bridge. |
| `list` | List registered bridges. |
| `get <bridge_id>` | Retrieve a bridge configuration. |
| `authorize <relayer_addr>` | Whitelist a relayer address. |
| `revoke <relayer_addr>` | Remove a relayer from the whitelist. |

### data

**Node operations**

| Sub-command | Description |
|-------------|-------------|
| `node register <address> <host:port> <capacityMB>` | Register a CDN node. |
| `node list` | List CDN nodes. |

**Asset operations**

| Sub-command | Description |
|-------------|-------------|
| `asset upload <filePath>` | Upload and pin an asset. |
| `asset retrieve <cid> [output]` | Retrieve an asset by CID. |

**Oracle feeds**

| Sub-command | Description |
|-------------|-------------|
| `oracle register <source>` | Register a new oracle feed. |
| `oracle push <oracleID> <value>` | Push a value to an oracle feed. |
| `oracle query <oracleID>` | Query the latest oracle value. |
| `oracle list` | List registered oracles. |

**Oracle management**

| Sub-command | Description |
|-------------|-------------|
| `oracle_mgmt metrics <oracleID>` | Show performance metrics. |
| `oracle_mgmt request <oracleID>` | Fetch value and record latency. |
| `oracle_mgmt sync <oracleID>` | Sync local oracle data. |
| `oracle_mgmt update <oracleID> <source>` | Update oracle source. |
| `oracle_mgmt remove <oracleID>` | Remove oracle configuration. |
### data_ops

| Sub-command | Description |
|-------------|-------------|
| `create <desc> <v1,v2,..>` | Create a new data feed. |
| `query <id>` | Query a feed and print JSON. |
| `normalize <id>` | Normalize feed values. |
| `impute <id>` | Impute missing values using the mean. |
### resource

| Sub-command | Description |
|-------------|-------------|
| `store <owner> <key> <file> <gas>` | Store data and set a gas limit. |
| `load <owner> <key> [out|-]` | Load data for a key. |
| `delete <owner> <key>` | Remove stored data and reset the limit. |

### fault_tolerance
- **employment** – Manage on-chain employment contracts and salaries.

| Sub-command | Description |
|-------------|-------------|
| `snapshot` | Dump current peer statistics. |
| `add-peer <addr>` | Add a peer to the health-checker set. |
| `rm-peer <addr|id>` | Remove a peer from the set. |
| `view-change` | Force a leader rotation. |
| `backup` | Create a ledger backup snapshot. |
| `restore <file>` | Restore ledger state from a snapshot. |
| `failover <addr>` | Force failover of a node. |
| `predict <addr>` | Predict failure probability for a node. |

### governance

| Sub-command | Description |
|-------------|-------------|
| `propose` | Submit a new governance proposal. |
| `vote <proposal-id>` | Cast a vote on a proposal. |
| `execute <proposal-id>` | Execute a proposal after the deadline. |
| `get <proposal-id>` | Display a single proposal. |
| `list` | List all proposals. |

### token_vote

| Sub-command | Description |
|-------------|-------------|
| `cast <proposal-id> <voter> <token-id> <amount> [approve]` | Cast a token weighted vote on a proposal. |

### qvote

| Sub-command | Description |
|-------------|-------------|
| `cast` | Submit a quadratic vote on a proposal. |
| `results <proposal-id>` | Display aggregated quadratic weights. |
### dao_access

| Sub-command | Description |
|-------------|-------------|
| `add <addr> <role>` | Add a DAO member with role `member` or `admin`. |
| `remove <addr>` | Remove a DAO member. |
| `role <addr>` | Display the member role. |
| `list` | List all DAO members. |
### polls_management

| Sub-command | Description |
|-------------|-------------|
| `create` | Create a new poll. |
| `vote <id>` | Cast a vote on a poll. |
| `close <id>` | Close a poll immediately. |
| `get <id>` | Display a poll. |
| `list` | List existing polls. |
### governance_management

| Sub-command | Description |
|-------------|-------------|
| `contract:add <addr> <name>` | Register a governance contract. |
| `contract:enable <addr>` | Enable a contract for voting. |
| `contract:disable <addr>` | Disable a contract. |
| `contract:get <addr>` | Display contract information. |
| `contract:list` | List registered contracts. |
| `contract:rm <addr>` | Remove a contract from the registry. |
### reputation_voting

| Sub-command | Description |
|-------------|-------------|
| `propose` | Submit a new reputation proposal. |
| `vote <proposal-id>` | Cast a weighted vote using SYN-REP. |
| `execute <proposal-id>` | Execute a reputation proposal. |
| `get <proposal-id>` | Display a reputation proposal. |
| `list` | List all reputation proposals. |
| `balance <addr>` | Show reputation balance. |
### timelock

| Sub-command | Description |
|-------------|-------------|
| `queue <proposal-id>` | Queue a proposal with a delay. |
| `cancel <proposal-id>` | Remove a queued proposal. |
| `execute` | Execute all due proposals. |
| `list` | List queued proposals. |
### dao

| Sub-command | Description |
|-------------|-------------|
| `create <name> <creator>` | Create a new DAO. |
| `join <dao-id> <addr>` | Join an existing DAO. |
| `leave <dao-id> <addr>` | Leave a DAO. |
| `info <dao-id>` | Display DAO information. |
| `list` | List all DAOs. |

### green_technology

| Sub-command | Description |
|-------------|-------------|
| `usage <validator-addr>` | Record energy and carbon usage for a validator. |
| `offset <validator-addr>` | Record carbon offset credits. |
| `certify` | Recompute certificates immediately. |
| `cert <validator-addr>` | Show the sustainability certificate. |
| `throttle <validator-addr>` | Check if a validator should be throttled. |
| `list` | List certificates for all validators. |

### ledger

| Sub-command | Description |
|-------------|-------------|
| `head` | Show chain height and latest block hash. |
| `block <height>` | Fetch a block by height. |
| `balance <addr>` | Display token balances of an address. |
| `utxo <addr>` | List UTXOs for an address. |
| `pool` | List mem-pool transactions. |
| `mint <addr>` | Mint tokens to an address. |
| `transfer <from> <to>` | Transfer tokens between addresses. |

### account

| Sub-command | Description |
|-------------|-------------|
| `create <addr>` | Create a new account. |
| `delete <addr>` | Delete an account. |
| `balance <addr>` | Show account balance. |
| `transfer` | Transfer between accounts. |

### liquidity_pools

| Sub-command | Description |
|-------------|-------------|
| `create <tokenA> <tokenB> [feeBps]` | Create a new liquidity pool. |
| `add <poolID> <provider> <amtA> <amtB>` | Add liquidity to a pool. |
| `swap <poolID> <trader> <tokenIn> <amtIn> <minOut>` | Swap tokens within a pool. |
| `remove <poolID> <provider> <lpTokens>` | Remove liquidity from a pool. |
| `info <poolID>` | Show pool state. |
| `list` | List all pools. |

### loanpool

| Sub-command | Description |
|-------------|-------------|
| `submit <creator> <recipient> <type> <amount> <desc>` | Submit a loan proposal. |
| `vote <voter> <id>` | Vote on a proposal. |
| `disburse <id>` | Disburse an approved loan. |
| `tick` | Process proposals and update cycles. |
| `get <id>` | Display a single proposal. |
| `list` | List proposals in the pool. |

### loanpool_apply

| Sub-command | Description |
|-------------|-------------|
| `submit <applicant> <amount> <termMonths> <purpose>` | Submit a loan application. |
| `vote <voter> <id>` | Vote on an application. |
| `process` | Finalise pending applications. |
| `disburse <id>` | Disburse an approved application. |
| `get <id>` | Display a single application. |
| `list` | List loan applications. |

### network

| Sub-command | Description |
|-------------|-------------|
| `start` | Start the networking stack. |
| `stop` | Stop network services. |
| `peers` | List connected peers. |
| `broadcast <topic> <data>` | Publish data on the network. |
| `subscribe <topic>` | Subscribe to a topic. |

### replication

| Sub-command | Description |
|-------------|-------------|
| `start` | Launch replication goroutines. |
| `stop` | Stop the replication subsystem. |
| `status` | Show replication status. |
| `replicate <block-hash>` | Gossip a known block. |
| `request <block-hash>` | Request a block from peers. |
| `sync` | Synchronize blocks from peers. |

### high_availability

| Sub-command | Description |
|-------------|-------------|
| `add <addr>` | Register a standby node. |
| `remove <addr>` | Remove a standby node. |
| `list` | List registered standby nodes. |
| `promote <addr>` | Promote a standby to leader via view change. |
| `snapshot [path]` | Write a ledger snapshot to disk. |

### rollups

| Sub-command | Description |
|-------------|-------------|
| `submit` | Submit a new rollup batch. |
| `challenge <batchID> <txIdx> <proof...>` | Submit a fraud proof for a batch. |
| `finalize <batchID>` | Finalize or revert a batch. |
| `info <batchID>` | Display batch header and state. |
| `list` | List recent batches. |
| `txs <batchID>` | List transactions in a batch. |

### compression

| Sub-command | Description |
|-------------|-------------|
| `save <file>` | Write a compressed ledger snapshot. |
| `load <file>` | Load a compressed snapshot and display the height. |

### security

| Sub-command | Description |
|-------------|-------------|
| `sign` | Sign a message with a private key. |
| `verify` | Verify a signature. |
| `aggregate <sig1,sig2,...>` | Aggregate BLS signatures. |
| `encrypt` | Encrypt data using XChacha20‑Poly1305. |
| `decrypt` | Decrypt an encrypted blob. |
| `merkle <leaf1,leaf2,...>` | Compute a double-SHA256 Merkle root. |
| `dilithium-gen` | Generate a Dilithium3 key pair. |
| `dilithium-sign` | Sign a message with a Dilithium key. |
| `dilithium-verify` | Verify a Dilithium signature. |
| `anomaly-score` | Compute an anomaly z-score from data. |

### biometrics

| Sub-command | Description |
|-------------|-------------|
| `enroll <file>` | Enroll biometric data for an address. |
| `verify <file>` | Verify biometric data against an address. |
| `delete <addr>` | Remove stored biometric data. |

### sharding

| Sub-command | Description |
|-------------|-------------|
| `leader get <shardID>` | Show the leader for a shard. |
| `leader set <shardID> <addr>` | Set the leader address for a shard. |
| `map` | List shard-to-leader mappings. |
| `submit <fromShard> <toShard> <txHash>` | Submit a cross-shard transaction header. |
| `pull <shardID>` | Pull receipts for a shard. |
| `reshard <newBits>` | Increase the shard count. |
| `rebalance <threshold>` | List shards exceeding the load threshold. |

### sidechain

| Sub-command | Description |
|-------------|-------------|
| `register` | Register a new side-chain. |
| `header` | Submit a side-chain header. |
| `deposit` | Deposit tokens to a side-chain escrow. |
| `withdraw <proofHex>` | Verify a withdrawal proof. |
| `get-header` | Fetch a submitted side-chain header. |
| `meta <chainID>` | Display side-chain metadata. |
| `list` | List registered side-chains. |

### plasma

| Sub-command | Description |
|-------------|-------------|
| `deposit` | Deposit funds into the Plasma chain. |
| `withdraw <nonce>` | Finalise a Plasma exit. |

### state_channel

| Sub-command | Description |
|-------------|-------------|
| `open` | Open a new payment/state channel. |
| `close` | Submit a signed state to start closing. |
| `challenge` | Challenge a closing state with a newer one. |
| `finalize` | Finalize and settle an expired channel. |
| `status` | Show the current channel state. |
| `list` | List all open channels. |

### zero_trust_data_channels

| Sub-command | Description |
|-------------|-------------|
| `open` | Open a new zero trust data channel. |
| `send` | Send a hex encoded payload over the channel. |
| `close` | Close the channel and release escrow. |

### storage

| Sub-command | Description |
|-------------|-------------|
| `pin` | Pin a file or data blob to the gateway. |
| `get` | Retrieve data by CID. |
| `listing:create` | Create a storage listing. |
| `listing:get` | Get a storage listing by ID. |
| `listing:list` | List storage listings. |
| `deal:open` | Open a storage deal backed by escrow. |
| `deal:close` | Close a storage deal and release funds. |
| `deal:get` | Get details for a storage deal. |
| `deal:list` | List storage deals. |
### real_estate

| Sub-command | Description |
|-------------|-------------|
| `register` | Register a new property. |
| `transfer` | Transfer a property to another owner. |
| `get` | Get property details. |
| `list` | List properties, optionally by owner. |


### escrow

| Sub-command | Description |
|-------------|-------------|
| `create` | Create a new multi-party escrow |
| `deposit` | Deposit additional funds |
| `release` | Release funds to participants |
| `cancel` | Cancel an escrow and refund |
| `info` | Show escrow details |
| `list` | List all escrows |
### marketplace

| Sub-command | Description |
|-------------|-------------|
| `listing:create <price> <metaJSON>` | Create a marketplace listing. |
| `listing:get <id>` | Fetch a listing by ID. |
| `listing:list` | List marketplace listings. |
| `buy <id> <buyer>` | Purchase a listing via escrow. |
| `cancel <id>` | Cancel an unsold listing. |
| `release <escrow>` | Release escrow funds to seller. |
| `deal:get <id>` | Retrieve deal details. |
| `deal:list` | List marketplace deals. |

| Sub-command | Description |
|-------------|-------------|
| `register <addr>` | Register a patient address. |
| `grant <patient> <provider>` | Allow a provider to submit records. |
| `revoke <patient> <provider>` | Revoke provider access. |
| `add <patient> <provider> <cid>` | Add a record CID for a patient. |
| `list <patient>` | List stored record IDs for a patient. |
### warehouse

| Sub-command | Description |
|-------------|-------------|
| `add` | Add a new inventory item. |
| `remove` | Delete an existing item. |
| `move` | Transfer item ownership. |
| `list` | List all warehouse items. |

### staking

| Sub-command | Description |
|-------------|-------------|
| `stake <addr> <amt>` | Stake tokens to participate in governance. |
| `unstake <addr> <amt>` | Unstake previously locked tokens. |
| `balance <addr>` | Show staked balance of an address. |
| `total` | Display the total amount staked. |

### staking

| Sub-command | Description |
|-------------|-------------|
| `stake <addr> <amt>` | Stake tokens to participate in governance. |
| `unstake <addr> <amt>` | Unstake previously locked tokens. |
| `balance <addr>` | Show staked balance of an address. |
| `total` | Display the total amount staked. |

### resource

| Sub-command | Description |
|-------------|-------------|
| `listing:create` | Create a resource listing. |
| `listing:get` | Get a resource listing by ID. |
| `listing:list` | List resource listings. |
| `deal:open` | Open a resource deal. |
| `deal:close` | Close a resource deal. |
| `deal:get` | Get resource deal details. |
| `deal:list` | List resource deals. |

### tokens

| Sub-command | Description |
|-------------|-------------|
| `list` | List registered tokens. |
| `info <id|symbol>` | Display token metadata. |
| `balance <tok> <addr>` | Query token balance of an address. |
| `transfer <tok>` | Transfer tokens between addresses. |
| `mint <tok>` | Mint new tokens. |
| `burn <tok>` | Burn tokens from an address. |
| `approve <tok>` | Approve a spender allowance. |
| `allowance <tok> <owner> <spender>` | Show current allowance. |

### defi

| Sub-command | Description |
|-------------|-------------|
| `insurance new <id> <holder> <premium> <payout>` | Create an insurance policy. |
| `insurance claim <id>` | Claim a payout. |
### event_management

| Sub-command | Description |
|-------------|-------------|
| `emit <type> <data>` | Emit a new event and broadcast it. |
| `list <type>` | List recent events of a given type. |
| `get <type> <id>` | Fetch a specific event by ID. |
### token_management

| Sub-command | Description |
|-------------|-------------|
| `create` | Create a new token. |
| `balance <id> <addr>` | Check balance for a token ID. |
| `transfer <id>` | Transfer tokens between addresses. |
### tangible

| Sub-command | Description |
|-------------|-------------|
| `register <id> <owner> <meta> <value>` | Register a new tangible asset. |
| `transfer <id> <owner>` | Transfer ownership of an asset. |
| `info <id>` | Display asset metadata. |
| `list` | List all tangible assets. |
### gaming

| Sub-command | Description |
|-------------|-------------|
| `create` | Create a new game. |
| `join <id>` | Join an existing game. |
| `finish <id>` | Finish a game and release funds. |
| `get <id>` | Display a game record. |
| `list` | List games. |

### transactions

| Sub-command | Description |
|-------------|-------------|
| `create` | Craft an unsigned transaction JSON. |
| `sign` | Sign a transaction JSON with a keystore key. |
| `verify` | Verify a signed transaction JSON. |
| `submit` | Submit a signed transaction to the network. |
| `pool` | List pending pool transaction hashes. |

### transactionreversal

| Sub-command | Description |
|-------------|-------------|
| `reversal` | Reverse a confirmed transaction. Requires authority signatures. |

### utility_functions

| Sub-command | Description |
|-------------|-------------|
| `hash` | Compute a cryptographic hash. |
| `short-hash` | Shorten a 32-byte hash to first4..last4 format. |
| `bytes2addr` | Convert big-endian bytes to an address. |

### finalization_management

| Sub-command | Description |
|-------------|-------------|
| `block <file>` | Finalize a block from JSON. |
| `batch <batchID>` | Finalize a rollup batch. |
| `channel <channelID>` | Finalize a state channel. |
### quorum

| Sub-command | Description |
|-------------|-------------|
| `init <total> <threshold>` | Initialise a global quorum tracker. |
| `vote <address>` | Record a vote from an address. |
| `check` | Check if the configured quorum is reached. |
| `reset` | Clear all recorded votes. |
### supply

| Sub-command | Description |
|-------------|-------------|
| `register <id> <desc> <owner> <location>` | Register a new item on chain. |
| `update-location <id> <location>` | Update item location. |
| `status <id> <status>` | Update item status. |
| `get <id>` | Fetch item metadata. |

### virtual_machine

| Sub-command | Description |
|-------------|-------------|
| `start` | Start the VM HTTP daemon. |
| `stop` | Stop the VM daemon. |
| `status` | Show daemon status. |

### swarm

| Sub-command | Description |
|-------------|-------------|
| `add <id> <addr>` | Add a node to the swarm. |
| `remove <id>` | Remove a node from the swarm. |
| `broadcast <tx.json>` | Broadcast a transaction to all nodes. |
| `peers` | List nodes currently in the swarm. |
| `start` | Start consensus for the swarm. |
| `stop` | Stop all nodes and consensus. |

### wallet

| Sub-command | Description |
|-------------|-------------|
| `create` | Generate a new wallet and mnemonic. |
| `import` | Import an existing mnemonic. |
| `address` | Derive an address from a wallet. |
| `sign` | Sign a transaction JSON using the wallet. |

### execution

| Sub-command | Description |
|-------------|-------------|
| `begin` | Begin a new block at a given height. |
| `run <tx.json>` | Execute a transaction JSON file. |
| `finalize` | Finalize the current block and output it. |
### binarytree

| Sub-command | Description |
|-------------|-------------|
| `create <name>` | Create a new binary tree bound to the ledger. |
| `insert <tree> <key> <value>` | Insert or update a key. Value may be hex encoded. |
| `search <tree> <key>` | Retrieve a value by key. |
| `delete <tree> <key>` | Remove a key from the tree. |
| `list <tree>` | List all keys in order. |


### system_health

| Sub-command | Description |
|-------------|-------------|
| `snapshot` | Display current system metrics. |
| `log <level> <msg>` | Append a message to the system log. |

### idwallet

| Sub-command | Description |
|-------------|-------------|
| `register <address> <info>` | Register wallet and mint a SYN-ID token. |
| `check <address>` | Verify registration status. |
### offwallet

| Sub-command | Description |
|-------------|-------------|
| `create` | Create an offline wallet file. |
| `sign` | Sign a transaction offline using the wallet. |
### recovery

| Sub-command | Description |
|-------------|-------------|
| `register` | Register recovery credentials for an address. |
| `recover` | Restore an address by proving three credentials. |
### workflow

| Sub-command | Description |
|-------------|-------------|
| `new` | Create a new workflow by ID. |
| `add` | Append an opcode name to the workflow. |
| `trigger` | Set a cron expression for execution. |
| `webhook` | Register a webhook called after completion. |
| `run` | Execute the workflow immediately. |

### wallet_mgmt

| Sub-command | Description |
|-------------|-------------|
| `create` | Create a wallet and print the mnemonic. |
| `balance` | Show the SYNN balance for an address. |
| `transfer` | Send SYNN from a mnemonic to a target address. |
### devnet

| Sub-command | Description |
|-------------|-------------|
| `start [nodes]` | Start a local developer network with the given number of nodes. |

### testnet

| Sub-command | Description |
|-------------|-------------|
| `start <config.yaml>` | Launch a testnet using the node definitions in the YAML file. |
### faucet

| Sub-command | Description |
|-------------|-------------|
| `request <addr>` | Request faucet funds for an address. |
| `balance` | Display remaining faucet balance. |
| `config --amount <n> --cooldown <d>` | Update faucet parameters. |<|MERGE_RESOLUTION|>--- conflicted
+++ resolved
@@ -61,16 +61,13 @@
 - **zero_trust_data_channels** – Manage encrypted data channels with escrow.
 - **swarm** – Manage groups of nodes running together.
 - **storage** – Configure the backing key/value store and inspect content.
-<<<<<<< HEAD
 - **resource** – Manage compute resource rentals.
-=======
 - **staking** – Stake and unstake tokens for DAO governance.
 - **dao_access** – Manage DAO membership roles.
 - **sensor** – Manage external sensor inputs and webhooks.
 - **real_estate** – Manage tokenised real estate assets.
 - **healthcare** – Manage healthcare records and permissions.
 - **warehouse** – Manage on-chain inventory records.
->>>>>>> 4ad171d5
 - **tokens** – Register new token types and move balances between accounts.
 - **defi** – Insurance policies and other DeFi utilities.
 - **event_management** – Emit and query custom events stored on chain.
