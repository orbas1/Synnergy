# Synnergy Command Line Guide

This short guide summarises the CLI entry points found in `cmd/cli`.  Each Go file wires a set of commands using the [Cobra](https://github.com/spf13/cobra) framework.  Commands are grouped by module and can be imported individually into the root program.

Most commands require environment variables or a configuration file to be present.  Refer to inline comments for a full list of options.

## Available Command Groups

The following command groups expose the same functionality available in the core modules. Each can be mounted on a root [`cobra.Command`](https://github.com/spf13/cobra).

- **ai** – Tools for publishing ML models and running anomaly detection jobs via gRPC to the AI service. Useful for training pipelines and on‑chain inference.
- **ai_contract** – Deploy and interact with AI-enhanced smart contracts.
- **ai-train** – Manage on-chain AI model training jobs.
- **ai_mgmt** – Manage marketplace listings for AI models.
- **ai_infer** – Advanced inference and batch analysis utilities.
- **amm** – Swap tokens and manage liquidity pools. Includes helpers to quote routes and add/remove liquidity.
- **authority_node** – Register new validators, vote on authority proposals and list the active electorate.
- **authority_apply** – Submit and vote on authority node applications.
- **charity_pool** – Query the community charity fund and trigger payouts for the current cycle.
- **coin** – Mint the base coin, transfer balances and inspect supply metrics.
 - **compliance** – Run KYC/AML checks on addresses and export audit reports.
 - **compliance_management** – Manage suspensions and whitelists for addresses.
 - **consensus** – Start, stop or inspect the node's consensus service. Provides status metrics for debugging.
- **compliance** – Run KYC/AML checks on addresses and export audit reports.
- **audit** – Manage on-chain audit logs.
- **consensus** – Start, stop or inspect the node's consensus service. Provides status metrics for debugging.
- **adaptive** – Manage adaptive consensus weights.
- **stake** – Adjust validator stakes and record penalties.
- **contracts** – Deploy, upgrade and invoke smart contracts stored on chain.
- **contractops** – Administrative operations like pausing and transferring ownership.
- **cross_chain** – Bridge assets to or from other chains using lock and release commands.
- **data** – Inspect raw key/value pairs in the underlying data store for debugging.
- **partition** – Partition and compress data sets.
- **data_ops** – Manage and transform on-chain data feeds.
- **anomaly_detection** – Run anomaly analysis on transactions and list flagged hashes.
- **resource** – Manage stored data and VM gas allocations.
- **immutability** – Verify the chain against the genesis block.
- **fault_tolerance** – Inject faults, simulate network partitions and test recovery procedures.
<<<<<<< HEAD
- **plasma** – Manage deposits and exits on the plasma bridge.
=======
- **resource_allocation** – Manage per-contract gas limits.
- **failover** – Manage ledger snapshots and coordinate recovery.
- **employment** – Manage on-chain employment contracts and salaries.
>>>>>>> 10b109e9
- **governance** – Create proposals, cast votes and check DAO parameters.
- **token_vote** – Cast token weighted governance votes.
- **qvote** – Submit quadratic votes and view weighted results.
- **polls_management** – Create and vote on community polls.
- **governance_management** – Manage governance contracts on chain.
- **reputation_voting** – Reputation weighted governance commands.
- **timelock** – Manage delayed proposal execution.
- **dao** – Manage DAO creation and membership.
- **green_technology** – View energy metrics and toggle any experimental sustainability features.
- **resource_management** – Manage VM resource quotas and usage.
- **carbon_credit_system** – Manage carbon offset projects and credits.
- **energy_efficiency** – Record transaction counts and compute efficiency scores.
- **ledger** – Inspect blocks, query balances and perform administrative token operations via the ledger daemon.
- **account** – manage accounts and balances
- **network** – Manage peer connections and print networking statistics.
 - **replication** – Trigger snapshot creation and replicate the ledger to new nodes.
 - **high_availability** – Manage standby nodes and promote backups.
 - **rollups** – Create rollup batches or inspect existing ones.
- **plasma** – Deposit into and withdraw from the Plasma chain.
- **replication** – Trigger snapshot creation and replicate the ledger to new nodes.
 - **rollups** – Create rollup batches, inspect existing ones and control the aggregator state.
- **initrep** – Bootstrap a ledger via peer replication.
- **synchronization** – Coordinate block download and verification.
- **rollups** – Create rollup batches or inspect existing ones.
- **compression** – Save and load compressed ledger snapshots.
- **security** – Key generation, signing utilities and password helpers.
- **biometrics** – Manage biometric authentication templates.
- **sharding** – Migrate data between shards and check shard status.
 - **sidechain** – Launch, manage and interact with remote side‑chain nodes.
- **state_channel** – Open, close and settle payment channels.
- **plasma** – Manage plasma deposits and submit block roots.
- **state_channel_mgmt** – Pause, resume and force-close channels.
- **zero_trust_data_channels** – Manage encrypted data channels with escrow.
- **swarm** – Manage groups of nodes running together.
- **storage** – Configure the backing key/value store and inspect content.
- **legal** – Manage Ricardian contracts and sign agreements.
- **resource** – Manage compute resource rentals.
- **staking** – Stake and unstake tokens for DAO governance.
- **dao_access** – Manage DAO membership roles.
- **sensor** – Manage external sensor inputs and webhooks.
- **real_estate** – Manage tokenised real estate assets.
- **healthcare** – Manage healthcare records and permissions.
- **warehouse** – Manage on-chain inventory records.
- **tokens** – Register new token types and move balances between accounts.
- **defi** – Insurance policies and other DeFi utilities.
- **event_management** – Emit and query custom events stored on chain.
- **gaming** – Manage simple on-chain games.
- **transactions** – Build raw transactions, sign them and broadcast to the network.
- **private_tx** – Encrypt data and submit private transactions.
- **transactionreversal** – Reverse confirmed transactions with authority approval.
- **transaction_distribution** – Distribute transaction fees between stakeholders.
- **utility_functions** – Miscellaneous helpers shared by other command groups.
- **distribution** – Bulk token distribution and airdrop helpers.
- **finalization_management** – Finalize blocks, batches and channels.
- **quorum** – Manage quorum trackers for proposals or validation.
- **virtual_machine** – Execute scripts in the built‑in VM for testing.
- **sandbox** – Manage VM sandbox environments.
- **supply** – Manage supply chain records.
- **wallet** – Generate mnemonics, derive addresses and sign transactions.
- **execution** – Manage block execution and transaction pipelines.
- **binarytree** – Manage ledger-backed binary search trees.
- **regulator** – Manage on-chain regulators and rule checks.
- **feedback** – Submit and review on‑chain user feedback.
- **system_health** – Monitor node metrics and emit log entries.
- **idwallet** – Register ID-token wallets and verify status.
- **offwallet** – Offline wallet utilities.
- **recovery** – Manage account recovery registration and execution.
- **workflow** – Build on-chain workflows using triggers and webhooks.
- **wallet_mgmt** – Manage wallets and submit ledger transfers.
- **devnet** – Launch a local multi-node developer network.
- **testnet** – Start an ephemeral test network from a YAML config.
- **faucet** – Dispense test funds with rate limiting.


To use these groups, import the corresponding command constructor (e.g. `ledger.NewLedgerCommand()`) in your main program and attach it to the root `cobra.Command`.

If you want to enable **all** CLI modules with a single call, use `cli.RegisterRoutes(rootCmd)` from the `cli` package. This helper mounts every exported command group so routes can be invoked like:

```bash
$ synnergy ~network ~start
```

## Command Reference

The sections below list each root command and its available sub‑commands. Every
command maps directly to logic in `synnergy-network/core` and can be composed as
needed in custom tooling.

### ai

| Sub-command | Description |
|-------------|-------------|
| `predict <tx.json>` | Predict fraud probability for a transaction. |
| `optimise <stats.json>` | Suggest an optimal base fee for the next block. |
| `volume <stats.json>` | Forecast upcoming transaction volume. |
| `publish <cid>` | Publish a model hash with optional royalty basis points. |
| `fetch <model-hash>` | Fetch metadata for a published model. |
| `list <price> <cid>` | Create a marketplace listing for a model. |
| `buy <listing-id> <buyer-addr>` | Buy a listed model with escrow. |
| `rent <listing-id> <renter-addr> <hours>` | Rent a model for a period of time. |
| `release <escrow-id>` | Release funds from escrow to the seller. |

### ai-train

| Sub-command | Description |
|-------------|-------------|
| `start <datasetCID> <modelCID>` | Begin a new training job. |
| `status <jobID>` | Display status for a training job. |
| `list` | List all active training jobs. |
| `cancel <jobID>` | Cancel a running job. |
### ai_mgmt

| Sub-command | Description |
|-------------|-------------|
| `get <id>` | Fetch a marketplace listing. |
| `ls` | List all AI model listings. |
| `update <id> <price>` | Update the price of your listing. |
| `remove <id>` | Remove a listing you own. |


| Sub-command | Description |
|-------------|-------------|
| `ai_infer run <model-hash> <input-file>` | Execute model inference on input data. |
| `ai_infer analyse <txs.json>` | Analyse a batch of transactions for fraud risk. |

### amm

| Sub-command | Description |
|-------------|-------------|
| `init <fixture-file>` | Initialise pools from a JSON fixture. |
| `swap <tokenIn> <amtIn> <tokenOut> <minOut> [trader]` | Swap tokens via the router. |
| `add <poolID> <provider> <amtA> <amtB>` | Add liquidity to a pool. |
| `remove <poolID> <provider> <lpTokens>` | Remove liquidity from a pool. |
| `quote <tokenIn> <amtIn> <tokenOut>` | Estimate output amount without executing. |
| `pairs` | List all tradable token pairs. |

### authority_node

| Sub-command | Description |
|-------------|-------------|
| `register <addr> <role>` | Submit a new authority-node candidate. |
| `vote <voterAddr> <candidateAddr>` | Cast a vote for a candidate. |
| `electorate <size>` | Sample a weighted electorate of active nodes. |
| `is <addr>` | Check if an address is an active authority node. |
| `info <addr>` | Display details for an authority node. |
| `list` | List authority nodes. |
| `deregister <addr>` | Remove an authority node and its votes. |

### authority_apply

| Sub-command | Description |
|-------------|-------------|
| `submit <candidate> <role> <desc>` | Submit an authority node application. |
| `vote <voter> <id>` | Vote on an application. Use `--approve=false` to reject. |
| `finalize <id>` | Finalize and register the node if the vote passed. |
| `tick` | Check all pending applications for expiry. |
| `get <id>` | Display an application by ID. |
| `list` | List all applications. |

### charity_pool

| Sub-command | Description |
|-------------|-------------|
| `register <addr> <category> <name>` | Register a charity with the pool. |
| `vote <voterAddr> <charityAddr>` | Vote for a charity during the cycle. |
| `tick [timestamp]` | Manually trigger pool cron tasks. |
| `registration <addr> [cycle]` | Show registration info for a charity. |
| `winners [cycle]` | List winning charities for a cycle. |

### coin

| Sub-command | Description |
|-------------|-------------|
| `mint <addr> <amt>` | Mint the base SYNN coin. |
| `supply` | Display total supply. |
| `balance <addr>` | Query balance for an address. |
| `transfer <from> <to> <amt>` | Transfer SYNN between accounts. |
| `burn <addr> <amt>` | Burn SYNN from an address. |

### compliance

| Sub-command | Description |
|-------------|-------------|
| `validate <kyc.json>` | Validate and store a KYC document commitment. |
| `erase <address>` | Remove a user's KYC data. |
| `fraud <address> <severity>` | Record a fraud signal. |
| `risk <address>` | Retrieve accumulated fraud risk score. |
| `audit <address>` | Display the audit trail for an address. |
| `monitor <tx.json> <threshold>` | Run anomaly detection on a transaction. |
| `verifyzkp <blob.bin> <commitmentHex> <proofHex>` | Verify a zero‑knowledge proof. |

### audit

| Sub-command | Description |
|-------------|-------------|
| `log <addr> <event> [meta.json]` | Record an audit event. |
| `list <addr>` | List audit events for an address. |
### compliance_management

| Sub-command | Description |
|-------------|-------------|
| `suspend <addr>` | Suspend an address from transfers. |
| `resume <addr>` | Lift an address suspension. |
| `whitelist <addr>` | Add an address to the whitelist. |
| `unwhitelist <addr>` | Remove an address from the whitelist. |
| `status <addr>` | Show suspension and whitelist status. |
| `review <tx.json>` | Check a transaction before broadcast. |
### anomaly_detection

| Sub-command | Description |
|-------------|-------------|
| `analyze <tx.json>` | Run anomaly detection on a transaction. |
| `list` | List flagged transactions. |

### consensus

| Sub-command | Description |
|-------------|-------------|
| `start` | Launch the consensus engine. |
| `stop` | Gracefully stop the consensus service. |
| `info` | Show consensus height and running status. |
| `weights <demand> <stake>` | Calculate dynamic consensus weights. |
| `threshold <demand> <stake>` | Compute the consensus switch threshold. |
| `set-weight-config <alpha> <beta> <gamma> <dmax> <smax>` | Update weight coefficients. |
| `get-weight-config` | Display current weight configuration. |

### adaptive

| Sub-command | Description |
|-------------|-------------|
| `metrics` | Show current demand and stake levels. |
| `adjust` | Recompute consensus weights. |
| `set-config <alpha> <beta> <gamma> <dmax> <smax>` | Update weighting coefficients. |

### stake

| Sub-command | Description |
|-------------|-------------|
| `adjust <addr> <delta>` | Increase or decrease stake for a validator. |
| `penalize <addr> <points> [reason]` | Record penalty points against a validator. |
| `info <addr>` | Display stake and penalty totals. |

### contracts

| Sub-command | Description |
|-------------|-------------|
| `compile <src.wat|src.wasm>` | Compile WAT or WASM to deterministic bytecode. |
| `deploy --wasm <path> [--ric <file>] [--gas <limit>]` | Deploy compiled WASM. |
| `invoke <address>` | Invoke a contract method. |
| `list` | List deployed contracts. |
| `info <address>` | Show Ricardian manifest for a contract. |

### contractops

| Sub-command | Description |
|-------------|-------------|
| `transfer <addr> <newOwner>` | Transfer contract ownership. |
| `pause <addr>` | Pause contract execution. |
| `resume <addr>` | Resume a paused contract. |
| `upgrade <addr> <wasm>` | Replace contract bytecode. |
| `info <addr>` | Display owner and paused status. |

### cross_chain

| Sub-command | Description |
|-------------|-------------|
| `register <source_chain> <target_chain> <relayer_addr>` | Register a bridge. |
| `list` | List registered bridges. |
| `get <bridge_id>` | Retrieve a bridge configuration. |
| `authorize <relayer_addr>` | Whitelist a relayer address. |
| `revoke <relayer_addr>` | Remove a relayer from the whitelist. |

### data

**Node operations**

| Sub-command | Description |
|-------------|-------------|
| `node register <address> <host:port> <capacityMB>` | Register a CDN node. |
| `node list` | List CDN nodes. |

**Asset operations**

| Sub-command | Description |
|-------------|-------------|
| `asset upload <filePath>` | Upload and pin an asset. |
| `asset retrieve <cid> [output]` | Retrieve an asset by CID. |

**Oracle feeds**

| Sub-command | Description |
|-------------|-------------|
| `oracle register <source>` | Register a new oracle feed. |
| `oracle push <oracleID> <value>` | Push a value to an oracle feed. |
| `oracle query <oracleID>` | Query the latest oracle value. |
| `oracle list` | List registered oracles. |

### distribution

| Sub-command | Description |
|-------------|-------------|
| `distribution create <owner> <cid> <price>` | Register a dataset for sale. |
| `distribution buy <datasetID> <buyer>` | Purchase dataset access. |
| `distribution info <datasetID>` | Show dataset metadata. |
| `distribution list` | List all datasets. |
**Oracle management**

| Sub-command | Description |
|-------------|-------------|
| `oracle_mgmt metrics <oracleID>` | Show performance metrics. |
| `oracle_mgmt request <oracleID>` | Fetch value and record latency. |
| `oracle_mgmt sync <oracleID>` | Sync local oracle data. |
| `oracle_mgmt update <oracleID> <source>` | Update oracle source. |
| `oracle_mgmt remove <oracleID>` | Remove oracle configuration. |
### data_ops

| Sub-command | Description |
|-------------|-------------|
| `create <desc> <v1,v2,..>` | Create a new data feed. |
| `query <id>` | Query a feed and print JSON. |
| `normalize <id>` | Normalize feed values. |
| `impute <id>` | Impute missing values using the mean. |
### resource

| Sub-command | Description |
|-------------|-------------|
| `store <owner> <key> <file> <gas>` | Store data and set a gas limit. |
| `load <owner> <key> [out|-]` | Load data for a key. |
| `delete <owner> <key>` | Remove stored data and reset the limit. |

### fault_tolerance
- **employment** – Manage on-chain employment contracts and salaries.

| Sub-command | Description |
|-------------|-------------|
| `snapshot` | Dump current peer statistics. |
| `add-peer <addr>` | Add a peer to the health-checker set. |
| `rm-peer <addr|id>` | Remove a peer from the set. |
| `view-change` | Force a leader rotation. |
| `backup` | Create a ledger backup snapshot. |
| `restore <file>` | Restore ledger state from a snapshot. |
| `failover <addr>` | Force failover of a node. |
| `predict <addr>` | Predict failure probability for a node. |

### resource_allocation

| Sub-command | Description |
|-------------|-------------|
| `set <addr> --limit=<n>` | Set gas limit for an address. |
| `get <addr>` | Display current gas limit. |
| `list` | List limits for all addresses. |
| `consume <addr> --amt=<n>` | Deduct gas from an address limit. |
| `transfer <from> <to> --amt=<n>` | Transfer limit between addresses. |
### failover

| Sub-command | Description |
|-------------|-------------|
| `backup <path>` | Create a ledger snapshot. |
| `restore <file>` | Restore ledger state from a snapshot file. |
| `verify <file>` | Verify a snapshot against the current ledger. |
| `node [reason]` | Trigger a view change. |

### governance

| Sub-command | Description |
|-------------|-------------|
| `propose` | Submit a new governance proposal. |
| `vote <proposal-id>` | Cast a vote on a proposal. |
| `execute <proposal-id>` | Execute a proposal after the deadline. |
| `get <proposal-id>` | Display a single proposal. |
| `list` | List all proposals. |

### token_vote

| Sub-command | Description |
|-------------|-------------|
| `cast <proposal-id> <voter> <token-id> <amount> [approve]` | Cast a token weighted vote on a proposal. |

### qvote

| Sub-command | Description |
|-------------|-------------|
| `cast` | Submit a quadratic vote on a proposal. |
| `results <proposal-id>` | Display aggregated quadratic weights. |
### dao_access

| Sub-command | Description |
|-------------|-------------|
| `add <addr> <role>` | Add a DAO member with role `member` or `admin`. |
| `remove <addr>` | Remove a DAO member. |
| `role <addr>` | Display the member role. |
| `list` | List all DAO members. |
### polls_management

| Sub-command | Description |
|-------------|-------------|
| `create` | Create a new poll. |
| `vote <id>` | Cast a vote on a poll. |
| `close <id>` | Close a poll immediately. |
| `get <id>` | Display a poll. |
| `list` | List existing polls. |
### governance_management

| Sub-command | Description |
|-------------|-------------|
| `contract:add <addr> <name>` | Register a governance contract. |
| `contract:enable <addr>` | Enable a contract for voting. |
| `contract:disable <addr>` | Disable a contract. |
| `contract:get <addr>` | Display contract information. |
| `contract:list` | List registered contracts. |
| `contract:rm <addr>` | Remove a contract from the registry. |
### reputation_voting

| Sub-command | Description |
|-------------|-------------|
| `propose` | Submit a new reputation proposal. |
| `vote <proposal-id>` | Cast a weighted vote using SYN-REP. |
| `execute <proposal-id>` | Execute a reputation proposal. |
| `get <proposal-id>` | Display a reputation proposal. |
| `list` | List all reputation proposals. |
| `balance <addr>` | Show reputation balance. |
### timelock

| Sub-command | Description |
|-------------|-------------|
| `queue <proposal-id>` | Queue a proposal with a delay. |
| `cancel <proposal-id>` | Remove a queued proposal. |
| `execute` | Execute all due proposals. |
| `list` | List queued proposals. |
### dao

| Sub-command | Description |
|-------------|-------------|
| `create <name> <creator>` | Create a new DAO. |
| `join <dao-id> <addr>` | Join an existing DAO. |
| `leave <dao-id> <addr>` | Leave a DAO. |
| `info <dao-id>` | Display DAO information. |
| `list` | List all DAOs. |

### green_technology

| Sub-command | Description |
|-------------|-------------|
| `usage <validator-addr>` | Record energy and carbon usage for a validator. |
| `offset <validator-addr>` | Record carbon offset credits. |
| `certify` | Recompute certificates immediately. |
| `cert <validator-addr>` | Show the sustainability certificate. |
| `throttle <validator-addr>` | Check if a validator should be throttled. |
| `list` | List certificates for all validators. |

### resource_management

| Sub-command | Description |
|-------------|-------------|
| `set <addr> <cpu> <mem> <store>` | Set resource quota for an address. |
| `show <addr>` | Display quota and current usage. |
| `charge <addr> <cpu> <mem> <store>` | Charge and record consumed resources. |

### carbon_credit_system

| Sub-command | Description |
|-------------|-------------|
| `register <owner> <name> <total>` | Register a carbon offset project. |
| `issue <projectID> <to> <amount>` | Issue credits from a project. |
| `retire <holder> <amount>` | Burn carbon credits permanently. |
| `info <projectID>` | Show details of a project. |
| `list` | List all projects. |
### energy_efficiency

| Sub-command | Description |
|-------------|-------------|
| `record <validator-addr>` | Record processed transactions and energy use. |
| `efficiency <validator-addr>` | Show tx per kWh for a validator. |
| `network` | Display the network average efficiency. |

### ledger

| Sub-command | Description |
|-------------|-------------|
| `head` | Show chain height and latest block hash. |
| `block <height>` | Fetch a block by height. |
| `balance <addr>` | Display token balances of an address. |
| `utxo <addr>` | List UTXOs for an address. |
| `pool` | List mem-pool transactions. |
| `mint <addr>` | Mint tokens to an address. |
| `transfer <from> <to>` | Transfer tokens between addresses. |

### account

| Sub-command | Description |
|-------------|-------------|
| `create <addr>` | Create a new account. |
| `delete <addr>` | Delete an account. |
| `balance <addr>` | Show account balance. |
| `transfer` | Transfer between accounts. |

### liquidity_pools

| Sub-command | Description |
|-------------|-------------|
| `create <tokenA> <tokenB> [feeBps]` | Create a new liquidity pool. |
| `add <poolID> <provider> <amtA> <amtB>` | Add liquidity to a pool. |
| `swap <poolID> <trader> <tokenIn> <amtIn> <minOut>` | Swap tokens within a pool. |
| `remove <poolID> <provider> <lpTokens>` | Remove liquidity from a pool. |
| `info <poolID>` | Show pool state. |
| `list` | List all pools. |

### loanpool

| Sub-command | Description |
|-------------|-------------|
| `submit <creator> <recipient> <type> <amount> <desc>` | Submit a loan proposal. |
| `vote <voter> <id>` | Vote on a proposal. |
| `disburse <id>` | Disburse an approved loan. |
| `tick` | Process proposals and update cycles. |
| `get <id>` | Display a single proposal. |
| `list` | List proposals in the pool. |

### loanpool_apply

| Sub-command | Description |
|-------------|-------------|
| `submit <applicant> <amount> <termMonths> <purpose>` | Submit a loan application. |
| `vote <voter> <id>` | Vote on an application. |
| `process` | Finalise pending applications. |
| `disburse <id>` | Disburse an approved application. |
| `get <id>` | Display a single application. |
| `list` | List loan applications. |

### network

| Sub-command | Description |
|-------------|-------------|
| `start` | Start the networking stack. |
| `stop` | Stop network services. |
| `peers` | List connected peers. |
| `broadcast <topic> <data>` | Publish data on the network. |
| `subscribe <topic>` | Subscribe to a topic. |

### replication

| Sub-command | Description |
|-------------|-------------|
| `start` | Launch replication goroutines. |
| `stop` | Stop the replication subsystem. |
| `status` | Show replication status. |
| `replicate <block-hash>` | Gossip a known block. |
| `request <block-hash>` | Request a block from peers. |
| `sync` | Synchronize blocks from peers. |

### initrep

| Sub-command | Description |
|-------------|-------------|
| `start` | Bootstrap the ledger and start replication. |
| `stop` | Stop the initialization service. |
### synchronization

| Sub-command | Description |
|-------------|-------------|
| `start` | Start the sync manager. |
| `stop` | Stop the sync manager. |
| `status` | Show sync progress. |
| `once` | Perform one synchronization round. |

### high_availability

| Sub-command | Description |
|-------------|-------------|
| `add <addr>` | Register a standby node. |
| `remove <addr>` | Remove a standby node. |
| `list` | List registered standby nodes. |
| `promote <addr>` | Promote a standby to leader via view change. |
| `snapshot [path]` | Write a ledger snapshot to disk. |

### rollups

| Sub-command | Description |
|-------------|-------------|
| `submit` | Submit a new rollup batch. |
| `challenge <batchID> <txIdx> <proof...>` | Submit a fraud proof for a batch. |
| `finalize <batchID>` | Finalize or revert a batch. |
| `info <batchID>` | Display batch header and state. |
| `list` | List recent batches. |
| `txs <batchID>` | List transactions in a batch. |
| `pause` | Pause the rollup aggregator. |
| `resume` | Resume the rollup aggregator. |
| `status` | Show current aggregator status. |

### compression

| Sub-command | Description |
|-------------|-------------|
| `save <file>` | Write a compressed ledger snapshot. |
| `load <file>` | Load a compressed snapshot and display the height. |

### security

| Sub-command | Description |
|-------------|-------------|
| `sign` | Sign a message with a private key. |
| `verify` | Verify a signature. |
| `aggregate <sig1,sig2,...>` | Aggregate BLS signatures. |
| `encrypt` | Encrypt data using XChacha20‑Poly1305. |
| `decrypt` | Decrypt an encrypted blob. |
| `merkle <leaf1,leaf2,...>` | Compute a double-SHA256 Merkle root. |
| `dilithium-gen` | Generate a Dilithium3 key pair. |
| `dilithium-sign` | Sign a message with a Dilithium key. |
| `dilithium-verify` | Verify a Dilithium signature. |
| `anomaly-score` | Compute an anomaly z-score from data. |

### biometrics

| Sub-command | Description |
|-------------|-------------|
| `enroll <file>` | Enroll biometric data for an address. |
| `verify <file>` | Verify biometric data against an address. |
| `delete <addr>` | Remove stored biometric data. |

### sharding

| Sub-command | Description |
|-------------|-------------|
| `leader get <shardID>` | Show the leader for a shard. |
| `leader set <shardID> <addr>` | Set the leader address for a shard. |
| `map` | List shard-to-leader mappings. |
| `submit <fromShard> <toShard> <txHash>` | Submit a cross-shard transaction header. |
| `pull <shardID>` | Pull receipts for a shard. |
| `reshard <newBits>` | Increase the shard count. |
| `rebalance <threshold>` | List shards exceeding the load threshold. |

### sidechain

| Sub-command | Description |
|-------------|-------------|
| `register` | Register a new side-chain. |
| `header` | Submit a side-chain header. |
| `deposit` | Deposit tokens to a side-chain escrow. |
| `withdraw <proofHex>` | Verify a withdrawal proof. |
| `get-header` | Fetch a submitted side-chain header. |
| `meta <chainID>` | Display side-chain metadata. |
| `list` | List registered side-chains. |
| `pause <chainID>` | Pause a side-chain. |
| `resume <chainID>` | Resume a paused side-chain. |
| `update-validators` | Update side-chain validator set. |
| `remove <chainID>` | Remove a side-chain and all data. |

### plasma

| Sub-command | Description |
|-------------|-------------|
| `deposit` | Deposit funds into the Plasma chain. |
| `withdraw <nonce>` | Finalise a Plasma exit. |

### plasma

| Sub-command | Description |
|-------------|-------------|
| `deposit <from> <token> <amount>` | Deposit tokens into the plasma bridge. |
| `exit <owner> <token> <amount>` | Start an exit from the bridge. |
| `finalize <nonce>` | Finalize a pending exit. |
| `get <nonce>` | Get details about an exit. |
| `list <owner>` | List exits initiated by an address. |

### state_channel

| Sub-command | Description |
|-------------|-------------|
| `open` | Open a new payment/state channel. |
| `close` | Submit a signed state to start closing. |
| `challenge` | Challenge a closing state with a newer one. |
| `finalize` | Finalize and settle an expired channel. |
| `status` | Show the current channel state. |
| `list` | List all open channels. |

### plasma

| Sub-command | Description |
|-------------|-------------|
| `deposit` | Deposit tokens into the plasma chain. |
| `withdraw` | Withdraw a previously deposited amount. |
| `submit` | Submit a plasma block root. |
### state_channel_mgmt

| Sub-command | Description |
|-------------|-------------|
| `pause` | Pause a channel to block new updates. |
| `resume` | Resume a paused channel. |
| `cancel` | Cancel a pending close operation. |
| `force-close` | Immediately settle a channel with a signed state. |
### zero_trust_data_channels

| Sub-command | Description |
|-------------|-------------|
| `open` | Open a new zero trust data channel. |
| `send` | Send a hex encoded payload over the channel. |
| `close` | Close the channel and release escrow. |

### storage

| Sub-command | Description |
|-------------|-------------|
| `pin` | Pin a file or data blob to the gateway. |
| `get` | Retrieve data by CID. |
| `listing:create` | Create a storage listing. |
| `listing:get` | Get a storage listing by ID. |
| `listing:list` | List storage listings. |
| `deal:open` | Open a storage deal backed by escrow. |
| `deal:close` | Close a storage deal and release funds. |
| `deal:get` | Get details for a storage deal. |
| `deal:list` | List storage deals. |
### real_estate

| Sub-command | Description |
|-------------|-------------|
| `register` | Register a new property. |
| `transfer` | Transfer a property to another owner. |
| `get` | Get property details. |
| `list` | List properties, optionally by owner. |


### escrow

| Sub-command | Description |
|-------------|-------------|
| `create` | Create a new multi-party escrow |
| `deposit` | Deposit additional funds |
| `release` | Release funds to participants |
| `cancel` | Cancel an escrow and refund |
| `info` | Show escrow details |
| `list` | List all escrows |
### marketplace

| Sub-command | Description |
|-------------|-------------|
| `listing:create <price> <metaJSON>` | Create a marketplace listing. |
| `listing:get <id>` | Fetch a listing by ID. |
| `listing:list` | List marketplace listings. |
| `buy <id> <buyer>` | Purchase a listing via escrow. |
| `cancel <id>` | Cancel an unsold listing. |
| `release <escrow>` | Release escrow funds to seller. |
| `deal:get <id>` | Retrieve deal details. |
| `deal:list` | List marketplace deals. |

| Sub-command | Description |
|-------------|-------------|
| `register <addr>` | Register a patient address. |
| `grant <patient> <provider>` | Allow a provider to submit records. |
| `revoke <patient> <provider>` | Revoke provider access. |
| `add <patient> <provider> <cid>` | Add a record CID for a patient. |
| `list <patient>` | List stored record IDs for a patient. |
### warehouse

| Sub-command | Description |
|-------------|-------------|
| `add` | Add a new inventory item. |
| `remove` | Delete an existing item. |
| `move` | Transfer item ownership. |
| `list` | List all warehouse items. |

### staking

| Sub-command | Description |
|-------------|-------------|
| `stake <addr> <amt>` | Stake tokens to participate in governance. |
| `unstake <addr> <amt>` | Unstake previously locked tokens. |
| `balance <addr>` | Show staked balance of an address. |
| `total` | Display the total amount staked. |

### staking

| Sub-command | Description |
|-------------|-------------|
| `stake <addr> <amt>` | Stake tokens to participate in governance. |
| `unstake <addr> <amt>` | Unstake previously locked tokens. |
| `balance <addr>` | Show staked balance of an address. |
| `total` | Display the total amount staked. |

### resource

| Sub-command | Description |
|-------------|-------------|
| `listing:create` | Create a resource listing. |
| `listing:get` | Get a resource listing by ID. |
| `listing:list` | List resource listings. |
| `deal:open` | Open a resource deal. |
| `deal:close` | Close a resource deal. |
| `deal:get` | Get resource deal details. |
| `deal:list` | List resource deals. |

### ipfs

| Sub-command | Description |
|-------------|-------------|
| `add` | Add a file to the configured IPFS gateway. |
| `get` | Fetch a CID and write to stdout or a file. |
| `unpin` | Remove a CID from the gateway pinset. |

### legal

| Sub-command | Description |
|-------------|-------------|
| `register <addr> <json>` | Register a Ricardian contract. |
| `sign <contract> <party>` | Sign a contract as a party. |
| `revoke <contract> <party>` | Revoke a signature. |
| `info <addr>` | Show contract and signers. |
| `list` | List all registered legal contracts. |

### partition

| Sub-command | Description |
|-------------|-------------|
| `split <file>` | Split a file into equally sized chunks. |
| `compress <file>` | Compress a file and print base64 output. |
| `decompress <b64>` | Decompress base64 input and print bytes. |

### tokens

| Sub-command | Description |
|-------------|-------------|
| `list` | List registered tokens. |
| `info <id|symbol>` | Display token metadata. |
| `balance <tok> <addr>` | Query token balance of an address. |
| `transfer <tok>` | Transfer tokens between addresses. |
| `mint <tok>` | Mint new tokens. |
| `burn <tok>` | Burn tokens from an address. |
| `approve <tok>` | Approve a spender allowance. |
| `allowance <tok> <owner> <spender>` | Show current allowance. |

### defi

| Sub-command | Description |
|-------------|-------------|
| `insurance new <id> <holder> <premium> <payout>` | Create an insurance policy. |
| `insurance claim <id>` | Claim a payout. |
### event_management

| Sub-command | Description |
|-------------|-------------|
| `emit <type> <data>` | Emit a new event and broadcast it. |
| `list <type>` | List recent events of a given type. |
| `get <type> <id>` | Fetch a specific event by ID. |
### token_management

| Sub-command | Description |
|-------------|-------------|
| `create` | Create a new token. |
| `balance <id> <addr>` | Check balance for a token ID. |
| `transfer <id>` | Transfer tokens between addresses. |
### tangible

| Sub-command | Description |
|-------------|-------------|
| `register <id> <owner> <meta> <value>` | Register a new tangible asset. |
| `transfer <id> <owner>` | Transfer ownership of an asset. |
| `info <id>` | Display asset metadata. |
| `list` | List all tangible assets. |
### gaming

| Sub-command | Description |
|-------------|-------------|
| `create` | Create a new game. |
| `join <id>` | Join an existing game. |
| `finish <id>` | Finish a game and release funds. |
| `get <id>` | Display a game record. |
| `list` | List games. |

### transactions

| Sub-command | Description |
|-------------|-------------|
| `create` | Craft an unsigned transaction JSON. |
| `sign` | Sign a transaction JSON with a keystore key. |
| `verify` | Verify a signed transaction JSON. |
| `submit` | Submit a signed transaction to the network. |
| `pool` | List pending pool transaction hashes. |

### distribution

| Sub-command | Description |
|-------------|-------------|
| `airdrop` | Mint tokens to a list of recipients. |
| `batch` | Transfer tokens from one account to many. |
### private_tx

| Sub-command | Description |
|-------------|-------------|
| `encrypt` | Encrypt transaction payload bytes. |
| `decrypt` | Decrypt previously encrypted payload. |
| `send` | Submit an encrypted transaction JSON file. |
### transactionreversal

| Sub-command | Description |
|-------------|-------------|
| `reversal` | Reverse a confirmed transaction. Requires authority signatures. |

### utility_functions

| Sub-command | Description |
|-------------|-------------|
| `hash` | Compute a cryptographic hash. |
| `short-hash` | Shorten a 32-byte hash to first4..last4 format. |
| `bytes2addr` | Convert big-endian bytes to an address. |

### finalization_management

| Sub-command | Description |
|-------------|-------------|
| `block <file>` | Finalize a block from JSON. |
| `batch <batchID>` | Finalize a rollup batch. |
| `channel <channelID>` | Finalize a state channel. |
### quorum

| Sub-command | Description |
|-------------|-------------|
| `init <total> <threshold>` | Initialise a global quorum tracker. |
| `vote <address>` | Record a vote from an address. |
| `check` | Check if the configured quorum is reached. |
| `reset` | Clear all recorded votes. |
### supply

| Sub-command | Description |
|-------------|-------------|
| `register <id> <desc> <owner> <location>` | Register a new item on chain. |
| `update-location <id> <location>` | Update item location. |
| `status <id> <status>` | Update item status. |
| `get <id>` | Fetch item metadata. |

### virtual_machine

| Sub-command | Description |
|-------------|-------------|
| `start` | Start the VM HTTP daemon. |
| `stop` | Stop the VM daemon. |
| `status` | Show daemon status. |

### sandbox

| Sub-command | Description |
|-------------|-------------|
| `start` | Create a sandbox for a contract. |
| `stop` | Stop a running sandbox. |
| `reset` | Reset sandbox timers. |
| `status` | Display sandbox info. |
| `list` | List all sandboxes. |
### swarm

| Sub-command | Description |
|-------------|-------------|
| `add <id> <addr>` | Add a node to the swarm. |
| `remove <id>` | Remove a node from the swarm. |
| `broadcast <tx.json>` | Broadcast a transaction to all nodes. |
| `peers` | List nodes currently in the swarm. |
| `start` | Start consensus for the swarm. |
| `stop` | Stop all nodes and consensus. |

### wallet

| Sub-command | Description |
|-------------|-------------|
| `create` | Generate a new wallet and mnemonic. |
| `import` | Import an existing mnemonic. |
| `address` | Derive an address from a wallet. |
| `sign` | Sign a transaction JSON using the wallet. |

### execution

| Sub-command | Description |
|-------------|-------------|
| `begin` | Begin a new block at a given height. |
| `run <tx.json>` | Execute a transaction JSON file. |
| `finalize` | Finalize the current block and output it. |
### binarytree

| Sub-command | Description |
|-------------|-------------|
| `create <name>` | Create a new binary tree bound to the ledger. |
| `insert <tree> <key> <value>` | Insert or update a key. Value may be hex encoded. |
| `search <tree> <key>` | Retrieve a value by key. |
| `delete <tree> <key>` | Remove a key from the tree. |
| `list <tree>` | List all keys in order. |


### system_health

| Sub-command | Description |
|-------------|-------------|
| `snapshot` | Display current system metrics. |
| `log <level> <msg>` | Append a message to the system log. |

### idwallet

| Sub-command | Description |
|-------------|-------------|
| `register <address> <info>` | Register wallet and mint a SYN-ID token. |
| `check <address>` | Verify registration status. |
### offwallet

| Sub-command | Description |
|-------------|-------------|
| `create` | Create an offline wallet file. |
| `sign` | Sign a transaction offline using the wallet. |
### recovery

| Sub-command | Description |
|-------------|-------------|
| `register` | Register recovery credentials for an address. |
| `recover` | Restore an address by proving three credentials. |
### workflow

| Sub-command | Description |
|-------------|-------------|
| `new` | Create a new workflow by ID. |
| `add` | Append an opcode name to the workflow. |
| `trigger` | Set a cron expression for execution. |
| `webhook` | Register a webhook called after completion. |
| `run` | Execute the workflow immediately. |

### wallet_mgmt

| Sub-command | Description |
|-------------|-------------|
| `create` | Create a wallet and print the mnemonic. |
| `balance` | Show the SYNN balance for an address. |
| `transfer` | Send SYNN from a mnemonic to a target address. |
### devnet

| Sub-command | Description |
|-------------|-------------|
| `start [nodes]` | Start a local developer network with the given number of nodes. |

### testnet

| Sub-command | Description |
|-------------|-------------|
| `start <config.yaml>` | Launch a testnet using the node definitions in the YAML file. |
### faucet

| Sub-command | Description |
|-------------|-------------|
| `request <addr>` | Request faucet funds for an address. |
| `balance` | Display remaining faucet balance. |
| `config --amount <n> --cooldown <d>` | Update faucet parameters. |<|MERGE_RESOLUTION|>--- conflicted
+++ resolved
@@ -36,13 +36,10 @@
 - **resource** – Manage stored data and VM gas allocations.
 - **immutability** – Verify the chain against the genesis block.
 - **fault_tolerance** – Inject faults, simulate network partitions and test recovery procedures.
-<<<<<<< HEAD
 - **plasma** – Manage deposits and exits on the plasma bridge.
-=======
 - **resource_allocation** – Manage per-contract gas limits.
 - **failover** – Manage ledger snapshots and coordinate recovery.
 - **employment** – Manage on-chain employment contracts and salaries.
->>>>>>> 10b109e9
 - **governance** – Create proposals, cast votes and check DAO parameters.
 - **token_vote** – Cast token weighted governance votes.
 - **qvote** – Submit quadratic votes and view weighted results.
