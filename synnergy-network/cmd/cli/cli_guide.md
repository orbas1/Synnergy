--- conflicted
+++ resolved
@@ -69,13 +69,10 @@
 - **sharding** – Migrate data between shards and check shard status.
  - **sidechain** – Launch, manage and interact with remote side‑chain nodes.
 - **state_channel** – Open, close and settle payment channels.
-<<<<<<< HEAD
 - **plasma** – Manage plasma deposits and submit block roots.
-=======
 - **state_channel_mgmt** – Pause, resume and force-close channels.
 - **zero_trust_data_channels** – Manage encrypted data channels with escrow.
 - **swarm** – Manage groups of nodes running together.
->>>>>>> 5d35a306
 - **storage** – Configure the backing key/value store and inspect content.
 - **legal** – Manage Ricardian contracts and sign agreements.
 - **resource** – Manage compute resource rentals.
@@ -707,7 +704,6 @@
 | `status` | Show the current channel state. |
 | `list` | List all open channels. |
 
-<<<<<<< HEAD
 ### plasma
 
 | Sub-command | Description |
@@ -715,7 +711,6 @@
 | `deposit` | Deposit tokens into the plasma chain. |
 | `withdraw` | Withdraw a previously deposited amount. |
 | `submit` | Submit a plasma block root. |
-=======
 ### state_channel_mgmt
 
 | Sub-command | Description |
@@ -731,7 +726,6 @@
 | `open` | Open a new zero trust data channel. |
 | `send` | Send a hex encoded payload over the channel. |
 | `close` | Close the channel and release escrow. |
->>>>>>> 5d35a306
 
 ### storage
 
