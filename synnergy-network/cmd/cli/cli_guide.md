# Synnergy Command Line Guide

This short guide summarises the CLI entry points found in `cmd/cli`.  Each Go file wires a set of commands using the [Cobra](https://github.com/spf13/cobra) framework.  Commands are grouped by module and can be imported individually into the root program.

Most commands require environment variables or a configuration file to be present.  Refer to inline comments for a full list of options.

## Available Command Groups

The following command groups expose the same functionality available in the core modules. Each can be mounted on a root [`cobra.Command`](https://github.com/spf13/cobra).

- **ai** – Tools for publishing ML models and running anomaly detection jobs via gRPC to the AI service. Useful for training pipelines and on‑chain inference.
- **ai_contract** – Deploy and interact with AI-enhanced smart contracts.
- **ai-train** – Manage on-chain AI model training jobs.
- **ai_mgmt** – Manage marketplace listings for AI models.
- **ai_infer** – Advanced inference and batch analysis utilities.
- **amm** – Swap tokens and manage liquidity pools. Includes helpers to quote routes and add/remove liquidity.
- **authority_node** – Register new validators, vote on authority proposals and list the active electorate.
- **access** – Manage role based access permissions.
- **authority_apply** – Submit and vote on authority node applications.
- **charity_pool** – Query the community charity fund and trigger payouts for the current cycle.
- **charity_mgmt** – Donate to and withdraw from the charity pool.
- **identity** – Register and verify user identities.
- **coin** – Mint the base coin, transfer balances and inspect supply metrics.
 - **compliance** – Run KYC/AML checks on addresses and export audit reports.
 - **compliance_management** – Manage suspensions and whitelists for addresses.
 - **consensus** – Start, stop or inspect the node's consensus service. Provides status metrics for debugging.
- **compliance** – Run KYC/AML checks on addresses and export audit reports.
- **audit** – Manage on-chain audit logs.
- **consensus** – Start, stop or inspect the node's consensus service. Provides status metrics for debugging.
- **consensus_hop** – Switch between consensus modes based on network metrics.
- **adaptive** – Manage adaptive consensus weights.
- **stake** – Adjust validator stakes and record penalties.
- **contracts** – Deploy, upgrade and invoke smart contracts stored on chain.
- **contractops** – Administrative operations like pausing and transferring ownership.
- **cross_chain** – Bridge assets to or from other chains using lock and release commands.
- **ccsn** – Manage cross-consensus scaling networks.
- **xcontract** – Register and query cross-chain contract mappings.
- **cross_tx** – Execute cross-chain lock/mint and burn/release transfers.
- **cross_chain_connection** – Create and monitor links between chains.
- **cross_chain_agnostic_protocols** – Register cross-chain protocols.
- **cross_chain_bridge** – Manage cross-chain token transfers.
- **data** – Inspect raw key/value pairs in the underlying data store for debugging.
- **fork** – Manage chain forks and resolve competing branches.
- **messages** – Queue, process and broadcast network messages.
- **partition** – Partition and compress data sets.
- **data_ops** – Manage and transform on-chain data feeds.
- **anomaly_detection** – Run anomaly analysis on transactions and list flagged hashes.
- **resource** – Manage stored data and VM gas allocations.
- **immutability** – Verify the chain against the genesis block.
- **fault_tolerance** – Inject faults, simulate network partitions and test recovery procedures.
- **plasma** – Manage deposits and exits on the plasma bridge.
- **resource_allocation** – Manage per-contract gas limits.
- **failover** – Manage ledger snapshots and coordinate recovery.
- **employment** – Manage on-chain employment contracts and salaries.
- **governance** – Create proposals, cast votes and check DAO parameters.
- **token_vote** – Cast token weighted governance votes.
- **qvote** – Submit quadratic votes and view weighted results.
- **polls_management** – Create and vote on community polls.
- **governance_management** – Manage governance contracts on chain.
- **reputation_voting** – Reputation weighted governance commands.
- **timelock** – Manage delayed proposal execution.
- **dao** – Manage DAO creation and membership.
- **green_technology** – View energy metrics and toggle any experimental sustainability features.
- **resource_management** – Manage VM resource quotas and usage.
- **carbon_credit_system** – Manage carbon offset projects and credits.
- **energy_efficiency** – Record transaction counts and compute efficiency scores.
- **ledger** – Inspect blocks, query balances and perform administrative token operations via the ledger daemon.
- **account** – manage accounts and balances
- **network** – Manage peer connections and print networking statistics.
- **bootstrap** – Start a dedicated bootstrap node for new peers.
- **connpool** – Manage reusable outbound connections.
- **nat** – Manage router port mappings for inbound connectivity.
- **peer** – Discover peers, connect to them and advertise this node.
 - **replication** – Trigger snapshot creation and replicate the ledger to new nodes.
 - **high_availability** – Manage standby nodes and promote backups.
 - **rollups** – Create rollup batches or inspect existing ones.
- **plasma** – Deposit into and withdraw from the Plasma chain.
- **replication** – Trigger snapshot creation and replicate the ledger to new nodes.
- **coordination** – Coordinate distributed nodes and broadcast ledger state.
 - **rollups** – Create rollup batches, inspect existing ones and control the aggregator state.
- **initrep** – Bootstrap a ledger via peer replication.
- **synchronization** – Coordinate block download and verification.
- **rollups** – Create rollup batches or inspect existing ones.
- **compression** – Save and load compressed ledger snapshots.
- **security** – Key generation, signing utilities and password helpers.
- **firewall** – Manage address, token and IP block lists.
- **biometrics** – Manage biometric authentication templates.
- **sharding** – Migrate data between shards and check shard status.
 - **sidechain** – Launch, manage and interact with remote side‑chain nodes.
- **state_channel** – Open, close and settle payment channels.
- **plasma** – Manage plasma deposits and submit block roots.
- **state_channel_mgmt** – Pause, resume and force-close channels.
- **zero_trust_data_channels** – Manage encrypted data channels with escrow.
- **swarm** – Manage groups of nodes running together.
- **storage** – Configure the backing key/value store and inspect content.
- **legal** – Manage Ricardian contracts and sign agreements.
- **resource** – Manage compute resource rentals.
- **staking** – Stake and unstake tokens for DAO governance.
- **dao_access** – Manage DAO membership roles.
- **sensor** – Manage external sensor inputs and webhooks.
- **real_estate** – Manage tokenised real estate assets.
- **healthcare** – Manage healthcare records and permissions.
- **warehouse** – Manage on-chain inventory records.
- **tokens** – Register new token types and move balances between accounts.
- **defi** – Insurance policies and other DeFi utilities.
- **event_management** – Emit and query custom events stored on chain.
- **gaming** – Manage simple on-chain games.
- **transactions** – Build raw transactions, sign them and broadcast to the network.
- **private_tx** – Encrypt data and submit private transactions.
- **transactionreversal** – Reverse confirmed transactions with authority approval.
- **transaction_distribution** – Distribute transaction fees between stakeholders.
- **utility_functions** – Miscellaneous helpers shared by other command groups.
- **geolocation** – Manage node geolocation data.
- **distribution** – Bulk token distribution and airdrop helpers.
- **finalization_management** – Finalize blocks, batches and channels.
- **quorum** – Manage quorum trackers for proposals or validation.
- **virtual_machine** – Execute scripts in the built‑in VM for testing.
- **sandbox** – Manage VM sandbox environments.
- **supply** – Manage supply chain records.
- **wallet** – Generate mnemonics, derive addresses and sign transactions.
- **execution** – Manage block execution and transaction pipelines.
- **binarytree** – Manage ledger-backed binary search trees.
- **regulator** – Manage on-chain regulators and rule checks.
- **feedback** – Submit and review on‑chain user feedback.
- **system_health** – Monitor node metrics and emit log entries.
- **idwallet** – Register ID-token wallets and verify status.
- **offwallet** – Offline wallet utilities.
- **recovery** – Manage account recovery registration and execution.
- **workflow** – Build on-chain workflows using triggers and webhooks.
- **wallet_mgmt** – Manage wallets and submit ledger transfers.
- **devnet** – Launch a local multi-node developer network.
- **testnet** – Start an ephemeral test network from a YAML config.
- **faucet** – Dispense test funds with rate limiting.


To use these groups, import the corresponding command constructor (e.g. `ledger.NewLedgerCommand()`) in your main program and attach it to the root `cobra.Command`.

If you want to enable **all** CLI modules with a single call, use `cli.RegisterRoutes(rootCmd)` from the `cli` package. This helper mounts every exported command group so routes can be invoked like:

```bash
$ synnergy ~network ~start
```

## Command Reference

The sections below list each root command and its available sub‑commands. Every
command maps directly to logic in `synnergy-network/core` and can be composed as
needed in custom tooling.

### ai

| Sub-command | Description |
|-------------|-------------|
| `predict <tx.json>` | Predict fraud probability for a transaction. |
| `optimise <stats.json>` | Suggest an optimal base fee for the next block. |
| `volume <stats.json>` | Forecast upcoming transaction volume. |
| `publish <cid>` | Publish a model hash with optional royalty basis points. |
| `fetch <model-hash>` | Fetch metadata for a published model. |
| `list <price> <cid>` | Create a marketplace listing for a model. |
| `buy <listing-id> <buyer-addr>` | Buy a listed model with escrow. |
| `rent <listing-id> <renter-addr> <hours>` | Rent a model for a period of time. |
| `release <escrow-id>` | Release funds from escrow to the seller. |

### ai-train

| Sub-command | Description |
|-------------|-------------|
| `start <datasetCID> <modelCID>` | Begin a new training job. |
| `status <jobID>` | Display status for a training job. |
| `list` | List all active training jobs. |
| `cancel <jobID>` | Cancel a running job. |
### ai_mgmt

| Sub-command | Description |
|-------------|-------------|
| `get <id>` | Fetch a marketplace listing. |
| `ls` | List all AI model listings. |
| `update <id> <price>` | Update the price of your listing. |
| `remove <id>` | Remove a listing you own. |


| Sub-command | Description |
|-------------|-------------|
| `ai_infer run <model-hash> <input-file>` | Execute model inference on input data. |
| `ai_infer analyse <txs.json>` | Analyse a batch of transactions for fraud risk. |

### amm

| Sub-command | Description |
|-------------|-------------|
| `init <fixture-file>` | Initialise pools from a JSON fixture. |
| `swap <tokenIn> <amtIn> <tokenOut> <minOut> [trader]` | Swap tokens via the router. |
| `add <poolID> <provider> <amtA> <amtB>` | Add liquidity to a pool. |
| `remove <poolID> <provider> <lpTokens>` | Remove liquidity from a pool. |
| `quote <tokenIn> <amtIn> <tokenOut>` | Estimate output amount without executing. |
| `pairs` | List all tradable token pairs. |

### authority_node

| Sub-command | Description |
|-------------|-------------|
| `register <addr> <role>` | Submit a new authority-node candidate. |
| `vote <voterAddr> <candidateAddr>` | Cast a vote for a candidate. |
| `electorate <size>` | Sample a weighted electorate of active nodes. |
| `is <addr>` | Check if an address is an active authority node. |
| `info <addr>` | Display details for an authority node. |
| `list` | List authority nodes. |
| `deregister <addr>` | Remove an authority node and its votes. |

### access

| Sub-command | Description |
|-------------|-------------|
| `grant <role> <addr>` | Grant a role to an address. |
| `revoke <role> <addr>` | Revoke a role from an address. |
| `check <role> <addr>` | Check whether an address has a role. |
| `list <addr>` | List all roles assigned to an address. |
### authority_apply

| Sub-command | Description |
|-------------|-------------|
| `submit <candidate> <role> <desc>` | Submit an authority node application. |
| `vote <voter> <id>` | Vote on an application. Use `--approve=false` to reject. |
| `finalize <id>` | Finalize and register the node if the vote passed. |
| `tick` | Check all pending applications for expiry. |
| `get <id>` | Display an application by ID. |
| `list` | List all applications. |

### charity_pool

| Sub-command | Description |
|-------------|-------------|
| `register <addr> <category> <name>` | Register a charity with the pool. |
| `vote <voterAddr> <charityAddr>` | Vote for a charity during the cycle. |
| `tick [timestamp]` | Manually trigger pool cron tasks. |
| `registration <addr> [cycle]` | Show registration info for a charity. |
| `winners [cycle]` | List winning charities for a cycle. |

### charity_mgmt

| Sub-command | Description |
|-------------|-------------|
| `donate <from> <amt>` | Donate tokens to the charity pool. |
| `withdraw <to> <amt>` | Withdraw internal charity funds. |
| `balances` | Show pool and internal balances. |

### coin

| Sub-command | Description |
|-------------|-------------|
| `mint <addr> <amt>` | Mint the base SYNN coin. |
| `supply` | Display total supply. |
| `balance <addr>` | Query balance for an address. |
| `transfer <from> <to> <amt>` | Transfer SYNN between accounts. |
| `burn <addr> <amt>` | Burn SYNN from an address. |

### compliance

| Sub-command | Description |
|-------------|-------------|
| `validate <kyc.json>` | Validate and store a KYC document commitment. |
| `erase <address>` | Remove a user's KYC data. |
| `fraud <address> <severity>` | Record a fraud signal. |
| `risk <address>` | Retrieve accumulated fraud risk score. |
| `audit <address>` | Display the audit trail for an address. |
| `monitor <tx.json> <threshold>` | Run anomaly detection on a transaction. |
| `verifyzkp <blob.bin> <commitmentHex> <proofHex>` | Verify a zero‑knowledge proof. |

### audit

| Sub-command | Description |
|-------------|-------------|
| `log <addr> <event> [meta.json]` | Record an audit event. |
| `list <addr>` | List audit events for an address. |
### compliance_management

| Sub-command | Description |
|-------------|-------------|
| `suspend <addr>` | Suspend an address from transfers. |
| `resume <addr>` | Lift an address suspension. |
| `whitelist <addr>` | Add an address to the whitelist. |
| `unwhitelist <addr>` | Remove an address from the whitelist. |
| `status <addr>` | Show suspension and whitelist status. |
| `review <tx.json>` | Check a transaction before broadcast. |
### anomaly_detection

| Sub-command | Description |
|-------------|-------------|
| `analyze <tx.json>` | Run anomaly detection on a transaction. |
| `list` | List flagged transactions. |

### consensus

| Sub-command | Description |
|-------------|-------------|
| `start` | Launch the consensus engine. |
| `stop` | Gracefully stop the consensus service. |
| `info` | Show consensus height and running status. |
| `weights <demand> <stake>` | Calculate dynamic consensus weights. |
| `threshold <demand> <stake>` | Compute the consensus switch threshold. |
| `set-weight-config <alpha> <beta> <gamma> <dmax> <smax>` | Update weight coefficients. |
| `get-weight-config` | Display current weight configuration. |

### consensus_hop

| Sub-command | Description |
|-------------|-------------|
| `eval <demand> <stake>` | Evaluate metrics and possibly switch consensus mode. |
| `mode` | Show the current consensus mode. |
### adaptive

| Sub-command | Description |
|-------------|-------------|
| `metrics` | Show current demand and stake levels. |
| `adjust` | Recompute consensus weights. |
| `set-config <alpha> <beta> <gamma> <dmax> <smax>` | Update weighting coefficients. |

### stake

| Sub-command | Description |
|-------------|-------------|
| `adjust <addr> <delta>` | Increase or decrease stake for a validator. |
| `penalize <addr> <points> [reason]` | Record penalty points against a validator. |
| `info <addr>` | Display stake and penalty totals. |

### contracts

| Sub-command | Description |
|-------------|-------------|
| `compile <src.wat|src.wasm>` | Compile WAT or WASM to deterministic bytecode. |
| `deploy --wasm <path> [--ric <file>] [--gas <limit>]` | Deploy compiled WASM. |
| `invoke <address>` | Invoke a contract method. |
| `list` | List deployed contracts. |
| `info <address>` | Show Ricardian manifest for a contract. |

### contractops

| Sub-command | Description |
|-------------|-------------|
| `transfer <addr> <newOwner>` | Transfer contract ownership. |
| `pause <addr>` | Pause contract execution. |
| `resume <addr>` | Resume a paused contract. |
| `upgrade <addr> <wasm>` | Replace contract bytecode. |
| `info <addr>` | Display owner and paused status. |

### cross_chain

| Sub-command | Description |
|-------------|-------------|
| `register <source_chain> <target_chain> <relayer_addr>` | Register a bridge. |
| `list` | List registered bridges. |
| `get <bridge_id>` | Retrieve a bridge configuration. |
| `authorize <relayer_addr>` | Whitelist a relayer address. |
| `revoke <relayer_addr>` | Remove a relayer from the whitelist. |
### cross_chain_agnostic_protocols

| Sub-command | Description |
|-------------|-------------|
| `register <name>` | Register a new protocol definition. |
| `list` | List registered protocols. |
| `get <id>` | Retrieve a protocol configuration. |


### cross_chain_bridge

| Sub-command | Description |
|-------------|-------------|
| `deposit <bridge_id> <from> <to> <amount> [tokenID]` | Lock assets for bridging. |
| `claim <transfer_id> <proof.json>` | Release assets using a proof. |
| `get <id>` | Show a transfer record. |
| `list` | List all transfers. |

### cross_chain_connection

| Sub-command | Description |
|-------------|-------------|
| `open <local_chain> <remote_chain>` | Establish a new connection. |
| `close <connection_id>` | Terminate a connection. |
| `get <connection_id>` | Retrieve connection details. |
| `list` | List active and historic connections. |

### cross_tx

| Sub-command | Description |
|-------------|-------------|
| `lockmint <bridge_id> <asset_id> <amount> <proof>` | Lock native assets and mint wrapped tokens. |
| `burnrelease <bridge_id> <to> <asset_id> <amount>` | Burn wrapped tokens and release native assets. |
| `list` | List cross-chain transfer records. |
| `get <tx_id>` | Retrieve a cross-chain transfer by ID. |

### xcontract

| Sub-command | Description |
|-------------|-------------|
| `register <local_addr> <remote_chain> <remote_addr>` | Register a contract mapping. |
| `list` | List registered mappings. |
| `get <local_addr>` | Retrieve mapping info. |
| `remove <local_addr>` | Delete a mapping. |

### ccsn

| Sub-command | Description |
|-------------|-------------|
| `register <source_consensus> <target_consensus>` | Register a cross-consensus network. |
| `list` | List configured networks. |
| `get <network_id>` | Retrieve a network configuration. |

### data

**Node operations**

| Sub-command | Description |
|-------------|-------------|
| `node register <address> <host:port> <capacityMB>` | Register a CDN node. |
| `node list` | List CDN nodes. |

**Asset operations**

| Sub-command | Description |
|-------------|-------------|
| `asset upload <filePath>` | Upload and pin an asset. |
| `asset retrieve <cid> [output]` | Retrieve an asset by CID. |

**Oracle feeds**

| Sub-command | Description |
|-------------|-------------|
| `oracle register <source>` | Register a new oracle feed. |
| `oracle push <oracleID> <value>` | Push a value to an oracle feed. |
| `oracle query <oracleID>` | Query the latest oracle value. |
| `oracle list` | List registered oracles. |

### messages

| Sub-command | Description |
|-------------|-------------|
| `enqueue <src> <dst> <topic> <type> <payload>` | Queue a message for processing. |
| `process` | Process the next queued message using the ledger. |
| `broadcast` | Broadcast the next message to peers. |
### distribution

| Sub-command | Description |
|-------------|-------------|
| `distribution create <owner> <cid> <price>` | Register a dataset for sale. |
| `distribution buy <datasetID> <buyer>` | Purchase dataset access. |
| `distribution info <datasetID>` | Show dataset metadata. |
| `distribution list` | List all datasets. |
**Oracle management**

| Sub-command | Description |
|-------------|-------------|
| `oracle_mgmt metrics <oracleID>` | Show performance metrics. |
| `oracle_mgmt request <oracleID>` | Fetch value and record latency. |
| `oracle_mgmt sync <oracleID>` | Sync local oracle data. |
| `oracle_mgmt update <oracleID> <source>` | Update oracle source. |
| `oracle_mgmt remove <oracleID>` | Remove oracle configuration. |
### data_ops

| Sub-command | Description |
|-------------|-------------|
| `create <desc> <v1,v2,..>` | Create a new data feed. |
| `query <id>` | Query a feed and print JSON. |
| `normalize <id>` | Normalize feed values. |
| `impute <id>` | Impute missing values using the mean. |
### resource

| Sub-command | Description |
|-------------|-------------|
| `store <owner> <key> <file> <gas>` | Store data and set a gas limit. |
| `load <owner> <key> [out|-]` | Load data for a key. |
| `delete <owner> <key>` | Remove stored data and reset the limit. |

### fault_tolerance
- **employment** – Manage on-chain employment contracts and salaries.

| Sub-command | Description |
|-------------|-------------|
| `snapshot` | Dump current peer statistics. |
| `add-peer <addr>` | Add a peer to the health-checker set. |
| `rm-peer <addr|id>` | Remove a peer from the set. |
| `view-change` | Force a leader rotation. |
| `backup` | Create a ledger backup snapshot. |
| `restore <file>` | Restore ledger state from a snapshot. |
| `failover <addr>` | Force failover of a node. |
| `predict <addr>` | Predict failure probability for a node. |

### resource_allocation

| Sub-command | Description |
|-------------|-------------|
| `set <addr> --limit=<n>` | Set gas limit for an address. |
| `get <addr>` | Display current gas limit. |
| `list` | List limits for all addresses. |
| `consume <addr> --amt=<n>` | Deduct gas from an address limit. |
| `transfer <from> <to> --amt=<n>` | Transfer limit between addresses. |
### failover

| Sub-command | Description |
|-------------|-------------|
| `backup <path>` | Create a ledger snapshot. |
| `restore <file>` | Restore ledger state from a snapshot file. |
| `verify <file>` | Verify a snapshot against the current ledger. |
| `node [reason]` | Trigger a view change. |

### governance

| Sub-command | Description |
|-------------|-------------|
| `propose` | Submit a new governance proposal. |
| `vote <proposal-id>` | Cast a vote on a proposal. |
| `execute <proposal-id>` | Execute a proposal after the deadline. |
| `get <proposal-id>` | Display a single proposal. |
| `list` | List all proposals. |

### token_vote

| Sub-command | Description |
|-------------|-------------|
| `cast <proposal-id> <voter> <token-id> <amount> [approve]` | Cast a token weighted vote on a proposal. |

### qvote

| Sub-command | Description |
|-------------|-------------|
| `cast` | Submit a quadratic vote on a proposal. |
| `results <proposal-id>` | Display aggregated quadratic weights. |
### dao_access

| Sub-command | Description |
|-------------|-------------|
| `add <addr> <role>` | Add a DAO member with role `member` or `admin`. |
| `remove <addr>` | Remove a DAO member. |
| `role <addr>` | Display the member role. |
| `list` | List all DAO members. |
### polls_management

| Sub-command | Description |
|-------------|-------------|
| `create` | Create a new poll. |
| `vote <id>` | Cast a vote on a poll. |
| `close <id>` | Close a poll immediately. |
| `get <id>` | Display a poll. |
| `list` | List existing polls. |
### governance_management

| Sub-command | Description |
|-------------|-------------|
| `contract:add <addr> <name>` | Register a governance contract. |
| `contract:enable <addr>` | Enable a contract for voting. |
| `contract:disable <addr>` | Disable a contract. |
| `contract:get <addr>` | Display contract information. |
| `contract:list` | List registered contracts. |
| `contract:rm <addr>` | Remove a contract from the registry. |
### reputation_voting

| Sub-command | Description |
|-------------|-------------|
| `propose` | Submit a new reputation proposal. |
| `vote <proposal-id>` | Cast a weighted vote using SYN-REP. |
| `execute <proposal-id>` | Execute a reputation proposal. |
| `get <proposal-id>` | Display a reputation proposal. |
| `list` | List all reputation proposals. |
| `balance <addr>` | Show reputation balance. |
### timelock

| Sub-command | Description |
|-------------|-------------|
| `queue <proposal-id>` | Queue a proposal with a delay. |
| `cancel <proposal-id>` | Remove a queued proposal. |
| `execute` | Execute all due proposals. |
| `list` | List queued proposals. |
### dao

| Sub-command | Description |
|-------------|-------------|
| `create <name> <creator>` | Create a new DAO. |
| `join <dao-id> <addr>` | Join an existing DAO. |
| `leave <dao-id> <addr>` | Leave a DAO. |
| `info <dao-id>` | Display DAO information. |
| `list` | List all DAOs. |

### green_technology

| Sub-command | Description |
|-------------|-------------|
| `usage <validator-addr>` | Record energy and carbon usage for a validator. |
| `offset <validator-addr>` | Record carbon offset credits. |
| `certify` | Recompute certificates immediately. |
| `cert <validator-addr>` | Show the sustainability certificate. |
| `throttle <validator-addr>` | Check if a validator should be throttled. |
| `list` | List certificates for all validators. |

### resource_management

| Sub-command | Description |
|-------------|-------------|
| `set <addr> <cpu> <mem> <store>` | Set resource quota for an address. |
| `show <addr>` | Display quota and current usage. |
| `charge <addr> <cpu> <mem> <store>` | Charge and record consumed resources. |

### carbon_credit_system

| Sub-command | Description |
|-------------|-------------|
| `register <owner> <name> <total>` | Register a carbon offset project. |
| `issue <projectID> <to> <amount>` | Issue credits from a project. |
| `retire <holder> <amount>` | Burn carbon credits permanently. |
| `info <projectID>` | Show details of a project. |
| `list` | List all projects. |
### energy_efficiency

| Sub-command | Description |
|-------------|-------------|
| `record <validator-addr>` | Record processed transactions and energy use. |
| `efficiency <validator-addr>` | Show tx per kWh for a validator. |
| `network` | Display the network average efficiency. |

### ledger

| Sub-command | Description |
|-------------|-------------|
| `head` | Show chain height and latest block hash. |
| `block <height>` | Fetch a block by height. |
| `balance <addr>` | Display token balances of an address. |
| `utxo <addr>` | List UTXOs for an address. |
| `pool` | List mem-pool transactions. |
| `mint <addr>` | Mint tokens to an address. |
| `transfer <from> <to>` | Transfer tokens between addresses. |

### fork

| Sub-command | Description |
|-------------|-------------|
| `list` | Show currently tracked forks. |
| `resolve` | Resolve forks extending the tip. |
### account

| Sub-command | Description |
|-------------|-------------|
| `create <addr>` | Create a new account. |
| `delete <addr>` | Delete an account. |
| `balance <addr>` | Show account balance. |
| `transfer` | Transfer between accounts. |

### liquidity_pools

| Sub-command | Description |
|-------------|-------------|
| `create <tokenA> <tokenB> [feeBps]` | Create a new liquidity pool. |
| `add <poolID> <provider> <amtA> <amtB>` | Add liquidity to a pool. |
| `swap <poolID> <trader> <tokenIn> <amtIn> <minOut>` | Swap tokens within a pool. |
| `remove <poolID> <provider> <lpTokens>` | Remove liquidity from a pool. |
| `info <poolID>` | Show pool state. |
| `list` | List all pools. |

### loanpool

| Sub-command | Description |
|-------------|-------------|
| `submit <creator> <recipient> <type> <amount> <desc>` | Submit a loan proposal. |
| `vote <voter> <id>` | Vote on a proposal. |
| `disburse <id>` | Disburse an approved loan. |
| `tick` | Process proposals and update cycles. |
| `get <id>` | Display a single proposal. |
| `list` | List proposals in the pool. |

<<<<<<< HEAD
### loanmgr

| Sub-command | Description |
|-------------|-------------|
| `pause` | Pause new proposals. |
| `resume` | Resume proposal submissions. |
| `stats` | Display treasury and proposal stats. |
=======
### loanpool_apply

| Sub-command | Description |
|-------------|-------------|
| `submit <applicant> <amount> <termMonths> <purpose>` | Submit a loan application. |
| `vote <voter> <id>` | Vote on an application. |
| `process` | Finalise pending applications. |
| `disburse <id>` | Disburse an approved application. |
| `get <id>` | Display a single application. |
| `list` | List loan applications. |
>>>>>>> 1d8c1ac0

### network

| Sub-command | Description |
|-------------|-------------|
| `start` | Start the networking stack. |
| `stop` | Stop network services. |
| `peers` | List connected peers. |
| `broadcast <topic> <data>` | Publish data on the network. |
| `subscribe <topic>` | Subscribe to a topic. |

### bootstrap

| Sub-command | Description |
|-------------|-------------|
| `start` | Start the bootstrap node. |
| `stop` | Stop the bootstrap node. |
| `peers` | List peers connected to the bootstrap node. |
### connpool

| Sub-command | Description |
|-------------|-------------|
| `stats` | Show pool statistics. |
| `dial <addr>` | Dial an address using the pool. |
| `close` | Close the pool. |
### nat

| Sub-command | Description |
|-------------|-------------|
| `map <port>` | Open a port on the router via UPnP/NAT-PMP. |
| `unmap` | Remove the current port mapping. |
| `ip` | Show the discovered external IP address. |
### peer

| Sub-command | Description |
|-------------|-------------|
| `discover` | List peers discovered via mDNS. |
| `connect <addr>` | Connect to a peer by multi-address. |
| `advertise [topic]` | Broadcast this node ID on a topic. |

### replication

| Sub-command | Description |
|-------------|-------------|
| `start` | Launch replication goroutines. |
| `stop` | Stop the replication subsystem. |
| `status` | Show replication status. |
| `replicate <block-hash>` | Gossip a known block. |
| `request <block-hash>` | Request a block from peers. |
| `sync` | Synchronize blocks from peers. |

### coordination

| Sub-command | Description |
|-------------|-------------|
| `start` | Start coordination background tasks. |
| `stop` | Stop coordination tasks. |
| `broadcast` | Broadcast the current ledger height. |
| `mint <addr> <token> <amount>` | Mint tokens via the coordinator. |
### initrep

| Sub-command | Description |
|-------------|-------------|
| `start` | Bootstrap the ledger and start replication. |
| `stop` | Stop the initialization service. |
### synchronization

| Sub-command | Description |
|-------------|-------------|
| `start` | Start the sync manager. |
| `stop` | Stop the sync manager. |
| `status` | Show sync progress. |
| `once` | Perform one synchronization round. |

### high_availability

| Sub-command | Description |
|-------------|-------------|
| `add <addr>` | Register a standby node. |
| `remove <addr>` | Remove a standby node. |
| `list` | List registered standby nodes. |
| `promote <addr>` | Promote a standby to leader via view change. |
| `snapshot [path]` | Write a ledger snapshot to disk. |

### rollups

| Sub-command | Description |
|-------------|-------------|
| `submit` | Submit a new rollup batch. |
| `challenge <batchID> <txIdx> <proof...>` | Submit a fraud proof for a batch. |
| `finalize <batchID>` | Finalize or revert a batch. |
| `info <batchID>` | Display batch header and state. |
| `list` | List recent batches. |
| `txs <batchID>` | List transactions in a batch. |
| `pause` | Pause the rollup aggregator. |
| `resume` | Resume the rollup aggregator. |
| `status` | Show current aggregator status. |

### compression

| Sub-command | Description |
|-------------|-------------|
| `save <file>` | Write a compressed ledger snapshot. |
| `load <file>` | Load a compressed snapshot and display the height. |

### security

| Sub-command | Description |
|-------------|-------------|
| `sign` | Sign a message with a private key. |
| `verify` | Verify a signature. |
| `aggregate <sig1,sig2,...>` | Aggregate BLS signatures. |
| `encrypt` | Encrypt data using XChacha20‑Poly1305. |
| `decrypt` | Decrypt an encrypted blob. |
| `merkle <leaf1,leaf2,...>` | Compute a double-SHA256 Merkle root. |
| `dilithium-gen` | Generate a Dilithium3 key pair. |
| `dilithium-sign` | Sign a message with a Dilithium key. |
| `dilithium-verify` | Verify a Dilithium signature. |
| `anomaly-score` | Compute an anomaly z-score from data. |

### firewall

| Sub-command | Description |
|-------------|-------------|
| `block-address <addr>` | Block a wallet address. |
| `unblock-address <addr>` | Remove an address from the block list. |
| `block-token <id>` | Block transfers of a token id. |
| `unblock-token <id>` | Allow transfers of a token id. |
| `block-ip <ip>` | Block a peer IP address. |
| `unblock-ip <ip>` | Unblock a peer IP address. |
| `list` | Display current firewall rules. |
### biometrics

| Sub-command | Description |
|-------------|-------------|
| `enroll <file>` | Enroll biometric data for an address. |
| `verify <file>` | Verify biometric data against an address. |
| `delete <addr>` | Remove stored biometric data. |

### sharding

| Sub-command | Description |
|-------------|-------------|
| `leader get <shardID>` | Show the leader for a shard. |
| `leader set <shardID> <addr>` | Set the leader address for a shard. |
| `map` | List shard-to-leader mappings. |
| `submit <fromShard> <toShard> <txHash>` | Submit a cross-shard transaction header. |
| `pull <shardID>` | Pull receipts for a shard. |
| `reshard <newBits>` | Increase the shard count. |
| `rebalance <threshold>` | List shards exceeding the load threshold. |

### sidechain

| Sub-command | Description |
|-------------|-------------|
| `register` | Register a new side-chain. |
| `header` | Submit a side-chain header. |
| `deposit` | Deposit tokens to a side-chain escrow. |
| `withdraw <proofHex>` | Verify a withdrawal proof. |
| `get-header` | Fetch a submitted side-chain header. |
| `meta <chainID>` | Display side-chain metadata. |
| `list` | List registered side-chains. |
| `pause <chainID>` | Pause a side-chain. |
| `resume <chainID>` | Resume a paused side-chain. |
| `update-validators` | Update side-chain validator set. |
| `remove <chainID>` | Remove a side-chain and all data. |

### plasma

| Sub-command | Description |
|-------------|-------------|
| `deposit` | Deposit funds into the Plasma chain. |
| `withdraw <nonce>` | Finalise a Plasma exit. |

### plasma

| Sub-command | Description |
|-------------|-------------|
| `deposit <from> <token> <amount>` | Deposit tokens into the plasma bridge. |
| `exit <owner> <token> <amount>` | Start an exit from the bridge. |
| `finalize <nonce>` | Finalize a pending exit. |
| `get <nonce>` | Get details about an exit. |
| `list <owner>` | List exits initiated by an address. |

### state_channel

| Sub-command | Description |
|-------------|-------------|
| `open` | Open a new payment/state channel. |
| `close` | Submit a signed state to start closing. |
| `challenge` | Challenge a closing state with a newer one. |
| `finalize` | Finalize and settle an expired channel. |
| `status` | Show the current channel state. |
| `list` | List all open channels. |

### plasma

| Sub-command | Description |
|-------------|-------------|
| `deposit` | Deposit tokens into the plasma chain. |
| `withdraw` | Withdraw a previously deposited amount. |
| `submit` | Submit a plasma block root. |
### state_channel_mgmt

| Sub-command | Description |
|-------------|-------------|
| `pause` | Pause a channel to block new updates. |
| `resume` | Resume a paused channel. |
| `cancel` | Cancel a pending close operation. |
| `force-close` | Immediately settle a channel with a signed state. |
### zero_trust_data_channels

| Sub-command | Description |
|-------------|-------------|
| `open` | Open a new zero trust data channel. |
| `send` | Send a hex encoded payload over the channel. |
| `close` | Close the channel and release escrow. |

### storage

| Sub-command | Description |
|-------------|-------------|
| `pin` | Pin a file or data blob to the gateway. |
| `get` | Retrieve data by CID. |
| `listing:create` | Create a storage listing. |
| `listing:get` | Get a storage listing by ID. |
| `listing:list` | List storage listings. |
| `deal:open` | Open a storage deal backed by escrow. |
| `deal:close` | Close a storage deal and release funds. |
| `deal:get` | Get details for a storage deal. |
| `deal:list` | List storage deals. |
### real_estate

| Sub-command | Description |
|-------------|-------------|
| `register` | Register a new property. |
| `transfer` | Transfer a property to another owner. |
| `get` | Get property details. |
| `list` | List properties, optionally by owner. |


### escrow

| Sub-command | Description |
|-------------|-------------|
| `create` | Create a new multi-party escrow |
| `deposit` | Deposit additional funds |
| `release` | Release funds to participants |
| `cancel` | Cancel an escrow and refund |
| `info` | Show escrow details |
| `list` | List all escrows |
### marketplace

| Sub-command | Description |
|-------------|-------------|
| `listing:create <price> <metaJSON>` | Create a marketplace listing. |
| `listing:get <id>` | Fetch a listing by ID. |
| `listing:list` | List marketplace listings. |
| `buy <id> <buyer>` | Purchase a listing via escrow. |
| `cancel <id>` | Cancel an unsold listing. |
| `release <escrow>` | Release escrow funds to seller. |
| `deal:get <id>` | Retrieve deal details. |
| `deal:list` | List marketplace deals. |

| Sub-command | Description |
|-------------|-------------|
| `register <addr>` | Register a patient address. |
| `grant <patient> <provider>` | Allow a provider to submit records. |
| `revoke <patient> <provider>` | Revoke provider access. |
| `add <patient> <provider> <cid>` | Add a record CID for a patient. |
| `list <patient>` | List stored record IDs for a patient. |
### warehouse

| Sub-command | Description |
|-------------|-------------|
| `add` | Add a new inventory item. |
| `remove` | Delete an existing item. |
| `move` | Transfer item ownership. |
| `list` | List all warehouse items. |

### staking

| Sub-command | Description |
|-------------|-------------|
| `stake <addr> <amt>` | Stake tokens to participate in governance. |
| `unstake <addr> <amt>` | Unstake previously locked tokens. |
| `balance <addr>` | Show staked balance of an address. |
| `total` | Display the total amount staked. |

### staking

| Sub-command | Description |
|-------------|-------------|
| `stake <addr> <amt>` | Stake tokens to participate in governance. |
| `unstake <addr> <amt>` | Unstake previously locked tokens. |
| `balance <addr>` | Show staked balance of an address. |
| `total` | Display the total amount staked. |

### resource

| Sub-command | Description |
|-------------|-------------|
| `listing:create` | Create a resource listing. |
| `listing:get` | Get a resource listing by ID. |
| `listing:list` | List resource listings. |
| `deal:open` | Open a resource deal. |
| `deal:close` | Close a resource deal. |
| `deal:get` | Get resource deal details. |
| `deal:list` | List resource deals. |

### ipfs

| Sub-command | Description |
|-------------|-------------|
| `add` | Add a file to the configured IPFS gateway. |
| `get` | Fetch a CID and write to stdout or a file. |
| `unpin` | Remove a CID from the gateway pinset. |

### legal

| Sub-command | Description |
|-------------|-------------|
| `register <addr> <json>` | Register a Ricardian contract. |
| `sign <contract> <party>` | Sign a contract as a party. |
| `revoke <contract> <party>` | Revoke a signature. |
| `info <addr>` | Show contract and signers. |
| `list` | List all registered legal contracts. |

### partition

| Sub-command | Description |
|-------------|-------------|
| `split <file>` | Split a file into equally sized chunks. |
| `compress <file>` | Compress a file and print base64 output. |
| `decompress <b64>` | Decompress base64 input and print bytes. |

### tokens

| Sub-command | Description |
|-------------|-------------|
| `list` | List registered tokens. |
| `info <id|symbol>` | Display token metadata. |
| `balance <tok> <addr>` | Query token balance of an address. |
| `transfer <tok>` | Transfer tokens between addresses. |
| `mint <tok>` | Mint new tokens. |
| `burn <tok>` | Burn tokens from an address. |
| `approve <tok>` | Approve a spender allowance. |
| `allowance <tok> <owner> <spender>` | Show current allowance. |

### defi

| Sub-command | Description |
|-------------|-------------|
| `insurance new <id> <holder> <premium> <payout>` | Create an insurance policy. |
| `insurance claim <id>` | Claim a payout. |
### event_management

| Sub-command | Description |
|-------------|-------------|
| `emit <type> <data>` | Emit a new event and broadcast it. |
| `list <type>` | List recent events of a given type. |
| `get <type> <id>` | Fetch a specific event by ID. |
### token_management

| Sub-command | Description |
|-------------|-------------|
| `create` | Create a new token. |
| `balance <id> <addr>` | Check balance for a token ID. |
| `transfer <id>` | Transfer tokens between addresses. |
### tangible

| Sub-command | Description |
|-------------|-------------|
| `register <id> <owner> <meta> <value>` | Register a new tangible asset. |
| `transfer <id> <owner>` | Transfer ownership of an asset. |
| `info <id>` | Display asset metadata. |
| `list` | List all tangible assets. |
### gaming

| Sub-command | Description |
|-------------|-------------|
| `create` | Create a new game. |
| `join <id>` | Join an existing game. |
| `finish <id>` | Finish a game and release funds. |
| `get <id>` | Display a game record. |
| `list` | List games. |

### transactions

| Sub-command | Description |
|-------------|-------------|
| `create` | Craft an unsigned transaction JSON. |
| `sign` | Sign a transaction JSON with a keystore key. |
| `verify` | Verify a signed transaction JSON. |
| `submit` | Submit a signed transaction to the network. |
| `pool` | List pending pool transaction hashes. |

### distribution

| Sub-command | Description |
|-------------|-------------|
| `airdrop` | Mint tokens to a list of recipients. |
| `batch` | Transfer tokens from one account to many. |
### private_tx

| Sub-command | Description |
|-------------|-------------|
| `encrypt` | Encrypt transaction payload bytes. |
| `decrypt` | Decrypt previously encrypted payload. |
| `send` | Submit an encrypted transaction JSON file. |
### transactionreversal

| Sub-command | Description |
|-------------|-------------|
| `reversal` | Reverse a confirmed transaction. Requires authority signatures. |

### utility_functions

| Sub-command | Description |
|-------------|-------------|
| `hash` | Compute a cryptographic hash. |
| `short-hash` | Shorten a 32-byte hash to first4..last4 format. |
| `bytes2addr` | Convert big-endian bytes to an address. |

### finalization_management

| Sub-command | Description |
|-------------|-------------|
| `block <file>` | Finalize a block from JSON. |
| `batch <batchID>` | Finalize a rollup batch. |
| `channel <channelID>` | Finalize a state channel. |
### quorum

| Sub-command | Description |
|-------------|-------------|
| `init <total> <threshold>` | Initialise a global quorum tracker. |
| `vote <address>` | Record a vote from an address. |
| `check` | Check if the configured quorum is reached. |
| `reset` | Clear all recorded votes. |
### supply

| Sub-command | Description |
|-------------|-------------|
| `register <id> <desc> <owner> <location>` | Register a new item on chain. |
| `update-location <id> <location>` | Update item location. |
| `status <id> <status>` | Update item status. |
| `get <id>` | Fetch item metadata. |

### virtual_machine

| Sub-command | Description |
|-------------|-------------|
| `start` | Start the VM HTTP daemon. |
| `stop` | Stop the VM daemon. |
| `status` | Show daemon status. |

### sandbox

| Sub-command | Description |
|-------------|-------------|
| `start` | Create a sandbox for a contract. |
| `stop` | Stop a running sandbox. |
| `reset` | Reset sandbox timers. |
| `status` | Display sandbox info. |
| `list` | List all sandboxes. |
### swarm

| Sub-command | Description |
|-------------|-------------|
| `add <id> <addr>` | Add a node to the swarm. |
| `remove <id>` | Remove a node from the swarm. |
| `broadcast <tx.json>` | Broadcast a transaction to all nodes. |
| `peers` | List nodes currently in the swarm. |
| `start` | Start consensus for the swarm. |
| `stop` | Stop all nodes and consensus. |

### wallet

| Sub-command | Description |
|-------------|-------------|
| `create` | Generate a new wallet and mnemonic. |
| `import` | Import an existing mnemonic. |
| `address` | Derive an address from a wallet. |
| `sign` | Sign a transaction JSON using the wallet. |

### execution

| Sub-command | Description |
|-------------|-------------|
| `begin` | Begin a new block at a given height. |
| `run <tx.json>` | Execute a transaction JSON file. |
| `finalize` | Finalize the current block and output it. |
### binarytree

| Sub-command | Description |
|-------------|-------------|
| `create <name>` | Create a new binary tree bound to the ledger. |
| `insert <tree> <key> <value>` | Insert or update a key. Value may be hex encoded. |
| `search <tree> <key>` | Retrieve a value by key. |
| `delete <tree> <key>` | Remove a key from the tree. |
| `list <tree>` | List all keys in order. |


### system_health

| Sub-command | Description |
|-------------|-------------|
| `snapshot` | Display current system metrics. |
| `log <level> <msg>` | Append a message to the system log. |

### idwallet

| Sub-command | Description |
|-------------|-------------|
| `register <address> <info>` | Register wallet and mint a SYN-ID token. |
| `check <address>` | Verify registration status. |
### offwallet

| Sub-command | Description |
|-------------|-------------|
| `create` | Create an offline wallet file. |
| `sign` | Sign a transaction offline using the wallet. |
### recovery

| Sub-command | Description |
|-------------|-------------|
| `register` | Register recovery credentials for an address. |
| `recover` | Restore an address by proving three credentials. |
### workflow

| Sub-command | Description |
|-------------|-------------|
| `new` | Create a new workflow by ID. |
| `add` | Append an opcode name to the workflow. |
| `trigger` | Set a cron expression for execution. |
| `webhook` | Register a webhook called after completion. |
| `run` | Execute the workflow immediately. |

### wallet_mgmt

| Sub-command | Description |
|-------------|-------------|
| `create` | Create a wallet and print the mnemonic. |
| `balance` | Show the SYNN balance for an address. |
| `transfer` | Send SYNN from a mnemonic to a target address. |
### devnet

| Sub-command | Description |
|-------------|-------------|
| `start [nodes]` | Start a local developer network with the given number of nodes. |

### testnet

| Sub-command | Description |
|-------------|-------------|
| `start <config.yaml>` | Launch a testnet using the node definitions in the YAML file. |
### faucet

| Sub-command | Description |
|-------------|-------------|
| `request <addr>` | Request faucet funds for an address. |
| `balance` | Display remaining faucet balance. |
| `config --amount <n> --cooldown <d>` | Update faucet parameters. |<|MERGE_RESOLUTION|>--- conflicted
+++ resolved
@@ -664,7 +664,6 @@
 | `get <id>` | Display a single proposal. |
 | `list` | List proposals in the pool. |
 
-<<<<<<< HEAD
 ### loanmgr
 
 | Sub-command | Description |
@@ -672,7 +671,6 @@
 | `pause` | Pause new proposals. |
 | `resume` | Resume proposal submissions. |
 | `stats` | Display treasury and proposal stats. |
-=======
 ### loanpool_apply
 
 | Sub-command | Description |
@@ -683,7 +681,6 @@
 | `disburse <id>` | Disburse an approved application. |
 | `get <id>` | Display a single application. |
 | `list` | List loan applications. |
->>>>>>> 1d8c1ac0
 
 ### network
 
