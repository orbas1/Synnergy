--- conflicted
+++ resolved
@@ -48,16 +48,13 @@
 - **virtual_machine** – Execute scripts in the built‑in VM for testing.
 - **supply** – Manage supply chain records.
 - **wallet** – Generate mnemonics, derive addresses and sign transactions.
-<<<<<<< HEAD
 - **offwallet** – Offline wallet utilities.
-=======
 - **recovery** – Manage account recovery registration and execution.
 - **workflow** – Build on-chain workflows using triggers and webhooks.
 - **wallet_mgmt** – Manage wallets and submit ledger transfers.
 - **devnet** – Launch a local multi-node developer network.
 - **testnet** – Start an ephemeral test network from a YAML config.
 - **faucet** – Dispense test funds with rate limiting.
->>>>>>> f711bfe7
 
 
 To use these groups, import the corresponding command constructor (e.g. `ledger.NewLedgerCommand()`) in your main program and attach it to the root `cobra.Command`.
@@ -530,14 +527,12 @@
 | `address` | Derive an address from a wallet. |
 | `sign` | Sign a transaction JSON using the wallet. |
 
-<<<<<<< HEAD
 ### offwallet
 
 | Sub-command | Description |
 |-------------|-------------|
 | `create` | Create an offline wallet file. |
 | `sign` | Sign a transaction offline using the wallet. |
-=======
 ### recovery
 
 | Sub-command | Description |
@@ -578,5 +573,4 @@
 |-------------|-------------|
 | `request <addr>` | Request faucet funds for an address. |
 | `balance` | Display remaining faucet balance. |
-| `config --amount <n> --cooldown <d>` | Update faucet parameters. |
->>>>>>> f711bfe7
+| `config --amount <n> --cooldown <d>` | Update faucet parameters. |