--- conflicted
+++ resolved
@@ -28,13 +28,10 @@
 - **contracts** – Deploy, upgrade and invoke smart contracts stored on chain.
 - **cross_chain** – Bridge assets to or from other chains using lock and release commands.
 - **data** – Inspect raw key/value pairs in the underlying data store for debugging.
-<<<<<<< HEAD
 - **data_ops** – Manage and transform on-chain data feeds.
-=======
 - **anomaly_detection** – Run anomaly analysis on transactions and list flagged hashes.
 - **resource** – Manage stored data and VM gas allocations.
 - **immutability** – Verify the chain against the genesis block.
->>>>>>> fd5107a6
 - **fault_tolerance** – Inject faults, simulate network partitions and test recovery procedures.
 - **employment** – Manage on-chain employment contracts and salaries.
 - **governance** – Create proposals, cast votes and check DAO parameters.
@@ -308,7 +305,6 @@
 | `oracle query <oracleID>` | Query the latest oracle value. |
 | `oracle list` | List registered oracles. |
 
-<<<<<<< HEAD
 ### data_ops
 
 | Sub-command | Description |
@@ -317,7 +313,6 @@
 | `query <id>` | Query a feed and print JSON. |
 | `normalize <id>` | Normalize feed values. |
 | `impute <id>` | Impute missing values using the mean. |
-=======
 ### resource
 
 | Sub-command | Description |
@@ -325,7 +320,6 @@
 | `store <owner> <key> <file> <gas>` | Store data and set a gas limit. |
 | `load <owner> <key> [out|-]` | Load data for a key. |
 | `delete <owner> <key>` | Remove stored data and reset the limit. |
->>>>>>> fd5107a6
 
 ### fault_tolerance
 - **employment** – Manage on-chain employment contracts and salaries.
