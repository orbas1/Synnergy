# Synnergy Command Line Guide

This short guide summarises the CLI entry points found in `cmd/cli`.  Each Go file wires a set of commands using the [Cobra](https://github.com/spf13/cobra) framework.  Commands are grouped by module and can be imported individually into the root program.

Most commands require environment variables or a configuration file to be present.  Refer to inline comments for a full list of options.

## Available Command Groups

The following command groups expose the same functionality available in the core modules. Each can be mounted on a root [`cobra.Command`](https://github.com/spf13/cobra).

- **ai** – Tools for publishing ML models and running anomaly detection jobs via gRPC to the AI service. Useful for training pipelines and on‑chain inference.
- **ai_contract** – Deploy and interact with AI-enhanced smart contracts.
- **ai-train** – Manage on-chain AI model training jobs.
- **ai_mgmt** – Manage marketplace listings for AI models.
- **ai_infer** – Advanced inference and batch analysis utilities.
- **amm** – Swap tokens and manage liquidity pools. Includes helpers to quote routes and add/remove liquidity.
- **authority_node** – Register new validators, vote on authority proposals and list the active electorate.
- **authority_apply** – Submit and vote on authority node applications.
- **charity_pool** – Query the community charity fund and trigger payouts for the current cycle.
- **coin** – Mint the base coin, transfer balances and inspect supply metrics.
 - **compliance** – Run KYC/AML checks on addresses and export audit reports.
 - **compliance_management** – Manage suspensions and whitelists for addresses.
 - **consensus** – Start, stop or inspect the node's consensus service. Provides status metrics for debugging.
- **compliance** – Run KYC/AML checks on addresses and export audit reports.
- **audit** – Manage on-chain audit logs.
- **consensus** – Start, stop or inspect the node's consensus service. Provides status metrics for debugging.
- **adaptive** – Manage adaptive consensus weights.
- **stake** – Adjust validator stakes and record penalties.
- **contracts** – Deploy, upgrade and invoke smart contracts stored on chain.
- **contractops** – Administrative operations like pausing and transferring ownership.
- **cross_chain** – Bridge assets to or from other chains using lock and release commands.
- **data** – Inspect raw key/value pairs in the underlying data store for debugging.
- **partition** – Partition and compress data sets.
- **data_ops** – Manage and transform on-chain data feeds.
- **anomaly_detection** – Run anomaly analysis on transactions and list flagged hashes.
- **resource** – Manage stored data and VM gas allocations.
- **immutability** – Verify the chain against the genesis block.
- **fault_tolerance** – Inject faults, simulate network partitions and test recovery procedures.
- **failover** – Manage ledger snapshots and coordinate recovery.
- **employment** – Manage on-chain employment contracts and salaries.
- **governance** – Create proposals, cast votes and check DAO parameters.
- **token_vote** – Cast token weighted governance votes.
- **qvote** – Submit quadratic votes and view weighted results.
- **polls_management** – Create and vote on community polls.
- **governance_management** – Manage governance contracts on chain.
- **reputation_voting** – Reputation weighted governance commands.
- **timelock** – Manage delayed proposal execution.
- **dao** – Manage DAO creation and membership.
- **green_technology** – View energy metrics and toggle any experimental sustainability features.
<<<<<<< HEAD
- **resource_management** – Manage VM resource quotas and usage.
=======
- **carbon_credit_system** – Manage carbon offset projects and credits.
- **energy_efficiency** – Record transaction counts and compute efficiency scores.
>>>>>>> e3516d7c
- **ledger** – Inspect blocks, query balances and perform administrative token operations via the ledger daemon.
- **account** – manage accounts and balances
- **network** – Manage peer connections and print networking statistics.
 - **replication** – Trigger snapshot creation and replicate the ledger to new nodes.
 - **high_availability** – Manage standby nodes and promote backups.
 - **rollups** – Create rollup batches or inspect existing ones.
- **plasma** – Deposit into and withdraw from the Plasma chain.
- **replication** – Trigger snapshot creation and replicate the ledger to new nodes.
 - **rollups** – Create rollup batches, inspect existing ones and control the aggregator state.
- **initrep** – Bootstrap a ledger via peer replication.
- **synchronization** – Coordinate block download and verification.
- **rollups** – Create rollup batches or inspect existing ones.
- **compression** – Save and load compressed ledger snapshots.
- **security** – Key generation, signing utilities and password helpers.
- **biometrics** – Manage biometric authentication templates.
- **sharding** – Migrate data between shards and check shard status.
 - **sidechain** – Launch, manage and interact with remote side‑chain nodes.
- **state_channel** – Open, close and settle payment channels.
- **state_channel_mgmt** – Pause, resume and force-close channels.
- **zero_trust_data_channels** – Manage encrypted data channels with escrow.
- **swarm** – Manage groups of nodes running together.
- **storage** – Configure the backing key/value store and inspect content.
- **legal** – Manage Ricardian contracts and sign agreements.
- **resource** – Manage compute resource rentals.
- **staking** – Stake and unstake tokens for DAO governance.
- **dao_access** – Manage DAO membership roles.
- **sensor** – Manage external sensor inputs and webhooks.
- **real_estate** – Manage tokenised real estate assets.
- **healthcare** – Manage healthcare records and permissions.
- **warehouse** – Manage on-chain inventory records.
- **tokens** – Register new token types and move balances between accounts.
- **defi** – Insurance policies and other DeFi utilities.
- **event_management** – Emit and query custom events stored on chain.
- **gaming** – Manage simple on-chain games.
- **transactions** – Build raw transactions, sign them and broadcast to the network.
- **private_tx** – Encrypt data and submit private transactions.
- **transactionreversal** – Reverse confirmed transactions with authority approval.
- **transaction_distribution** – Distribute transaction fees between stakeholders.
- **utility_functions** – Miscellaneous helpers shared by other command groups.
- **distribution** – Bulk token distribution and airdrop helpers.
- **finalization_management** – Finalize blocks, batches and channels.
- **quorum** – Manage quorum trackers for proposals or validation.
- **virtual_machine** – Execute scripts in the built‑in VM for testing.
- **sandbox** – Manage VM sandbox environments.
- **supply** – Manage supply chain records.
- **wallet** – Generate mnemonics, derive addresses and sign transactions.
- **execution** – Manage block execution and transaction pipelines.
- **binarytree** – Manage ledger-backed binary search trees.
- **regulator** – Manage on-chain regulators and rule checks.
- **feedback** – Submit and review on‑chain user feedback.
- **system_health** – Monitor node metrics and emit log entries.
- **idwallet** – Register ID-token wallets and verify status.
- **offwallet** – Offline wallet utilities.
- **recovery** – Manage account recovery registration and execution.
- **workflow** – Build on-chain workflows using triggers and webhooks.
- **wallet_mgmt** – Manage wallets and submit ledger transfers.
- **devnet** – Launch a local multi-node developer network.
- **testnet** – Start an ephemeral test network from a YAML config.
- **faucet** – Dispense test funds with rate limiting.


To use these groups, import the corresponding command constructor (e.g. `ledger.NewLedgerCommand()`) in your main program and attach it to the root `cobra.Command`.

If you want to enable **all** CLI modules with a single call, use `cli.RegisterRoutes(rootCmd)` from the `cli` package. This helper mounts every exported command group so routes can be invoked like:

```bash
$ synnergy ~network ~start
```

## Command Reference

The sections below list each root command and its available sub‑commands. Every
command maps directly to logic in `synnergy-network/core` and can be composed as
needed in custom tooling.

### ai

| Sub-command | Description |
|-------------|-------------|
| `predict <tx.json>` | Predict fraud probability for a transaction. |
| `optimise <stats.json>` | Suggest an optimal base fee for the next block. |
| `volume <stats.json>` | Forecast upcoming transaction volume. |
| `publish <cid>` | Publish a model hash with optional royalty basis points. |
| `fetch <model-hash>` | Fetch metadata for a published model. |
| `list <price> <cid>` | Create a marketplace listing for a model. |
| `buy <listing-id> <buyer-addr>` | Buy a listed model with escrow. |
| `rent <listing-id> <renter-addr> <hours>` | Rent a model for a period of time. |
| `release <escrow-id>` | Release funds from escrow to the seller. |

### ai-train

| Sub-command | Description |
|-------------|-------------|
| `start <datasetCID> <modelCID>` | Begin a new training job. |
| `status <jobID>` | Display status for a training job. |
| `list` | List all active training jobs. |
| `cancel <jobID>` | Cancel a running job. |
### ai_mgmt

| Sub-command | Description |
|-------------|-------------|
| `get <id>` | Fetch a marketplace listing. |
| `ls` | List all AI model listings. |
| `update <id> <price>` | Update the price of your listing. |
| `remove <id>` | Remove a listing you own. |


| Sub-command | Description |
|-------------|-------------|
| `ai_infer run <model-hash> <input-file>` | Execute model inference on input data. |
| `ai_infer analyse <txs.json>` | Analyse a batch of transactions for fraud risk. |

### amm

| Sub-command | Description |
|-------------|-------------|
| `init <fixture-file>` | Initialise pools from a JSON fixture. |
| `swap <tokenIn> <amtIn> <tokenOut> <minOut> [trader]` | Swap tokens via the router. |
| `add <poolID> <provider> <amtA> <amtB>` | Add liquidity to a pool. |
| `remove <poolID> <provider> <lpTokens>` | Remove liquidity from a pool. |
| `quote <tokenIn> <amtIn> <tokenOut>` | Estimate output amount without executing. |
| `pairs` | List all tradable token pairs. |

### authority_node

| Sub-command | Description |
|-------------|-------------|
| `register <addr> <role>` | Submit a new authority-node candidate. |
| `vote <voterAddr> <candidateAddr>` | Cast a vote for a candidate. |
| `electorate <size>` | Sample a weighted electorate of active nodes. |
| `is <addr>` | Check if an address is an active authority node. |
| `info <addr>` | Display details for an authority node. |
| `list` | List authority nodes. |
| `deregister <addr>` | Remove an authority node and its votes. |

### authority_apply

| Sub-command | Description |
|-------------|-------------|
| `submit <candidate> <role> <desc>` | Submit an authority node application. |
| `vote <voter> <id>` | Vote on an application. Use `--approve=false` to reject. |
| `finalize <id>` | Finalize and register the node if the vote passed. |
| `tick` | Check all pending applications for expiry. |
| `get <id>` | Display an application by ID. |
| `list` | List all applications. |

### charity_pool

| Sub-command | Description |
|-------------|-------------|
| `register <addr> <category> <name>` | Register a charity with the pool. |
| `vote <voterAddr> <charityAddr>` | Vote for a charity during the cycle. |
| `tick [timestamp]` | Manually trigger pool cron tasks. |
| `registration <addr> [cycle]` | Show registration info for a charity. |
| `winners [cycle]` | List winning charities for a cycle. |

### coin

| Sub-command | Description |
|-------------|-------------|
| `mint <addr> <amt>` | Mint the base SYNN coin. |
| `supply` | Display total supply. |
| `balance <addr>` | Query balance for an address. |
| `transfer <from> <to> <amt>` | Transfer SYNN between accounts. |
| `burn <addr> <amt>` | Burn SYNN from an address. |

### compliance

| Sub-command | Description |
|-------------|-------------|
| `validate <kyc.json>` | Validate and store a KYC document commitment. |
| `erase <address>` | Remove a user's KYC data. |
| `fraud <address> <severity>` | Record a fraud signal. |
| `risk <address>` | Retrieve accumulated fraud risk score. |
| `audit <address>` | Display the audit trail for an address. |
| `monitor <tx.json> <threshold>` | Run anomaly detection on a transaction. |
| `verifyzkp <blob.bin> <commitmentHex> <proofHex>` | Verify a zero‑knowledge proof. |

### audit

| Sub-command | Description |
|-------------|-------------|
| `log <addr> <event> [meta.json]` | Record an audit event. |
| `list <addr>` | List audit events for an address. |
### compliance_management

| Sub-command | Description |
|-------------|-------------|
| `suspend <addr>` | Suspend an address from transfers. |
| `resume <addr>` | Lift an address suspension. |
| `whitelist <addr>` | Add an address to the whitelist. |
| `unwhitelist <addr>` | Remove an address from the whitelist. |
| `status <addr>` | Show suspension and whitelist status. |
| `review <tx.json>` | Check a transaction before broadcast. |
### anomaly_detection

| Sub-command | Description |
|-------------|-------------|
| `analyze <tx.json>` | Run anomaly detection on a transaction. |
| `list` | List flagged transactions. |

### consensus

| Sub-command | Description |
|-------------|-------------|
| `start` | Launch the consensus engine. |
| `stop` | Gracefully stop the consensus service. |
| `info` | Show consensus height and running status. |
| `weights <demand> <stake>` | Calculate dynamic consensus weights. |
| `threshold <demand> <stake>` | Compute the consensus switch threshold. |
| `set-weight-config <alpha> <beta> <gamma> <dmax> <smax>` | Update weight coefficients. |
| `get-weight-config` | Display current weight configuration. |

### adaptive

| Sub-command | Description |
|-------------|-------------|
| `metrics` | Show current demand and stake levels. |
| `adjust` | Recompute consensus weights. |
| `set-config <alpha> <beta> <gamma> <dmax> <smax>` | Update weighting coefficients. |

### stake

| Sub-command | Description |
|-------------|-------------|
| `adjust <addr> <delta>` | Increase or decrease stake for a validator. |
| `penalize <addr> <points> [reason]` | Record penalty points against a validator. |
| `info <addr>` | Display stake and penalty totals. |

### contracts

| Sub-command | Description |
|-------------|-------------|
| `compile <src.wat|src.wasm>` | Compile WAT or WASM to deterministic bytecode. |
| `deploy --wasm <path> [--ric <file>] [--gas <limit>]` | Deploy compiled WASM. |
| `invoke <address>` | Invoke a contract method. |
| `list` | List deployed contracts. |
| `info <address>` | Show Ricardian manifest for a contract. |

### contractops

| Sub-command | Description |
|-------------|-------------|
| `transfer <addr> <newOwner>` | Transfer contract ownership. |
| `pause <addr>` | Pause contract execution. |
| `resume <addr>` | Resume a paused contract. |
| `upgrade <addr> <wasm>` | Replace contract bytecode. |
| `info <addr>` | Display owner and paused status. |

### cross_chain

| Sub-command | Description |
|-------------|-------------|
| `register <source_chain> <target_chain> <relayer_addr>` | Register a bridge. |
| `list` | List registered bridges. |
| `get <bridge_id>` | Retrieve a bridge configuration. |
| `authorize <relayer_addr>` | Whitelist a relayer address. |
| `revoke <relayer_addr>` | Remove a relayer from the whitelist. |

### data

**Node operations**

| Sub-command | Description |
|-------------|-------------|
| `node register <address> <host:port> <capacityMB>` | Register a CDN node. |
| `node list` | List CDN nodes. |

**Asset operations**

| Sub-command | Description |
|-------------|-------------|
| `asset upload <filePath>` | Upload and pin an asset. |
| `asset retrieve <cid> [output]` | Retrieve an asset by CID. |

**Oracle feeds**

| Sub-command | Description |
|-------------|-------------|
| `oracle register <source>` | Register a new oracle feed. |
| `oracle push <oracleID> <value>` | Push a value to an oracle feed. |
| `oracle query <oracleID>` | Query the latest oracle value. |
| `oracle list` | List registered oracles. |

### distribution

| Sub-command | Description |
|-------------|-------------|
| `distribution create <owner> <cid> <price>` | Register a dataset for sale. |
| `distribution buy <datasetID> <buyer>` | Purchase dataset access. |
| `distribution info <datasetID>` | Show dataset metadata. |
| `distribution list` | List all datasets. |
**Oracle management**

| Sub-command | Description |
|-------------|-------------|
| `oracle_mgmt metrics <oracleID>` | Show performance metrics. |
| `oracle_mgmt request <oracleID>` | Fetch value and record latency. |
| `oracle_mgmt sync <oracleID>` | Sync local oracle data. |
| `oracle_mgmt update <oracleID> <source>` | Update oracle source. |
| `oracle_mgmt remove <oracleID>` | Remove oracle configuration. |
### data_ops

| Sub-command | Description |
|-------------|-------------|
| `create <desc> <v1,v2,..>` | Create a new data feed. |
| `query <id>` | Query a feed and print JSON. |
| `normalize <id>` | Normalize feed values. |
| `impute <id>` | Impute missing values using the mean. |
### resource

| Sub-command | Description |
|-------------|-------------|
| `store <owner> <key> <file> <gas>` | Store data and set a gas limit. |
| `load <owner> <key> [out|-]` | Load data for a key. |
| `delete <owner> <key>` | Remove stored data and reset the limit. |

### fault_tolerance
- **employment** – Manage on-chain employment contracts and salaries.

| Sub-command | Description |
|-------------|-------------|
| `snapshot` | Dump current peer statistics. |
| `add-peer <addr>` | Add a peer to the health-checker set. |
| `rm-peer <addr|id>` | Remove a peer from the set. |
| `view-change` | Force a leader rotation. |
| `backup` | Create a ledger backup snapshot. |
| `restore <file>` | Restore ledger state from a snapshot. |
| `failover <addr>` | Force failover of a node. |
| `predict <addr>` | Predict failure probability for a node. |

### failover

| Sub-command | Description |
|-------------|-------------|
| `backup <path>` | Create a ledger snapshot. |
| `restore <file>` | Restore ledger state from a snapshot file. |
| `verify <file>` | Verify a snapshot against the current ledger. |
| `node [reason]` | Trigger a view change. |

### governance

| Sub-command | Description |
|-------------|-------------|
| `propose` | Submit a new governance proposal. |
| `vote <proposal-id>` | Cast a vote on a proposal. |
| `execute <proposal-id>` | Execute a proposal after the deadline. |
| `get <proposal-id>` | Display a single proposal. |
| `list` | List all proposals. |

### token_vote

| Sub-command | Description |
|-------------|-------------|
| `cast <proposal-id> <voter> <token-id> <amount> [approve]` | Cast a token weighted vote on a proposal. |

### qvote

| Sub-command | Description |
|-------------|-------------|
| `cast` | Submit a quadratic vote on a proposal. |
| `results <proposal-id>` | Display aggregated quadratic weights. |
### dao_access

| Sub-command | Description |
|-------------|-------------|
| `add <addr> <role>` | Add a DAO member with role `member` or `admin`. |
| `remove <addr>` | Remove a DAO member. |
| `role <addr>` | Display the member role. |
| `list` | List all DAO members. |
### polls_management

| Sub-command | Description |
|-------------|-------------|
| `create` | Create a new poll. |
| `vote <id>` | Cast a vote on a poll. |
| `close <id>` | Close a poll immediately. |
| `get <id>` | Display a poll. |
| `list` | List existing polls. |
### governance_management

| Sub-command | Description |
|-------------|-------------|
| `contract:add <addr> <name>` | Register a governance contract. |
| `contract:enable <addr>` | Enable a contract for voting. |
| `contract:disable <addr>` | Disable a contract. |
| `contract:get <addr>` | Display contract information. |
| `contract:list` | List registered contracts. |
| `contract:rm <addr>` | Remove a contract from the registry. |
### reputation_voting

| Sub-command | Description |
|-------------|-------------|
| `propose` | Submit a new reputation proposal. |
| `vote <proposal-id>` | Cast a weighted vote using SYN-REP. |
| `execute <proposal-id>` | Execute a reputation proposal. |
| `get <proposal-id>` | Display a reputation proposal. |
| `list` | List all reputation proposals. |
| `balance <addr>` | Show reputation balance. |
### timelock

| Sub-command | Description |
|-------------|-------------|
| `queue <proposal-id>` | Queue a proposal with a delay. |
| `cancel <proposal-id>` | Remove a queued proposal. |
| `execute` | Execute all due proposals. |
| `list` | List queued proposals. |
### dao

| Sub-command | Description |
|-------------|-------------|
| `create <name> <creator>` | Create a new DAO. |
| `join <dao-id> <addr>` | Join an existing DAO. |
| `leave <dao-id> <addr>` | Leave a DAO. |
| `info <dao-id>` | Display DAO information. |
| `list` | List all DAOs. |

### green_technology

| Sub-command | Description |
|-------------|-------------|
| `usage <validator-addr>` | Record energy and carbon usage for a validator. |
| `offset <validator-addr>` | Record carbon offset credits. |
| `certify` | Recompute certificates immediately. |
| `cert <validator-addr>` | Show the sustainability certificate. |
| `throttle <validator-addr>` | Check if a validator should be throttled. |
| `list` | List certificates for all validators. |

<<<<<<< HEAD
### resource_management

| Sub-command | Description |
|-------------|-------------|
| `set <addr> <cpu> <mem> <store>` | Set resource quota for an address. |
| `show <addr>` | Display quota and current usage. |
| `charge <addr> <cpu> <mem> <store>` | Charge and record consumed resources. |
=======
### carbon_credit_system

| Sub-command | Description |
|-------------|-------------|
| `register <owner> <name> <total>` | Register a carbon offset project. |
| `issue <projectID> <to> <amount>` | Issue credits from a project. |
| `retire <holder> <amount>` | Burn carbon credits permanently. |
| `info <projectID>` | Show details of a project. |
| `list` | List all projects. |
### energy_efficiency

| Sub-command | Description |
|-------------|-------------|
| `record <validator-addr>` | Record processed transactions and energy use. |
| `efficiency <validator-addr>` | Show tx per kWh for a validator. |
| `network` | Display the network average efficiency. |
>>>>>>> e3516d7c

### ledger

| Sub-command | Description |
|-------------|-------------|
| `head` | Show chain height and latest block hash. |
| `block <height>` | Fetch a block by height. |
| `balance <addr>` | Display token balances of an address. |
| `utxo <addr>` | List UTXOs for an address. |
| `pool` | List mem-pool transactions. |
| `mint <addr>` | Mint tokens to an address. |
| `transfer <from> <to>` | Transfer tokens between addresses. |

### account

| Sub-command | Description |
|-------------|-------------|
| `create <addr>` | Create a new account. |
| `delete <addr>` | Delete an account. |
| `balance <addr>` | Show account balance. |
| `transfer` | Transfer between accounts. |

### liquidity_pools

| Sub-command | Description |
|-------------|-------------|
| `create <tokenA> <tokenB> [feeBps]` | Create a new liquidity pool. |
| `add <poolID> <provider> <amtA> <amtB>` | Add liquidity to a pool. |
| `swap <poolID> <trader> <tokenIn> <amtIn> <minOut>` | Swap tokens within a pool. |
| `remove <poolID> <provider> <lpTokens>` | Remove liquidity from a pool. |
| `info <poolID>` | Show pool state. |
| `list` | List all pools. |

### loanpool

| Sub-command | Description |
|-------------|-------------|
| `submit <creator> <recipient> <type> <amount> <desc>` | Submit a loan proposal. |
| `vote <voter> <id>` | Vote on a proposal. |
| `disburse <id>` | Disburse an approved loan. |
| `tick` | Process proposals and update cycles. |
| `get <id>` | Display a single proposal. |
| `list` | List proposals in the pool. |

### loanpool_apply

| Sub-command | Description |
|-------------|-------------|
| `submit <applicant> <amount> <termMonths> <purpose>` | Submit a loan application. |
| `vote <voter> <id>` | Vote on an application. |
| `process` | Finalise pending applications. |
| `disburse <id>` | Disburse an approved application. |
| `get <id>` | Display a single application. |
| `list` | List loan applications. |

### network

| Sub-command | Description |
|-------------|-------------|
| `start` | Start the networking stack. |
| `stop` | Stop network services. |
| `peers` | List connected peers. |
| `broadcast <topic> <data>` | Publish data on the network. |
| `subscribe <topic>` | Subscribe to a topic. |

### replication

| Sub-command | Description |
|-------------|-------------|
| `start` | Launch replication goroutines. |
| `stop` | Stop the replication subsystem. |
| `status` | Show replication status. |
| `replicate <block-hash>` | Gossip a known block. |
| `request <block-hash>` | Request a block from peers. |
| `sync` | Synchronize blocks from peers. |

### initrep

| Sub-command | Description |
|-------------|-------------|
| `start` | Bootstrap the ledger and start replication. |
| `stop` | Stop the initialization service. |
### synchronization

| Sub-command | Description |
|-------------|-------------|
| `start` | Start the sync manager. |
| `stop` | Stop the sync manager. |
| `status` | Show sync progress. |
| `once` | Perform one synchronization round. |

### high_availability

| Sub-command | Description |
|-------------|-------------|
| `add <addr>` | Register a standby node. |
| `remove <addr>` | Remove a standby node. |
| `list` | List registered standby nodes. |
| `promote <addr>` | Promote a standby to leader via view change. |
| `snapshot [path]` | Write a ledger snapshot to disk. |

### rollups

| Sub-command | Description |
|-------------|-------------|
| `submit` | Submit a new rollup batch. |
| `challenge <batchID> <txIdx> <proof...>` | Submit a fraud proof for a batch. |
| `finalize <batchID>` | Finalize or revert a batch. |
| `info <batchID>` | Display batch header and state. |
| `list` | List recent batches. |
| `txs <batchID>` | List transactions in a batch. |
| `pause` | Pause the rollup aggregator. |
| `resume` | Resume the rollup aggregator. |
| `status` | Show current aggregator status. |

### compression

| Sub-command | Description |
|-------------|-------------|
| `save <file>` | Write a compressed ledger snapshot. |
| `load <file>` | Load a compressed snapshot and display the height. |

### security

| Sub-command | Description |
|-------------|-------------|
| `sign` | Sign a message with a private key. |
| `verify` | Verify a signature. |
| `aggregate <sig1,sig2,...>` | Aggregate BLS signatures. |
| `encrypt` | Encrypt data using XChacha20‑Poly1305. |
| `decrypt` | Decrypt an encrypted blob. |
| `merkle <leaf1,leaf2,...>` | Compute a double-SHA256 Merkle root. |
| `dilithium-gen` | Generate a Dilithium3 key pair. |
| `dilithium-sign` | Sign a message with a Dilithium key. |
| `dilithium-verify` | Verify a Dilithium signature. |
| `anomaly-score` | Compute an anomaly z-score from data. |

### biometrics

| Sub-command | Description |
|-------------|-------------|
| `enroll <file>` | Enroll biometric data for an address. |
| `verify <file>` | Verify biometric data against an address. |
| `delete <addr>` | Remove stored biometric data. |

### sharding

| Sub-command | Description |
|-------------|-------------|
| `leader get <shardID>` | Show the leader for a shard. |
| `leader set <shardID> <addr>` | Set the leader address for a shard. |
| `map` | List shard-to-leader mappings. |
| `submit <fromShard> <toShard> <txHash>` | Submit a cross-shard transaction header. |
| `pull <shardID>` | Pull receipts for a shard. |
| `reshard <newBits>` | Increase the shard count. |
| `rebalance <threshold>` | List shards exceeding the load threshold. |

### sidechain

| Sub-command | Description |
|-------------|-------------|
| `register` | Register a new side-chain. |
| `header` | Submit a side-chain header. |
| `deposit` | Deposit tokens to a side-chain escrow. |
| `withdraw <proofHex>` | Verify a withdrawal proof. |
| `get-header` | Fetch a submitted side-chain header. |
| `meta <chainID>` | Display side-chain metadata. |
| `list` | List registered side-chains. |
| `pause <chainID>` | Pause a side-chain. |
| `resume <chainID>` | Resume a paused side-chain. |
| `update-validators` | Update side-chain validator set. |
| `remove <chainID>` | Remove a side-chain and all data. |

### plasma

| Sub-command | Description |
|-------------|-------------|
| `deposit` | Deposit funds into the Plasma chain. |
| `withdraw <nonce>` | Finalise a Plasma exit. |

### state_channel

| Sub-command | Description |
|-------------|-------------|
| `open` | Open a new payment/state channel. |
| `close` | Submit a signed state to start closing. |
| `challenge` | Challenge a closing state with a newer one. |
| `finalize` | Finalize and settle an expired channel. |
| `status` | Show the current channel state. |
| `list` | List all open channels. |

### state_channel_mgmt

| Sub-command | Description |
|-------------|-------------|
| `pause` | Pause a channel to block new updates. |
| `resume` | Resume a paused channel. |
| `cancel` | Cancel a pending close operation. |
| `force-close` | Immediately settle a channel with a signed state. |
### zero_trust_data_channels

| Sub-command | Description |
|-------------|-------------|
| `open` | Open a new zero trust data channel. |
| `send` | Send a hex encoded payload over the channel. |
| `close` | Close the channel and release escrow. |

### storage

| Sub-command | Description |
|-------------|-------------|
| `pin` | Pin a file or data blob to the gateway. |
| `get` | Retrieve data by CID. |
| `listing:create` | Create a storage listing. |
| `listing:get` | Get a storage listing by ID. |
| `listing:list` | List storage listings. |
| `deal:open` | Open a storage deal backed by escrow. |
| `deal:close` | Close a storage deal and release funds. |
| `deal:get` | Get details for a storage deal. |
| `deal:list` | List storage deals. |
### real_estate

| Sub-command | Description |
|-------------|-------------|
| `register` | Register a new property. |
| `transfer` | Transfer a property to another owner. |
| `get` | Get property details. |
| `list` | List properties, optionally by owner. |


### escrow

| Sub-command | Description |
|-------------|-------------|
| `create` | Create a new multi-party escrow |
| `deposit` | Deposit additional funds |
| `release` | Release funds to participants |
| `cancel` | Cancel an escrow and refund |
| `info` | Show escrow details |
| `list` | List all escrows |
### marketplace

| Sub-command | Description |
|-------------|-------------|
| `listing:create <price> <metaJSON>` | Create a marketplace listing. |
| `listing:get <id>` | Fetch a listing by ID. |
| `listing:list` | List marketplace listings. |
| `buy <id> <buyer>` | Purchase a listing via escrow. |
| `cancel <id>` | Cancel an unsold listing. |
| `release <escrow>` | Release escrow funds to seller. |
| `deal:get <id>` | Retrieve deal details. |
| `deal:list` | List marketplace deals. |

| Sub-command | Description |
|-------------|-------------|
| `register <addr>` | Register a patient address. |
| `grant <patient> <provider>` | Allow a provider to submit records. |
| `revoke <patient> <provider>` | Revoke provider access. |
| `add <patient> <provider> <cid>` | Add a record CID for a patient. |
| `list <patient>` | List stored record IDs for a patient. |
### warehouse

| Sub-command | Description |
|-------------|-------------|
| `add` | Add a new inventory item. |
| `remove` | Delete an existing item. |
| `move` | Transfer item ownership. |
| `list` | List all warehouse items. |

### staking

| Sub-command | Description |
|-------------|-------------|
| `stake <addr> <amt>` | Stake tokens to participate in governance. |
| `unstake <addr> <amt>` | Unstake previously locked tokens. |
| `balance <addr>` | Show staked balance of an address. |
| `total` | Display the total amount staked. |

### staking

| Sub-command | Description |
|-------------|-------------|
| `stake <addr> <amt>` | Stake tokens to participate in governance. |
| `unstake <addr> <amt>` | Unstake previously locked tokens. |
| `balance <addr>` | Show staked balance of an address. |
| `total` | Display the total amount staked. |

### resource

| Sub-command | Description |
|-------------|-------------|
| `listing:create` | Create a resource listing. |
| `listing:get` | Get a resource listing by ID. |
| `listing:list` | List resource listings. |
| `deal:open` | Open a resource deal. |
| `deal:close` | Close a resource deal. |
| `deal:get` | Get resource deal details. |
| `deal:list` | List resource deals. |

### ipfs

| Sub-command | Description |
|-------------|-------------|
| `add` | Add a file to the configured IPFS gateway. |
| `get` | Fetch a CID and write to stdout or a file. |
| `unpin` | Remove a CID from the gateway pinset. |

### legal

| Sub-command | Description |
|-------------|-------------|
| `register <addr> <json>` | Register a Ricardian contract. |
| `sign <contract> <party>` | Sign a contract as a party. |
| `revoke <contract> <party>` | Revoke a signature. |
| `info <addr>` | Show contract and signers. |
| `list` | List all registered legal contracts. |

### partition

| Sub-command | Description |
|-------------|-------------|
| `split <file>` | Split a file into equally sized chunks. |
| `compress <file>` | Compress a file and print base64 output. |
| `decompress <b64>` | Decompress base64 input and print bytes. |

### tokens

| Sub-command | Description |
|-------------|-------------|
| `list` | List registered tokens. |
| `info <id|symbol>` | Display token metadata. |
| `balance <tok> <addr>` | Query token balance of an address. |
| `transfer <tok>` | Transfer tokens between addresses. |
| `mint <tok>` | Mint new tokens. |
| `burn <tok>` | Burn tokens from an address. |
| `approve <tok>` | Approve a spender allowance. |
| `allowance <tok> <owner> <spender>` | Show current allowance. |

### defi

| Sub-command | Description |
|-------------|-------------|
| `insurance new <id> <holder> <premium> <payout>` | Create an insurance policy. |
| `insurance claim <id>` | Claim a payout. |
### event_management

| Sub-command | Description |
|-------------|-------------|
| `emit <type> <data>` | Emit a new event and broadcast it. |
| `list <type>` | List recent events of a given type. |
| `get <type> <id>` | Fetch a specific event by ID. |
### token_management

| Sub-command | Description |
|-------------|-------------|
| `create` | Create a new token. |
| `balance <id> <addr>` | Check balance for a token ID. |
| `transfer <id>` | Transfer tokens between addresses. |
### tangible

| Sub-command | Description |
|-------------|-------------|
| `register <id> <owner> <meta> <value>` | Register a new tangible asset. |
| `transfer <id> <owner>` | Transfer ownership of an asset. |
| `info <id>` | Display asset metadata. |
| `list` | List all tangible assets. |
### gaming

| Sub-command | Description |
|-------------|-------------|
| `create` | Create a new game. |
| `join <id>` | Join an existing game. |
| `finish <id>` | Finish a game and release funds. |
| `get <id>` | Display a game record. |
| `list` | List games. |

### transactions

| Sub-command | Description |
|-------------|-------------|
| `create` | Craft an unsigned transaction JSON. |
| `sign` | Sign a transaction JSON with a keystore key. |
| `verify` | Verify a signed transaction JSON. |
| `submit` | Submit a signed transaction to the network. |
| `pool` | List pending pool transaction hashes. |

### distribution

| Sub-command | Description |
|-------------|-------------|
| `airdrop` | Mint tokens to a list of recipients. |
| `batch` | Transfer tokens from one account to many. |
### private_tx

| Sub-command | Description |
|-------------|-------------|
| `encrypt` | Encrypt transaction payload bytes. |
| `decrypt` | Decrypt previously encrypted payload. |
| `send` | Submit an encrypted transaction JSON file. |
### transactionreversal

| Sub-command | Description |
|-------------|-------------|
| `reversal` | Reverse a confirmed transaction. Requires authority signatures. |

### utility_functions

| Sub-command | Description |
|-------------|-------------|
| `hash` | Compute a cryptographic hash. |
| `short-hash` | Shorten a 32-byte hash to first4..last4 format. |
| `bytes2addr` | Convert big-endian bytes to an address. |

### finalization_management

| Sub-command | Description |
|-------------|-------------|
| `block <file>` | Finalize a block from JSON. |
| `batch <batchID>` | Finalize a rollup batch. |
| `channel <channelID>` | Finalize a state channel. |
### quorum

| Sub-command | Description |
|-------------|-------------|
| `init <total> <threshold>` | Initialise a global quorum tracker. |
| `vote <address>` | Record a vote from an address. |
| `check` | Check if the configured quorum is reached. |
| `reset` | Clear all recorded votes. |
### supply

| Sub-command | Description |
|-------------|-------------|
| `register <id> <desc> <owner> <location>` | Register a new item on chain. |
| `update-location <id> <location>` | Update item location. |
| `status <id> <status>` | Update item status. |
| `get <id>` | Fetch item metadata. |

### virtual_machine

| Sub-command | Description |
|-------------|-------------|
| `start` | Start the VM HTTP daemon. |
| `stop` | Stop the VM daemon. |
| `status` | Show daemon status. |

### sandbox

| Sub-command | Description |
|-------------|-------------|
| `start` | Create a sandbox for a contract. |
| `stop` | Stop a running sandbox. |
| `reset` | Reset sandbox timers. |
| `status` | Display sandbox info. |
| `list` | List all sandboxes. |
### swarm

| Sub-command | Description |
|-------------|-------------|
| `add <id> <addr>` | Add a node to the swarm. |
| `remove <id>` | Remove a node from the swarm. |
| `broadcast <tx.json>` | Broadcast a transaction to all nodes. |
| `peers` | List nodes currently in the swarm. |
| `start` | Start consensus for the swarm. |
| `stop` | Stop all nodes and consensus. |

### wallet

| Sub-command | Description |
|-------------|-------------|
| `create` | Generate a new wallet and mnemonic. |
| `import` | Import an existing mnemonic. |
| `address` | Derive an address from a wallet. |
| `sign` | Sign a transaction JSON using the wallet. |

### execution

| Sub-command | Description |
|-------------|-------------|
| `begin` | Begin a new block at a given height. |
| `run <tx.json>` | Execute a transaction JSON file. |
| `finalize` | Finalize the current block and output it. |
### binarytree

| Sub-command | Description |
|-------------|-------------|
| `create <name>` | Create a new binary tree bound to the ledger. |
| `insert <tree> <key> <value>` | Insert or update a key. Value may be hex encoded. |
| `search <tree> <key>` | Retrieve a value by key. |
| `delete <tree> <key>` | Remove a key from the tree. |
| `list <tree>` | List all keys in order. |


### system_health

| Sub-command | Description |
|-------------|-------------|
| `snapshot` | Display current system metrics. |
| `log <level> <msg>` | Append a message to the system log. |

### idwallet

| Sub-command | Description |
|-------------|-------------|
| `register <address> <info>` | Register wallet and mint a SYN-ID token. |
| `check <address>` | Verify registration status. |
### offwallet

| Sub-command | Description |
|-------------|-------------|
| `create` | Create an offline wallet file. |
| `sign` | Sign a transaction offline using the wallet. |
### recovery

| Sub-command | Description |
|-------------|-------------|
| `register` | Register recovery credentials for an address. |
| `recover` | Restore an address by proving three credentials. |
### workflow

| Sub-command | Description |
|-------------|-------------|
| `new` | Create a new workflow by ID. |
| `add` | Append an opcode name to the workflow. |
| `trigger` | Set a cron expression for execution. |
| `webhook` | Register a webhook called after completion. |
| `run` | Execute the workflow immediately. |

### wallet_mgmt

| Sub-command | Description |
|-------------|-------------|
| `create` | Create a wallet and print the mnemonic. |
| `balance` | Show the SYNN balance for an address. |
| `transfer` | Send SYNN from a mnemonic to a target address. |
### devnet

| Sub-command | Description |
|-------------|-------------|
| `start [nodes]` | Start a local developer network with the given number of nodes. |

### testnet

| Sub-command | Description |
|-------------|-------------|
| `start <config.yaml>` | Launch a testnet using the node definitions in the YAML file. |
### faucet

| Sub-command | Description |
|-------------|-------------|
| `request <addr>` | Request faucet funds for an address. |
| `balance` | Display remaining faucet balance. |
| `config --amount <n> --cooldown <d>` | Update faucet parameters. |<|MERGE_RESOLUTION|>--- conflicted
+++ resolved
@@ -47,12 +47,9 @@
 - **timelock** – Manage delayed proposal execution.
 - **dao** – Manage DAO creation and membership.
 - **green_technology** – View energy metrics and toggle any experimental sustainability features.
-<<<<<<< HEAD
 - **resource_management** – Manage VM resource quotas and usage.
-=======
 - **carbon_credit_system** – Manage carbon offset projects and credits.
 - **energy_efficiency** – Record transaction counts and compute efficiency scores.
->>>>>>> e3516d7c
 - **ledger** – Inspect blocks, query balances and perform administrative token operations via the ledger daemon.
 - **account** – manage accounts and balances
 - **network** – Manage peer connections and print networking statistics.
@@ -481,7 +478,6 @@
 | `throttle <validator-addr>` | Check if a validator should be throttled. |
 | `list` | List certificates for all validators. |
 
-<<<<<<< HEAD
 ### resource_management
 
 | Sub-command | Description |
@@ -489,7 +485,6 @@
 | `set <addr> <cpu> <mem> <store>` | Set resource quota for an address. |
 | `show <addr>` | Display quota and current usage. |
 | `charge <addr> <cpu> <mem> <store>` | Charge and record consumed resources. |
-=======
 ### carbon_credit_system
 
 | Sub-command | Description |
@@ -506,7 +501,6 @@
 | `record <validator-addr>` | Record processed transactions and energy use. |
 | `efficiency <validator-addr>` | Show tx per kWh for a validator. |
 | `network` | Display the network average efficiency. |
->>>>>>> e3516d7c
 
 ### ledger
 
