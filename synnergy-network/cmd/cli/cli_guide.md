--- conflicted
+++ resolved
@@ -522,7 +522,6 @@
 | `request <block-hash>` | Request a block from peers. |
 | `sync` | Synchronize blocks from peers. |
 
-<<<<<<< HEAD
 ### synchronization
 
 | Sub-command | Description |
@@ -531,7 +530,6 @@
 | `stop` | Stop the sync manager. |
 | `status` | Show sync progress. |
 | `once` | Perform one synchronization round. |
-=======
 ### high_availability
 
 | Sub-command | Description |
@@ -541,7 +539,6 @@
 | `list` | List registered standby nodes. |
 | `promote <addr>` | Promote a standby to leader via view change. |
 | `snapshot [path]` | Write a ledger snapshot to disk. |
->>>>>>> aa55e805
 
 ### rollups
 
