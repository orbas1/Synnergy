--- conflicted
+++ resolved
@@ -33,12 +33,9 @@
 - **fault_tolerance** – Inject faults, simulate network partitions and test recovery procedures.
 - **employment** – Manage on-chain employment contracts and salaries.
 - **governance** – Create proposals, cast votes and check DAO parameters.
-<<<<<<< HEAD
 - **reputation_voting** – Reputation weighted governance commands.
-=======
 - **timelock** – Manage delayed proposal execution.
 - **dao** – Manage DAO creation and membership.
->>>>>>> 00fed348
 - **green_technology** – View energy metrics and toggle any experimental sustainability features.
 - **ledger** – Inspect blocks, query balances and perform administrative token operations via the ledger daemon.
 - **account** – manage accounts and balances
@@ -323,7 +320,6 @@
 | `get <proposal-id>` | Display a single proposal. |
 | `list` | List all proposals. |
 
-<<<<<<< HEAD
 ### reputation_voting
 
 | Sub-command | Description |
@@ -334,7 +330,6 @@
 | `get <proposal-id>` | Display a reputation proposal. |
 | `list` | List all reputation proposals. |
 | `balance <addr>` | Show reputation balance. |
-=======
 ### timelock
 
 | Sub-command | Description |
@@ -352,7 +347,6 @@
 | `leave <dao-id> <addr>` | Leave a DAO. |
 | `info <dao-id>` | Display DAO information. |
 | `list` | List all DAOs. |
->>>>>>> 00fed348
 
 ### green_technology
 
