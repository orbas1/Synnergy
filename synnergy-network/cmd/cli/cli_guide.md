--- conflicted
+++ resolved
@@ -77,12 +77,9 @@
 - **event_management** – Emit and query custom events stored on chain.
 - **gaming** – Manage simple on-chain games.
 - **transactions** – Build raw transactions, sign them and broadcast to the network.
-<<<<<<< HEAD
 - **private_tx** – Encrypt data and submit private transactions.
-=======
 - **transactionreversal** – Reverse confirmed transactions with authority approval.
 - **transaction_distribution** – Distribute transaction fees between stakeholders.
->>>>>>> a918ebb6
 - **utility_functions** – Miscellaneous helpers shared by other command groups.
 - **finalization_management** – Finalize blocks, batches and channels.
 - **quorum** – Manage quorum trackers for proposals or validation.
@@ -813,7 +810,6 @@
 | `submit` | Submit a signed transaction to the network. |
 | `pool` | List pending pool transaction hashes. |
 
-<<<<<<< HEAD
 ### private_tx
 
 | Sub-command | Description |
@@ -821,13 +817,11 @@
 | `encrypt` | Encrypt transaction payload bytes. |
 | `decrypt` | Decrypt previously encrypted payload. |
 | `send` | Submit an encrypted transaction JSON file. |
-=======
 ### transactionreversal
 
 | Sub-command | Description |
 |-------------|-------------|
 | `reversal` | Reverse a confirmed transaction. Requires authority signatures. |
->>>>>>> a918ebb6
 
 ### utility_functions
 
