# Synnergy Command Line Guide

This short guide summarises the CLI entry points found in `cmd/cli`.  Each Go file wires a set of commands using the [Cobra](https://github.com/spf13/cobra) framework.  Commands are grouped by module and can be imported individually into the root program.

Most commands require environment variables or a configuration file to be present.  Refer to inline comments for a full list of options.

## Available Command Groups

The following command groups expose the same functionality available in the core modules. Each can be mounted on a root [`cobra.Command`](https://github.com/spf13/cobra).

- **ai** – Tools for publishing ML models and running anomaly detection jobs via gRPC to the AI service. Useful for training pipelines and on‑chain inference.
- **amm** – Swap tokens and manage liquidity pools. Includes helpers to quote routes and add/remove liquidity.
- **authority_node** – Register new validators, vote on authority proposals and list the active electorate.
- **authority_apply** – Submit and vote on authority node applications.
- **charity_pool** – Query the community charity fund and trigger payouts for the current cycle.
- **coin** – Mint the base coin, transfer balances and inspect supply metrics.
- **compliance** – Run KYC/AML checks on addresses and export audit reports.
- **consensus** – Start, stop or inspect the node's consensus service. Provides status metrics for debugging.
- **contracts** – Deploy, upgrade and invoke smart contracts stored on chain.
- **cross_chain** – Bridge assets to or from other chains using lock and release commands.
- **data** – Inspect raw key/value pairs in the underlying data store for debugging.
- **anomaly_detection** – Run anomaly analysis on transactions and list flagged hashes.
- **resource** – Manage stored data and VM gas allocations.
- **immutability** – Verify the chain against the genesis block.
- **fault_tolerance** – Inject faults, simulate network partitions and test recovery procedures.
- **employment** – Manage on-chain employment contracts and salaries.
- **governance** – Create proposals, cast votes and check DAO parameters.
- **dao** – Manage DAO creation and membership.
- **green_technology** – View energy metrics and toggle any experimental sustainability features.
- **ledger** – Inspect blocks, query balances and perform administrative token operations via the ledger daemon.
- **account** – manage accounts and balances
- **network** – Manage peer connections and print networking statistics.
- **plasma** – Deposit into and withdraw from the Plasma chain.
- **replication** – Trigger snapshot creation and replicate the ledger to new nodes.
- **rollups** – Create rollup batches or inspect existing ones.
- **security** – Key generation, signing utilities and password helpers.
- **sharding** – Migrate data between shards and check shard status.
- **sidechain** – Launch side chains or interact with remote side‑chain nodes.
- **state_channel** – Open, close and settle payment channels.
- **zero_trust_data_channels** – Manage encrypted data channels with escrow.
- **swarm** – Manage groups of nodes running together.
- **storage** – Configure the backing key/value store and inspect content.
- **sensor** – Manage external sensor inputs and webhooks.
- **real_estate** – Manage tokenised real estate assets.
- **healthcare** – Manage healthcare records and permissions.
- **warehouse** – Manage on-chain inventory records.
- **tokens** – Register new token types and move balances between accounts.
- **event_management** – Emit and query custom events stored on chain.
- **gaming** – Manage simple on-chain games.
- **transactions** – Build raw transactions, sign them and broadcast to the network.
- **transaction_distribution** – Distribute transaction fees between stakeholders.
- **utility_functions** – Miscellaneous helpers shared by other command groups.
- **virtual_machine** – Execute scripts in the built‑in VM for testing.
- **supply** – Manage supply chain records.
- **wallet** – Generate mnemonics, derive addresses and sign transactions.
<<<<<<< HEAD
- **system_health** – Monitor node metrics and emit log entries.
=======
- **idwallet** – Register ID-token wallets and verify status.
- **offwallet** – Offline wallet utilities.
- **recovery** – Manage account recovery registration and execution.
- **workflow** – Build on-chain workflows using triggers and webhooks.
- **wallet_mgmt** – Manage wallets and submit ledger transfers.
- **devnet** – Launch a local multi-node developer network.
- **testnet** – Start an ephemeral test network from a YAML config.
- **faucet** – Dispense test funds with rate limiting.
>>>>>>> 560895f1


To use these groups, import the corresponding command constructor (e.g. `ledger.NewLedgerCommand()`) in your main program and attach it to the root `cobra.Command`.

If you want to enable **all** CLI modules with a single call, use `cli.RegisterRoutes(rootCmd)` from the `cli` package. This helper mounts every exported command group so routes can be invoked like:

```bash
$ synnergy ~network ~start
```

## Command Reference

The sections below list each root command and its available sub‑commands. Every
command maps directly to logic in `synnergy-network/core` and can be composed as
needed in custom tooling.

### ai

| Sub-command | Description |
|-------------|-------------|
| `predict <tx.json>` | Predict fraud probability for a transaction. |
| `optimise <stats.json>` | Suggest an optimal base fee for the next block. |
| `volume <stats.json>` | Forecast upcoming transaction volume. |
| `publish <cid>` | Publish a model hash with optional royalty basis points. |
| `fetch <model-hash>` | Fetch metadata for a published model. |
| `list <price> <cid>` | Create a marketplace listing for a model. |
| `buy <listing-id> <buyer-addr>` | Buy a listed model with escrow. |
| `rent <listing-id> <renter-addr> <hours>` | Rent a model for a period of time. |
| `release <escrow-id>` | Release funds from escrow to the seller. |

### amm

| Sub-command | Description |
|-------------|-------------|
| `init <fixture-file>` | Initialise pools from a JSON fixture. |
| `swap <tokenIn> <amtIn> <tokenOut> <minOut> [trader]` | Swap tokens via the router. |
| `add <poolID> <provider> <amtA> <amtB>` | Add liquidity to a pool. |
| `remove <poolID> <provider> <lpTokens>` | Remove liquidity from a pool. |
| `quote <tokenIn> <amtIn> <tokenOut>` | Estimate output amount without executing. |
| `pairs` | List all tradable token pairs. |

### authority_node

| Sub-command | Description |
|-------------|-------------|
| `register <addr> <role>` | Submit a new authority-node candidate. |
| `vote <voterAddr> <candidateAddr>` | Cast a vote for a candidate. |
| `electorate <size>` | Sample a weighted electorate of active nodes. |
| `is <addr>` | Check if an address is an active authority node. |
| `info <addr>` | Display details for an authority node. |
| `list` | List authority nodes. |
| `deregister <addr>` | Remove an authority node and its votes. |

### authority_apply

| Sub-command | Description |
|-------------|-------------|
| `submit <candidate> <role> <desc>` | Submit an authority node application. |
| `vote <voter> <id>` | Vote on an application. Use `--approve=false` to reject. |
| `finalize <id>` | Finalize and register the node if the vote passed. |
| `tick` | Check all pending applications for expiry. |
| `get <id>` | Display an application by ID. |
| `list` | List all applications. |

### charity_pool

| Sub-command | Description |
|-------------|-------------|
| `register <addr> <category> <name>` | Register a charity with the pool. |
| `vote <voterAddr> <charityAddr>` | Vote for a charity during the cycle. |
| `tick [timestamp]` | Manually trigger pool cron tasks. |
| `registration <addr> [cycle]` | Show registration info for a charity. |
| `winners [cycle]` | List winning charities for a cycle. |

### coin

| Sub-command | Description |
|-------------|-------------|
| `mint <addr> <amt>` | Mint the base SYNN coin. |
| `supply` | Display total supply. |
| `balance <addr>` | Query balance for an address. |
| `transfer <from> <to> <amt>` | Transfer SYNN between accounts. |
| `burn <addr> <amt>` | Burn SYNN from an address. |

### compliance

| Sub-command | Description |
|-------------|-------------|
| `validate <kyc.json>` | Validate and store a KYC document commitment. |
| `erase <address>` | Remove a user's KYC data. |
| `fraud <address> <severity>` | Record a fraud signal. |
| `risk <address>` | Retrieve accumulated fraud risk score. |
| `audit <address>` | Display the audit trail for an address. |
| `monitor <tx.json> <threshold>` | Run anomaly detection on a transaction. |
| `verifyzkp <blob.bin> <commitmentHex> <proofHex>` | Verify a zero‑knowledge proof. |

### anomaly_detection

| Sub-command | Description |
|-------------|-------------|
| `analyze <tx.json>` | Run anomaly detection on a transaction. |
| `list` | List flagged transactions. |

### consensus

| Sub-command | Description |
|-------------|-------------|
| `start` | Launch the consensus engine. |
| `stop` | Gracefully stop the consensus service. |
| `info` | Show consensus height and running status. |
| `weights <demand> <stake>` | Calculate dynamic consensus weights. |
| `threshold <demand> <stake>` | Compute the consensus switch threshold. |
| `set-weight-config <alpha> <beta> <gamma> <dmax> <smax>` | Update weight coefficients. |
| `get-weight-config` | Display current weight configuration. |

### contracts

| Sub-command | Description |
|-------------|-------------|
| `compile <src.wat|src.wasm>` | Compile WAT or WASM to deterministic bytecode. |
| `deploy --wasm <path> [--ric <file>] [--gas <limit>]` | Deploy compiled WASM. |
| `invoke <address>` | Invoke a contract method. |
| `list` | List deployed contracts. |
| `info <address>` | Show Ricardian manifest for a contract. |

### cross_chain

| Sub-command | Description |
|-------------|-------------|
| `register <source_chain> <target_chain> <relayer_addr>` | Register a bridge. |
| `list` | List registered bridges. |
| `get <bridge_id>` | Retrieve a bridge configuration. |
| `authorize <relayer_addr>` | Whitelist a relayer address. |
| `revoke <relayer_addr>` | Remove a relayer from the whitelist. |

### data

**Node operations**

| Sub-command | Description |
|-------------|-------------|
| `node register <address> <host:port> <capacityMB>` | Register a CDN node. |
| `node list` | List CDN nodes. |

**Asset operations**

| Sub-command | Description |
|-------------|-------------|
| `asset upload <filePath>` | Upload and pin an asset. |
| `asset retrieve <cid> [output]` | Retrieve an asset by CID. |

**Oracle feeds**

| Sub-command | Description |
|-------------|-------------|
| `oracle register <source>` | Register a new oracle feed. |
| `oracle push <oracleID> <value>` | Push a value to an oracle feed. |
| `oracle query <oracleID>` | Query the latest oracle value. |
| `oracle list` | List registered oracles. |

### resource

| Sub-command | Description |
|-------------|-------------|
| `store <owner> <key> <file> <gas>` | Store data and set a gas limit. |
| `load <owner> <key> [out|-]` | Load data for a key. |
| `delete <owner> <key>` | Remove stored data and reset the limit. |

### fault_tolerance
- **employment** – Manage on-chain employment contracts and salaries.

| Sub-command | Description |
|-------------|-------------|
| `snapshot` | Dump current peer statistics. |
| `add-peer <addr>` | Add a peer to the health-checker set. |
| `rm-peer <addr|id>` | Remove a peer from the set. |
| `view-change` | Force a leader rotation. |
| `backup` | Create a ledger backup snapshot. |
| `restore <file>` | Restore ledger state from a snapshot. |
| `failover <addr>` | Force failover of a node. |
| `predict <addr>` | Predict failure probability for a node. |

### governance

| Sub-command | Description |
|-------------|-------------|
| `propose` | Submit a new governance proposal. |
| `vote <proposal-id>` | Cast a vote on a proposal. |
| `execute <proposal-id>` | Execute a proposal after the deadline. |
| `get <proposal-id>` | Display a single proposal. |
| `list` | List all proposals. |

### dao

| Sub-command | Description |
|-------------|-------------|
| `create <name> <creator>` | Create a new DAO. |
| `join <dao-id> <addr>` | Join an existing DAO. |
| `leave <dao-id> <addr>` | Leave a DAO. |
| `info <dao-id>` | Display DAO information. |
| `list` | List all DAOs. |

### green_technology

| Sub-command | Description |
|-------------|-------------|
| `usage <validator-addr>` | Record energy and carbon usage for a validator. |
| `offset <validator-addr>` | Record carbon offset credits. |
| `certify` | Recompute certificates immediately. |
| `cert <validator-addr>` | Show the sustainability certificate. |
| `throttle <validator-addr>` | Check if a validator should be throttled. |
| `list` | List certificates for all validators. |

### ledger

| Sub-command | Description |
|-------------|-------------|
| `head` | Show chain height and latest block hash. |
| `block <height>` | Fetch a block by height. |
| `balance <addr>` | Display token balances of an address. |
| `utxo <addr>` | List UTXOs for an address. |
| `pool` | List mem-pool transactions. |
| `mint <addr>` | Mint tokens to an address. |
| `transfer <from> <to>` | Transfer tokens between addresses. |

### account

| Sub-command | Description |
|-------------|-------------|
| `create <addr>` | Create a new account. |
| `delete <addr>` | Delete an account. |
| `balance <addr>` | Show account balance. |
| `transfer` | Transfer between accounts. |

### liquidity_pools

| Sub-command | Description |
|-------------|-------------|
| `create <tokenA> <tokenB> [feeBps]` | Create a new liquidity pool. |
| `add <poolID> <provider> <amtA> <amtB>` | Add liquidity to a pool. |
| `swap <poolID> <trader> <tokenIn> <amtIn> <minOut>` | Swap tokens within a pool. |
| `remove <poolID> <provider> <lpTokens>` | Remove liquidity from a pool. |
| `info <poolID>` | Show pool state. |
| `list` | List all pools. |

### loanpool

| Sub-command | Description |
|-------------|-------------|
| `submit <creator> <recipient> <type> <amount> <desc>` | Submit a loan proposal. |
| `vote <voter> <id>` | Vote on a proposal. |
| `disburse <id>` | Disburse an approved loan. |
| `tick` | Process proposals and update cycles. |
| `get <id>` | Display a single proposal. |
| `list` | List proposals in the pool. |

### loanpool_apply

| Sub-command | Description |
|-------------|-------------|
| `submit <applicant> <amount> <termMonths> <purpose>` | Submit a loan application. |
| `vote <voter> <id>` | Vote on an application. |
| `process` | Finalise pending applications. |
| `disburse <id>` | Disburse an approved application. |
| `get <id>` | Display a single application. |
| `list` | List loan applications. |

### network

| Sub-command | Description |
|-------------|-------------|
| `start` | Start the networking stack. |
| `stop` | Stop network services. |
| `peers` | List connected peers. |
| `broadcast <topic> <data>` | Publish data on the network. |
| `subscribe <topic>` | Subscribe to a topic. |

### replication

| Sub-command | Description |
|-------------|-------------|
| `start` | Launch replication goroutines. |
| `stop` | Stop the replication subsystem. |
| `status` | Show replication status. |
| `replicate <block-hash>` | Gossip a known block. |
| `request <block-hash>` | Request a block from peers. |
| `sync` | Synchronize blocks from peers. |

### rollups

| Sub-command | Description |
|-------------|-------------|
| `submit` | Submit a new rollup batch. |
| `challenge <batchID> <txIdx> <proof...>` | Submit a fraud proof for a batch. |
| `finalize <batchID>` | Finalize or revert a batch. |
| `info <batchID>` | Display batch header and state. |
| `list` | List recent batches. |
| `txs <batchID>` | List transactions in a batch. |

### security

| Sub-command | Description |
|-------------|-------------|
| `sign` | Sign a message with a private key. |
| `verify` | Verify a signature. |
| `aggregate <sig1,sig2,...>` | Aggregate BLS signatures. |
| `encrypt` | Encrypt data using XChacha20‑Poly1305. |
| `decrypt` | Decrypt an encrypted blob. |
| `merkle <leaf1,leaf2,...>` | Compute a double-SHA256 Merkle root. |
| `dilithium-gen` | Generate a Dilithium3 key pair. |
| `dilithium-sign` | Sign a message with a Dilithium key. |
| `dilithium-verify` | Verify a Dilithium signature. |
| `anomaly-score` | Compute an anomaly z-score from data. |

### sharding

| Sub-command | Description |
|-------------|-------------|
| `leader get <shardID>` | Show the leader for a shard. |
| `leader set <shardID> <addr>` | Set the leader address for a shard. |
| `map` | List shard-to-leader mappings. |
| `submit <fromShard> <toShard> <txHash>` | Submit a cross-shard transaction header. |
| `pull <shardID>` | Pull receipts for a shard. |
| `reshard <newBits>` | Increase the shard count. |
| `rebalance <threshold>` | List shards exceeding the load threshold. |

### sidechain

| Sub-command | Description |
|-------------|-------------|
| `register` | Register a new side-chain. |
| `header` | Submit a side-chain header. |
| `deposit` | Deposit tokens to a side-chain escrow. |
| `withdraw <proofHex>` | Verify a withdrawal proof. |
| `get-header` | Fetch a submitted side-chain header. |
| `meta <chainID>` | Display side-chain metadata. |
| `list` | List registered side-chains. |

### plasma

| Sub-command | Description |
|-------------|-------------|
| `deposit` | Deposit funds into the Plasma chain. |
| `withdraw <nonce>` | Finalise a Plasma exit. |

### state_channel

| Sub-command | Description |
|-------------|-------------|
| `open` | Open a new payment/state channel. |
| `close` | Submit a signed state to start closing. |
| `challenge` | Challenge a closing state with a newer one. |
| `finalize` | Finalize and settle an expired channel. |
| `status` | Show the current channel state. |
| `list` | List all open channels. |

### zero_trust_data_channels

| Sub-command | Description |
|-------------|-------------|
| `open` | Open a new zero trust data channel. |
| `send` | Send a hex encoded payload over the channel. |
| `close` | Close the channel and release escrow. |

### storage

| Sub-command | Description |
|-------------|-------------|
| `pin` | Pin a file or data blob to the gateway. |
| `get` | Retrieve data by CID. |
| `listing:create` | Create a storage listing. |
| `listing:get` | Get a storage listing by ID. |
| `listing:list` | List storage listings. |
| `deal:open` | Open a storage deal backed by escrow. |
| `deal:close` | Close a storage deal and release funds. |
| `deal:get` | Get details for a storage deal. |
| `deal:list` | List storage deals. |
### real_estate

| Sub-command | Description |
|-------------|-------------|
| `register` | Register a new property. |
| `transfer` | Transfer a property to another owner. |
| `get` | Get property details. |
| `list` | List properties, optionally by owner. |


### escrow

| Sub-command | Description |
|-------------|-------------|
| `create` | Create a new multi-party escrow |
| `deposit` | Deposit additional funds |
| `release` | Release funds to participants |
| `cancel` | Cancel an escrow and refund |
| `info` | Show escrow details |
| `list` | List all escrows |
### marketplace

| Sub-command | Description |
|-------------|-------------|
| `listing:create <price> <metaJSON>` | Create a marketplace listing. |
| `listing:get <id>` | Fetch a listing by ID. |
| `listing:list` | List marketplace listings. |
| `buy <id> <buyer>` | Purchase a listing via escrow. |
| `cancel <id>` | Cancel an unsold listing. |
| `release <escrow>` | Release escrow funds to seller. |
| `deal:get <id>` | Retrieve deal details. |
| `deal:list` | List marketplace deals. |

| Sub-command | Description |
|-------------|-------------|
| `register <addr>` | Register a patient address. |
| `grant <patient> <provider>` | Allow a provider to submit records. |
| `revoke <patient> <provider>` | Revoke provider access. |
| `add <patient> <provider> <cid>` | Add a record CID for a patient. |
| `list <patient>` | List stored record IDs for a patient. |
### warehouse

| Sub-command | Description |
|-------------|-------------|
| `add` | Add a new inventory item. |
| `remove` | Delete an existing item. |
| `move` | Transfer item ownership. |
| `list` | List all warehouse items. |

### tokens

| Sub-command | Description |
|-------------|-------------|
| `list` | List registered tokens. |
| `info <id|symbol>` | Display token metadata. |
| `balance <tok> <addr>` | Query token balance of an address. |
| `transfer <tok>` | Transfer tokens between addresses. |
| `mint <tok>` | Mint new tokens. |
| `burn <tok>` | Burn tokens from an address. |
| `approve <tok>` | Approve a spender allowance. |
| `allowance <tok> <owner> <spender>` | Show current allowance. |

### event_management

| Sub-command | Description |
|-------------|-------------|
| `emit <type> <data>` | Emit a new event and broadcast it. |
| `list <type>` | List recent events of a given type. |
| `get <type> <id>` | Fetch a specific event by ID. |
### token_management

| Sub-command | Description |
|-------------|-------------|
| `create` | Create a new token. |
| `balance <id> <addr>` | Check balance for a token ID. |
| `transfer <id>` | Transfer tokens between addresses. |
### tangible

| Sub-command | Description |
|-------------|-------------|
| `register <id> <owner> <meta> <value>` | Register a new tangible asset. |
| `transfer <id> <owner>` | Transfer ownership of an asset. |
| `info <id>` | Display asset metadata. |
| `list` | List all tangible assets. |
### gaming

| Sub-command | Description |
|-------------|-------------|
| `create` | Create a new game. |
| `join <id>` | Join an existing game. |
| `finish <id>` | Finish a game and release funds. |
| `get <id>` | Display a game record. |
| `list` | List games. |

### transactions

| Sub-command | Description |
|-------------|-------------|
| `create` | Craft an unsigned transaction JSON. |
| `sign` | Sign a transaction JSON with a keystore key. |
| `verify` | Verify a signed transaction JSON. |
| `submit` | Submit a signed transaction to the network. |
| `pool` | List pending pool transaction hashes. |

### utility_functions

| Sub-command | Description |
|-------------|-------------|
| `hash` | Compute a cryptographic hash. |
| `short-hash` | Shorten a 32-byte hash to first4..last4 format. |
| `bytes2addr` | Convert big-endian bytes to an address. |

### supply

| Sub-command | Description |
|-------------|-------------|
| `register <id> <desc> <owner> <location>` | Register a new item on chain. |
| `update-location <id> <location>` | Update item location. |
| `status <id> <status>` | Update item status. |
| `get <id>` | Fetch item metadata. |

### virtual_machine

| Sub-command | Description |
|-------------|-------------|
| `start` | Start the VM HTTP daemon. |
| `stop` | Stop the VM daemon. |
| `status` | Show daemon status. |

### swarm

| Sub-command | Description |
|-------------|-------------|
| `add <id> <addr>` | Add a node to the swarm. |
| `remove <id>` | Remove a node from the swarm. |
| `broadcast <tx.json>` | Broadcast a transaction to all nodes. |
| `peers` | List nodes currently in the swarm. |
| `start` | Start consensus for the swarm. |
| `stop` | Stop all nodes and consensus. |

### wallet

| Sub-command | Description |
|-------------|-------------|
| `create` | Generate a new wallet and mnemonic. |
| `import` | Import an existing mnemonic. |
| `address` | Derive an address from a wallet. |
| `sign` | Sign a transaction JSON using the wallet. |

<<<<<<< HEAD
### system_health

| Sub-command | Description |
|-------------|-------------|
| `snapshot` | Display current system metrics. |
| `log <level> <msg>` | Append a message to the system log. |
=======
### idwallet

| Sub-command | Description |
|-------------|-------------|
| `register <address> <info>` | Register wallet and mint a SYN-ID token. |
| `check <address>` | Verify registration status. |
### offwallet

| Sub-command | Description |
|-------------|-------------|
| `create` | Create an offline wallet file. |
| `sign` | Sign a transaction offline using the wallet. |
### recovery

| Sub-command | Description |
|-------------|-------------|
| `register` | Register recovery credentials for an address. |
| `recover` | Restore an address by proving three credentials. |
### workflow

| Sub-command | Description |
|-------------|-------------|
| `new` | Create a new workflow by ID. |
| `add` | Append an opcode name to the workflow. |
| `trigger` | Set a cron expression for execution. |
| `webhook` | Register a webhook called after completion. |
| `run` | Execute the workflow immediately. |

### wallet_mgmt

| Sub-command | Description |
|-------------|-------------|
| `create` | Create a wallet and print the mnemonic. |
| `balance` | Show the SYNN balance for an address. |
| `transfer` | Send SYNN from a mnemonic to a target address. |
### devnet

| Sub-command | Description |
|-------------|-------------|
| `start [nodes]` | Start a local developer network with the given number of nodes. |

### testnet

| Sub-command | Description |
|-------------|-------------|
| `start <config.yaml>` | Launch a testnet using the node definitions in the YAML file. |
### faucet

| Sub-command | Description |
|-------------|-------------|
| `request <addr>` | Request faucet funds for an address. |
| `balance` | Display remaining faucet balance. |
| `config --amount <n> --cooldown <d>` | Update faucet parameters. |
>>>>>>> 560895f1
<|MERGE_RESOLUTION|>--- conflicted
+++ resolved
@@ -53,9 +53,7 @@
 - **virtual_machine** – Execute scripts in the built‑in VM for testing.
 - **supply** – Manage supply chain records.
 - **wallet** – Generate mnemonics, derive addresses and sign transactions.
-<<<<<<< HEAD
 - **system_health** – Monitor node metrics and emit log entries.
-=======
 - **idwallet** – Register ID-token wallets and verify status.
 - **offwallet** – Offline wallet utilities.
 - **recovery** – Manage account recovery registration and execution.
@@ -64,7 +62,6 @@
 - **devnet** – Launch a local multi-node developer network.
 - **testnet** – Start an ephemeral test network from a YAML config.
 - **faucet** – Dispense test funds with rate limiting.
->>>>>>> 560895f1
 
 
 To use these groups, import the corresponding command constructor (e.g. `ledger.NewLedgerCommand()`) in your main program and attach it to the root `cobra.Command`.
@@ -591,14 +588,13 @@
 | `address` | Derive an address from a wallet. |
 | `sign` | Sign a transaction JSON using the wallet. |
 
-<<<<<<< HEAD
 ### system_health
 
 | Sub-command | Description |
 |-------------|-------------|
 | `snapshot` | Display current system metrics. |
 | `log <level> <msg>` | Append a message to the system log. |
-=======
+
 ### idwallet
 
 | Sub-command | Description |
@@ -651,5 +647,4 @@
 |-------------|-------------|
 | `request <addr>` | Request faucet funds for an address. |
 | `balance` | Display remaining faucet balance. |
-| `config --amount <n> --cooldown <d>` | Update faucet parameters. |
->>>>>>> 560895f1
+| `config --amount <n> --cooldown <d>` | Update faucet parameters. |