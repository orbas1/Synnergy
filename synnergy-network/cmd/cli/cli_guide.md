--- conflicted
+++ resolved
@@ -57,14 +57,11 @@
  - **rollups** – Create rollup batches or inspect existing ones.
 - **plasma** – Deposit into and withdraw from the Plasma chain.
 - **replication** – Trigger snapshot creation and replicate the ledger to new nodes.
-<<<<<<< HEAD
  - **rollups** – Create rollup batches, inspect existing ones and control the aggregator state.
-=======
 - **initrep** – Bootstrap a ledger via peer replication.
 - **synchronization** – Coordinate block download and verification.
 - **rollups** – Create rollup batches or inspect existing ones.
 - **compression** – Save and load compressed ledger snapshots.
->>>>>>> 207b18d2
 - **security** – Key generation, signing utilities and password helpers.
 - **biometrics** – Manage biometric authentication templates.
 - **sharding** – Migrate data between shards and check shard status.
