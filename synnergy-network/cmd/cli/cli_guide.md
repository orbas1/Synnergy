# Synnergy Command Line Guide

This short guide summarises the CLI entry points found in `cmd/cli`.  Each Go file wires a set of commands using the [Cobra](https://github.com/spf13/cobra) framework.  Commands are grouped by module and can be imported individually into the root program.

Most commands require environment variables or a configuration file to be present.  Refer to inline comments for a full list of options.

## Available Command Groups

The following command groups expose the same functionality available in the core modules. Each can be mounted on a root [`cobra.Command`](https://github.com/spf13/cobra).

- **ai** – Tools for publishing ML models and running anomaly detection jobs via gRPC to the AI service. Useful for training pipelines and on‑chain inference.
- **ai-train** – Manage on-chain AI model training jobs.
- **ai_mgmt** – Manage marketplace listings for AI models.
- **ai_infer** – Advanced inference and batch analysis utilities.
- **amm** – Swap tokens and manage liquidity pools. Includes helpers to quote routes and add/remove liquidity.
- **authority_node** – Register new validators, vote on authority proposals and list the active electorate.
- **authority_apply** – Submit and vote on authority node applications.
- **charity_pool** – Query the community charity fund and trigger payouts for the current cycle.
- **coin** – Mint the base coin, transfer balances and inspect supply metrics.
 - **compliance** – Run KYC/AML checks on addresses and export audit reports.
 - **compliance_management** – Manage suspensions and whitelists for addresses.
 - **consensus** – Start, stop or inspect the node's consensus service. Provides status metrics for debugging.
- **compliance** – Run KYC/AML checks on addresses and export audit reports.
- **audit** – Manage on-chain audit logs.
- **consensus** – Start, stop or inspect the node's consensus service. Provides status metrics for debugging.
- **adaptive** – Manage adaptive consensus weights.
- **stake** – Adjust validator stakes and record penalties.
- **contracts** – Deploy, upgrade and invoke smart contracts stored on chain.
- **cross_chain** – Bridge assets to or from other chains using lock and release commands.
- **data** – Inspect raw key/value pairs in the underlying data store for debugging.
- **anomaly_detection** – Run anomaly analysis on transactions and list flagged hashes.
- **resource** – Manage stored data and VM gas allocations.
- **immutability** – Verify the chain against the genesis block.
- **fault_tolerance** – Inject faults, simulate network partitions and test recovery procedures.
- **employment** – Manage on-chain employment contracts and salaries.
- **governance** – Create proposals, cast votes and check DAO parameters.
- **token_vote** – Cast token weighted governance votes.
- **qvote** – Submit quadratic votes and view weighted results.
- **polls_management** – Create and vote on community polls.
- **governance_management** – Manage governance contracts on chain.
- **reputation_voting** – Reputation weighted governance commands.
- **timelock** – Manage delayed proposal execution.
- **dao** – Manage DAO creation and membership.
- **green_technology** – View energy metrics and toggle any experimental sustainability features.
- **ledger** – Inspect blocks, query balances and perform administrative token operations via the ledger daemon.
- **account** – manage accounts and balances
- **network** – Manage peer connections and print networking statistics.
 - **replication** – Trigger snapshot creation and replicate the ledger to new nodes.
 - **high_availability** – Manage standby nodes and promote backups.
 - **rollups** – Create rollup batches or inspect existing ones.
- **plasma** – Deposit into and withdraw from the Plasma chain.
- **replication** – Trigger snapshot creation and replicate the ledger to new nodes.
- **rollups** – Create rollup batches or inspect existing ones.
- **compression** – Save and load compressed ledger snapshots.
- **security** – Key generation, signing utilities and password helpers.
- **biometrics** – Manage biometric authentication templates.
- **sharding** – Migrate data between shards and check shard status.
- **sidechain** – Launch side chains or interact with remote side‑chain nodes.
- **state_channel** – Open, close and settle payment channels.
- **zero_trust_data_channels** – Manage encrypted data channels with escrow.
- **swarm** – Manage groups of nodes running together.
- **storage** – Configure the backing key/value store and inspect content.
<<<<<<< HEAD
- **staking** – Stake and unstake tokens for DAO governance.
=======
- **dao_access** – Manage DAO membership roles.
- **sensor** – Manage external sensor inputs and webhooks.
- **real_estate** – Manage tokenised real estate assets.
- **healthcare** – Manage healthcare records and permissions.
- **warehouse** – Manage on-chain inventory records.
>>>>>>> 666c73b4
- **tokens** – Register new token types and move balances between accounts.
- **event_management** – Emit and query custom events stored on chain.
- **gaming** – Manage simple on-chain games.
- **transactions** – Build raw transactions, sign them and broadcast to the network.
- **transactionreversal** – Reverse confirmed transactions with authority approval.
- **transaction_distribution** – Distribute transaction fees between stakeholders.
- **utility_functions** – Miscellaneous helpers shared by other command groups.
- **quorum** – Manage quorum trackers for proposals or validation.
- **virtual_machine** – Execute scripts in the built‑in VM for testing.
- **supply** – Manage supply chain records.
- **wallet** – Generate mnemonics, derive addresses and sign transactions.
- **regulator** – Manage on-chain regulators and rule checks.
- **feedback** – Submit and review on‑chain user feedback.
- **system_health** – Monitor node metrics and emit log entries.
- **idwallet** – Register ID-token wallets and verify status.
- **offwallet** – Offline wallet utilities.
- **recovery** – Manage account recovery registration and execution.
- **workflow** – Build on-chain workflows using triggers and webhooks.
- **wallet_mgmt** – Manage wallets and submit ledger transfers.
- **devnet** – Launch a local multi-node developer network.
- **testnet** – Start an ephemeral test network from a YAML config.
- **faucet** – Dispense test funds with rate limiting.


To use these groups, import the corresponding command constructor (e.g. `ledger.NewLedgerCommand()`) in your main program and attach it to the root `cobra.Command`.

If you want to enable **all** CLI modules with a single call, use `cli.RegisterRoutes(rootCmd)` from the `cli` package. This helper mounts every exported command group so routes can be invoked like:

```bash
$ synnergy ~network ~start
```

## Command Reference

The sections below list each root command and its available sub‑commands. Every
command maps directly to logic in `synnergy-network/core` and can be composed as
needed in custom tooling.

### ai

| Sub-command | Description |
|-------------|-------------|
| `predict <tx.json>` | Predict fraud probability for a transaction. |
| `optimise <stats.json>` | Suggest an optimal base fee for the next block. |
| `volume <stats.json>` | Forecast upcoming transaction volume. |
| `publish <cid>` | Publish a model hash with optional royalty basis points. |
| `fetch <model-hash>` | Fetch metadata for a published model. |
| `list <price> <cid>` | Create a marketplace listing for a model. |
| `buy <listing-id> <buyer-addr>` | Buy a listed model with escrow. |
| `rent <listing-id> <renter-addr> <hours>` | Rent a model for a period of time. |
| `release <escrow-id>` | Release funds from escrow to the seller. |

### ai-train

| Sub-command | Description |
|-------------|-------------|
| `start <datasetCID> <modelCID>` | Begin a new training job. |
| `status <jobID>` | Display status for a training job. |
| `list` | List all active training jobs. |
| `cancel <jobID>` | Cancel a running job. |
### ai_mgmt

| Sub-command | Description |
|-------------|-------------|
| `get <id>` | Fetch a marketplace listing. |
| `ls` | List all AI model listings. |
| `update <id> <price>` | Update the price of your listing. |
| `remove <id>` | Remove a listing you own. |


| Sub-command | Description |
|-------------|-------------|
| `ai_infer run <model-hash> <input-file>` | Execute model inference on input data. |
| `ai_infer analyse <txs.json>` | Analyse a batch of transactions for fraud risk. |

### amm

| Sub-command | Description |
|-------------|-------------|
| `init <fixture-file>` | Initialise pools from a JSON fixture. |
| `swap <tokenIn> <amtIn> <tokenOut> <minOut> [trader]` | Swap tokens via the router. |
| `add <poolID> <provider> <amtA> <amtB>` | Add liquidity to a pool. |
| `remove <poolID> <provider> <lpTokens>` | Remove liquidity from a pool. |
| `quote <tokenIn> <amtIn> <tokenOut>` | Estimate output amount without executing. |
| `pairs` | List all tradable token pairs. |

### authority_node

| Sub-command | Description |
|-------------|-------------|
| `register <addr> <role>` | Submit a new authority-node candidate. |
| `vote <voterAddr> <candidateAddr>` | Cast a vote for a candidate. |
| `electorate <size>` | Sample a weighted electorate of active nodes. |
| `is <addr>` | Check if an address is an active authority node. |
| `info <addr>` | Display details for an authority node. |
| `list` | List authority nodes. |
| `deregister <addr>` | Remove an authority node and its votes. |

### authority_apply

| Sub-command | Description |
|-------------|-------------|
| `submit <candidate> <role> <desc>` | Submit an authority node application. |
| `vote <voter> <id>` | Vote on an application. Use `--approve=false` to reject. |
| `finalize <id>` | Finalize and register the node if the vote passed. |
| `tick` | Check all pending applications for expiry. |
| `get <id>` | Display an application by ID. |
| `list` | List all applications. |

### charity_pool

| Sub-command | Description |
|-------------|-------------|
| `register <addr> <category> <name>` | Register a charity with the pool. |
| `vote <voterAddr> <charityAddr>` | Vote for a charity during the cycle. |
| `tick [timestamp]` | Manually trigger pool cron tasks. |
| `registration <addr> [cycle]` | Show registration info for a charity. |
| `winners [cycle]` | List winning charities for a cycle. |

### coin

| Sub-command | Description |
|-------------|-------------|
| `mint <addr> <amt>` | Mint the base SYNN coin. |
| `supply` | Display total supply. |
| `balance <addr>` | Query balance for an address. |
| `transfer <from> <to> <amt>` | Transfer SYNN between accounts. |
| `burn <addr> <amt>` | Burn SYNN from an address. |

### compliance

| Sub-command | Description |
|-------------|-------------|
| `validate <kyc.json>` | Validate and store a KYC document commitment. |
| `erase <address>` | Remove a user's KYC data. |
| `fraud <address> <severity>` | Record a fraud signal. |
| `risk <address>` | Retrieve accumulated fraud risk score. |
| `audit <address>` | Display the audit trail for an address. |
| `monitor <tx.json> <threshold>` | Run anomaly detection on a transaction. |
| `verifyzkp <blob.bin> <commitmentHex> <proofHex>` | Verify a zero‑knowledge proof. |

### audit

| Sub-command | Description |
|-------------|-------------|
| `log <addr> <event> [meta.json]` | Record an audit event. |
| `list <addr>` | List audit events for an address. |
### compliance_management

| Sub-command | Description |
|-------------|-------------|
| `suspend <addr>` | Suspend an address from transfers. |
| `resume <addr>` | Lift an address suspension. |
| `whitelist <addr>` | Add an address to the whitelist. |
| `unwhitelist <addr>` | Remove an address from the whitelist. |
| `status <addr>` | Show suspension and whitelist status. |
| `review <tx.json>` | Check a transaction before broadcast. |
### anomaly_detection

| Sub-command | Description |
|-------------|-------------|
| `analyze <tx.json>` | Run anomaly detection on a transaction. |
| `list` | List flagged transactions. |

### consensus

| Sub-command | Description |
|-------------|-------------|
| `start` | Launch the consensus engine. |
| `stop` | Gracefully stop the consensus service. |
| `info` | Show consensus height and running status. |
| `weights <demand> <stake>` | Calculate dynamic consensus weights. |
| `threshold <demand> <stake>` | Compute the consensus switch threshold. |
| `set-weight-config <alpha> <beta> <gamma> <dmax> <smax>` | Update weight coefficients. |
| `get-weight-config` | Display current weight configuration. |

### adaptive

| Sub-command | Description |
|-------------|-------------|
| `metrics` | Show current demand and stake levels. |
| `adjust` | Recompute consensus weights. |
| `set-config <alpha> <beta> <gamma> <dmax> <smax>` | Update weighting coefficients. |

### stake

| Sub-command | Description |
|-------------|-------------|
| `adjust <addr> <delta>` | Increase or decrease stake for a validator. |
| `penalize <addr> <points> [reason]` | Record penalty points against a validator. |
| `info <addr>` | Display stake and penalty totals. |

### contracts

| Sub-command | Description |
|-------------|-------------|
| `compile <src.wat|src.wasm>` | Compile WAT or WASM to deterministic bytecode. |
| `deploy --wasm <path> [--ric <file>] [--gas <limit>]` | Deploy compiled WASM. |
| `invoke <address>` | Invoke a contract method. |
| `list` | List deployed contracts. |
| `info <address>` | Show Ricardian manifest for a contract. |

### cross_chain

| Sub-command | Description |
|-------------|-------------|
| `register <source_chain> <target_chain> <relayer_addr>` | Register a bridge. |
| `list` | List registered bridges. |
| `get <bridge_id>` | Retrieve a bridge configuration. |
| `authorize <relayer_addr>` | Whitelist a relayer address. |
| `revoke <relayer_addr>` | Remove a relayer from the whitelist. |

### data

**Node operations**

| Sub-command | Description |
|-------------|-------------|
| `node register <address> <host:port> <capacityMB>` | Register a CDN node. |
| `node list` | List CDN nodes. |

**Asset operations**

| Sub-command | Description |
|-------------|-------------|
| `asset upload <filePath>` | Upload and pin an asset. |
| `asset retrieve <cid> [output]` | Retrieve an asset by CID. |

**Oracle feeds**

| Sub-command | Description |
|-------------|-------------|
| `oracle register <source>` | Register a new oracle feed. |
| `oracle push <oracleID> <value>` | Push a value to an oracle feed. |
| `oracle query <oracleID>` | Query the latest oracle value. |
| `oracle list` | List registered oracles. |

### resource

| Sub-command | Description |
|-------------|-------------|
| `store <owner> <key> <file> <gas>` | Store data and set a gas limit. |
| `load <owner> <key> [out|-]` | Load data for a key. |
| `delete <owner> <key>` | Remove stored data and reset the limit. |

### fault_tolerance
- **employment** – Manage on-chain employment contracts and salaries.

| Sub-command | Description |
|-------------|-------------|
| `snapshot` | Dump current peer statistics. |
| `add-peer <addr>` | Add a peer to the health-checker set. |
| `rm-peer <addr|id>` | Remove a peer from the set. |
| `view-change` | Force a leader rotation. |
| `backup` | Create a ledger backup snapshot. |
| `restore <file>` | Restore ledger state from a snapshot. |
| `failover <addr>` | Force failover of a node. |
| `predict <addr>` | Predict failure probability for a node. |

### governance

| Sub-command | Description |
|-------------|-------------|
| `propose` | Submit a new governance proposal. |
| `vote <proposal-id>` | Cast a vote on a proposal. |
| `execute <proposal-id>` | Execute a proposal after the deadline. |
| `get <proposal-id>` | Display a single proposal. |
| `list` | List all proposals. |

### token_vote

| Sub-command | Description |
|-------------|-------------|
| `cast <proposal-id> <voter> <token-id> <amount> [approve]` | Cast a token weighted vote on a proposal. |

### qvote

| Sub-command | Description |
|-------------|-------------|
| `cast` | Submit a quadratic vote on a proposal. |
| `results <proposal-id>` | Display aggregated quadratic weights. |
### dao_access

| Sub-command | Description |
|-------------|-------------|
| `add <addr> <role>` | Add a DAO member with role `member` or `admin`. |
| `remove <addr>` | Remove a DAO member. |
| `role <addr>` | Display the member role. |
| `list` | List all DAO members. |
### polls_management

| Sub-command | Description |
|-------------|-------------|
| `create` | Create a new poll. |
| `vote <id>` | Cast a vote on a poll. |
| `close <id>` | Close a poll immediately. |
| `get <id>` | Display a poll. |
| `list` | List existing polls. |
### governance_management

| Sub-command | Description |
|-------------|-------------|
| `contract:add <addr> <name>` | Register a governance contract. |
| `contract:enable <addr>` | Enable a contract for voting. |
| `contract:disable <addr>` | Disable a contract. |
| `contract:get <addr>` | Display contract information. |
| `contract:list` | List registered contracts. |
| `contract:rm <addr>` | Remove a contract from the registry. |
### reputation_voting

| Sub-command | Description |
|-------------|-------------|
| `propose` | Submit a new reputation proposal. |
| `vote <proposal-id>` | Cast a weighted vote using SYN-REP. |
| `execute <proposal-id>` | Execute a reputation proposal. |
| `get <proposal-id>` | Display a reputation proposal. |
| `list` | List all reputation proposals. |
| `balance <addr>` | Show reputation balance. |
### timelock

| Sub-command | Description |
|-------------|-------------|
| `queue <proposal-id>` | Queue a proposal with a delay. |
| `cancel <proposal-id>` | Remove a queued proposal. |
| `execute` | Execute all due proposals. |
| `list` | List queued proposals. |
### dao

| Sub-command | Description |
|-------------|-------------|
| `create <name> <creator>` | Create a new DAO. |
| `join <dao-id> <addr>` | Join an existing DAO. |
| `leave <dao-id> <addr>` | Leave a DAO. |
| `info <dao-id>` | Display DAO information. |
| `list` | List all DAOs. |

### green_technology

| Sub-command | Description |
|-------------|-------------|
| `usage <validator-addr>` | Record energy and carbon usage for a validator. |
| `offset <validator-addr>` | Record carbon offset credits. |
| `certify` | Recompute certificates immediately. |
| `cert <validator-addr>` | Show the sustainability certificate. |
| `throttle <validator-addr>` | Check if a validator should be throttled. |
| `list` | List certificates for all validators. |

### ledger

| Sub-command | Description |
|-------------|-------------|
| `head` | Show chain height and latest block hash. |
| `block <height>` | Fetch a block by height. |
| `balance <addr>` | Display token balances of an address. |
| `utxo <addr>` | List UTXOs for an address. |
| `pool` | List mem-pool transactions. |
| `mint <addr>` | Mint tokens to an address. |
| `transfer <from> <to>` | Transfer tokens between addresses. |

### account

| Sub-command | Description |
|-------------|-------------|
| `create <addr>` | Create a new account. |
| `delete <addr>` | Delete an account. |
| `balance <addr>` | Show account balance. |
| `transfer` | Transfer between accounts. |

### liquidity_pools

| Sub-command | Description |
|-------------|-------------|
| `create <tokenA> <tokenB> [feeBps]` | Create a new liquidity pool. |
| `add <poolID> <provider> <amtA> <amtB>` | Add liquidity to a pool. |
| `swap <poolID> <trader> <tokenIn> <amtIn> <minOut>` | Swap tokens within a pool. |
| `remove <poolID> <provider> <lpTokens>` | Remove liquidity from a pool. |
| `info <poolID>` | Show pool state. |
| `list` | List all pools. |

### loanpool

| Sub-command | Description |
|-------------|-------------|
| `submit <creator> <recipient> <type> <amount> <desc>` | Submit a loan proposal. |
| `vote <voter> <id>` | Vote on a proposal. |
| `disburse <id>` | Disburse an approved loan. |
| `tick` | Process proposals and update cycles. |
| `get <id>` | Display a single proposal. |
| `list` | List proposals in the pool. |

### loanpool_apply

| Sub-command | Description |
|-------------|-------------|
| `submit <applicant> <amount> <termMonths> <purpose>` | Submit a loan application. |
| `vote <voter> <id>` | Vote on an application. |
| `process` | Finalise pending applications. |
| `disburse <id>` | Disburse an approved application. |
| `get <id>` | Display a single application. |
| `list` | List loan applications. |

### network

| Sub-command | Description |
|-------------|-------------|
| `start` | Start the networking stack. |
| `stop` | Stop network services. |
| `peers` | List connected peers. |
| `broadcast <topic> <data>` | Publish data on the network. |
| `subscribe <topic>` | Subscribe to a topic. |

### replication

| Sub-command | Description |
|-------------|-------------|
| `start` | Launch replication goroutines. |
| `stop` | Stop the replication subsystem. |
| `status` | Show replication status. |
| `replicate <block-hash>` | Gossip a known block. |
| `request <block-hash>` | Request a block from peers. |
| `sync` | Synchronize blocks from peers. |

### high_availability

| Sub-command | Description |
|-------------|-------------|
| `add <addr>` | Register a standby node. |
| `remove <addr>` | Remove a standby node. |
| `list` | List registered standby nodes. |
| `promote <addr>` | Promote a standby to leader via view change. |
| `snapshot [path]` | Write a ledger snapshot to disk. |

### rollups

| Sub-command | Description |
|-------------|-------------|
| `submit` | Submit a new rollup batch. |
| `challenge <batchID> <txIdx> <proof...>` | Submit a fraud proof for a batch. |
| `finalize <batchID>` | Finalize or revert a batch. |
| `info <batchID>` | Display batch header and state. |
| `list` | List recent batches. |
| `txs <batchID>` | List transactions in a batch. |

### compression

| Sub-command | Description |
|-------------|-------------|
| `save <file>` | Write a compressed ledger snapshot. |
| `load <file>` | Load a compressed snapshot and display the height. |

### security

| Sub-command | Description |
|-------------|-------------|
| `sign` | Sign a message with a private key. |
| `verify` | Verify a signature. |
| `aggregate <sig1,sig2,...>` | Aggregate BLS signatures. |
| `encrypt` | Encrypt data using XChacha20‑Poly1305. |
| `decrypt` | Decrypt an encrypted blob. |
| `merkle <leaf1,leaf2,...>` | Compute a double-SHA256 Merkle root. |
| `dilithium-gen` | Generate a Dilithium3 key pair. |
| `dilithium-sign` | Sign a message with a Dilithium key. |
| `dilithium-verify` | Verify a Dilithium signature. |
| `anomaly-score` | Compute an anomaly z-score from data. |

### biometrics

| Sub-command | Description |
|-------------|-------------|
| `enroll <file>` | Enroll biometric data for an address. |
| `verify <file>` | Verify biometric data against an address. |
| `delete <addr>` | Remove stored biometric data. |

### sharding

| Sub-command | Description |
|-------------|-------------|
| `leader get <shardID>` | Show the leader for a shard. |
| `leader set <shardID> <addr>` | Set the leader address for a shard. |
| `map` | List shard-to-leader mappings. |
| `submit <fromShard> <toShard> <txHash>` | Submit a cross-shard transaction header. |
| `pull <shardID>` | Pull receipts for a shard. |
| `reshard <newBits>` | Increase the shard count. |
| `rebalance <threshold>` | List shards exceeding the load threshold. |

### sidechain

| Sub-command | Description |
|-------------|-------------|
| `register` | Register a new side-chain. |
| `header` | Submit a side-chain header. |
| `deposit` | Deposit tokens to a side-chain escrow. |
| `withdraw <proofHex>` | Verify a withdrawal proof. |
| `get-header` | Fetch a submitted side-chain header. |
| `meta <chainID>` | Display side-chain metadata. |
| `list` | List registered side-chains. |

### plasma

| Sub-command | Description |
|-------------|-------------|
| `deposit` | Deposit funds into the Plasma chain. |
| `withdraw <nonce>` | Finalise a Plasma exit. |

### state_channel

| Sub-command | Description |
|-------------|-------------|
| `open` | Open a new payment/state channel. |
| `close` | Submit a signed state to start closing. |
| `challenge` | Challenge a closing state with a newer one. |
| `finalize` | Finalize and settle an expired channel. |
| `status` | Show the current channel state. |
| `list` | List all open channels. |

### zero_trust_data_channels

| Sub-command | Description |
|-------------|-------------|
| `open` | Open a new zero trust data channel. |
| `send` | Send a hex encoded payload over the channel. |
| `close` | Close the channel and release escrow. |

### storage

| Sub-command | Description |
|-------------|-------------|
| `pin` | Pin a file or data blob to the gateway. |
| `get` | Retrieve data by CID. |
| `listing:create` | Create a storage listing. |
| `listing:get` | Get a storage listing by ID. |
| `listing:list` | List storage listings. |
| `deal:open` | Open a storage deal backed by escrow. |
| `deal:close` | Close a storage deal and release funds. |
| `deal:get` | Get details for a storage deal. |
| `deal:list` | List storage deals. |
### real_estate

| Sub-command | Description |
|-------------|-------------|
| `register` | Register a new property. |
| `transfer` | Transfer a property to another owner. |
| `get` | Get property details. |
| `list` | List properties, optionally by owner. |


### escrow

| Sub-command | Description |
|-------------|-------------|
| `create` | Create a new multi-party escrow |
| `deposit` | Deposit additional funds |
| `release` | Release funds to participants |
| `cancel` | Cancel an escrow and refund |
| `info` | Show escrow details |
| `list` | List all escrows |
### marketplace

| Sub-command | Description |
|-------------|-------------|
| `listing:create <price> <metaJSON>` | Create a marketplace listing. |
| `listing:get <id>` | Fetch a listing by ID. |
| `listing:list` | List marketplace listings. |
| `buy <id> <buyer>` | Purchase a listing via escrow. |
| `cancel <id>` | Cancel an unsold listing. |
| `release <escrow>` | Release escrow funds to seller. |
| `deal:get <id>` | Retrieve deal details. |
| `deal:list` | List marketplace deals. |

| Sub-command | Description |
|-------------|-------------|
| `register <addr>` | Register a patient address. |
| `grant <patient> <provider>` | Allow a provider to submit records. |
| `revoke <patient> <provider>` | Revoke provider access. |
| `add <patient> <provider> <cid>` | Add a record CID for a patient. |
| `list <patient>` | List stored record IDs for a patient. |
### warehouse

| Sub-command | Description |
|-------------|-------------|
| `add` | Add a new inventory item. |
| `remove` | Delete an existing item. |
| `move` | Transfer item ownership. |
| `list` | List all warehouse items. |

### staking

| Sub-command | Description |
|-------------|-------------|
| `stake <addr> <amt>` | Stake tokens to participate in governance. |
| `unstake <addr> <amt>` | Unstake previously locked tokens. |
| `balance <addr>` | Show staked balance of an address. |
| `total` | Display the total amount staked. |

### tokens

| Sub-command | Description |
|-------------|-------------|
| `list` | List registered tokens. |
| `info <id|symbol>` | Display token metadata. |
| `balance <tok> <addr>` | Query token balance of an address. |
| `transfer <tok>` | Transfer tokens between addresses. |
| `mint <tok>` | Mint new tokens. |
| `burn <tok>` | Burn tokens from an address. |
| `approve <tok>` | Approve a spender allowance. |
| `allowance <tok> <owner> <spender>` | Show current allowance. |

### event_management

| Sub-command | Description |
|-------------|-------------|
| `emit <type> <data>` | Emit a new event and broadcast it. |
| `list <type>` | List recent events of a given type. |
| `get <type> <id>` | Fetch a specific event by ID. |
### token_management

| Sub-command | Description |
|-------------|-------------|
| `create` | Create a new token. |
| `balance <id> <addr>` | Check balance for a token ID. |
| `transfer <id>` | Transfer tokens between addresses. |
### tangible

| Sub-command | Description |
|-------------|-------------|
| `register <id> <owner> <meta> <value>` | Register a new tangible asset. |
| `transfer <id> <owner>` | Transfer ownership of an asset. |
| `info <id>` | Display asset metadata. |
| `list` | List all tangible assets. |
### gaming

| Sub-command | Description |
|-------------|-------------|
| `create` | Create a new game. |
| `join <id>` | Join an existing game. |
| `finish <id>` | Finish a game and release funds. |
| `get <id>` | Display a game record. |
| `list` | List games. |

### transactions

| Sub-command | Description |
|-------------|-------------|
| `create` | Craft an unsigned transaction JSON. |
| `sign` | Sign a transaction JSON with a keystore key. |
| `verify` | Verify a signed transaction JSON. |
| `submit` | Submit a signed transaction to the network. |
| `pool` | List pending pool transaction hashes. |

### transactionreversal

| Sub-command | Description |
|-------------|-------------|
| `reversal` | Reverse a confirmed transaction. Requires authority signatures. |

### utility_functions

| Sub-command | Description |
|-------------|-------------|
| `hash` | Compute a cryptographic hash. |
| `short-hash` | Shorten a 32-byte hash to first4..last4 format. |
| `bytes2addr` | Convert big-endian bytes to an address. |

### quorum

| Sub-command | Description |
|-------------|-------------|
| `init <total> <threshold>` | Initialise a global quorum tracker. |
| `vote <address>` | Record a vote from an address. |
| `check` | Check if the configured quorum is reached. |
| `reset` | Clear all recorded votes. |
### supply

| Sub-command | Description |
|-------------|-------------|
| `register <id> <desc> <owner> <location>` | Register a new item on chain. |
| `update-location <id> <location>` | Update item location. |
| `status <id> <status>` | Update item status. |
| `get <id>` | Fetch item metadata. |

### virtual_machine

| Sub-command | Description |
|-------------|-------------|
| `start` | Start the VM HTTP daemon. |
| `stop` | Stop the VM daemon. |
| `status` | Show daemon status. |

### swarm

| Sub-command | Description |
|-------------|-------------|
| `add <id> <addr>` | Add a node to the swarm. |
| `remove <id>` | Remove a node from the swarm. |
| `broadcast <tx.json>` | Broadcast a transaction to all nodes. |
| `peers` | List nodes currently in the swarm. |
| `start` | Start consensus for the swarm. |
| `stop` | Stop all nodes and consensus. |

### wallet

| Sub-command | Description |
|-------------|-------------|
| `create` | Generate a new wallet and mnemonic. |
| `import` | Import an existing mnemonic. |
| `address` | Derive an address from a wallet. |
| `sign` | Sign a transaction JSON using the wallet. |

### system_health

| Sub-command | Description |
|-------------|-------------|
| `snapshot` | Display current system metrics. |
| `log <level> <msg>` | Append a message to the system log. |

### idwallet

| Sub-command | Description |
|-------------|-------------|
| `register <address> <info>` | Register wallet and mint a SYN-ID token. |
| `check <address>` | Verify registration status. |
### offwallet

| Sub-command | Description |
|-------------|-------------|
| `create` | Create an offline wallet file. |
| `sign` | Sign a transaction offline using the wallet. |
### recovery

| Sub-command | Description |
|-------------|-------------|
| `register` | Register recovery credentials for an address. |
| `recover` | Restore an address by proving three credentials. |
### workflow

| Sub-command | Description |
|-------------|-------------|
| `new` | Create a new workflow by ID. |
| `add` | Append an opcode name to the workflow. |
| `trigger` | Set a cron expression for execution. |
| `webhook` | Register a webhook called after completion. |
| `run` | Execute the workflow immediately. |

### wallet_mgmt

| Sub-command | Description |
|-------------|-------------|
| `create` | Create a wallet and print the mnemonic. |
| `balance` | Show the SYNN balance for an address. |
| `transfer` | Send SYNN from a mnemonic to a target address. |
### devnet

| Sub-command | Description |
|-------------|-------------|
| `start [nodes]` | Start a local developer network with the given number of nodes. |

### testnet

| Sub-command | Description |
|-------------|-------------|
| `start <config.yaml>` | Launch a testnet using the node definitions in the YAML file. |
### faucet

| Sub-command | Description |
|-------------|-------------|
| `request <addr>` | Request faucet funds for an address. |
| `balance` | Display remaining faucet balance. |
| `config --amount <n> --cooldown <d>` | Update faucet parameters. |<|MERGE_RESOLUTION|>--- conflicted
+++ resolved
@@ -60,15 +60,12 @@
 - **zero_trust_data_channels** – Manage encrypted data channels with escrow.
 - **swarm** – Manage groups of nodes running together.
 - **storage** – Configure the backing key/value store and inspect content.
-<<<<<<< HEAD
 - **staking** – Stake and unstake tokens for DAO governance.
-=======
 - **dao_access** – Manage DAO membership roles.
 - **sensor** – Manage external sensor inputs and webhooks.
 - **real_estate** – Manage tokenised real estate assets.
 - **healthcare** – Manage healthcare records and permissions.
 - **warehouse** – Manage on-chain inventory records.
->>>>>>> 666c73b4
 - **tokens** – Register new token types and move balances between accounts.
 - **event_management** – Emit and query custom events stored on chain.
 - **gaming** – Manage simple on-chain games.
