--- conflicted
+++ resolved
@@ -59,9 +59,7 @@
 - **virtual_machine** – Execute scripts in the built‑in VM for testing.
 - **supply** – Manage supply chain records.
 - **wallet** – Generate mnemonics, derive addresses and sign transactions.
-<<<<<<< HEAD
 - **feedback** – Submit and review on‑chain user feedback.
-=======
 - **system_health** – Monitor node metrics and emit log entries.
 - **idwallet** – Register ID-token wallets and verify status.
 - **offwallet** – Offline wallet utilities.
@@ -71,7 +69,6 @@
 - **devnet** – Launch a local multi-node developer network.
 - **testnet** – Start an ephemeral test network from a YAML config.
 - **faucet** – Dispense test funds with rate limiting.
->>>>>>> 1cb000a4
 
 
 To use these groups, import the corresponding command constructor (e.g. `ledger.NewLedgerCommand()`) in your main program and attach it to the root `cobra.Command`.
