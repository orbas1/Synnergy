--- conflicted
+++ resolved
@@ -41,12 +41,9 @@
 - **virtual_machine** – Execute scripts in the built‑in VM for testing.
 - **supply** – Manage supply chain records.
 - **wallet** – Generate mnemonics, derive addresses and sign transactions.
-<<<<<<< HEAD
 - **devnet** – Launch a local multi-node developer network.
 - **testnet** – Start an ephemeral test network from a YAML config.
-=======
 - **faucet** – Dispense test funds with rate limiting.
->>>>>>> ee2f4415
 
 
 To use these groups, import the corresponding command constructor (e.g. `ledger.NewLedgerCommand()`) in your main program and attach it to the root `cobra.Command`.
@@ -477,7 +474,6 @@
 | `address` | Derive an address from a wallet. |
 | `sign` | Sign a transaction JSON using the wallet. |
 
-<<<<<<< HEAD
 ### devnet
 
 | Sub-command | Description |
@@ -489,12 +485,10 @@
 | Sub-command | Description |
 |-------------|-------------|
 | `start <config.yaml>` | Launch a testnet using the node definitions in the YAML file. |
-=======
 ### faucet
 
 | Sub-command | Description |
 |-------------|-------------|
 | `request <addr>` | Request faucet funds for an address. |
 | `balance` | Display remaining faucet balance. |
-| `config --amount <n> --cooldown <d>` | Update faucet parameters. |
->>>>>>> ee2f4415
+| `config --amount <n> --cooldown <d>` | Update faucet parameters. |