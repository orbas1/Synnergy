# Synnergy Command Line Guide

This short guide summarises the CLI entry points found in `cmd/cli`.  Each Go file wires a set of commands using the [Cobra](https://github.com/spf13/cobra) framework.  Commands are grouped by module and can be imported individually into the root program.

Most commands require environment variables or a configuration file to be present.  Refer to inline comments for a full list of options.

## Available Command Groups

The following command groups expose the same functionality available in the core modules. Each can be mounted on a root [`cobra.Command`](https://github.com/spf13/cobra).

- **ai** – Tools for publishing ML models and running anomaly detection jobs via gRPC to the AI service. Useful for training pipelines and on‑chain inference.
- **ai_contract** – Deploy and interact with AI-enhanced smart contracts.
- **ai-train** – Manage on-chain AI model training jobs.
- **ai_mgmt** – Manage marketplace listings for AI models.
- **ai_infer** – Advanced inference and batch analysis utilities.
- **amm** – Swap tokens and manage liquidity pools. Includes helpers to quote routes and add/remove liquidity.
- **authority_node** – Register new validators, vote on authority proposals and list the active electorate.
- **authority_apply** – Submit and vote on authority node applications.
- **charity_pool** – Query the community charity fund and trigger payouts for the current cycle.
- **coin** – Mint the base coin, transfer balances and inspect supply metrics.
 - **compliance** – Run KYC/AML checks on addresses and export audit reports.
 - **compliance_management** – Manage suspensions and whitelists for addresses.
 - **consensus** – Start, stop or inspect the node's consensus service. Provides status metrics for debugging.
- **compliance** – Run KYC/AML checks on addresses and export audit reports.
- **audit** – Manage on-chain audit logs.
- **consensus** – Start, stop or inspect the node's consensus service. Provides status metrics for debugging.
- **adaptive** – Manage adaptive consensus weights.
- **stake** – Adjust validator stakes and record penalties.
- **contracts** – Deploy, upgrade and invoke smart contracts stored on chain.
- **contractops** – Administrative operations like pausing and transferring ownership.
- **cross_chain** – Bridge assets to or from other chains using lock and release commands.
- **data** – Inspect raw key/value pairs in the underlying data store for debugging.
- **partition** – Partition and compress data sets.
- **data_ops** – Manage and transform on-chain data feeds.
- **anomaly_detection** – Run anomaly analysis on transactions and list flagged hashes.
- **resource** – Manage stored data and VM gas allocations.
- **immutability** – Verify the chain against the genesis block.
- **fault_tolerance** – Inject faults, simulate network partitions and test recovery procedures.
- **plasma** – Manage deposits and exits on the plasma bridge.
- **resource_allocation** – Manage per-contract gas limits.
- **failover** – Manage ledger snapshots and coordinate recovery.
- **employment** – Manage on-chain employment contracts and salaries.
- **governance** – Create proposals, cast votes and check DAO parameters.
- **token_vote** – Cast token weighted governance votes.
- **qvote** – Submit quadratic votes and view weighted results.
- **polls_management** – Create and vote on community polls.
- **governance_management** – Manage governance contracts on chain.
- **reputation_voting** – Reputation weighted governance commands.
- **timelock** – Manage delayed proposal execution.
- **dao** – Manage DAO creation and membership.
- **green_technology** – View energy metrics and toggle any experimental sustainability features.
- **resource_management** – Manage VM resource quotas and usage.
- **carbon_credit_system** – Manage carbon offset projects and credits.
- **energy_efficiency** – Record transaction counts and compute efficiency scores.
- **ledger** – Inspect blocks, query balances and perform administrative token operations via the ledger daemon.
- **account** – manage accounts and balances
- **network** – Manage peer connections and print networking statistics.
<<<<<<< HEAD
- **peer** – Discover peers, connect to them and advertise this node.
=======
 - **replication** – Trigger snapshot creation and replicate the ledger to new nodes.
 - **high_availability** – Manage standby nodes and promote backups.
 - **rollups** – Create rollup batches or inspect existing ones.
- **plasma** – Deposit into and withdraw from the Plasma chain.
>>>>>>> 5a7cfc98
- **replication** – Trigger snapshot creation and replicate the ledger to new nodes.
 - **rollups** – Create rollup batches, inspect existing ones and control the aggregator state.
- **initrep** – Bootstrap a ledger via peer replication.
- **synchronization** – Coordinate block download and verification.
- **rollups** – Create rollup batches or inspect existing ones.
- **compression** – Save and load compressed ledger snapshots.
- **security** – Key generation, signing utilities and password helpers.
- **biometrics** – Manage biometric authentication templates.
- **sharding** – Migrate data between shards and check shard status.
 - **sidechain** – Launch, manage and interact with remote side‑chain nodes.
- **state_channel** – Open, close and settle payment channels.
- **plasma** – Manage plasma deposits and submit block roots.
- **state_channel_mgmt** – Pause, resume and force-close channels.
- **zero_trust_data_channels** – Manage encrypted data channels with escrow.
- **swarm** – Manage groups of nodes running together.
- **storage** – Configure the backing key/value store and inspect content.
- **legal** – Manage Ricardian contracts and sign agreements.
- **resource** – Manage compute resource rentals.
- **staking** – Stake and unstake tokens for DAO governance.
- **dao_access** – Manage DAO membership roles.
- **sensor** – Manage external sensor inputs and webhooks.
- **real_estate** – Manage tokenised real estate assets.
- **healthcare** – Manage healthcare records and permissions.
- **warehouse** – Manage on-chain inventory records.
- **tokens** – Register new token types and move balances between accounts.
- **defi** – Insurance policies and other DeFi utilities.
- **event_management** – Emit and query custom events stored on chain.
- **gaming** – Manage simple on-chain games.
- **transactions** – Build raw transactions, sign them and broadcast to the network.
- **private_tx** – Encrypt data and submit private transactions.
- **transactionreversal** – Reverse confirmed transactions with authority approval.
- **transaction_distribution** – Distribute transaction fees between stakeholders.
- **utility_functions** – Miscellaneous helpers shared by other command groups.
- **distribution** – Bulk token distribution and airdrop helpers.
- **finalization_management** – Finalize blocks, batches and channels.
- **quorum** – Manage quorum trackers for proposals or validation.
- **virtual_machine** – Execute scripts in the built‑in VM for testing.
- **sandbox** – Manage VM sandbox environments.
- **supply** – Manage supply chain records.
- **wallet** – Generate mnemonics, derive addresses and sign transactions.
- **execution** – Manage block execution and transaction pipelines.
- **binarytree** – Manage ledger-backed binary search trees.
- **regulator** – Manage on-chain regulators and rule checks.
- **feedback** – Submit and review on‑chain user feedback.
- **system_health** – Monitor node metrics and emit log entries.
- **idwallet** – Register ID-token wallets and verify status.
- **offwallet** – Offline wallet utilities.
- **recovery** – Manage account recovery registration and execution.
- **workflow** – Build on-chain workflows using triggers and webhooks.
- **wallet_mgmt** – Manage wallets and submit ledger transfers.
- **devnet** – Launch a local multi-node developer network.
- **testnet** – Start an ephemeral test network from a YAML config.
- **faucet** – Dispense test funds with rate limiting.


To use these groups, import the corresponding command constructor (e.g. `ledger.NewLedgerCommand()`) in your main program and attach it to the root `cobra.Command`.

If you want to enable **all** CLI modules with a single call, use `cli.RegisterRoutes(rootCmd)` from the `cli` package. This helper mounts every exported command group so routes can be invoked like:

```bash
$ synnergy ~network ~start
```

## Command Reference

The sections below list each root command and its available sub‑commands. Every
command maps directly to logic in `synnergy-network/core` and can be composed as
needed in custom tooling.

### ai

| Sub-command | Description |
|-------------|-------------|
| `predict <tx.json>` | Predict fraud probability for a transaction. |
| `optimise <stats.json>` | Suggest an optimal base fee for the next block. |
| `volume <stats.json>` | Forecast upcoming transaction volume. |
| `publish <cid>` | Publish a model hash with optional royalty basis points. |
| `fetch <model-hash>` | Fetch metadata for a published model. |
| `list <price> <cid>` | Create a marketplace listing for a model. |
| `buy <listing-id> <buyer-addr>` | Buy a listed model with escrow. |
| `rent <listing-id> <renter-addr> <hours>` | Rent a model for a period of time. |
| `release <escrow-id>` | Release funds from escrow to the seller. |

### ai-train

| Sub-command | Description |
|-------------|-------------|
| `start <datasetCID> <modelCID>` | Begin a new training job. |
| `status <jobID>` | Display status for a training job. |
| `list` | List all active training jobs. |
| `cancel <jobID>` | Cancel a running job. |
### ai_mgmt

| Sub-command | Description |
|-------------|-------------|
| `get <id>` | Fetch a marketplace listing. |
| `ls` | List all AI model listings. |
| `update <id> <price>` | Update the price of your listing. |
| `remove <id>` | Remove a listing you own. |


| Sub-command | Description |
|-------------|-------------|
| `ai_infer run <model-hash> <input-file>` | Execute model inference on input data. |
| `ai_infer analyse <txs.json>` | Analyse a batch of transactions for fraud risk. |

### amm

| Sub-command | Description |
|-------------|-------------|
| `init <fixture-file>` | Initialise pools from a JSON fixture. |
| `swap <tokenIn> <amtIn> <tokenOut> <minOut> [trader]` | Swap tokens via the router. |
| `add <poolID> <provider> <amtA> <amtB>` | Add liquidity to a pool. |
| `remove <poolID> <provider> <lpTokens>` | Remove liquidity from a pool. |
| `quote <tokenIn> <amtIn> <tokenOut>` | Estimate output amount without executing. |
| `pairs` | List all tradable token pairs. |

### authority_node

| Sub-command | Description |
|-------------|-------------|
| `register <addr> <role>` | Submit a new authority-node candidate. |
| `vote <voterAddr> <candidateAddr>` | Cast a vote for a candidate. |
| `electorate <size>` | Sample a weighted electorate of active nodes. |
| `is <addr>` | Check if an address is an active authority node. |
| `info <addr>` | Display details for an authority node. |
| `list` | List authority nodes. |
| `deregister <addr>` | Remove an authority node and its votes. |

### authority_apply

| Sub-command | Description |
|-------------|-------------|
| `submit <candidate> <role> <desc>` | Submit an authority node application. |
| `vote <voter> <id>` | Vote on an application. Use `--approve=false` to reject. |
| `finalize <id>` | Finalize and register the node if the vote passed. |
| `tick` | Check all pending applications for expiry. |
| `get <id>` | Display an application by ID. |
| `list` | List all applications. |

### charity_pool

| Sub-command | Description |
|-------------|-------------|
| `register <addr> <category> <name>` | Register a charity with the pool. |
| `vote <voterAddr> <charityAddr>` | Vote for a charity during the cycle. |
| `tick [timestamp]` | Manually trigger pool cron tasks. |
| `registration <addr> [cycle]` | Show registration info for a charity. |
| `winners [cycle]` | List winning charities for a cycle. |

### coin

| Sub-command | Description |
|-------------|-------------|
| `mint <addr> <amt>` | Mint the base SYNN coin. |
| `supply` | Display total supply. |
| `balance <addr>` | Query balance for an address. |
| `transfer <from> <to> <amt>` | Transfer SYNN between accounts. |
| `burn <addr> <amt>` | Burn SYNN from an address. |

### compliance

| Sub-command | Description |
|-------------|-------------|
| `validate <kyc.json>` | Validate and store a KYC document commitment. |
| `erase <address>` | Remove a user's KYC data. |
| `fraud <address> <severity>` | Record a fraud signal. |
| `risk <address>` | Retrieve accumulated fraud risk score. |
| `audit <address>` | Display the audit trail for an address. |
| `monitor <tx.json> <threshold>` | Run anomaly detection on a transaction. |
| `verifyzkp <blob.bin> <commitmentHex> <proofHex>` | Verify a zero‑knowledge proof. |

### audit

| Sub-command | Description |
|-------------|-------------|
| `log <addr> <event> [meta.json]` | Record an audit event. |
| `list <addr>` | List audit events for an address. |
### compliance_management

| Sub-command | Description |
|-------------|-------------|
| `suspend <addr>` | Suspend an address from transfers. |
| `resume <addr>` | Lift an address suspension. |
| `whitelist <addr>` | Add an address to the whitelist. |
| `unwhitelist <addr>` | Remove an address from the whitelist. |
| `status <addr>` | Show suspension and whitelist status. |
| `review <tx.json>` | Check a transaction before broadcast. |
### anomaly_detection

| Sub-command | Description |
|-------------|-------------|
| `analyze <tx.json>` | Run anomaly detection on a transaction. |
| `list` | List flagged transactions. |

### consensus

| Sub-command | Description |
|-------------|-------------|
| `start` | Launch the consensus engine. |
| `stop` | Gracefully stop the consensus service. |
| `info` | Show consensus height and running status. |
| `weights <demand> <stake>` | Calculate dynamic consensus weights. |
| `threshold <demand> <stake>` | Compute the consensus switch threshold. |
| `set-weight-config <alpha> <beta> <gamma> <dmax> <smax>` | Update weight coefficients. |
| `get-weight-config` | Display current weight configuration. |

### adaptive

| Sub-command | Description |
|-------------|-------------|
| `metrics` | Show current demand and stake levels. |
| `adjust` | Recompute consensus weights. |
| `set-config <alpha> <beta> <gamma> <dmax> <smax>` | Update weighting coefficients. |

### stake

| Sub-command | Description |
|-------------|-------------|
| `adjust <addr> <delta>` | Increase or decrease stake for a validator. |
| `penalize <addr> <points> [reason]` | Record penalty points against a validator. |
| `info <addr>` | Display stake and penalty totals. |

### contracts

| Sub-command | Description |
|-------------|-------------|
| `compile <src.wat|src.wasm>` | Compile WAT or WASM to deterministic bytecode. |
| `deploy --wasm <path> [--ric <file>] [--gas <limit>]` | Deploy compiled WASM. |
| `invoke <address>` | Invoke a contract method. |
| `list` | List deployed contracts. |
| `info <address>` | Show Ricardian manifest for a contract. |

### contractops

| Sub-command | Description |
|-------------|-------------|
| `transfer <addr> <newOwner>` | Transfer contract ownership. |
| `pause <addr>` | Pause contract execution. |
| `resume <addr>` | Resume a paused contract. |
| `upgrade <addr> <wasm>` | Replace contract bytecode. |
| `info <addr>` | Display owner and paused status. |

### cross_chain

| Sub-command | Description |
|-------------|-------------|
| `register <source_chain> <target_chain> <relayer_addr>` | Register a bridge. |
| `list` | List registered bridges. |
| `get <bridge_id>` | Retrieve a bridge configuration. |
| `authorize <relayer_addr>` | Whitelist a relayer address. |
| `revoke <relayer_addr>` | Remove a relayer from the whitelist. |

### data

**Node operations**

| Sub-command | Description |
|-------------|-------------|
| `node register <address> <host:port> <capacityMB>` | Register a CDN node. |
| `node list` | List CDN nodes. |

**Asset operations**

| Sub-command | Description |
|-------------|-------------|
| `asset upload <filePath>` | Upload and pin an asset. |
| `asset retrieve <cid> [output]` | Retrieve an asset by CID. |

**Oracle feeds**

| Sub-command | Description |
|-------------|-------------|
| `oracle register <source>` | Register a new oracle feed. |
| `oracle push <oracleID> <value>` | Push a value to an oracle feed. |
| `oracle query <oracleID>` | Query the latest oracle value. |
| `oracle list` | List registered oracles. |

### distribution

| Sub-command | Description |
|-------------|-------------|
| `distribution create <owner> <cid> <price>` | Register a dataset for sale. |
| `distribution buy <datasetID> <buyer>` | Purchase dataset access. |
| `distribution info <datasetID>` | Show dataset metadata. |
| `distribution list` | List all datasets. |
**Oracle management**

| Sub-command | Description |
|-------------|-------------|
| `oracle_mgmt metrics <oracleID>` | Show performance metrics. |
| `oracle_mgmt request <oracleID>` | Fetch value and record latency. |
| `oracle_mgmt sync <oracleID>` | Sync local oracle data. |
| `oracle_mgmt update <oracleID> <source>` | Update oracle source. |
| `oracle_mgmt remove <oracleID>` | Remove oracle configuration. |
### data_ops

| Sub-command | Description |
|-------------|-------------|
| `create <desc> <v1,v2,..>` | Create a new data feed. |
| `query <id>` | Query a feed and print JSON. |
| `normalize <id>` | Normalize feed values. |
| `impute <id>` | Impute missing values using the mean. |
### resource

| Sub-command | Description |
|-------------|-------------|
| `store <owner> <key> <file> <gas>` | Store data and set a gas limit. |
| `load <owner> <key> [out|-]` | Load data for a key. |
| `delete <owner> <key>` | Remove stored data and reset the limit. |

### fault_tolerance
- **employment** – Manage on-chain employment contracts and salaries.

| Sub-command | Description |
|-------------|-------------|
| `snapshot` | Dump current peer statistics. |
| `add-peer <addr>` | Add a peer to the health-checker set. |
| `rm-peer <addr|id>` | Remove a peer from the set. |
| `view-change` | Force a leader rotation. |
| `backup` | Create a ledger backup snapshot. |
| `restore <file>` | Restore ledger state from a snapshot. |
| `failover <addr>` | Force failover of a node. |
| `predict <addr>` | Predict failure probability for a node. |

### resource_allocation

| Sub-command | Description |
|-------------|-------------|
| `set <addr> --limit=<n>` | Set gas limit for an address. |
| `get <addr>` | Display current gas limit. |
| `list` | List limits for all addresses. |
| `consume <addr> --amt=<n>` | Deduct gas from an address limit. |
| `transfer <from> <to> --amt=<n>` | Transfer limit between addresses. |
### failover

| Sub-command | Description |
|-------------|-------------|
| `backup <path>` | Create a ledger snapshot. |
| `restore <file>` | Restore ledger state from a snapshot file. |
| `verify <file>` | Verify a snapshot against the current ledger. |
| `node [reason]` | Trigger a view change. |

### governance

| Sub-command | Description |
|-------------|-------------|
| `propose` | Submit a new governance proposal. |
| `vote <proposal-id>` | Cast a vote on a proposal. |
| `execute <proposal-id>` | Execute a proposal after the deadline. |
| `get <proposal-id>` | Display a single proposal. |
| `list` | List all proposals. |

### token_vote

| Sub-command | Description |
|-------------|-------------|
| `cast <proposal-id> <voter> <token-id> <amount> [approve]` | Cast a token weighted vote on a proposal. |

### qvote

| Sub-command | Description |
|-------------|-------------|
| `cast` | Submit a quadratic vote on a proposal. |
| `results <proposal-id>` | Display aggregated quadratic weights. |
### dao_access

| Sub-command | Description |
|-------------|-------------|
| `add <addr> <role>` | Add a DAO member with role `member` or `admin`. |
| `remove <addr>` | Remove a DAO member. |
| `role <addr>` | Display the member role. |
| `list` | List all DAO members. |
### polls_management

| Sub-command | Description |
|-------------|-------------|
| `create` | Create a new poll. |
| `vote <id>` | Cast a vote on a poll. |
| `close <id>` | Close a poll immediately. |
| `get <id>` | Display a poll. |
| `list` | List existing polls. |
### governance_management

| Sub-command | Description |
|-------------|-------------|
| `contract:add <addr> <name>` | Register a governance contract. |
| `contract:enable <addr>` | Enable a contract for voting. |
| `contract:disable <addr>` | Disable a contract. |
| `contract:get <addr>` | Display contract information. |
| `contract:list` | List registered contracts. |
| `contract:rm <addr>` | Remove a contract from the registry. |
### reputation_voting

| Sub-command | Description |
|-------------|-------------|
| `propose` | Submit a new reputation proposal. |
| `vote <proposal-id>` | Cast a weighted vote using SYN-REP. |
| `execute <proposal-id>` | Execute a reputation proposal. |
| `get <proposal-id>` | Display a reputation proposal. |
| `list` | List all reputation proposals. |
| `balance <addr>` | Show reputation balance. |
### timelock

| Sub-command | Description |
|-------------|-------------|
| `queue <proposal-id>` | Queue a proposal with a delay. |
| `cancel <proposal-id>` | Remove a queued proposal. |
| `execute` | Execute all due proposals. |
| `list` | List queued proposals. |
### dao

| Sub-command | Description |
|-------------|-------------|
| `create <name> <creator>` | Create a new DAO. |
| `join <dao-id> <addr>` | Join an existing DAO. |
| `leave <dao-id> <addr>` | Leave a DAO. |
| `info <dao-id>` | Display DAO information. |
| `list` | List all DAOs. |

### green_technology

| Sub-command | Description |
|-------------|-------------|
| `usage <validator-addr>` | Record energy and carbon usage for a validator. |
| `offset <validator-addr>` | Record carbon offset credits. |
| `certify` | Recompute certificates immediately. |
| `cert <validator-addr>` | Show the sustainability certificate. |
| `throttle <validator-addr>` | Check if a validator should be throttled. |
| `list` | List certificates for all validators. |

### resource_management

| Sub-command | Description |
|-------------|-------------|
| `set <addr> <cpu> <mem> <store>` | Set resource quota for an address. |
| `show <addr>` | Display quota and current usage. |
| `charge <addr> <cpu> <mem> <store>` | Charge and record consumed resources. |

### carbon_credit_system

| Sub-command | Description |
|-------------|-------------|
| `register <owner> <name> <total>` | Register a carbon offset project. |
| `issue <projectID> <to> <amount>` | Issue credits from a project. |
| `retire <holder> <amount>` | Burn carbon credits permanently. |
| `info <projectID>` | Show details of a project. |
| `list` | List all projects. |
### energy_efficiency

| Sub-command | Description |
|-------------|-------------|
| `record <validator-addr>` | Record processed transactions and energy use. |
| `efficiency <validator-addr>` | Show tx per kWh for a validator. |
| `network` | Display the network average efficiency. |

### ledger

| Sub-command | Description |
|-------------|-------------|
| `head` | Show chain height and latest block hash. |
| `block <height>` | Fetch a block by height. |
| `balance <addr>` | Display token balances of an address. |
| `utxo <addr>` | List UTXOs for an address. |
| `pool` | List mem-pool transactions. |
| `mint <addr>` | Mint tokens to an address. |
| `transfer <from> <to>` | Transfer tokens between addresses. |

### account

| Sub-command | Description |
|-------------|-------------|
| `create <addr>` | Create a new account. |
| `delete <addr>` | Delete an account. |
| `balance <addr>` | Show account balance. |
| `transfer` | Transfer between accounts. |

### liquidity_pools

| Sub-command | Description |
|-------------|-------------|
| `create <tokenA> <tokenB> [feeBps]` | Create a new liquidity pool. |
| `add <poolID> <provider> <amtA> <amtB>` | Add liquidity to a pool. |
| `swap <poolID> <trader> <tokenIn> <amtIn> <minOut>` | Swap tokens within a pool. |
| `remove <poolID> <provider> <lpTokens>` | Remove liquidity from a pool. |
| `info <poolID>` | Show pool state. |
| `list` | List all pools. |

### loanpool

| Sub-command | Description |
|-------------|-------------|
| `submit <creator> <recipient> <type> <amount> <desc>` | Submit a loan proposal. |
| `vote <voter> <id>` | Vote on a proposal. |
| `disburse <id>` | Disburse an approved loan. |
| `tick` | Process proposals and update cycles. |
| `get <id>` | Display a single proposal. |
| `list` | List proposals in the pool. |

### loanpool_apply

| Sub-command | Description |
|-------------|-------------|
| `submit <applicant> <amount> <termMonths> <purpose>` | Submit a loan application. |
| `vote <voter> <id>` | Vote on an application. |
| `process` | Finalise pending applications. |
| `disburse <id>` | Disburse an approved application. |
| `get <id>` | Display a single application. |
| `list` | List loan applications. |

### network

| Sub-command | Description |
|-------------|-------------|
| `start` | Start the networking stack. |
| `stop` | Stop network services. |
| `peers` | List connected peers. |
| `broadcast <topic> <data>` | Publish data on the network. |
| `subscribe <topic>` | Subscribe to a topic. |

### peer

| Sub-command | Description |
|-------------|-------------|
| `discover` | List peers discovered via mDNS. |
| `connect <addr>` | Connect to a peer by multi-address. |
| `advertise [topic]` | Broadcast this node ID on a topic. |

### replication

| Sub-command | Description |
|-------------|-------------|
| `start` | Launch replication goroutines. |
| `stop` | Stop the replication subsystem. |
| `status` | Show replication status. |
| `replicate <block-hash>` | Gossip a known block. |
| `request <block-hash>` | Request a block from peers. |
| `sync` | Synchronize blocks from peers. |

### initrep

| Sub-command | Description |
|-------------|-------------|
| `start` | Bootstrap the ledger and start replication. |
| `stop` | Stop the initialization service. |
### synchronization

| Sub-command | Description |
|-------------|-------------|
| `start` | Start the sync manager. |
| `stop` | Stop the sync manager. |
| `status` | Show sync progress. |
| `once` | Perform one synchronization round. |

### high_availability

| Sub-command | Description |
|-------------|-------------|
| `add <addr>` | Register a standby node. |
| `remove <addr>` | Remove a standby node. |
| `list` | List registered standby nodes. |
| `promote <addr>` | Promote a standby to leader via view change. |
| `snapshot [path]` | Write a ledger snapshot to disk. |

### rollups

| Sub-command | Description |
|-------------|-------------|
| `submit` | Submit a new rollup batch. |
| `challenge <batchID> <txIdx> <proof...>` | Submit a fraud proof for a batch. |
| `finalize <batchID>` | Finalize or revert a batch. |
| `info <batchID>` | Display batch header and state. |
| `list` | List recent batches. |
| `txs <batchID>` | List transactions in a batch. |
| `pause` | Pause the rollup aggregator. |
| `resume` | Resume the rollup aggregator. |
| `status` | Show current aggregator status. |

### compression

| Sub-command | Description |
|-------------|-------------|
| `save <file>` | Write a compressed ledger snapshot. |
| `load <file>` | Load a compressed snapshot and display the height. |

### security

| Sub-command | Description |
|-------------|-------------|
| `sign` | Sign a message with a private key. |
| `verify` | Verify a signature. |
| `aggregate <sig1,sig2,...>` | Aggregate BLS signatures. |
| `encrypt` | Encrypt data using XChacha20‑Poly1305. |
| `decrypt` | Decrypt an encrypted blob. |
| `merkle <leaf1,leaf2,...>` | Compute a double-SHA256 Merkle root. |
| `dilithium-gen` | Generate a Dilithium3 key pair. |
| `dilithium-sign` | Sign a message with a Dilithium key. |
| `dilithium-verify` | Verify a Dilithium signature. |
| `anomaly-score` | Compute an anomaly z-score from data. |

### biometrics

| Sub-command | Description |
|-------------|-------------|
| `enroll <file>` | Enroll biometric data for an address. |
| `verify <file>` | Verify biometric data against an address. |
| `delete <addr>` | Remove stored biometric data. |

### sharding

| Sub-command | Description |
|-------------|-------------|
| `leader get <shardID>` | Show the leader for a shard. |
| `leader set <shardID> <addr>` | Set the leader address for a shard. |
| `map` | List shard-to-leader mappings. |
| `submit <fromShard> <toShard> <txHash>` | Submit a cross-shard transaction header. |
| `pull <shardID>` | Pull receipts for a shard. |
| `reshard <newBits>` | Increase the shard count. |
| `rebalance <threshold>` | List shards exceeding the load threshold. |

### sidechain

| Sub-command | Description |
|-------------|-------------|
| `register` | Register a new side-chain. |
| `header` | Submit a side-chain header. |
| `deposit` | Deposit tokens to a side-chain escrow. |
| `withdraw <proofHex>` | Verify a withdrawal proof. |
| `get-header` | Fetch a submitted side-chain header. |
| `meta <chainID>` | Display side-chain metadata. |
| `list` | List registered side-chains. |
| `pause <chainID>` | Pause a side-chain. |
| `resume <chainID>` | Resume a paused side-chain. |
| `update-validators` | Update side-chain validator set. |
| `remove <chainID>` | Remove a side-chain and all data. |

### plasma

| Sub-command | Description |
|-------------|-------------|
| `deposit` | Deposit funds into the Plasma chain. |
| `withdraw <nonce>` | Finalise a Plasma exit. |

### plasma

| Sub-command | Description |
|-------------|-------------|
| `deposit <from> <token> <amount>` | Deposit tokens into the plasma bridge. |
| `exit <owner> <token> <amount>` | Start an exit from the bridge. |
| `finalize <nonce>` | Finalize a pending exit. |
| `get <nonce>` | Get details about an exit. |
| `list <owner>` | List exits initiated by an address. |

### state_channel

| Sub-command | Description |
|-------------|-------------|
| `open` | Open a new payment/state channel. |
| `close` | Submit a signed state to start closing. |
| `challenge` | Challenge a closing state with a newer one. |
| `finalize` | Finalize and settle an expired channel. |
| `status` | Show the current channel state. |
| `list` | List all open channels. |

### plasma

| Sub-command | Description |
|-------------|-------------|
| `deposit` | Deposit tokens into the plasma chain. |
| `withdraw` | Withdraw a previously deposited amount. |
| `submit` | Submit a plasma block root. |
### state_channel_mgmt

| Sub-command | Description |
|-------------|-------------|
| `pause` | Pause a channel to block new updates. |
| `resume` | Resume a paused channel. |
| `cancel` | Cancel a pending close operation. |
| `force-close` | Immediately settle a channel with a signed state. |
### zero_trust_data_channels

| Sub-command | Description |
|-------------|-------------|
| `open` | Open a new zero trust data channel. |
| `send` | Send a hex encoded payload over the channel. |
| `close` | Close the channel and release escrow. |

### storage

| Sub-command | Description |
|-------------|-------------|
| `pin` | Pin a file or data blob to the gateway. |
| `get` | Retrieve data by CID. |
| `listing:create` | Create a storage listing. |
| `listing:get` | Get a storage listing by ID. |
| `listing:list` | List storage listings. |
| `deal:open` | Open a storage deal backed by escrow. |
| `deal:close` | Close a storage deal and release funds. |
| `deal:get` | Get details for a storage deal. |
| `deal:list` | List storage deals. |
### real_estate

| Sub-command | Description |
|-------------|-------------|
| `register` | Register a new property. |
| `transfer` | Transfer a property to another owner. |
| `get` | Get property details. |
| `list` | List properties, optionally by owner. |


### escrow

| Sub-command | Description |
|-------------|-------------|
| `create` | Create a new multi-party escrow |
| `deposit` | Deposit additional funds |
| `release` | Release funds to participants |
| `cancel` | Cancel an escrow and refund |
| `info` | Show escrow details |
| `list` | List all escrows |
### marketplace

| Sub-command | Description |
|-------------|-------------|
| `listing:create <price> <metaJSON>` | Create a marketplace listing. |
| `listing:get <id>` | Fetch a listing by ID. |
| `listing:list` | List marketplace listings. |
| `buy <id> <buyer>` | Purchase a listing via escrow. |
| `cancel <id>` | Cancel an unsold listing. |
| `release <escrow>` | Release escrow funds to seller. |
| `deal:get <id>` | Retrieve deal details. |
| `deal:list` | List marketplace deals. |

| Sub-command | Description |
|-------------|-------------|
| `register <addr>` | Register a patient address. |
| `grant <patient> <provider>` | Allow a provider to submit records. |
| `revoke <patient> <provider>` | Revoke provider access. |
| `add <patient> <provider> <cid>` | Add a record CID for a patient. |
| `list <patient>` | List stored record IDs for a patient. |
### warehouse

| Sub-command | Description |
|-------------|-------------|
| `add` | Add a new inventory item. |
| `remove` | Delete an existing item. |
| `move` | Transfer item ownership. |
| `list` | List all warehouse items. |

### staking

| Sub-command | Description |
|-------------|-------------|
| `stake <addr> <amt>` | Stake tokens to participate in governance. |
| `unstake <addr> <amt>` | Unstake previously locked tokens. |
| `balance <addr>` | Show staked balance of an address. |
| `total` | Display the total amount staked. |

### staking

| Sub-command | Description |
|-------------|-------------|
| `stake <addr> <amt>` | Stake tokens to participate in governance. |
| `unstake <addr> <amt>` | Unstake previously locked tokens. |
| `balance <addr>` | Show staked balance of an address. |
| `total` | Display the total amount staked. |

### resource

| Sub-command | Description |
|-------------|-------------|
| `listing:create` | Create a resource listing. |
| `listing:get` | Get a resource listing by ID. |
| `listing:list` | List resource listings. |
| `deal:open` | Open a resource deal. |
| `deal:close` | Close a resource deal. |
| `deal:get` | Get resource deal details. |
| `deal:list` | List resource deals. |

### ipfs

| Sub-command | Description |
|-------------|-------------|
| `add` | Add a file to the configured IPFS gateway. |
| `get` | Fetch a CID and write to stdout or a file. |
| `unpin` | Remove a CID from the gateway pinset. |

### legal

| Sub-command | Description |
|-------------|-------------|
| `register <addr> <json>` | Register a Ricardian contract. |
| `sign <contract> <party>` | Sign a contract as a party. |
| `revoke <contract> <party>` | Revoke a signature. |
| `info <addr>` | Show contract and signers. |
| `list` | List all registered legal contracts. |

### partition

| Sub-command | Description |
|-------------|-------------|
| `split <file>` | Split a file into equally sized chunks. |
| `compress <file>` | Compress a file and print base64 output. |
| `decompress <b64>` | Decompress base64 input and print bytes. |

### tokens

| Sub-command | Description |
|-------------|-------------|
| `list` | List registered tokens. |
| `info <id|symbol>` | Display token metadata. |
| `balance <tok> <addr>` | Query token balance of an address. |
| `transfer <tok>` | Transfer tokens between addresses. |
| `mint <tok>` | Mint new tokens. |
| `burn <tok>` | Burn tokens from an address. |
| `approve <tok>` | Approve a spender allowance. |
| `allowance <tok> <owner> <spender>` | Show current allowance. |

### defi

| Sub-command | Description |
|-------------|-------------|
| `insurance new <id> <holder> <premium> <payout>` | Create an insurance policy. |
| `insurance claim <id>` | Claim a payout. |
### event_management

| Sub-command | Description |
|-------------|-------------|
| `emit <type> <data>` | Emit a new event and broadcast it. |
| `list <type>` | List recent events of a given type. |
| `get <type> <id>` | Fetch a specific event by ID. |
### token_management

| Sub-command | Description |
|-------------|-------------|
| `create` | Create a new token. |
| `balance <id> <addr>` | Check balance for a token ID. |
| `transfer <id>` | Transfer tokens between addresses. |
### tangible

| Sub-command | Description |
|-------------|-------------|
| `register <id> <owner> <meta> <value>` | Register a new tangible asset. |
| `transfer <id> <owner>` | Transfer ownership of an asset. |
| `info <id>` | Display asset metadata. |
| `list` | List all tangible assets. |
### gaming

| Sub-command | Description |
|-------------|-------------|
| `create` | Create a new game. |
| `join <id>` | Join an existing game. |
| `finish <id>` | Finish a game and release funds. |
| `get <id>` | Display a game record. |
| `list` | List games. |

### transactions

| Sub-command | Description |
|-------------|-------------|
| `create` | Craft an unsigned transaction JSON. |
| `sign` | Sign a transaction JSON with a keystore key. |
| `verify` | Verify a signed transaction JSON. |
| `submit` | Submit a signed transaction to the network. |
| `pool` | List pending pool transaction hashes. |

### distribution

| Sub-command | Description |
|-------------|-------------|
| `airdrop` | Mint tokens to a list of recipients. |
| `batch` | Transfer tokens from one account to many. |
### private_tx

| Sub-command | Description |
|-------------|-------------|
| `encrypt` | Encrypt transaction payload bytes. |
| `decrypt` | Decrypt previously encrypted payload. |
| `send` | Submit an encrypted transaction JSON file. |
### transactionreversal

| Sub-command | Description |
|-------------|-------------|
| `reversal` | Reverse a confirmed transaction. Requires authority signatures. |

### utility_functions

| Sub-command | Description |
|-------------|-------------|
| `hash` | Compute a cryptographic hash. |
| `short-hash` | Shorten a 32-byte hash to first4..last4 format. |
| `bytes2addr` | Convert big-endian bytes to an address. |

### finalization_management

| Sub-command | Description |
|-------------|-------------|
| `block <file>` | Finalize a block from JSON. |
| `batch <batchID>` | Finalize a rollup batch. |
| `channel <channelID>` | Finalize a state channel. |
### quorum

| Sub-command | Description |
|-------------|-------------|
| `init <total> <threshold>` | Initialise a global quorum tracker. |
| `vote <address>` | Record a vote from an address. |
| `check` | Check if the configured quorum is reached. |
| `reset` | Clear all recorded votes. |
### supply

| Sub-command | Description |
|-------------|-------------|
| `register <id> <desc> <owner> <location>` | Register a new item on chain. |
| `update-location <id> <location>` | Update item location. |
| `status <id> <status>` | Update item status. |
| `get <id>` | Fetch item metadata. |

### virtual_machine

| Sub-command | Description |
|-------------|-------------|
| `start` | Start the VM HTTP daemon. |
| `stop` | Stop the VM daemon. |
| `status` | Show daemon status. |

### sandbox

| Sub-command | Description |
|-------------|-------------|
| `start` | Create a sandbox for a contract. |
| `stop` | Stop a running sandbox. |
| `reset` | Reset sandbox timers. |
| `status` | Display sandbox info. |
| `list` | List all sandboxes. |
### swarm

| Sub-command | Description |
|-------------|-------------|
| `add <id> <addr>` | Add a node to the swarm. |
| `remove <id>` | Remove a node from the swarm. |
| `broadcast <tx.json>` | Broadcast a transaction to all nodes. |
| `peers` | List nodes currently in the swarm. |
| `start` | Start consensus for the swarm. |
| `stop` | Stop all nodes and consensus. |

### wallet

| Sub-command | Description |
|-------------|-------------|
| `create` | Generate a new wallet and mnemonic. |
| `import` | Import an existing mnemonic. |
| `address` | Derive an address from a wallet. |
| `sign` | Sign a transaction JSON using the wallet. |

### execution

| Sub-command | Description |
|-------------|-------------|
| `begin` | Begin a new block at a given height. |
| `run <tx.json>` | Execute a transaction JSON file. |
| `finalize` | Finalize the current block and output it. |
### binarytree

| Sub-command | Description |
|-------------|-------------|
| `create <name>` | Create a new binary tree bound to the ledger. |
| `insert <tree> <key> <value>` | Insert or update a key. Value may be hex encoded. |
| `search <tree> <key>` | Retrieve a value by key. |
| `delete <tree> <key>` | Remove a key from the tree. |
| `list <tree>` | List all keys in order. |


### system_health

| Sub-command | Description |
|-------------|-------------|
| `snapshot` | Display current system metrics. |
| `log <level> <msg>` | Append a message to the system log. |

### idwallet

| Sub-command | Description |
|-------------|-------------|
| `register <address> <info>` | Register wallet and mint a SYN-ID token. |
| `check <address>` | Verify registration status. |
### offwallet

| Sub-command | Description |
|-------------|-------------|
| `create` | Create an offline wallet file. |
| `sign` | Sign a transaction offline using the wallet. |
### recovery

| Sub-command | Description |
|-------------|-------------|
| `register` | Register recovery credentials for an address. |
| `recover` | Restore an address by proving three credentials. |
### workflow

| Sub-command | Description |
|-------------|-------------|
| `new` | Create a new workflow by ID. |
| `add` | Append an opcode name to the workflow. |
| `trigger` | Set a cron expression for execution. |
| `webhook` | Register a webhook called after completion. |
| `run` | Execute the workflow immediately. |

### wallet_mgmt

| Sub-command | Description |
|-------------|-------------|
| `create` | Create a wallet and print the mnemonic. |
| `balance` | Show the SYNN balance for an address. |
| `transfer` | Send SYNN from a mnemonic to a target address. |
### devnet

| Sub-command | Description |
|-------------|-------------|
| `start [nodes]` | Start a local developer network with the given number of nodes. |

### testnet

| Sub-command | Description |
|-------------|-------------|
| `start <config.yaml>` | Launch a testnet using the node definitions in the YAML file. |
### faucet

| Sub-command | Description |
|-------------|-------------|
| `request <addr>` | Request faucet funds for an address. |
| `balance` | Display remaining faucet balance. |
| `config --amount <n> --cooldown <d>` | Update faucet parameters. |<|MERGE_RESOLUTION|>--- conflicted
+++ resolved
@@ -55,14 +55,11 @@
 - **ledger** – Inspect blocks, query balances and perform administrative token operations via the ledger daemon.
 - **account** – manage accounts and balances
 - **network** – Manage peer connections and print networking statistics.
-<<<<<<< HEAD
 - **peer** – Discover peers, connect to them and advertise this node.
-=======
  - **replication** – Trigger snapshot creation and replicate the ledger to new nodes.
  - **high_availability** – Manage standby nodes and promote backups.
  - **rollups** – Create rollup batches or inspect existing ones.
 - **plasma** – Deposit into and withdraw from the Plasma chain.
->>>>>>> 5a7cfc98
 - **replication** – Trigger snapshot creation and replicate the ledger to new nodes.
  - **rollups** – Create rollup batches, inspect existing ones and control the aggregator state.
 - **initrep** – Bootstrap a ledger via peer replication.
