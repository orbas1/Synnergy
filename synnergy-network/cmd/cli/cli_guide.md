--- conflicted
+++ resolved
@@ -9,12 +9,9 @@
 The following command groups expose the same functionality available in the core modules. Each can be mounted on a root [`cobra.Command`](https://github.com/spf13/cobra).
 
 - **ai** – Tools for publishing ML models and running anomaly detection jobs via gRPC to the AI service. Useful for training pipelines and on‑chain inference.
-<<<<<<< HEAD
 - **ai-train** – Manage on-chain AI model training jobs.
-=======
 - **ai_mgmt** – Manage marketplace listings for AI models.
 - **ai_infer** – Advanced inference and batch analysis utilities.
->>>>>>> e75b17f4
 - **amm** – Swap tokens and manage liquidity pools. Includes helpers to quote routes and add/remove liquidity.
 - **authority_node** – Register new validators, vote on authority proposals and list the active electorate.
 - **authority_apply** – Submit and vote on authority node applications.
@@ -99,7 +96,6 @@
 | `rent <listing-id> <renter-addr> <hours>` | Rent a model for a period of time. |
 | `release <escrow-id>` | Release funds from escrow to the seller. |
 
-<<<<<<< HEAD
 ### ai-train
 
 | Sub-command | Description |
@@ -108,7 +104,6 @@
 | `status <jobID>` | Display status for a training job. |
 | `list` | List all active training jobs. |
 | `cancel <jobID>` | Cancel a running job. |
-=======
 ### ai_mgmt
 
 | Sub-command | Description |
@@ -123,7 +118,6 @@
 |-------------|-------------|
 | `ai_infer run <model-hash> <input-file>` | Execute model inference on input data. |
 | `ai_infer analyse <txs.json>` | Analyse a batch of transactions for fraud risk. |
->>>>>>> e75b17f4
 
 ### amm
 
