--- conflicted
+++ resolved
@@ -68,12 +68,9 @@
 - **healthcare** – Manage healthcare records and permissions.
 - **warehouse** – Manage on-chain inventory records.
 - **tokens** – Register new token types and move balances between accounts.
-<<<<<<< HEAD
 - **defi** – Insurance policies and other DeFi utilities.
-=======
 - **event_management** – Emit and query custom events stored on chain.
 - **gaming** – Manage simple on-chain games.
->>>>>>> 7f557c85
 - **transactions** – Build raw transactions, sign them and broadcast to the network.
 - **transactionreversal** – Reverse confirmed transactions with authority approval.
 - **transaction_distribution** – Distribute transaction fees between stakeholders.
@@ -705,14 +702,12 @@
 | `approve <tok>` | Approve a spender allowance. |
 | `allowance <tok> <owner> <spender>` | Show current allowance. |
 
-<<<<<<< HEAD
 ### defi
 
 | Sub-command | Description |
 |-------------|-------------|
 | `insurance new <id> <holder> <premium> <payout>` | Create an insurance policy. |
 | `insurance claim <id>` | Claim a payout. |
-=======
 ### event_management
 
 | Sub-command | Description |
@@ -744,7 +739,6 @@
 | `finish <id>` | Finish a game and release funds. |
 | `get <id>` | Display a game record. |
 | `list` | List games. |
->>>>>>> 7f557c85
 
 ### transactions
 
