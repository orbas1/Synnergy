--- conflicted
+++ resolved
@@ -202,14 +202,12 @@
 | `monitor <tx.json> <threshold>` | Run anomaly detection on a transaction. |
 | `verifyzkp <blob.bin> <commitmentHex> <proofHex>` | Verify a zero‑knowledge proof. |
 
-<<<<<<< HEAD
 ### audit
 
 | Sub-command | Description |
 |-------------|-------------|
 | `log <addr> <event> [meta.json]` | Record an audit event. |
 | `list <addr>` | List audit events for an address. |
-=======
 ### compliance_management
 
 | Sub-command | Description |
@@ -226,7 +224,6 @@
 |-------------|-------------|
 | `analyze <tx.json>` | Run anomaly detection on a transaction. |
 | `list` | List flagged transactions. |
->>>>>>> f17193bb
 
 ### consensus
 
