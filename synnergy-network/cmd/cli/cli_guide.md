# Synnergy Command Line Guide

This short guide summarises the CLI entry points found in `cmd/cli`.  Each Go file wires a set of commands using the [Cobra](https://github.com/spf13/cobra) framework.  Commands are grouped by module and can be imported individually into the root program.

Most commands require environment variables or a configuration file to be present.  Refer to inline comments for a full list of options.

## Available Command Groups

The following command groups expose the same functionality available in the core modules. Each can be mounted on a root [`cobra.Command`](https://github.com/spf13/cobra).

- **ai** – Tools for publishing ML models and running anomaly detection jobs via gRPC to the AI service. Useful for training pipelines and on‑chain inference.
- **ai-train** – Manage on-chain AI model training jobs.
- **ai_mgmt** – Manage marketplace listings for AI models.
- **ai_infer** – Advanced inference and batch analysis utilities.
- **amm** – Swap tokens and manage liquidity pools. Includes helpers to quote routes and add/remove liquidity.
- **authority_node** – Register new validators, vote on authority proposals and list the active electorate.
- **authority_apply** – Submit and vote on authority node applications.
- **charity_pool** – Query the community charity fund and trigger payouts for the current cycle.
- **coin** – Mint the base coin, transfer balances and inspect supply metrics.
- **compliance** – Run KYC/AML checks on addresses and export audit reports.
- **consensus** – Start, stop or inspect the node's consensus service. Provides status metrics for debugging.
<<<<<<< HEAD
- **adaptive** – Manage adaptive consensus weights.
=======
- **stake** – Adjust validator stakes and record penalties.
>>>>>>> 6add584d
- **contracts** – Deploy, upgrade and invoke smart contracts stored on chain.
- **cross_chain** – Bridge assets to or from other chains using lock and release commands.
- **data** – Inspect raw key/value pairs in the underlying data store for debugging.
- **anomaly_detection** – Run anomaly analysis on transactions and list flagged hashes.
- **resource** – Manage stored data and VM gas allocations.
- **immutability** – Verify the chain against the genesis block.
- **fault_tolerance** – Inject faults, simulate network partitions and test recovery procedures.
- **employment** – Manage on-chain employment contracts and salaries.
- **governance** – Create proposals, cast votes and check DAO parameters.
- **dao** – Manage DAO creation and membership.
- **green_technology** – View energy metrics and toggle any experimental sustainability features.
- **ledger** – Inspect blocks, query balances and perform administrative token operations via the ledger daemon.
- **account** – manage accounts and balances
- **network** – Manage peer connections and print networking statistics.
- **plasma** – Deposit into and withdraw from the Plasma chain.
- **replication** – Trigger snapshot creation and replicate the ledger to new nodes.
- **rollups** – Create rollup batches or inspect existing ones.
- **compression** – Save and load compressed ledger snapshots.
- **security** – Key generation, signing utilities and password helpers.
- **biometrics** – Manage biometric authentication templates.
- **sharding** – Migrate data between shards and check shard status.
- **sidechain** – Launch side chains or interact with remote side‑chain nodes.
- **state_channel** – Open, close and settle payment channels.
- **zero_trust_data_channels** – Manage encrypted data channels with escrow.
- **swarm** – Manage groups of nodes running together.
- **storage** – Configure the backing key/value store and inspect content.
- **sensor** – Manage external sensor inputs and webhooks.
- **real_estate** – Manage tokenised real estate assets.
- **healthcare** – Manage healthcare records and permissions.
- **warehouse** – Manage on-chain inventory records.
- **tokens** – Register new token types and move balances between accounts.
- **event_management** – Emit and query custom events stored on chain.
- **gaming** – Manage simple on-chain games.
- **transactions** – Build raw transactions, sign them and broadcast to the network.
- **transactionreversal** – Reverse confirmed transactions with authority approval.
- **transaction_distribution** – Distribute transaction fees between stakeholders.
- **utility_functions** – Miscellaneous helpers shared by other command groups.
- **virtual_machine** – Execute scripts in the built‑in VM for testing.
- **supply** – Manage supply chain records.
- **wallet** – Generate mnemonics, derive addresses and sign transactions.
- **feedback** – Submit and review on‑chain user feedback.
- **system_health** – Monitor node metrics and emit log entries.
- **idwallet** – Register ID-token wallets and verify status.
- **offwallet** – Offline wallet utilities.
- **recovery** – Manage account recovery registration and execution.
- **workflow** – Build on-chain workflows using triggers and webhooks.
- **wallet_mgmt** – Manage wallets and submit ledger transfers.
- **devnet** – Launch a local multi-node developer network.
- **testnet** – Start an ephemeral test network from a YAML config.
- **faucet** – Dispense test funds with rate limiting.


To use these groups, import the corresponding command constructor (e.g. `ledger.NewLedgerCommand()`) in your main program and attach it to the root `cobra.Command`.

If you want to enable **all** CLI modules with a single call, use `cli.RegisterRoutes(rootCmd)` from the `cli` package. This helper mounts every exported command group so routes can be invoked like:

```bash
$ synnergy ~network ~start
```

## Command Reference

The sections below list each root command and its available sub‑commands. Every
command maps directly to logic in `synnergy-network/core` and can be composed as
needed in custom tooling.

### ai

| Sub-command | Description |
|-------------|-------------|
| `predict <tx.json>` | Predict fraud probability for a transaction. |
| `optimise <stats.json>` | Suggest an optimal base fee for the next block. |
| `volume <stats.json>` | Forecast upcoming transaction volume. |
| `publish <cid>` | Publish a model hash with optional royalty basis points. |
| `fetch <model-hash>` | Fetch metadata for a published model. |
| `list <price> <cid>` | Create a marketplace listing for a model. |
| `buy <listing-id> <buyer-addr>` | Buy a listed model with escrow. |
| `rent <listing-id> <renter-addr> <hours>` | Rent a model for a period of time. |
| `release <escrow-id>` | Release funds from escrow to the seller. |

### ai-train

| Sub-command | Description |
|-------------|-------------|
| `start <datasetCID> <modelCID>` | Begin a new training job. |
| `status <jobID>` | Display status for a training job. |
| `list` | List all active training jobs. |
| `cancel <jobID>` | Cancel a running job. |
### ai_mgmt

| Sub-command | Description |
|-------------|-------------|
| `get <id>` | Fetch a marketplace listing. |
| `ls` | List all AI model listings. |
| `update <id> <price>` | Update the price of your listing. |
| `remove <id>` | Remove a listing you own. |


| Sub-command | Description |
|-------------|-------------|
| `ai_infer run <model-hash> <input-file>` | Execute model inference on input data. |
| `ai_infer analyse <txs.json>` | Analyse a batch of transactions for fraud risk. |

### amm

| Sub-command | Description |
|-------------|-------------|
| `init <fixture-file>` | Initialise pools from a JSON fixture. |
| `swap <tokenIn> <amtIn> <tokenOut> <minOut> [trader]` | Swap tokens via the router. |
| `add <poolID> <provider> <amtA> <amtB>` | Add liquidity to a pool. |
| `remove <poolID> <provider> <lpTokens>` | Remove liquidity from a pool. |
| `quote <tokenIn> <amtIn> <tokenOut>` | Estimate output amount without executing. |
| `pairs` | List all tradable token pairs. |

### authority_node

| Sub-command | Description |
|-------------|-------------|
| `register <addr> <role>` | Submit a new authority-node candidate. |
| `vote <voterAddr> <candidateAddr>` | Cast a vote for a candidate. |
| `electorate <size>` | Sample a weighted electorate of active nodes. |
| `is <addr>` | Check if an address is an active authority node. |
| `info <addr>` | Display details for an authority node. |
| `list` | List authority nodes. |
| `deregister <addr>` | Remove an authority node and its votes. |

### authority_apply

| Sub-command | Description |
|-------------|-------------|
| `submit <candidate> <role> <desc>` | Submit an authority node application. |
| `vote <voter> <id>` | Vote on an application. Use `--approve=false` to reject. |
| `finalize <id>` | Finalize and register the node if the vote passed. |
| `tick` | Check all pending applications for expiry. |
| `get <id>` | Display an application by ID. |
| `list` | List all applications. |

### charity_pool

| Sub-command | Description |
|-------------|-------------|
| `register <addr> <category> <name>` | Register a charity with the pool. |
| `vote <voterAddr> <charityAddr>` | Vote for a charity during the cycle. |
| `tick [timestamp]` | Manually trigger pool cron tasks. |
| `registration <addr> [cycle]` | Show registration info for a charity. |
| `winners [cycle]` | List winning charities for a cycle. |

### coin

| Sub-command | Description |
|-------------|-------------|
| `mint <addr> <amt>` | Mint the base SYNN coin. |
| `supply` | Display total supply. |
| `balance <addr>` | Query balance for an address. |
| `transfer <from> <to> <amt>` | Transfer SYNN between accounts. |
| `burn <addr> <amt>` | Burn SYNN from an address. |

### compliance

| Sub-command | Description |
|-------------|-------------|
| `validate <kyc.json>` | Validate and store a KYC document commitment. |
| `erase <address>` | Remove a user's KYC data. |
| `fraud <address> <severity>` | Record a fraud signal. |
| `risk <address>` | Retrieve accumulated fraud risk score. |
| `audit <address>` | Display the audit trail for an address. |
| `monitor <tx.json> <threshold>` | Run anomaly detection on a transaction. |
| `verifyzkp <blob.bin> <commitmentHex> <proofHex>` | Verify a zero‑knowledge proof. |

### anomaly_detection

| Sub-command | Description |
|-------------|-------------|
| `analyze <tx.json>` | Run anomaly detection on a transaction. |
| `list` | List flagged transactions. |

### consensus

| Sub-command | Description |
|-------------|-------------|
| `start` | Launch the consensus engine. |
| `stop` | Gracefully stop the consensus service. |
| `info` | Show consensus height and running status. |
| `weights <demand> <stake>` | Calculate dynamic consensus weights. |
| `threshold <demand> <stake>` | Compute the consensus switch threshold. |
| `set-weight-config <alpha> <beta> <gamma> <dmax> <smax>` | Update weight coefficients. |
| `get-weight-config` | Display current weight configuration. |

<<<<<<< HEAD
### adaptive

| Sub-command | Description |
|-------------|-------------|
| `metrics` | Show current demand and stake levels. |
| `adjust` | Recompute consensus weights. |
| `set-config <alpha> <beta> <gamma> <dmax> <smax>` | Update weighting coefficients. |

=======
### stake

| Sub-command | Description |
|-------------|-------------|
| `adjust <addr> <delta>` | Increase or decrease stake for a validator. |
| `penalize <addr> <points> [reason]` | Record penalty points against a validator. |
| `info <addr>` | Display stake and penalty totals. |
>>>>>>> 6add584d

### contracts

| Sub-command | Description |
|-------------|-------------|
| `compile <src.wat|src.wasm>` | Compile WAT or WASM to deterministic bytecode. |
| `deploy --wasm <path> [--ric <file>] [--gas <limit>]` | Deploy compiled WASM. |
| `invoke <address>` | Invoke a contract method. |
| `list` | List deployed contracts. |
| `info <address>` | Show Ricardian manifest for a contract. |

### cross_chain

| Sub-command | Description |
|-------------|-------------|
| `register <source_chain> <target_chain> <relayer_addr>` | Register a bridge. |
| `list` | List registered bridges. |
| `get <bridge_id>` | Retrieve a bridge configuration. |
| `authorize <relayer_addr>` | Whitelist a relayer address. |
| `revoke <relayer_addr>` | Remove a relayer from the whitelist. |

### data

**Node operations**

| Sub-command | Description |
|-------------|-------------|
| `node register <address> <host:port> <capacityMB>` | Register a CDN node. |
| `node list` | List CDN nodes. |

**Asset operations**

| Sub-command | Description |
|-------------|-------------|
| `asset upload <filePath>` | Upload and pin an asset. |
| `asset retrieve <cid> [output]` | Retrieve an asset by CID. |

**Oracle feeds**

| Sub-command | Description |
|-------------|-------------|
| `oracle register <source>` | Register a new oracle feed. |
| `oracle push <oracleID> <value>` | Push a value to an oracle feed. |
| `oracle query <oracleID>` | Query the latest oracle value. |
| `oracle list` | List registered oracles. |

### resource

| Sub-command | Description |
|-------------|-------------|
| `store <owner> <key> <file> <gas>` | Store data and set a gas limit. |
| `load <owner> <key> [out|-]` | Load data for a key. |
| `delete <owner> <key>` | Remove stored data and reset the limit. |

### fault_tolerance
- **employment** – Manage on-chain employment contracts and salaries.

| Sub-command | Description |
|-------------|-------------|
| `snapshot` | Dump current peer statistics. |
| `add-peer <addr>` | Add a peer to the health-checker set. |
| `rm-peer <addr|id>` | Remove a peer from the set. |
| `view-change` | Force a leader rotation. |
| `backup` | Create a ledger backup snapshot. |
| `restore <file>` | Restore ledger state from a snapshot. |
| `failover <addr>` | Force failover of a node. |
| `predict <addr>` | Predict failure probability for a node. |

### governance

| Sub-command | Description |
|-------------|-------------|
| `propose` | Submit a new governance proposal. |
| `vote <proposal-id>` | Cast a vote on a proposal. |
| `execute <proposal-id>` | Execute a proposal after the deadline. |
| `get <proposal-id>` | Display a single proposal. |
| `list` | List all proposals. |

### dao

| Sub-command | Description |
|-------------|-------------|
| `create <name> <creator>` | Create a new DAO. |
| `join <dao-id> <addr>` | Join an existing DAO. |
| `leave <dao-id> <addr>` | Leave a DAO. |
| `info <dao-id>` | Display DAO information. |
| `list` | List all DAOs. |

### green_technology

| Sub-command | Description |
|-------------|-------------|
| `usage <validator-addr>` | Record energy and carbon usage for a validator. |
| `offset <validator-addr>` | Record carbon offset credits. |
| `certify` | Recompute certificates immediately. |
| `cert <validator-addr>` | Show the sustainability certificate. |
| `throttle <validator-addr>` | Check if a validator should be throttled. |
| `list` | List certificates for all validators. |

### ledger

| Sub-command | Description |
|-------------|-------------|
| `head` | Show chain height and latest block hash. |
| `block <height>` | Fetch a block by height. |
| `balance <addr>` | Display token balances of an address. |
| `utxo <addr>` | List UTXOs for an address. |
| `pool` | List mem-pool transactions. |
| `mint <addr>` | Mint tokens to an address. |
| `transfer <from> <to>` | Transfer tokens between addresses. |

### account

| Sub-command | Description |
|-------------|-------------|
| `create <addr>` | Create a new account. |
| `delete <addr>` | Delete an account. |
| `balance <addr>` | Show account balance. |
| `transfer` | Transfer between accounts. |

### liquidity_pools

| Sub-command | Description |
|-------------|-------------|
| `create <tokenA> <tokenB> [feeBps]` | Create a new liquidity pool. |
| `add <poolID> <provider> <amtA> <amtB>` | Add liquidity to a pool. |
| `swap <poolID> <trader> <tokenIn> <amtIn> <minOut>` | Swap tokens within a pool. |
| `remove <poolID> <provider> <lpTokens>` | Remove liquidity from a pool. |
| `info <poolID>` | Show pool state. |
| `list` | List all pools. |

### loanpool

| Sub-command | Description |
|-------------|-------------|
| `submit <creator> <recipient> <type> <amount> <desc>` | Submit a loan proposal. |
| `vote <voter> <id>` | Vote on a proposal. |
| `disburse <id>` | Disburse an approved loan. |
| `tick` | Process proposals and update cycles. |
| `get <id>` | Display a single proposal. |
| `list` | List proposals in the pool. |

### loanpool_apply

| Sub-command | Description |
|-------------|-------------|
| `submit <applicant> <amount> <termMonths> <purpose>` | Submit a loan application. |
| `vote <voter> <id>` | Vote on an application. |
| `process` | Finalise pending applications. |
| `disburse <id>` | Disburse an approved application. |
| `get <id>` | Display a single application. |
| `list` | List loan applications. |

### network

| Sub-command | Description |
|-------------|-------------|
| `start` | Start the networking stack. |
| `stop` | Stop network services. |
| `peers` | List connected peers. |
| `broadcast <topic> <data>` | Publish data on the network. |
| `subscribe <topic>` | Subscribe to a topic. |

### replication

| Sub-command | Description |
|-------------|-------------|
| `start` | Launch replication goroutines. |
| `stop` | Stop the replication subsystem. |
| `status` | Show replication status. |
| `replicate <block-hash>` | Gossip a known block. |
| `request <block-hash>` | Request a block from peers. |
| `sync` | Synchronize blocks from peers. |

### rollups

| Sub-command | Description |
|-------------|-------------|
| `submit` | Submit a new rollup batch. |
| `challenge <batchID> <txIdx> <proof...>` | Submit a fraud proof for a batch. |
| `finalize <batchID>` | Finalize or revert a batch. |
| `info <batchID>` | Display batch header and state. |
| `list` | List recent batches. |
| `txs <batchID>` | List transactions in a batch. |

### compression

| Sub-command | Description |
|-------------|-------------|
| `save <file>` | Write a compressed ledger snapshot. |
| `load <file>` | Load a compressed snapshot and display the height. |

### security

| Sub-command | Description |
|-------------|-------------|
| `sign` | Sign a message with a private key. |
| `verify` | Verify a signature. |
| `aggregate <sig1,sig2,...>` | Aggregate BLS signatures. |
| `encrypt` | Encrypt data using XChacha20‑Poly1305. |
| `decrypt` | Decrypt an encrypted blob. |
| `merkle <leaf1,leaf2,...>` | Compute a double-SHA256 Merkle root. |
| `dilithium-gen` | Generate a Dilithium3 key pair. |
| `dilithium-sign` | Sign a message with a Dilithium key. |
| `dilithium-verify` | Verify a Dilithium signature. |
| `anomaly-score` | Compute an anomaly z-score from data. |

### biometrics

| Sub-command | Description |
|-------------|-------------|
| `enroll <file>` | Enroll biometric data for an address. |
| `verify <file>` | Verify biometric data against an address. |
| `delete <addr>` | Remove stored biometric data. |

### sharding

| Sub-command | Description |
|-------------|-------------|
| `leader get <shardID>` | Show the leader for a shard. |
| `leader set <shardID> <addr>` | Set the leader address for a shard. |
| `map` | List shard-to-leader mappings. |
| `submit <fromShard> <toShard> <txHash>` | Submit a cross-shard transaction header. |
| `pull <shardID>` | Pull receipts for a shard. |
| `reshard <newBits>` | Increase the shard count. |
| `rebalance <threshold>` | List shards exceeding the load threshold. |

### sidechain

| Sub-command | Description |
|-------------|-------------|
| `register` | Register a new side-chain. |
| `header` | Submit a side-chain header. |
| `deposit` | Deposit tokens to a side-chain escrow. |
| `withdraw <proofHex>` | Verify a withdrawal proof. |
| `get-header` | Fetch a submitted side-chain header. |
| `meta <chainID>` | Display side-chain metadata. |
| `list` | List registered side-chains. |

### plasma

| Sub-command | Description |
|-------------|-------------|
| `deposit` | Deposit funds into the Plasma chain. |
| `withdraw <nonce>` | Finalise a Plasma exit. |

### state_channel

| Sub-command | Description |
|-------------|-------------|
| `open` | Open a new payment/state channel. |
| `close` | Submit a signed state to start closing. |
| `challenge` | Challenge a closing state with a newer one. |
| `finalize` | Finalize and settle an expired channel. |
| `status` | Show the current channel state. |
| `list` | List all open channels. |

### zero_trust_data_channels

| Sub-command | Description |
|-------------|-------------|
| `open` | Open a new zero trust data channel. |
| `send` | Send a hex encoded payload over the channel. |
| `close` | Close the channel and release escrow. |

### storage

| Sub-command | Description |
|-------------|-------------|
| `pin` | Pin a file or data blob to the gateway. |
| `get` | Retrieve data by CID. |
| `listing:create` | Create a storage listing. |
| `listing:get` | Get a storage listing by ID. |
| `listing:list` | List storage listings. |
| `deal:open` | Open a storage deal backed by escrow. |
| `deal:close` | Close a storage deal and release funds. |
| `deal:get` | Get details for a storage deal. |
| `deal:list` | List storage deals. |
### real_estate

| Sub-command | Description |
|-------------|-------------|
| `register` | Register a new property. |
| `transfer` | Transfer a property to another owner. |
| `get` | Get property details. |
| `list` | List properties, optionally by owner. |


### escrow

| Sub-command | Description |
|-------------|-------------|
| `create` | Create a new multi-party escrow |
| `deposit` | Deposit additional funds |
| `release` | Release funds to participants |
| `cancel` | Cancel an escrow and refund |
| `info` | Show escrow details |
| `list` | List all escrows |
### marketplace

| Sub-command | Description |
|-------------|-------------|
| `listing:create <price> <metaJSON>` | Create a marketplace listing. |
| `listing:get <id>` | Fetch a listing by ID. |
| `listing:list` | List marketplace listings. |
| `buy <id> <buyer>` | Purchase a listing via escrow. |
| `cancel <id>` | Cancel an unsold listing. |
| `release <escrow>` | Release escrow funds to seller. |
| `deal:get <id>` | Retrieve deal details. |
| `deal:list` | List marketplace deals. |

| Sub-command | Description |
|-------------|-------------|
| `register <addr>` | Register a patient address. |
| `grant <patient> <provider>` | Allow a provider to submit records. |
| `revoke <patient> <provider>` | Revoke provider access. |
| `add <patient> <provider> <cid>` | Add a record CID for a patient. |
| `list <patient>` | List stored record IDs for a patient. |
### warehouse

| Sub-command | Description |
|-------------|-------------|
| `add` | Add a new inventory item. |
| `remove` | Delete an existing item. |
| `move` | Transfer item ownership. |
| `list` | List all warehouse items. |

### tokens

| Sub-command | Description |
|-------------|-------------|
| `list` | List registered tokens. |
| `info <id|symbol>` | Display token metadata. |
| `balance <tok> <addr>` | Query token balance of an address. |
| `transfer <tok>` | Transfer tokens between addresses. |
| `mint <tok>` | Mint new tokens. |
| `burn <tok>` | Burn tokens from an address. |
| `approve <tok>` | Approve a spender allowance. |
| `allowance <tok> <owner> <spender>` | Show current allowance. |

### event_management

| Sub-command | Description |
|-------------|-------------|
| `emit <type> <data>` | Emit a new event and broadcast it. |
| `list <type>` | List recent events of a given type. |
| `get <type> <id>` | Fetch a specific event by ID. |
### token_management

| Sub-command | Description |
|-------------|-------------|
| `create` | Create a new token. |
| `balance <id> <addr>` | Check balance for a token ID. |
| `transfer <id>` | Transfer tokens between addresses. |
### tangible

| Sub-command | Description |
|-------------|-------------|
| `register <id> <owner> <meta> <value>` | Register a new tangible asset. |
| `transfer <id> <owner>` | Transfer ownership of an asset. |
| `info <id>` | Display asset metadata. |
| `list` | List all tangible assets. |
### gaming

| Sub-command | Description |
|-------------|-------------|
| `create` | Create a new game. |
| `join <id>` | Join an existing game. |
| `finish <id>` | Finish a game and release funds. |
| `get <id>` | Display a game record. |
| `list` | List games. |

### transactions

| Sub-command | Description |
|-------------|-------------|
| `create` | Craft an unsigned transaction JSON. |
| `sign` | Sign a transaction JSON with a keystore key. |
| `verify` | Verify a signed transaction JSON. |
| `submit` | Submit a signed transaction to the network. |
| `pool` | List pending pool transaction hashes. |

### transactionreversal

| Sub-command | Description |
|-------------|-------------|
| `reversal` | Reverse a confirmed transaction. Requires authority signatures. |

### utility_functions

| Sub-command | Description |
|-------------|-------------|
| `hash` | Compute a cryptographic hash. |
| `short-hash` | Shorten a 32-byte hash to first4..last4 format. |
| `bytes2addr` | Convert big-endian bytes to an address. |

### supply

| Sub-command | Description |
|-------------|-------------|
| `register <id> <desc> <owner> <location>` | Register a new item on chain. |
| `update-location <id> <location>` | Update item location. |
| `status <id> <status>` | Update item status. |
| `get <id>` | Fetch item metadata. |

### virtual_machine

| Sub-command | Description |
|-------------|-------------|
| `start` | Start the VM HTTP daemon. |
| `stop` | Stop the VM daemon. |
| `status` | Show daemon status. |

### swarm

| Sub-command | Description |
|-------------|-------------|
| `add <id> <addr>` | Add a node to the swarm. |
| `remove <id>` | Remove a node from the swarm. |
| `broadcast <tx.json>` | Broadcast a transaction to all nodes. |
| `peers` | List nodes currently in the swarm. |
| `start` | Start consensus for the swarm. |
| `stop` | Stop all nodes and consensus. |

### wallet

| Sub-command | Description |
|-------------|-------------|
| `create` | Generate a new wallet and mnemonic. |
| `import` | Import an existing mnemonic. |
| `address` | Derive an address from a wallet. |
| `sign` | Sign a transaction JSON using the wallet. |

### system_health

| Sub-command | Description |
|-------------|-------------|
| `snapshot` | Display current system metrics. |
| `log <level> <msg>` | Append a message to the system log. |

### idwallet

| Sub-command | Description |
|-------------|-------------|
| `register <address> <info>` | Register wallet and mint a SYN-ID token. |
| `check <address>` | Verify registration status. |
### offwallet

| Sub-command | Description |
|-------------|-------------|
| `create` | Create an offline wallet file. |
| `sign` | Sign a transaction offline using the wallet. |
### recovery

| Sub-command | Description |
|-------------|-------------|
| `register` | Register recovery credentials for an address. |
| `recover` | Restore an address by proving three credentials. |
### workflow

| Sub-command | Description |
|-------------|-------------|
| `new` | Create a new workflow by ID. |
| `add` | Append an opcode name to the workflow. |
| `trigger` | Set a cron expression for execution. |
| `webhook` | Register a webhook called after completion. |
| `run` | Execute the workflow immediately. |

### wallet_mgmt

| Sub-command | Description |
|-------------|-------------|
| `create` | Create a wallet and print the mnemonic. |
| `balance` | Show the SYNN balance for an address. |
| `transfer` | Send SYNN from a mnemonic to a target address. |
### devnet

| Sub-command | Description |
|-------------|-------------|
| `start [nodes]` | Start a local developer network with the given number of nodes. |

### testnet

| Sub-command | Description |
|-------------|-------------|
| `start <config.yaml>` | Launch a testnet using the node definitions in the YAML file. |
### faucet

| Sub-command | Description |
|-------------|-------------|
| `request <addr>` | Request faucet funds for an address. |
| `balance` | Display remaining faucet balance. |
| `config --amount <n> --cooldown <d>` | Update faucet parameters. |<|MERGE_RESOLUTION|>--- conflicted
+++ resolved
@@ -19,11 +19,8 @@
 - **coin** – Mint the base coin, transfer balances and inspect supply metrics.
 - **compliance** – Run KYC/AML checks on addresses and export audit reports.
 - **consensus** – Start, stop or inspect the node's consensus service. Provides status metrics for debugging.
-<<<<<<< HEAD
 - **adaptive** – Manage adaptive consensus weights.
-=======
 - **stake** – Adjust validator stakes and record penalties.
->>>>>>> 6add584d
 - **contracts** – Deploy, upgrade and invoke smart contracts stored on chain.
 - **cross_chain** – Bridge assets to or from other chains using lock and release commands.
 - **data** – Inspect raw key/value pairs in the underlying data store for debugging.
@@ -212,7 +209,6 @@
 | `set-weight-config <alpha> <beta> <gamma> <dmax> <smax>` | Update weight coefficients. |
 | `get-weight-config` | Display current weight configuration. |
 
-<<<<<<< HEAD
 ### adaptive
 
 | Sub-command | Description |
@@ -221,7 +217,6 @@
 | `adjust` | Recompute consensus weights. |
 | `set-config <alpha> <beta> <gamma> <dmax> <smax>` | Update weighting coefficients. |
 
-=======
 ### stake
 
 | Sub-command | Description |
@@ -229,7 +224,6 @@
 | `adjust <addr> <delta>` | Increase or decrease stake for a validator. |
 | `penalize <addr> <points> [reason]` | Record penalty points against a validator. |
 | `info <addr>` | Display stake and penalty totals. |
->>>>>>> 6add584d
 
 ### contracts
 
