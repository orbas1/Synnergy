# Synnergy Command Line Guide

This short guide summarises the CLI entry points found in `cmd/cli`.  Each Go file wires a set of commands using the [Cobra](https://github.com/spf13/cobra) framework.  Commands are grouped by module and can be imported individually into the root program.

Most commands require environment variables or a configuration file to be present.  Refer to inline comments for a full list of options.

## Available Command Groups

The following command groups expose the same functionality available in the core modules. Each can be mounted on a root [`cobra.Command`](https://github.com/spf13/cobra).

- **ai** – Tools for publishing ML models and running anomaly detection jobs via gRPC to the AI service. Useful for training pipelines and on‑chain inference.
- **amm** – Swap tokens and manage liquidity pools. Includes helpers to quote routes and add/remove liquidity.
- **authority_node** – Register new validators, vote on authority proposals and list the active electorate.
- **authority_apply** – Submit and vote on authority node applications.
- **charity_pool** – Query the community charity fund and trigger payouts for the current cycle.
- **coin** – Mint the base coin, transfer balances and inspect supply metrics.
- **compliance** – Run KYC/AML checks on addresses and export audit reports.
- **consensus** – Start, stop or inspect the node's consensus service. Provides status metrics for debugging.
- **contracts** – Deploy, upgrade and invoke smart contracts stored on chain.
- **cross_chain** – Bridge assets to or from other chains using lock and release commands.
- **data** – Inspect raw key/value pairs in the underlying data store for debugging.
- **anomaly_detection** – Run anomaly analysis on transactions and list flagged hashes.
- **resource** – Manage stored data and VM gas allocations.
- **immutability** – Verify the chain against the genesis block.
- **fault_tolerance** – Inject faults, simulate network partitions and test recovery procedures.
- **employment** – Manage on-chain employment contracts and salaries.
- **governance** – Create proposals, cast votes and check DAO parameters.
- **dao** – Manage DAO creation and membership.
- **green_technology** – View energy metrics and toggle any experimental sustainability features.
- **ledger** – Inspect blocks, query balances and perform administrative token operations via the ledger daemon.
- **account** – manage accounts and balances
- **network** – Manage peer connections and print networking statistics.
- **plasma** – Deposit into and withdraw from the Plasma chain.
- **replication** – Trigger snapshot creation and replicate the ledger to new nodes.
- **rollups** – Create rollup batches or inspect existing ones.
- **security** – Key generation, signing utilities and password helpers.
- **sharding** – Migrate data between shards and check shard status.
- **sidechain** – Launch side chains or interact with remote side‑chain nodes.
- **state_channel** – Open, close and settle payment channels.
<<<<<<< HEAD
- **zero_trust_data_channels** – Manage encrypted data channels with escrow.
=======
- **swarm** – Manage groups of nodes running together.
>>>>>>> c8740a39
- **storage** – Configure the backing key/value store and inspect content.
- **sensor** – Manage external sensor inputs and webhooks.
- **real_estate** – Manage tokenised real estate assets.
- **healthcare** – Manage healthcare records and permissions.
- **warehouse** – Manage on-chain inventory records.
- **tokens** – Register new token types and move balances between accounts.
- **event_management** – Emit and query custom events stored on chain.
- **gaming** – Manage simple on-chain games.
- **transactions** – Build raw transactions, sign them and broadcast to the network.
- **transaction_distribution** – Distribute transaction fees between stakeholders.
- **utility_functions** – Miscellaneous helpers shared by other command groups.
- **virtual_machine** – Execute scripts in the built‑in VM for testing.
- **supply** – Manage supply chain records.
- **wallet** – Generate mnemonics, derive addresses and sign transactions.
- **idwallet** – Register ID-token wallets and verify status.
- **offwallet** – Offline wallet utilities.
- **recovery** – Manage account recovery registration and execution.
- **workflow** – Build on-chain workflows using triggers and webhooks.
- **wallet_mgmt** – Manage wallets and submit ledger transfers.
- **devnet** – Launch a local multi-node developer network.
- **testnet** – Start an ephemeral test network from a YAML config.
- **faucet** – Dispense test funds with rate limiting.


To use these groups, import the corresponding command constructor (e.g. `ledger.NewLedgerCommand()`) in your main program and attach it to the root `cobra.Command`.

If you want to enable **all** CLI modules with a single call, use `cli.RegisterRoutes(rootCmd)` from the `cli` package. This helper mounts every exported command group so routes can be invoked like:

```bash
$ synnergy ~network ~start
```

## Command Reference

The sections below list each root command and its available sub‑commands. Every
command maps directly to logic in `synnergy-network/core` and can be composed as
needed in custom tooling.

### ai

| Sub-command | Description |
|-------------|-------------|
| `predict <tx.json>` | Predict fraud probability for a transaction. |
| `optimise <stats.json>` | Suggest an optimal base fee for the next block. |
| `volume <stats.json>` | Forecast upcoming transaction volume. |
| `publish <cid>` | Publish a model hash with optional royalty basis points. |
| `fetch <model-hash>` | Fetch metadata for a published model. |
| `list <price> <cid>` | Create a marketplace listing for a model. |
| `buy <listing-id> <buyer-addr>` | Buy a listed model with escrow. |
| `rent <listing-id> <renter-addr> <hours>` | Rent a model for a period of time. |
| `release <escrow-id>` | Release funds from escrow to the seller. |

### amm

| Sub-command | Description |
|-------------|-------------|
| `init <fixture-file>` | Initialise pools from a JSON fixture. |
| `swap <tokenIn> <amtIn> <tokenOut> <minOut> [trader]` | Swap tokens via the router. |
| `add <poolID> <provider> <amtA> <amtB>` | Add liquidity to a pool. |
| `remove <poolID> <provider> <lpTokens>` | Remove liquidity from a pool. |
| `quote <tokenIn> <amtIn> <tokenOut>` | Estimate output amount without executing. |
| `pairs` | List all tradable token pairs. |

### authority_node

| Sub-command | Description |
|-------------|-------------|
| `register <addr> <role>` | Submit a new authority-node candidate. |
| `vote <voterAddr> <candidateAddr>` | Cast a vote for a candidate. |
| `electorate <size>` | Sample a weighted electorate of active nodes. |
| `is <addr>` | Check if an address is an active authority node. |
| `info <addr>` | Display details for an authority node. |
| `list` | List authority nodes. |
| `deregister <addr>` | Remove an authority node and its votes. |

### authority_apply

| Sub-command | Description |
|-------------|-------------|
| `submit <candidate> <role> <desc>` | Submit an authority node application. |
| `vote <voter> <id>` | Vote on an application. Use `--approve=false` to reject. |
| `finalize <id>` | Finalize and register the node if the vote passed. |
| `tick` | Check all pending applications for expiry. |
| `get <id>` | Display an application by ID. |
| `list` | List all applications. |

### charity_pool

| Sub-command | Description |
|-------------|-------------|
| `register <addr> <category> <name>` | Register a charity with the pool. |
| `vote <voterAddr> <charityAddr>` | Vote for a charity during the cycle. |
| `tick [timestamp]` | Manually trigger pool cron tasks. |
| `registration <addr> [cycle]` | Show registration info for a charity. |
| `winners [cycle]` | List winning charities for a cycle. |

### coin

| Sub-command | Description |
|-------------|-------------|
| `mint <addr> <amt>` | Mint the base SYNN coin. |
| `supply` | Display total supply. |
| `balance <addr>` | Query balance for an address. |
| `transfer <from> <to> <amt>` | Transfer SYNN between accounts. |
| `burn <addr> <amt>` | Burn SYNN from an address. |

### compliance

| Sub-command | Description |
|-------------|-------------|
| `validate <kyc.json>` | Validate and store a KYC document commitment. |
| `erase <address>` | Remove a user's KYC data. |
| `fraud <address> <severity>` | Record a fraud signal. |
| `risk <address>` | Retrieve accumulated fraud risk score. |
| `audit <address>` | Display the audit trail for an address. |
| `monitor <tx.json> <threshold>` | Run anomaly detection on a transaction. |
| `verifyzkp <blob.bin> <commitmentHex> <proofHex>` | Verify a zero‑knowledge proof. |

### anomaly_detection

| Sub-command | Description |
|-------------|-------------|
| `analyze <tx.json>` | Run anomaly detection on a transaction. |
| `list` | List flagged transactions. |

### consensus

| Sub-command | Description |
|-------------|-------------|
| `start` | Launch the consensus engine. |
| `stop` | Gracefully stop the consensus service. |
| `info` | Show consensus height and running status. |
| `weights <demand> <stake>` | Calculate dynamic consensus weights. |
| `threshold <demand> <stake>` | Compute the consensus switch threshold. |
| `set-weight-config <alpha> <beta> <gamma> <dmax> <smax>` | Update weight coefficients. |
| `get-weight-config` | Display current weight configuration. |

### contracts

| Sub-command | Description |
|-------------|-------------|
| `compile <src.wat|src.wasm>` | Compile WAT or WASM to deterministic bytecode. |
| `deploy --wasm <path> [--ric <file>] [--gas <limit>]` | Deploy compiled WASM. |
| `invoke <address>` | Invoke a contract method. |
| `list` | List deployed contracts. |
| `info <address>` | Show Ricardian manifest for a contract. |

### cross_chain

| Sub-command | Description |
|-------------|-------------|
| `register <source_chain> <target_chain> <relayer_addr>` | Register a bridge. |
| `list` | List registered bridges. |
| `get <bridge_id>` | Retrieve a bridge configuration. |
| `authorize <relayer_addr>` | Whitelist a relayer address. |
| `revoke <relayer_addr>` | Remove a relayer from the whitelist. |

### data

**Node operations**

| Sub-command | Description |
|-------------|-------------|
| `node register <address> <host:port> <capacityMB>` | Register a CDN node. |
| `node list` | List CDN nodes. |

**Asset operations**

| Sub-command | Description |
|-------------|-------------|
| `asset upload <filePath>` | Upload and pin an asset. |
| `asset retrieve <cid> [output]` | Retrieve an asset by CID. |

**Oracle feeds**

| Sub-command | Description |
|-------------|-------------|
| `oracle register <source>` | Register a new oracle feed. |
| `oracle push <oracleID> <value>` | Push a value to an oracle feed. |
| `oracle query <oracleID>` | Query the latest oracle value. |
| `oracle list` | List registered oracles. |

### resource

| Sub-command | Description |
|-------------|-------------|
| `store <owner> <key> <file> <gas>` | Store data and set a gas limit. |
| `load <owner> <key> [out|-]` | Load data for a key. |
| `delete <owner> <key>` | Remove stored data and reset the limit. |

### fault_tolerance
- **employment** – Manage on-chain employment contracts and salaries.

| Sub-command | Description |
|-------------|-------------|
| `snapshot` | Dump current peer statistics. |
| `add-peer <addr>` | Add a peer to the health-checker set. |
| `rm-peer <addr|id>` | Remove a peer from the set. |
| `view-change` | Force a leader rotation. |
| `backup` | Create a ledger backup snapshot. |
| `restore <file>` | Restore ledger state from a snapshot. |
| `failover <addr>` | Force failover of a node. |
| `predict <addr>` | Predict failure probability for a node. |

### governance

| Sub-command | Description |
|-------------|-------------|
| `propose` | Submit a new governance proposal. |
| `vote <proposal-id>` | Cast a vote on a proposal. |
| `execute <proposal-id>` | Execute a proposal after the deadline. |
| `get <proposal-id>` | Display a single proposal. |
| `list` | List all proposals. |

### dao

| Sub-command | Description |
|-------------|-------------|
| `create <name> <creator>` | Create a new DAO. |
| `join <dao-id> <addr>` | Join an existing DAO. |
| `leave <dao-id> <addr>` | Leave a DAO. |
| `info <dao-id>` | Display DAO information. |
| `list` | List all DAOs. |

### green_technology

| Sub-command | Description |
|-------------|-------------|
| `usage <validator-addr>` | Record energy and carbon usage for a validator. |
| `offset <validator-addr>` | Record carbon offset credits. |
| `certify` | Recompute certificates immediately. |
| `cert <validator-addr>` | Show the sustainability certificate. |
| `throttle <validator-addr>` | Check if a validator should be throttled. |
| `list` | List certificates for all validators. |

### ledger

| Sub-command | Description |
|-------------|-------------|
| `head` | Show chain height and latest block hash. |
| `block <height>` | Fetch a block by height. |
| `balance <addr>` | Display token balances of an address. |
| `utxo <addr>` | List UTXOs for an address. |
| `pool` | List mem-pool transactions. |
| `mint <addr>` | Mint tokens to an address. |
| `transfer <from> <to>` | Transfer tokens between addresses. |

### account

| Sub-command | Description |
|-------------|-------------|
| `create <addr>` | Create a new account. |
| `delete <addr>` | Delete an account. |
| `balance <addr>` | Show account balance. |
| `transfer` | Transfer between accounts. |

### liquidity_pools

| Sub-command | Description |
|-------------|-------------|
| `create <tokenA> <tokenB> [feeBps]` | Create a new liquidity pool. |
| `add <poolID> <provider> <amtA> <amtB>` | Add liquidity to a pool. |
| `swap <poolID> <trader> <tokenIn> <amtIn> <minOut>` | Swap tokens within a pool. |
| `remove <poolID> <provider> <lpTokens>` | Remove liquidity from a pool. |
| `info <poolID>` | Show pool state. |
| `list` | List all pools. |

### loanpool

| Sub-command | Description |
|-------------|-------------|
| `submit <creator> <recipient> <type> <amount> <desc>` | Submit a loan proposal. |
| `vote <voter> <id>` | Vote on a proposal. |
| `disburse <id>` | Disburse an approved loan. |
| `tick` | Process proposals and update cycles. |
| `get <id>` | Display a single proposal. |
| `list` | List proposals in the pool. |

### loanpool_apply

| Sub-command | Description |
|-------------|-------------|
| `submit <applicant> <amount> <termMonths> <purpose>` | Submit a loan application. |
| `vote <voter> <id>` | Vote on an application. |
| `process` | Finalise pending applications. |
| `disburse <id>` | Disburse an approved application. |
| `get <id>` | Display a single application. |
| `list` | List loan applications. |

### network

| Sub-command | Description |
|-------------|-------------|
| `start` | Start the networking stack. |
| `stop` | Stop network services. |
| `peers` | List connected peers. |
| `broadcast <topic> <data>` | Publish data on the network. |
| `subscribe <topic>` | Subscribe to a topic. |

### replication

| Sub-command | Description |
|-------------|-------------|
| `start` | Launch replication goroutines. |
| `stop` | Stop the replication subsystem. |
| `status` | Show replication status. |
| `replicate <block-hash>` | Gossip a known block. |
| `request <block-hash>` | Request a block from peers. |
| `sync` | Synchronize blocks from peers. |

### rollups

| Sub-command | Description |
|-------------|-------------|
| `submit` | Submit a new rollup batch. |
| `challenge <batchID> <txIdx> <proof...>` | Submit a fraud proof for a batch. |
| `finalize <batchID>` | Finalize or revert a batch. |
| `info <batchID>` | Display batch header and state. |
| `list` | List recent batches. |
| `txs <batchID>` | List transactions in a batch. |

### security

| Sub-command | Description |
|-------------|-------------|
| `sign` | Sign a message with a private key. |
| `verify` | Verify a signature. |
| `aggregate <sig1,sig2,...>` | Aggregate BLS signatures. |
| `encrypt` | Encrypt data using XChacha20‑Poly1305. |
| `decrypt` | Decrypt an encrypted blob. |
| `merkle <leaf1,leaf2,...>` | Compute a double-SHA256 Merkle root. |
| `dilithium-gen` | Generate a Dilithium3 key pair. |
| `dilithium-sign` | Sign a message with a Dilithium key. |
| `dilithium-verify` | Verify a Dilithium signature. |
| `anomaly-score` | Compute an anomaly z-score from data. |

### sharding

| Sub-command | Description |
|-------------|-------------|
| `leader get <shardID>` | Show the leader for a shard. |
| `leader set <shardID> <addr>` | Set the leader address for a shard. |
| `map` | List shard-to-leader mappings. |
| `submit <fromShard> <toShard> <txHash>` | Submit a cross-shard transaction header. |
| `pull <shardID>` | Pull receipts for a shard. |
| `reshard <newBits>` | Increase the shard count. |
| `rebalance <threshold>` | List shards exceeding the load threshold. |

### sidechain

| Sub-command | Description |
|-------------|-------------|
| `register` | Register a new side-chain. |
| `header` | Submit a side-chain header. |
| `deposit` | Deposit tokens to a side-chain escrow. |
| `withdraw <proofHex>` | Verify a withdrawal proof. |
| `get-header` | Fetch a submitted side-chain header. |
| `meta <chainID>` | Display side-chain metadata. |
| `list` | List registered side-chains. |

### plasma

| Sub-command | Description |
|-------------|-------------|
| `deposit` | Deposit funds into the Plasma chain. |
| `withdraw <nonce>` | Finalise a Plasma exit. |

### state_channel

| Sub-command | Description |
|-------------|-------------|
| `open` | Open a new payment/state channel. |
| `close` | Submit a signed state to start closing. |
| `challenge` | Challenge a closing state with a newer one. |
| `finalize` | Finalize and settle an expired channel. |
| `status` | Show the current channel state. |
| `list` | List all open channels. |

### zero_trust_data_channels

| Sub-command | Description |
|-------------|-------------|
| `open` | Open a new zero trust data channel. |
| `send` | Send a hex encoded payload over the channel. |
| `close` | Close the channel and release escrow. |

### storage

| Sub-command | Description |
|-------------|-------------|
| `pin` | Pin a file or data blob to the gateway. |
| `get` | Retrieve data by CID. |
| `listing:create` | Create a storage listing. |
| `listing:get` | Get a storage listing by ID. |
| `listing:list` | List storage listings. |
| `deal:open` | Open a storage deal backed by escrow. |
| `deal:close` | Close a storage deal and release funds. |
| `deal:get` | Get details for a storage deal. |
| `deal:list` | List storage deals. |
### real_estate

| Sub-command | Description |
|-------------|-------------|
| `register` | Register a new property. |
| `transfer` | Transfer a property to another owner. |
| `get` | Get property details. |
| `list` | List properties, optionally by owner. |


### escrow

| Sub-command | Description |
|-------------|-------------|
| `create` | Create a new multi-party escrow |
| `deposit` | Deposit additional funds |
| `release` | Release funds to participants |
| `cancel` | Cancel an escrow and refund |
| `info` | Show escrow details |
| `list` | List all escrows |
### marketplace

| Sub-command | Description |
|-------------|-------------|
| `listing:create <price> <metaJSON>` | Create a marketplace listing. |
| `listing:get <id>` | Fetch a listing by ID. |
| `listing:list` | List marketplace listings. |
| `buy <id> <buyer>` | Purchase a listing via escrow. |
| `cancel <id>` | Cancel an unsold listing. |
| `release <escrow>` | Release escrow funds to seller. |
| `deal:get <id>` | Retrieve deal details. |
| `deal:list` | List marketplace deals. |

| Sub-command | Description |
|-------------|-------------|
| `register <addr>` | Register a patient address. |
| `grant <patient> <provider>` | Allow a provider to submit records. |
| `revoke <patient> <provider>` | Revoke provider access. |
| `add <patient> <provider> <cid>` | Add a record CID for a patient. |
| `list <patient>` | List stored record IDs for a patient. |
### warehouse

| Sub-command | Description |
|-------------|-------------|
| `add` | Add a new inventory item. |
| `remove` | Delete an existing item. |
| `move` | Transfer item ownership. |
| `list` | List all warehouse items. |

### tokens

| Sub-command | Description |
|-------------|-------------|
| `list` | List registered tokens. |
| `info <id|symbol>` | Display token metadata. |
| `balance <tok> <addr>` | Query token balance of an address. |
| `transfer <tok>` | Transfer tokens between addresses. |
| `mint <tok>` | Mint new tokens. |
| `burn <tok>` | Burn tokens from an address. |
| `approve <tok>` | Approve a spender allowance. |
| `allowance <tok> <owner> <spender>` | Show current allowance. |

### event_management

| Sub-command | Description |
|-------------|-------------|
| `emit <type> <data>` | Emit a new event and broadcast it. |
| `list <type>` | List recent events of a given type. |
| `get <type> <id>` | Fetch a specific event by ID. |
### token_management

| Sub-command | Description |
|-------------|-------------|
| `create` | Create a new token. |
| `balance <id> <addr>` | Check balance for a token ID. |
| `transfer <id>` | Transfer tokens between addresses. |
### tangible

| Sub-command | Description |
|-------------|-------------|
| `register <id> <owner> <meta> <value>` | Register a new tangible asset. |
| `transfer <id> <owner>` | Transfer ownership of an asset. |
| `info <id>` | Display asset metadata. |
| `list` | List all tangible assets. |
### gaming

| Sub-command | Description |
|-------------|-------------|
| `create` | Create a new game. |
| `join <id>` | Join an existing game. |
| `finish <id>` | Finish a game and release funds. |
| `get <id>` | Display a game record. |
| `list` | List games. |

### transactions

| Sub-command | Description |
|-------------|-------------|
| `create` | Craft an unsigned transaction JSON. |
| `sign` | Sign a transaction JSON with a keystore key. |
| `verify` | Verify a signed transaction JSON. |
| `submit` | Submit a signed transaction to the network. |
| `pool` | List pending pool transaction hashes. |

### utility_functions

| Sub-command | Description |
|-------------|-------------|
| `hash` | Compute a cryptographic hash. |
| `short-hash` | Shorten a 32-byte hash to first4..last4 format. |
| `bytes2addr` | Convert big-endian bytes to an address. |

### supply

| Sub-command | Description |
|-------------|-------------|
| `register <id> <desc> <owner> <location>` | Register a new item on chain. |
| `update-location <id> <location>` | Update item location. |
| `status <id> <status>` | Update item status. |
| `get <id>` | Fetch item metadata. |

### virtual_machine

| Sub-command | Description |
|-------------|-------------|
| `start` | Start the VM HTTP daemon. |
| `stop` | Stop the VM daemon. |
| `status` | Show daemon status. |

### swarm

| Sub-command | Description |
|-------------|-------------|
| `add <id> <addr>` | Add a node to the swarm. |
| `remove <id>` | Remove a node from the swarm. |
| `broadcast <tx.json>` | Broadcast a transaction to all nodes. |
| `peers` | List nodes currently in the swarm. |
| `start` | Start consensus for the swarm. |
| `stop` | Stop all nodes and consensus. |

### wallet

| Sub-command | Description |
|-------------|-------------|
| `create` | Generate a new wallet and mnemonic. |
| `import` | Import an existing mnemonic. |
| `address` | Derive an address from a wallet. |
| `sign` | Sign a transaction JSON using the wallet. |

### idwallet

| Sub-command | Description |
|-------------|-------------|
| `register <address> <info>` | Register wallet and mint a SYN-ID token. |
| `check <address>` | Verify registration status. |
### offwallet

| Sub-command | Description |
|-------------|-------------|
| `create` | Create an offline wallet file. |
| `sign` | Sign a transaction offline using the wallet. |
### recovery

| Sub-command | Description |
|-------------|-------------|
| `register` | Register recovery credentials for an address. |
| `recover` | Restore an address by proving three credentials. |
### workflow

| Sub-command | Description |
|-------------|-------------|
| `new` | Create a new workflow by ID. |
| `add` | Append an opcode name to the workflow. |
| `trigger` | Set a cron expression for execution. |
| `webhook` | Register a webhook called after completion. |
| `run` | Execute the workflow immediately. |

### wallet_mgmt

| Sub-command | Description |
|-------------|-------------|
| `create` | Create a wallet and print the mnemonic. |
| `balance` | Show the SYNN balance for an address. |
| `transfer` | Send SYNN from a mnemonic to a target address. |
### devnet

| Sub-command | Description |
|-------------|-------------|
| `start [nodes]` | Start a local developer network with the given number of nodes. |

### testnet

| Sub-command | Description |
|-------------|-------------|
| `start <config.yaml>` | Launch a testnet using the node definitions in the YAML file. |
### faucet

| Sub-command | Description |
|-------------|-------------|
| `request <addr>` | Request faucet funds for an address. |
| `balance` | Display remaining faucet balance. |
| `config --amount <n> --cooldown <d>` | Update faucet parameters. |<|MERGE_RESOLUTION|>--- conflicted
+++ resolved
@@ -37,11 +37,8 @@
 - **sharding** – Migrate data between shards and check shard status.
 - **sidechain** – Launch side chains or interact with remote side‑chain nodes.
 - **state_channel** – Open, close and settle payment channels.
-<<<<<<< HEAD
 - **zero_trust_data_channels** – Manage encrypted data channels with escrow.
-=======
 - **swarm** – Manage groups of nodes running together.
->>>>>>> c8740a39
 - **storage** – Configure the backing key/value store and inspect content.
 - **sensor** – Manage external sensor inputs and webhooks.
 - **real_estate** – Manage tokenised real estate assets.
