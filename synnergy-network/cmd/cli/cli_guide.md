--- conflicted
+++ resolved
@@ -31,11 +31,8 @@
 - **sidechain** – Launch side chains or interact with remote side‑chain nodes.
 - **state_channel** – Open, close and settle payment channels.
 - **storage** – Configure the backing key/value store and inspect content.
-<<<<<<< HEAD
 - **healthcare** – Manage healthcare records and permissions.
-=======
 - **warehouse** – Manage on-chain inventory records.
->>>>>>> de7935a6
 - **tokens** – Register new token types and move balances between accounts.
 - **gaming** – Manage simple on-chain games.
 - **transactions** – Build raw transactions, sign them and broadcast to the network.
@@ -348,7 +345,6 @@
 | `deal:get` | Get details for a storage deal. |
 | `deal:list` | List storage deals. |
 
-<<<<<<< HEAD
 ### healthcare
 
 | Sub-command | Description |
@@ -358,7 +354,6 @@
 | `revoke <patient> <provider>` | Revoke provider access. |
 | `add <patient> <provider> <cid>` | Add a record CID for a patient. |
 | `list <patient>` | List stored record IDs for a patient. |
-=======
 ### warehouse
 
 | Sub-command | Description |
@@ -367,7 +362,6 @@
 | `remove` | Delete an existing item. |
 | `move` | Transfer item ownership. |
 | `list` | List all warehouse items. |
->>>>>>> de7935a6
 
 ### tokens
 
