--- conflicted
+++ resolved
@@ -34,15 +34,12 @@
 - **fault_tolerance** – Inject faults, simulate network partitions and test recovery procedures.
 - **employment** – Manage on-chain employment contracts and salaries.
 - **governance** – Create proposals, cast votes and check DAO parameters.
-<<<<<<< HEAD
 - **qvote** – Submit quadratic votes and view weighted results.
-=======
 - **polls_management** – Create and vote on community polls.
 - **governance_management** – Manage governance contracts on chain.
 - **reputation_voting** – Reputation weighted governance commands.
 - **timelock** – Manage delayed proposal execution.
 - **dao** – Manage DAO creation and membership.
->>>>>>> 3ab5a732
 - **green_technology** – View energy metrics and toggle any experimental sustainability features.
 - **ledger** – Inspect blocks, query balances and perform administrative token operations via the ledger daemon.
 - **account** – manage accounts and balances
@@ -336,14 +333,12 @@
 | `get <proposal-id>` | Display a single proposal. |
 | `list` | List all proposals. |
 
-<<<<<<< HEAD
 ### qvote
 
 | Sub-command | Description |
 |-------------|-------------|
 | `cast` | Submit a quadratic vote on a proposal. |
 | `results <proposal-id>` | Display aggregated quadratic weights. |
-=======
 ### dao_access
 
 | Sub-command | Description |
@@ -398,7 +393,6 @@
 | `leave <dao-id> <addr>` | Leave a DAO. |
 | `info <dao-id>` | Display DAO information. |
 | `list` | List all DAOs. |
->>>>>>> 3ab5a732
 
 ### green_technology
 
