# Synnergy Command Line Guide

This short guide summarises the CLI entry points found in `cmd/cli`.  Each Go file wires a set of commands using the [Cobra](https://github.com/spf13/cobra) framework.  Commands are grouped by module and can be imported individually into the root program.

Most commands require environment variables or a configuration file to be present.  Refer to inline comments for a full list of options.

## Available Command Groups

The following command groups expose the same functionality available in the core modules. Each can be mounted on a root [`cobra.Command`](https://github.com/spf13/cobra).

- **ai** – Tools for publishing ML models and running anomaly detection jobs via gRPC to the AI service. Useful for training pipelines and on‑chain inference.
- **ai_contract** – Deploy and interact with AI-enhanced smart contracts.
- **ai-train** – Manage on-chain AI model training jobs.
- **ai_mgmt** – Manage marketplace listings for AI models.
- **ai_infer** – Advanced inference and batch analysis utilities.
- **amm** – Swap tokens and manage liquidity pools. Includes helpers to quote routes and add/remove liquidity.
- **authority_node** – Register new validators, vote on authority proposals and list the active electorate.
- **authority_apply** – Submit and vote on authority node applications.
- **charity_pool** – Query the community charity fund and trigger payouts for the current cycle.
- **coin** – Mint the base coin, transfer balances and inspect supply metrics.
 - **compliance** – Run KYC/AML checks on addresses and export audit reports.
 - **compliance_management** – Manage suspensions and whitelists for addresses.
 - **consensus** – Start, stop or inspect the node's consensus service. Provides status metrics for debugging.
- **compliance** – Run KYC/AML checks on addresses and export audit reports.
- **audit** – Manage on-chain audit logs.
- **consensus** – Start, stop or inspect the node's consensus service. Provides status metrics for debugging.
- **adaptive** – Manage adaptive consensus weights.
- **stake** – Adjust validator stakes and record penalties.
- **contracts** – Deploy, upgrade and invoke smart contracts stored on chain.
- **contractops** – Administrative operations like pausing and transferring ownership.
- **cross_chain** – Bridge assets to or from other chains using lock and release commands.
- **data** – Inspect raw key/value pairs in the underlying data store for debugging.
- **partition** – Partition and compress data sets.
- **data_ops** – Manage and transform on-chain data feeds.
- **anomaly_detection** – Run anomaly analysis on transactions and list flagged hashes.
- **resource** – Manage stored data and VM gas allocations.
- **immutability** – Verify the chain against the genesis block.
- **fault_tolerance** – Inject faults, simulate network partitions and test recovery procedures.
<<<<<<< HEAD
- **resource_allocation** – Manage per-contract gas limits.
=======
- **failover** – Manage ledger snapshots and coordinate recovery.
- **employment** – Manage on-chain employment contracts and salaries.
>>>>>>> 86c7aa2e
- **governance** – Create proposals, cast votes and check DAO parameters.
- **token_vote** – Cast token weighted governance votes.
- **qvote** – Submit quadratic votes and view weighted results.
- **polls_management** – Create and vote on community polls.
- **governance_management** – Manage governance contracts on chain.
- **reputation_voting** – Reputation weighted governance commands.
- **timelock** – Manage delayed proposal execution.
- **dao** – Manage DAO creation and membership.
- **green_technology** – View energy metrics and toggle any experimental sustainability features.
- **resource_management** – Manage VM resource quotas and usage.
- **carbon_credit_system** – Manage carbon offset projects and credits.
- **energy_efficiency** – Record transaction counts and compute efficiency scores.
- **ledger** – Inspect blocks, query balances and perform administrative token operations via the ledger daemon.
- **account** – manage accounts and balances
- **network** – Manage peer connections and print networking statistics.
 - **replication** – Trigger snapshot creation and replicate the ledger to new nodes.
 - **high_availability** – Manage standby nodes and promote backups.
 - **rollups** – Create rollup batches or inspect existing ones.
- **plasma** – Deposit into and withdraw from the Plasma chain.
- **replication** – Trigger snapshot creation and replicate the ledger to new nodes.
 - **rollups** – Create rollup batches, inspect existing ones and control the aggregator state.
- **initrep** – Bootstrap a ledger via peer replication.
- **synchronization** – Coordinate block download and verification.
- **rollups** – Create rollup batches or inspect existing ones.
- **compression** – Save and load compressed ledger snapshots.
- **security** – Key generation, signing utilities and password helpers.
- **biometrics** – Manage biometric authentication templates.
- **sharding** – Migrate data between shards and check shard status.
 - **sidechain** – Launch, manage and interact with remote side‑chain nodes.
- **state_channel** – Open, close and settle payment channels.
- **state_channel_mgmt** – Pause, resume and force-close channels.
- **zero_trust_data_channels** – Manage encrypted data channels with escrow.
- **swarm** – Manage groups of nodes running together.
- **storage** – Configure the backing key/value store and inspect content.
- **legal** – Manage Ricardian contracts and sign agreements.
- **resource** – Manage compute resource rentals.
- **staking** – Stake and unstake tokens for DAO governance.
- **dao_access** – Manage DAO membership roles.
- **sensor** – Manage external sensor inputs and webhooks.
- **real_estate** – Manage tokenised real estate assets.
- **healthcare** – Manage healthcare records and permissions.
- **warehouse** – Manage on-chain inventory records.
- **tokens** – Register new token types and move balances between accounts.
- **defi** – Insurance policies and other DeFi utilities.
- **event_management** – Emit and query custom events stored on chain.
- **gaming** – Manage simple on-chain games.
- **transactions** – Build raw transactions, sign them and broadcast to the network.
- **private_tx** – Encrypt data and submit private transactions.
- **transactionreversal** – Reverse confirmed transactions with authority approval.
- **transaction_distribution** – Distribute transaction fees between stakeholders.
- **utility_functions** – Miscellaneous helpers shared by other command groups.
- **distribution** – Bulk token distribution and airdrop helpers.
- **finalization_management** – Finalize blocks, batches and channels.
- **quorum** – Manage quorum trackers for proposals or validation.
- **virtual_machine** – Execute scripts in the built‑in VM for testing.
- **sandbox** – Manage VM sandbox environments.
- **supply** – Manage supply chain records.
- **wallet** – Generate mnemonics, derive addresses and sign transactions.
- **execution** – Manage block execution and transaction pipelines.
- **binarytree** – Manage ledger-backed binary search trees.
- **regulator** – Manage on-chain regulators and rule checks.
- **feedback** – Submit and review on‑chain user feedback.
- **system_health** – Monitor node metrics and emit log entries.
- **idwallet** – Register ID-token wallets and verify status.
- **offwallet** – Offline wallet utilities.
- **recovery** – Manage account recovery registration and execution.
- **workflow** – Build on-chain workflows using triggers and webhooks.
- **wallet_mgmt** – Manage wallets and submit ledger transfers.
- **devnet** – Launch a local multi-node developer network.
- **testnet** – Start an ephemeral test network from a YAML config.
- **faucet** – Dispense test funds with rate limiting.


To use these groups, import the corresponding command constructor (e.g. `ledger.NewLedgerCommand()`) in your main program and attach it to the root `cobra.Command`.

If you want to enable **all** CLI modules with a single call, use `cli.RegisterRoutes(rootCmd)` from the `cli` package. This helper mounts every exported command group so routes can be invoked like:

```bash
$ synnergy ~network ~start
```

## Command Reference

The sections below list each root command and its available sub‑commands. Every
command maps directly to logic in `synnergy-network/core` and can be composed as
needed in custom tooling.

### ai

| Sub-command | Description |
|-------------|-------------|
| `predict <tx.json>` | Predict fraud probability for a transaction. |
| `optimise <stats.json>` | Suggest an optimal base fee for the next block. |
| `volume <stats.json>` | Forecast upcoming transaction volume. |
| `publish <cid>` | Publish a model hash with optional royalty basis points. |
| `fetch <model-hash>` | Fetch metadata for a published model. |
| `list <price> <cid>` | Create a marketplace listing for a model. |
| `buy <listing-id> <buyer-addr>` | Buy a listed model with escrow. |
| `rent <listing-id> <renter-addr> <hours>` | Rent a model for a period of time. |
| `release <escrow-id>` | Release funds from escrow to the seller. |

### ai-train

| Sub-command | Description |
|-------------|-------------|
| `start <datasetCID> <modelCID>` | Begin a new training job. |
| `status <jobID>` | Display status for a training job. |
| `list` | List all active training jobs. |
| `cancel <jobID>` | Cancel a running job. |
### ai_mgmt

| Sub-command | Description |
|-------------|-------------|
| `get <id>` | Fetch a marketplace listing. |
| `ls` | List all AI model listings. |
| `update <id> <price>` | Update the price of your listing. |
| `remove <id>` | Remove a listing you own. |


| Sub-command | Description |
|-------------|-------------|
| `ai_infer run <model-hash> <input-file>` | Execute model inference on input data. |
| `ai_infer analyse <txs.json>` | Analyse a batch of transactions for fraud risk. |

### amm

| Sub-command | Description |
|-------------|-------------|
| `init <fixture-file>` | Initialise pools from a JSON fixture. |
| `swap <tokenIn> <amtIn> <tokenOut> <minOut> [trader]` | Swap tokens via the router. |
| `add <poolID> <provider> <amtA> <amtB>` | Add liquidity to a pool. |
| `remove <poolID> <provider> <lpTokens>` | Remove liquidity from a pool. |
| `quote <tokenIn> <amtIn> <tokenOut>` | Estimate output amount without executing. |
| `pairs` | List all tradable token pairs. |

### authority_node

| Sub-command | Description |
|-------------|-------------|
| `register <addr> <role>` | Submit a new authority-node candidate. |
| `vote <voterAddr> <candidateAddr>` | Cast a vote for a candidate. |
| `electorate <size>` | Sample a weighted electorate of active nodes. |
| `is <addr>` | Check if an address is an active authority node. |
| `info <addr>` | Display details for an authority node. |
| `list` | List authority nodes. |
| `deregister <addr>` | Remove an authority node and its votes. |

### authority_apply

| Sub-command | Description |
|-------------|-------------|
| `submit <candidate> <role> <desc>` | Submit an authority node application. |
| `vote <voter> <id>` | Vote on an application. Use `--approve=false` to reject. |
| `finalize <id>` | Finalize and register the node if the vote passed. |
| `tick` | Check all pending applications for expiry. |
| `get <id>` | Display an application by ID. |
| `list` | List all applications. |

### charity_pool

| Sub-command | Description |
|-------------|-------------|
| `register <addr> <category> <name>` | Register a charity with the pool. |
| `vote <voterAddr> <charityAddr>` | Vote for a charity during the cycle. |
| `tick [timestamp]` | Manually trigger pool cron tasks. |
| `registration <addr> [cycle]` | Show registration info for a charity. |
| `winners [cycle]` | List winning charities for a cycle. |

### coin

| Sub-command | Description |
|-------------|-------------|
| `mint <addr> <amt>` | Mint the base SYNN coin. |
| `supply` | Display total supply. |
| `balance <addr>` | Query balance for an address. |
| `transfer <from> <to> <amt>` | Transfer SYNN between accounts. |
| `burn <addr> <amt>` | Burn SYNN from an address. |

### compliance

| Sub-command | Description |
|-------------|-------------|
| `validate <kyc.json>` | Validate and store a KYC document commitment. |
| `erase <address>` | Remove a user's KYC data. |
| `fraud <address> <severity>` | Record a fraud signal. |
| `risk <address>` | Retrieve accumulated fraud risk score. |
| `audit <address>` | Display the audit trail for an address. |
| `monitor <tx.json> <threshold>` | Run anomaly detection on a transaction. |
| `verifyzkp <blob.bin> <commitmentHex> <proofHex>` | Verify a zero‑knowledge proof. |

### audit

| Sub-command | Description |
|-------------|-------------|
| `log <addr> <event> [meta.json]` | Record an audit event. |
| `list <addr>` | List audit events for an address. |
### compliance_management

| Sub-command | Description |
|-------------|-------------|
| `suspend <addr>` | Suspend an address from transfers. |
| `resume <addr>` | Lift an address suspension. |
| `whitelist <addr>` | Add an address to the whitelist. |
| `unwhitelist <addr>` | Remove an address from the whitelist. |
| `status <addr>` | Show suspension and whitelist status. |
| `review <tx.json>` | Check a transaction before broadcast. |
### anomaly_detection

| Sub-command | Description |
|-------------|-------------|
| `analyze <tx.json>` | Run anomaly detection on a transaction. |
| `list` | List flagged transactions. |

### consensus

| Sub-command | Description |
|-------------|-------------|
| `start` | Launch the consensus engine. |
| `stop` | Gracefully stop the consensus service. |
| `info` | Show consensus height and running status. |
| `weights <demand> <stake>` | Calculate dynamic consensus weights. |
| `threshold <demand> <stake>` | Compute the consensus switch threshold. |
| `set-weight-config <alpha> <beta> <gamma> <dmax> <smax>` | Update weight coefficients. |
| `get-weight-config` | Display current weight configuration. |

### adaptive

| Sub-command | Description |
|-------------|-------------|
| `metrics` | Show current demand and stake levels. |
| `adjust` | Recompute consensus weights. |
| `set-config <alpha> <beta> <gamma> <dmax> <smax>` | Update weighting coefficients. |

### stake

| Sub-command | Description |
|-------------|-------------|
| `adjust <addr> <delta>` | Increase or decrease stake for a validator. |
| `penalize <addr> <points> [reason]` | Record penalty points against a validator. |
| `info <addr>` | Display stake and penalty totals. |

### contracts

| Sub-command | Description |
|-------------|-------------|
| `compile <src.wat|src.wasm>` | Compile WAT or WASM to deterministic bytecode. |
| `deploy --wasm <path> [--ric <file>] [--gas <limit>]` | Deploy compiled WASM. |
| `invoke <address>` | Invoke a contract method. |
| `list` | List deployed contracts. |
| `info <address>` | Show Ricardian manifest for a contract. |

### contractops

| Sub-command | Description |
|-------------|-------------|
| `transfer <addr> <newOwner>` | Transfer contract ownership. |
| `pause <addr>` | Pause contract execution. |
| `resume <addr>` | Resume a paused contract. |
| `upgrade <addr> <wasm>` | Replace contract bytecode. |
| `info <addr>` | Display owner and paused status. |

### cross_chain

| Sub-command | Description |
|-------------|-------------|
| `register <source_chain> <target_chain> <relayer_addr>` | Register a bridge. |
| `list` | List registered bridges. |
| `get <bridge_id>` | Retrieve a bridge configuration. |
| `authorize <relayer_addr>` | Whitelist a relayer address. |
| `revoke <relayer_addr>` | Remove a relayer from the whitelist. |

### data

**Node operations**

| Sub-command | Description |
|-------------|-------------|
| `node register <address> <host:port> <capacityMB>` | Register a CDN node. |
| `node list` | List CDN nodes. |

**Asset operations**

| Sub-command | Description |
|-------------|-------------|
| `asset upload <filePath>` | Upload and pin an asset. |
| `asset retrieve <cid> [output]` | Retrieve an asset by CID. |

**Oracle feeds**

| Sub-command | Description |
|-------------|-------------|
| `oracle register <source>` | Register a new oracle feed. |
| `oracle push <oracleID> <value>` | Push a value to an oracle feed. |
| `oracle query <oracleID>` | Query the latest oracle value. |
| `oracle list` | List registered oracles. |

### distribution

| Sub-command | Description |
|-------------|-------------|
| `distribution create <owner> <cid> <price>` | Register a dataset for sale. |
| `distribution buy <datasetID> <buyer>` | Purchase dataset access. |
| `distribution info <datasetID>` | Show dataset metadata. |
| `distribution list` | List all datasets. |
**Oracle management**

| Sub-command | Description |
|-------------|-------------|
| `oracle_mgmt metrics <oracleID>` | Show performance metrics. |
| `oracle_mgmt request <oracleID>` | Fetch value and record latency. |
| `oracle_mgmt sync <oracleID>` | Sync local oracle data. |
| `oracle_mgmt update <oracleID> <source>` | Update oracle source. |
| `oracle_mgmt remove <oracleID>` | Remove oracle configuration. |
### data_ops

| Sub-command | Description |
|-------------|-------------|
| `create <desc> <v1,v2,..>` | Create a new data feed. |
| `query <id>` | Query a feed and print JSON. |
| `normalize <id>` | Normalize feed values. |
| `impute <id>` | Impute missing values using the mean. |
### resource

| Sub-command | Description |
|-------------|-------------|
| `store <owner> <key> <file> <gas>` | Store data and set a gas limit. |
| `load <owner> <key> [out|-]` | Load data for a key. |
| `delete <owner> <key>` | Remove stored data and reset the limit. |

### fault_tolerance
- **employment** – Manage on-chain employment contracts and salaries.

| Sub-command | Description |
|-------------|-------------|
| `snapshot` | Dump current peer statistics. |
| `add-peer <addr>` | Add a peer to the health-checker set. |
| `rm-peer <addr|id>` | Remove a peer from the set. |
| `view-change` | Force a leader rotation. |
| `backup` | Create a ledger backup snapshot. |
| `restore <file>` | Restore ledger state from a snapshot. |
| `failover <addr>` | Force failover of a node. |
| `predict <addr>` | Predict failure probability for a node. |

<<<<<<< HEAD
### resource_allocation

| Sub-command | Description |
|-------------|-------------|
| `set <addr> --limit=<n>` | Set gas limit for an address. |
| `get <addr>` | Display current gas limit. |
| `list` | List limits for all addresses. |
| `consume <addr> --amt=<n>` | Deduct gas from an address limit. |
| `transfer <from> <to> --amt=<n>` | Transfer limit between addresses. |
=======
### failover

| Sub-command | Description |
|-------------|-------------|
| `backup <path>` | Create a ledger snapshot. |
| `restore <file>` | Restore ledger state from a snapshot file. |
| `verify <file>` | Verify a snapshot against the current ledger. |
| `node [reason]` | Trigger a view change. |
>>>>>>> 86c7aa2e

### governance

| Sub-command | Description |
|-------------|-------------|
| `propose` | Submit a new governance proposal. |
| `vote <proposal-id>` | Cast a vote on a proposal. |
| `execute <proposal-id>` | Execute a proposal after the deadline. |
| `get <proposal-id>` | Display a single proposal. |
| `list` | List all proposals. |

### token_vote

| Sub-command | Description |
|-------------|-------------|
| `cast <proposal-id> <voter> <token-id> <amount> [approve]` | Cast a token weighted vote on a proposal. |

### qvote

| Sub-command | Description |
|-------------|-------------|
| `cast` | Submit a quadratic vote on a proposal. |
| `results <proposal-id>` | Display aggregated quadratic weights. |
### dao_access

| Sub-command | Description |
|-------------|-------------|
| `add <addr> <role>` | Add a DAO member with role `member` or `admin`. |
| `remove <addr>` | Remove a DAO member. |
| `role <addr>` | Display the member role. |
| `list` | List all DAO members. |
### polls_management

| Sub-command | Description |
|-------------|-------------|
| `create` | Create a new poll. |
| `vote <id>` | Cast a vote on a poll. |
| `close <id>` | Close a poll immediately. |
| `get <id>` | Display a poll. |
| `list` | List existing polls. |
### governance_management

| Sub-command | Description |
|-------------|-------------|
| `contract:add <addr> <name>` | Register a governance contract. |
| `contract:enable <addr>` | Enable a contract for voting. |
| `contract:disable <addr>` | Disable a contract. |
| `contract:get <addr>` | Display contract information. |
| `contract:list` | List registered contracts. |
| `contract:rm <addr>` | Remove a contract from the registry. |
### reputation_voting

| Sub-command | Description |
|-------------|-------------|
| `propose` | Submit a new reputation proposal. |
| `vote <proposal-id>` | Cast a weighted vote using SYN-REP. |
| `execute <proposal-id>` | Execute a reputation proposal. |
| `get <proposal-id>` | Display a reputation proposal. |
| `list` | List all reputation proposals. |
| `balance <addr>` | Show reputation balance. |
### timelock

| Sub-command | Description |
|-------------|-------------|
| `queue <proposal-id>` | Queue a proposal with a delay. |
| `cancel <proposal-id>` | Remove a queued proposal. |
| `execute` | Execute all due proposals. |
| `list` | List queued proposals. |
### dao

| Sub-command | Description |
|-------------|-------------|
| `create <name> <creator>` | Create a new DAO. |
| `join <dao-id> <addr>` | Join an existing DAO. |
| `leave <dao-id> <addr>` | Leave a DAO. |
| `info <dao-id>` | Display DAO information. |
| `list` | List all DAOs. |

### green_technology

| Sub-command | Description |
|-------------|-------------|
| `usage <validator-addr>` | Record energy and carbon usage for a validator. |
| `offset <validator-addr>` | Record carbon offset credits. |
| `certify` | Recompute certificates immediately. |
| `cert <validator-addr>` | Show the sustainability certificate. |
| `throttle <validator-addr>` | Check if a validator should be throttled. |
| `list` | List certificates for all validators. |

### resource_management

| Sub-command | Description |
|-------------|-------------|
| `set <addr> <cpu> <mem> <store>` | Set resource quota for an address. |
| `show <addr>` | Display quota and current usage. |
| `charge <addr> <cpu> <mem> <store>` | Charge and record consumed resources. |

### carbon_credit_system

| Sub-command | Description |
|-------------|-------------|
| `register <owner> <name> <total>` | Register a carbon offset project. |
| `issue <projectID> <to> <amount>` | Issue credits from a project. |
| `retire <holder> <amount>` | Burn carbon credits permanently. |
| `info <projectID>` | Show details of a project. |
| `list` | List all projects. |
### energy_efficiency

| Sub-command | Description |
|-------------|-------------|
| `record <validator-addr>` | Record processed transactions and energy use. |
| `efficiency <validator-addr>` | Show tx per kWh for a validator. |
| `network` | Display the network average efficiency. |

### ledger

| Sub-command | Description |
|-------------|-------------|
| `head` | Show chain height and latest block hash. |
| `block <height>` | Fetch a block by height. |
| `balance <addr>` | Display token balances of an address. |
| `utxo <addr>` | List UTXOs for an address. |
| `pool` | List mem-pool transactions. |
| `mint <addr>` | Mint tokens to an address. |
| `transfer <from> <to>` | Transfer tokens between addresses. |

### account

| Sub-command | Description |
|-------------|-------------|
| `create <addr>` | Create a new account. |
| `delete <addr>` | Delete an account. |
| `balance <addr>` | Show account balance. |
| `transfer` | Transfer between accounts. |

### liquidity_pools

| Sub-command | Description |
|-------------|-------------|
| `create <tokenA> <tokenB> [feeBps]` | Create a new liquidity pool. |
| `add <poolID> <provider> <amtA> <amtB>` | Add liquidity to a pool. |
| `swap <poolID> <trader> <tokenIn> <amtIn> <minOut>` | Swap tokens within a pool. |
| `remove <poolID> <provider> <lpTokens>` | Remove liquidity from a pool. |
| `info <poolID>` | Show pool state. |
| `list` | List all pools. |

### loanpool

| Sub-command | Description |
|-------------|-------------|
| `submit <creator> <recipient> <type> <amount> <desc>` | Submit a loan proposal. |
| `vote <voter> <id>` | Vote on a proposal. |
| `disburse <id>` | Disburse an approved loan. |
| `tick` | Process proposals and update cycles. |
| `get <id>` | Display a single proposal. |
| `list` | List proposals in the pool. |

### loanpool_apply

| Sub-command | Description |
|-------------|-------------|
| `submit <applicant> <amount> <termMonths> <purpose>` | Submit a loan application. |
| `vote <voter> <id>` | Vote on an application. |
| `process` | Finalise pending applications. |
| `disburse <id>` | Disburse an approved application. |
| `get <id>` | Display a single application. |
| `list` | List loan applications. |

### network

| Sub-command | Description |
|-------------|-------------|
| `start` | Start the networking stack. |
| `stop` | Stop network services. |
| `peers` | List connected peers. |
| `broadcast <topic> <data>` | Publish data on the network. |
| `subscribe <topic>` | Subscribe to a topic. |

### replication

| Sub-command | Description |
|-------------|-------------|
| `start` | Launch replication goroutines. |
| `stop` | Stop the replication subsystem. |
| `status` | Show replication status. |
| `replicate <block-hash>` | Gossip a known block. |
| `request <block-hash>` | Request a block from peers. |
| `sync` | Synchronize blocks from peers. |

### initrep

| Sub-command | Description |
|-------------|-------------|
| `start` | Bootstrap the ledger and start replication. |
| `stop` | Stop the initialization service. |
### synchronization

| Sub-command | Description |
|-------------|-------------|
| `start` | Start the sync manager. |
| `stop` | Stop the sync manager. |
| `status` | Show sync progress. |
| `once` | Perform one synchronization round. |

### high_availability

| Sub-command | Description |
|-------------|-------------|
| `add <addr>` | Register a standby node. |
| `remove <addr>` | Remove a standby node. |
| `list` | List registered standby nodes. |
| `promote <addr>` | Promote a standby to leader via view change. |
| `snapshot [path]` | Write a ledger snapshot to disk. |

### rollups

| Sub-command | Description |
|-------------|-------------|
| `submit` | Submit a new rollup batch. |
| `challenge <batchID> <txIdx> <proof...>` | Submit a fraud proof for a batch. |
| `finalize <batchID>` | Finalize or revert a batch. |
| `info <batchID>` | Display batch header and state. |
| `list` | List recent batches. |
| `txs <batchID>` | List transactions in a batch. |
| `pause` | Pause the rollup aggregator. |
| `resume` | Resume the rollup aggregator. |
| `status` | Show current aggregator status. |

### compression

| Sub-command | Description |
|-------------|-------------|
| `save <file>` | Write a compressed ledger snapshot. |
| `load <file>` | Load a compressed snapshot and display the height. |

### security

| Sub-command | Description |
|-------------|-------------|
| `sign` | Sign a message with a private key. |
| `verify` | Verify a signature. |
| `aggregate <sig1,sig2,...>` | Aggregate BLS signatures. |
| `encrypt` | Encrypt data using XChacha20‑Poly1305. |
| `decrypt` | Decrypt an encrypted blob. |
| `merkle <leaf1,leaf2,...>` | Compute a double-SHA256 Merkle root. |
| `dilithium-gen` | Generate a Dilithium3 key pair. |
| `dilithium-sign` | Sign a message with a Dilithium key. |
| `dilithium-verify` | Verify a Dilithium signature. |
| `anomaly-score` | Compute an anomaly z-score from data. |

### biometrics

| Sub-command | Description |
|-------------|-------------|
| `enroll <file>` | Enroll biometric data for an address. |
| `verify <file>` | Verify biometric data against an address. |
| `delete <addr>` | Remove stored biometric data. |

### sharding

| Sub-command | Description |
|-------------|-------------|
| `leader get <shardID>` | Show the leader for a shard. |
| `leader set <shardID> <addr>` | Set the leader address for a shard. |
| `map` | List shard-to-leader mappings. |
| `submit <fromShard> <toShard> <txHash>` | Submit a cross-shard transaction header. |
| `pull <shardID>` | Pull receipts for a shard. |
| `reshard <newBits>` | Increase the shard count. |
| `rebalance <threshold>` | List shards exceeding the load threshold. |

### sidechain

| Sub-command | Description |
|-------------|-------------|
| `register` | Register a new side-chain. |
| `header` | Submit a side-chain header. |
| `deposit` | Deposit tokens to a side-chain escrow. |
| `withdraw <proofHex>` | Verify a withdrawal proof. |
| `get-header` | Fetch a submitted side-chain header. |
| `meta <chainID>` | Display side-chain metadata. |
| `list` | List registered side-chains. |
| `pause <chainID>` | Pause a side-chain. |
| `resume <chainID>` | Resume a paused side-chain. |
| `update-validators` | Update side-chain validator set. |
| `remove <chainID>` | Remove a side-chain and all data. |

### plasma

| Sub-command | Description |
|-------------|-------------|
| `deposit` | Deposit funds into the Plasma chain. |
| `withdraw <nonce>` | Finalise a Plasma exit. |

### state_channel

| Sub-command | Description |
|-------------|-------------|
| `open` | Open a new payment/state channel. |
| `close` | Submit a signed state to start closing. |
| `challenge` | Challenge a closing state with a newer one. |
| `finalize` | Finalize and settle an expired channel. |
| `status` | Show the current channel state. |
| `list` | List all open channels. |

### state_channel_mgmt

| Sub-command | Description |
|-------------|-------------|
| `pause` | Pause a channel to block new updates. |
| `resume` | Resume a paused channel. |
| `cancel` | Cancel a pending close operation. |
| `force-close` | Immediately settle a channel with a signed state. |
### zero_trust_data_channels

| Sub-command | Description |
|-------------|-------------|
| `open` | Open a new zero trust data channel. |
| `send` | Send a hex encoded payload over the channel. |
| `close` | Close the channel and release escrow. |

### storage

| Sub-command | Description |
|-------------|-------------|
| `pin` | Pin a file or data blob to the gateway. |
| `get` | Retrieve data by CID. |
| `listing:create` | Create a storage listing. |
| `listing:get` | Get a storage listing by ID. |
| `listing:list` | List storage listings. |
| `deal:open` | Open a storage deal backed by escrow. |
| `deal:close` | Close a storage deal and release funds. |
| `deal:get` | Get details for a storage deal. |
| `deal:list` | List storage deals. |
### real_estate

| Sub-command | Description |
|-------------|-------------|
| `register` | Register a new property. |
| `transfer` | Transfer a property to another owner. |
| `get` | Get property details. |
| `list` | List properties, optionally by owner. |


### escrow

| Sub-command | Description |
|-------------|-------------|
| `create` | Create a new multi-party escrow |
| `deposit` | Deposit additional funds |
| `release` | Release funds to participants |
| `cancel` | Cancel an escrow and refund |
| `info` | Show escrow details |
| `list` | List all escrows |
### marketplace

| Sub-command | Description |
|-------------|-------------|
| `listing:create <price> <metaJSON>` | Create a marketplace listing. |
| `listing:get <id>` | Fetch a listing by ID. |
| `listing:list` | List marketplace listings. |
| `buy <id> <buyer>` | Purchase a listing via escrow. |
| `cancel <id>` | Cancel an unsold listing. |
| `release <escrow>` | Release escrow funds to seller. |
| `deal:get <id>` | Retrieve deal details. |
| `deal:list` | List marketplace deals. |

| Sub-command | Description |
|-------------|-------------|
| `register <addr>` | Register a patient address. |
| `grant <patient> <provider>` | Allow a provider to submit records. |
| `revoke <patient> <provider>` | Revoke provider access. |
| `add <patient> <provider> <cid>` | Add a record CID for a patient. |
| `list <patient>` | List stored record IDs for a patient. |
### warehouse

| Sub-command | Description |
|-------------|-------------|
| `add` | Add a new inventory item. |
| `remove` | Delete an existing item. |
| `move` | Transfer item ownership. |
| `list` | List all warehouse items. |

### staking

| Sub-command | Description |
|-------------|-------------|
| `stake <addr> <amt>` | Stake tokens to participate in governance. |
| `unstake <addr> <amt>` | Unstake previously locked tokens. |
| `balance <addr>` | Show staked balance of an address. |
| `total` | Display the total amount staked. |

### staking

| Sub-command | Description |
|-------------|-------------|
| `stake <addr> <amt>` | Stake tokens to participate in governance. |
| `unstake <addr> <amt>` | Unstake previously locked tokens. |
| `balance <addr>` | Show staked balance of an address. |
| `total` | Display the total amount staked. |

### resource

| Sub-command | Description |
|-------------|-------------|
| `listing:create` | Create a resource listing. |
| `listing:get` | Get a resource listing by ID. |
| `listing:list` | List resource listings. |
| `deal:open` | Open a resource deal. |
| `deal:close` | Close a resource deal. |
| `deal:get` | Get resource deal details. |
| `deal:list` | List resource deals. |

### ipfs

| Sub-command | Description |
|-------------|-------------|
| `add` | Add a file to the configured IPFS gateway. |
| `get` | Fetch a CID and write to stdout or a file. |
| `unpin` | Remove a CID from the gateway pinset. |

### legal

| Sub-command | Description |
|-------------|-------------|
| `register <addr> <json>` | Register a Ricardian contract. |
| `sign <contract> <party>` | Sign a contract as a party. |
| `revoke <contract> <party>` | Revoke a signature. |
| `info <addr>` | Show contract and signers. |
| `list` | List all registered legal contracts. |

### partition

| Sub-command | Description |
|-------------|-------------|
| `split <file>` | Split a file into equally sized chunks. |
| `compress <file>` | Compress a file and print base64 output. |
| `decompress <b64>` | Decompress base64 input and print bytes. |

### tokens

| Sub-command | Description |
|-------------|-------------|
| `list` | List registered tokens. |
| `info <id|symbol>` | Display token metadata. |
| `balance <tok> <addr>` | Query token balance of an address. |
| `transfer <tok>` | Transfer tokens between addresses. |
| `mint <tok>` | Mint new tokens. |
| `burn <tok>` | Burn tokens from an address. |
| `approve <tok>` | Approve a spender allowance. |
| `allowance <tok> <owner> <spender>` | Show current allowance. |

### defi

| Sub-command | Description |
|-------------|-------------|
| `insurance new <id> <holder> <premium> <payout>` | Create an insurance policy. |
| `insurance claim <id>` | Claim a payout. |
### event_management

| Sub-command | Description |
|-------------|-------------|
| `emit <type> <data>` | Emit a new event and broadcast it. |
| `list <type>` | List recent events of a given type. |
| `get <type> <id>` | Fetch a specific event by ID. |
### token_management

| Sub-command | Description |
|-------------|-------------|
| `create` | Create a new token. |
| `balance <id> <addr>` | Check balance for a token ID. |
| `transfer <id>` | Transfer tokens between addresses. |
### tangible

| Sub-command | Description |
|-------------|-------------|
| `register <id> <owner> <meta> <value>` | Register a new tangible asset. |
| `transfer <id> <owner>` | Transfer ownership of an asset. |
| `info <id>` | Display asset metadata. |
| `list` | List all tangible assets. |
### gaming

| Sub-command | Description |
|-------------|-------------|
| `create` | Create a new game. |
| `join <id>` | Join an existing game. |
| `finish <id>` | Finish a game and release funds. |
| `get <id>` | Display a game record. |
| `list` | List games. |

### transactions

| Sub-command | Description |
|-------------|-------------|
| `create` | Craft an unsigned transaction JSON. |
| `sign` | Sign a transaction JSON with a keystore key. |
| `verify` | Verify a signed transaction JSON. |
| `submit` | Submit a signed transaction to the network. |
| `pool` | List pending pool transaction hashes. |

### distribution

| Sub-command | Description |
|-------------|-------------|
| `airdrop` | Mint tokens to a list of recipients. |
| `batch` | Transfer tokens from one account to many. |
### private_tx

| Sub-command | Description |
|-------------|-------------|
| `encrypt` | Encrypt transaction payload bytes. |
| `decrypt` | Decrypt previously encrypted payload. |
| `send` | Submit an encrypted transaction JSON file. |
### transactionreversal

| Sub-command | Description |
|-------------|-------------|
| `reversal` | Reverse a confirmed transaction. Requires authority signatures. |

### utility_functions

| Sub-command | Description |
|-------------|-------------|
| `hash` | Compute a cryptographic hash. |
| `short-hash` | Shorten a 32-byte hash to first4..last4 format. |
| `bytes2addr` | Convert big-endian bytes to an address. |

### finalization_management

| Sub-command | Description |
|-------------|-------------|
| `block <file>` | Finalize a block from JSON. |
| `batch <batchID>` | Finalize a rollup batch. |
| `channel <channelID>` | Finalize a state channel. |
### quorum

| Sub-command | Description |
|-------------|-------------|
| `init <total> <threshold>` | Initialise a global quorum tracker. |
| `vote <address>` | Record a vote from an address. |
| `check` | Check if the configured quorum is reached. |
| `reset` | Clear all recorded votes. |
### supply

| Sub-command | Description |
|-------------|-------------|
| `register <id> <desc> <owner> <location>` | Register a new item on chain. |
| `update-location <id> <location>` | Update item location. |
| `status <id> <status>` | Update item status. |
| `get <id>` | Fetch item metadata. |

### virtual_machine

| Sub-command | Description |
|-------------|-------------|
| `start` | Start the VM HTTP daemon. |
| `stop` | Stop the VM daemon. |
| `status` | Show daemon status. |

### sandbox

| Sub-command | Description |
|-------------|-------------|
| `start` | Create a sandbox for a contract. |
| `stop` | Stop a running sandbox. |
| `reset` | Reset sandbox timers. |
| `status` | Display sandbox info. |
| `list` | List all sandboxes. |
### swarm

| Sub-command | Description |
|-------------|-------------|
| `add <id> <addr>` | Add a node to the swarm. |
| `remove <id>` | Remove a node from the swarm. |
| `broadcast <tx.json>` | Broadcast a transaction to all nodes. |
| `peers` | List nodes currently in the swarm. |
| `start` | Start consensus for the swarm. |
| `stop` | Stop all nodes and consensus. |

### wallet

| Sub-command | Description |
|-------------|-------------|
| `create` | Generate a new wallet and mnemonic. |
| `import` | Import an existing mnemonic. |
| `address` | Derive an address from a wallet. |
| `sign` | Sign a transaction JSON using the wallet. |

### execution

| Sub-command | Description |
|-------------|-------------|
| `begin` | Begin a new block at a given height. |
| `run <tx.json>` | Execute a transaction JSON file. |
| `finalize` | Finalize the current block and output it. |
### binarytree

| Sub-command | Description |
|-------------|-------------|
| `create <name>` | Create a new binary tree bound to the ledger. |
| `insert <tree> <key> <value>` | Insert or update a key. Value may be hex encoded. |
| `search <tree> <key>` | Retrieve a value by key. |
| `delete <tree> <key>` | Remove a key from the tree. |
| `list <tree>` | List all keys in order. |


### system_health

| Sub-command | Description |
|-------------|-------------|
| `snapshot` | Display current system metrics. |
| `log <level> <msg>` | Append a message to the system log. |

### idwallet

| Sub-command | Description |
|-------------|-------------|
| `register <address> <info>` | Register wallet and mint a SYN-ID token. |
| `check <address>` | Verify registration status. |
### offwallet

| Sub-command | Description |
|-------------|-------------|
| `create` | Create an offline wallet file. |
| `sign` | Sign a transaction offline using the wallet. |
### recovery

| Sub-command | Description |
|-------------|-------------|
| `register` | Register recovery credentials for an address. |
| `recover` | Restore an address by proving three credentials. |
### workflow

| Sub-command | Description |
|-------------|-------------|
| `new` | Create a new workflow by ID. |
| `add` | Append an opcode name to the workflow. |
| `trigger` | Set a cron expression for execution. |
| `webhook` | Register a webhook called after completion. |
| `run` | Execute the workflow immediately. |

### wallet_mgmt

| Sub-command | Description |
|-------------|-------------|
| `create` | Create a wallet and print the mnemonic. |
| `balance` | Show the SYNN balance for an address. |
| `transfer` | Send SYNN from a mnemonic to a target address. |
### devnet

| Sub-command | Description |
|-------------|-------------|
| `start [nodes]` | Start a local developer network with the given number of nodes. |

### testnet

| Sub-command | Description |
|-------------|-------------|
| `start <config.yaml>` | Launch a testnet using the node definitions in the YAML file. |
### faucet

| Sub-command | Description |
|-------------|-------------|
| `request <addr>` | Request faucet funds for an address. |
| `balance` | Display remaining faucet balance. |
| `config --amount <n> --cooldown <d>` | Update faucet parameters. |<|MERGE_RESOLUTION|>--- conflicted
+++ resolved
@@ -36,12 +36,9 @@
 - **resource** – Manage stored data and VM gas allocations.
 - **immutability** – Verify the chain against the genesis block.
 - **fault_tolerance** – Inject faults, simulate network partitions and test recovery procedures.
-<<<<<<< HEAD
 - **resource_allocation** – Manage per-contract gas limits.
-=======
 - **failover** – Manage ledger snapshots and coordinate recovery.
 - **employment** – Manage on-chain employment contracts and salaries.
->>>>>>> 86c7aa2e
 - **governance** – Create proposals, cast votes and check DAO parameters.
 - **token_vote** – Cast token weighted governance votes.
 - **qvote** – Submit quadratic votes and view weighted results.
@@ -385,7 +382,6 @@
 | `failover <addr>` | Force failover of a node. |
 | `predict <addr>` | Predict failure probability for a node. |
 
-<<<<<<< HEAD
 ### resource_allocation
 
 | Sub-command | Description |
@@ -395,7 +391,6 @@
 | `list` | List limits for all addresses. |
 | `consume <addr> --amt=<n>` | Deduct gas from an address limit. |
 | `transfer <from> <to> --amt=<n>` | Transfer limit between addresses. |
-=======
 ### failover
 
 | Sub-command | Description |
@@ -404,7 +399,6 @@
 | `restore <file>` | Restore ledger state from a snapshot file. |
 | `verify <file>` | Verify a snapshot against the current ledger. |
 | `node [reason]` | Trigger a view change. |
->>>>>>> 86c7aa2e
 
 ### governance
 
