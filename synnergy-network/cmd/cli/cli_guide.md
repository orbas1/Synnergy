--- conflicted
+++ resolved
@@ -30,14 +30,11 @@
 - **contractops** – Administrative operations like pausing and transferring ownership.
 - **cross_chain** – Bridge assets to or from other chains using lock and release commands.
 - **data** – Inspect raw key/value pairs in the underlying data store for debugging.
-<<<<<<< HEAD
 - **partition** – Partition and compress data sets.
-=======
 - **data_ops** – Manage and transform on-chain data feeds.
 - **anomaly_detection** – Run anomaly analysis on transactions and list flagged hashes.
 - **resource** – Manage stored data and VM gas allocations.
 - **immutability** – Verify the chain against the genesis block.
->>>>>>> aa430d97
 - **fault_tolerance** – Inject faults, simulate network partitions and test recovery procedures.
 - **failover** – Manage ledger snapshots and coordinate recovery.
 - **employment** – Manage on-chain employment contracts and salaries.
