# Synnergy Command Line Guide

This short guide summarises the CLI entry points found in `cmd/cli`.  Each Go file wires a set of commands using the [Cobra](https://github.com/spf13/cobra) framework.  Commands are grouped by module and can be imported individually into the root program.

Most commands require environment variables or a configuration file to be present.  Refer to inline comments for a full list of options.

## Available Command Groups

The following command groups expose the same functionality available in the core modules. Each can be mounted on a root [`cobra.Command`](https://github.com/spf13/cobra).

- **ai** – Tools for publishing ML models and running anomaly detection jobs via gRPC to the AI service. Useful for training pipelines and on‑chain inference.
- **amm** – Swap tokens and manage liquidity pools. Includes helpers to quote routes and add/remove liquidity.
- **authority_node** – Register new validators, vote on authority proposals and list the active electorate.
- **charity_pool** – Query the community charity fund and trigger payouts for the current cycle.
- **coin** – Mint the base coin, transfer balances and inspect supply metrics.
- **compliance** – Run KYC/AML checks on addresses and export audit reports.
- **consensus** – Start, stop or inspect the node's consensus service. Provides status metrics for debugging.
- **contracts** – Deploy, upgrade and invoke smart contracts stored on chain.
- **cross_chain** – Bridge assets to or from other chains using lock and release commands.
- **data** – Inspect raw key/value pairs in the underlying data store for debugging.
- **immutability** – Verify the chain against the genesis block.
- **fault_tolerance** – Inject faults, simulate network partitions and test recovery procedures.
- **employment** – Manage on-chain employment contracts and salaries.
- **governance** – Create proposals, cast votes and check DAO parameters.
- **dao** – Manage DAO creation and membership.
- **green_technology** – View energy metrics and toggle any experimental sustainability features.
- **ledger** – Inspect blocks, query balances and perform administrative token operations via the ledger daemon.
- **network** – Manage peer connections and print networking statistics.
- **replication** – Trigger snapshot creation and replicate the ledger to new nodes.
- **rollups** – Create rollup batches or inspect existing ones.
- **security** – Key generation, signing utilities and password helpers.
- **sharding** – Migrate data between shards and check shard status.
- **sidechain** – Launch side chains or interact with remote side‑chain nodes.
- **state_channel** – Open, close and settle payment channels.
- **storage** – Configure the backing key/value store and inspect content.
- **sensor** – Manage external sensor inputs and webhooks.
- **real_estate** – Manage tokenised real estate assets.
- **healthcare** – Manage healthcare records and permissions.
- **warehouse** – Manage on-chain inventory records.
- **tokens** – Register new token types and move balances between accounts.
- **event_management** – Emit and query custom events stored on chain.
- **gaming** – Manage simple on-chain games.
- **transactions** – Build raw transactions, sign them and broadcast to the network.
- **transaction_distribution** – Distribute transaction fees between stakeholders.
- **utility_functions** – Miscellaneous helpers shared by other command groups.
- **virtual_machine** – Execute scripts in the built‑in VM for testing.
- **supply** – Manage supply chain records.
- **wallet** – Generate mnemonics, derive addresses and sign transactions.
<<<<<<< HEAD
- **workflow** – Build on-chain workflows using triggers and webhooks.
=======
- **wallet_mgmt** – Manage wallets and submit ledger transfers.
- **devnet** – Launch a local multi-node developer network.
- **testnet** – Start an ephemeral test network from a YAML config.
- **faucet** – Dispense test funds with rate limiting.
>>>>>>> c0052b22


To use these groups, import the corresponding command constructor (e.g. `ledger.NewLedgerCommand()`) in your main program and attach it to the root `cobra.Command`.

If you want to enable **all** CLI modules with a single call, use `cli.RegisterRoutes(rootCmd)` from the `cli` package. This helper mounts every exported command group so routes can be invoked like:

```bash
$ synnergy ~network ~start
```

## Command Reference

The sections below list each root command and its available sub‑commands. Every
command maps directly to logic in `synnergy-network/core` and can be composed as
needed in custom tooling.

### ai

| Sub-command | Description |
|-------------|-------------|
| `predict <tx.json>` | Predict fraud probability for a transaction. |
| `optimise <stats.json>` | Suggest an optimal base fee for the next block. |
| `volume <stats.json>` | Forecast upcoming transaction volume. |
| `publish <cid>` | Publish a model hash with optional royalty basis points. |
| `fetch <model-hash>` | Fetch metadata for a published model. |
| `list <price> <cid>` | Create a marketplace listing for a model. |
| `buy <listing-id> <buyer-addr>` | Buy a listed model with escrow. |
| `rent <listing-id> <renter-addr> <hours>` | Rent a model for a period of time. |
| `release <escrow-id>` | Release funds from escrow to the seller. |

### amm

| Sub-command | Description |
|-------------|-------------|
| `init <fixture-file>` | Initialise pools from a JSON fixture. |
| `swap <tokenIn> <amtIn> <tokenOut> <minOut> [trader]` | Swap tokens via the router. |
| `add <poolID> <provider> <amtA> <amtB>` | Add liquidity to a pool. |
| `remove <poolID> <provider> <lpTokens>` | Remove liquidity from a pool. |
| `quote <tokenIn> <amtIn> <tokenOut>` | Estimate output amount without executing. |
| `pairs` | List all tradable token pairs. |

### authority_node

| Sub-command | Description |
|-------------|-------------|
| `register <addr> <role>` | Submit a new authority-node candidate. |
| `vote <voterAddr> <candidateAddr>` | Cast a vote for a candidate. |
| `electorate <size>` | Sample a weighted electorate of active nodes. |
| `is <addr>` | Check if an address is an active authority node. |
| `info <addr>` | Display details for an authority node. |
| `list` | List authority nodes. |
| `deregister <addr>` | Remove an authority node and its votes. |

### charity_pool

| Sub-command | Description |
|-------------|-------------|
| `register <addr> <category> <name>` | Register a charity with the pool. |
| `vote <voterAddr> <charityAddr>` | Vote for a charity during the cycle. |
| `tick [timestamp]` | Manually trigger pool cron tasks. |
| `registration <addr> [cycle]` | Show registration info for a charity. |
| `winners [cycle]` | List winning charities for a cycle. |

### coin

| Sub-command | Description |
|-------------|-------------|
| `mint <addr> <amt>` | Mint the base SYNN coin. |
| `supply` | Display total supply. |
| `balance <addr>` | Query balance for an address. |
| `transfer <from> <to> <amt>` | Transfer SYNN between accounts. |
| `burn <addr> <amt>` | Burn SYNN from an address. |

### compliance

| Sub-command | Description |
|-------------|-------------|
| `validate <kyc.json>` | Validate and store a KYC document commitment. |
| `erase <address>` | Remove a user's KYC data. |
| `fraud <address> <severity>` | Record a fraud signal. |
| `risk <address>` | Retrieve accumulated fraud risk score. |
| `audit <address>` | Display the audit trail for an address. |
| `monitor <tx.json> <threshold>` | Run anomaly detection on a transaction. |
| `verifyzkp <blob.bin> <commitmentHex> <proofHex>` | Verify a zero‑knowledge proof. |

### consensus

| Sub-command | Description |
|-------------|-------------|
| `start` | Launch the consensus engine. |
| `stop` | Gracefully stop the consensus service. |
| `info` | Show consensus height and running status. |
| `weights <demand> <stake>` | Calculate dynamic consensus weights. |
| `threshold <demand> <stake>` | Compute the consensus switch threshold. |
| `set-weight-config <alpha> <beta> <gamma> <dmax> <smax>` | Update weight coefficients. |
| `get-weight-config` | Display current weight configuration. |

### contracts

| Sub-command | Description |
|-------------|-------------|
| `compile <src.wat|src.wasm>` | Compile WAT or WASM to deterministic bytecode. |
| `deploy --wasm <path> [--ric <file>] [--gas <limit>]` | Deploy compiled WASM. |
| `invoke <address>` | Invoke a contract method. |
| `list` | List deployed contracts. |
| `info <address>` | Show Ricardian manifest for a contract. |

### cross_chain

| Sub-command | Description |
|-------------|-------------|
| `register <source_chain> <target_chain> <relayer_addr>` | Register a bridge. |
| `list` | List registered bridges. |
| `get <bridge_id>` | Retrieve a bridge configuration. |
| `authorize <relayer_addr>` | Whitelist a relayer address. |
| `revoke <relayer_addr>` | Remove a relayer from the whitelist. |

### data

**Node operations**

| Sub-command | Description |
|-------------|-------------|
| `node register <address> <host:port> <capacityMB>` | Register a CDN node. |
| `node list` | List CDN nodes. |

**Asset operations**

| Sub-command | Description |
|-------------|-------------|
| `asset upload <filePath>` | Upload and pin an asset. |
| `asset retrieve <cid> [output]` | Retrieve an asset by CID. |

**Oracle feeds**

| Sub-command | Description |
|-------------|-------------|
| `oracle register <source>` | Register a new oracle feed. |
| `oracle push <oracleID> <value>` | Push a value to an oracle feed. |
| `oracle query <oracleID>` | Query the latest oracle value. |
| `oracle list` | List registered oracles. |

### fault_tolerance
- **employment** – Manage on-chain employment contracts and salaries.

| Sub-command | Description |
|-------------|-------------|
| `snapshot` | Dump current peer statistics. |
| `add-peer <addr>` | Add a peer to the health-checker set. |
| `rm-peer <addr|id>` | Remove a peer from the set. |
| `view-change` | Force a leader rotation. |
| `backup` | Create a ledger backup snapshot. |
| `restore <file>` | Restore ledger state from a snapshot. |
| `failover <addr>` | Force failover of a node. |
| `predict <addr>` | Predict failure probability for a node. |

### governance

| Sub-command | Description |
|-------------|-------------|
| `propose` | Submit a new governance proposal. |
| `vote <proposal-id>` | Cast a vote on a proposal. |
| `execute <proposal-id>` | Execute a proposal after the deadline. |
| `get <proposal-id>` | Display a single proposal. |
| `list` | List all proposals. |

### dao

| Sub-command | Description |
|-------------|-------------|
| `create <name> <creator>` | Create a new DAO. |
| `join <dao-id> <addr>` | Join an existing DAO. |
| `leave <dao-id> <addr>` | Leave a DAO. |
| `info <dao-id>` | Display DAO information. |
| `list` | List all DAOs. |

### green_technology

| Sub-command | Description |
|-------------|-------------|
| `usage <validator-addr>` | Record energy and carbon usage for a validator. |
| `offset <validator-addr>` | Record carbon offset credits. |
| `certify` | Recompute certificates immediately. |
| `cert <validator-addr>` | Show the sustainability certificate. |
| `throttle <validator-addr>` | Check if a validator should be throttled. |
| `list` | List certificates for all validators. |

### ledger

| Sub-command | Description |
|-------------|-------------|
| `head` | Show chain height and latest block hash. |
| `block <height>` | Fetch a block by height. |
| `balance <addr>` | Display token balances of an address. |
| `utxo <addr>` | List UTXOs for an address. |
| `pool` | List mem-pool transactions. |
| `mint <addr>` | Mint tokens to an address. |
| `transfer <from> <to>` | Transfer tokens between addresses. |

### liquidity_pools

| Sub-command | Description |
|-------------|-------------|
| `create <tokenA> <tokenB> [feeBps]` | Create a new liquidity pool. |
| `add <poolID> <provider> <amtA> <amtB>` | Add liquidity to a pool. |
| `swap <poolID> <trader> <tokenIn> <amtIn> <minOut>` | Swap tokens within a pool. |
| `remove <poolID> <provider> <lpTokens>` | Remove liquidity from a pool. |
| `info <poolID>` | Show pool state. |
| `list` | List all pools. |

### loanpool

| Sub-command | Description |
|-------------|-------------|
| `submit <creator> <recipient> <type> <amount> <desc>` | Submit a loan proposal. |
| `vote <voter> <id>` | Vote on a proposal. |
| `disburse <id>` | Disburse an approved loan. |
| `tick` | Process proposals and update cycles. |
| `get <id>` | Display a single proposal. |
| `list` | List proposals in the pool. |

### network

| Sub-command | Description |
|-------------|-------------|
| `start` | Start the networking stack. |
| `stop` | Stop network services. |
| `peers` | List connected peers. |
| `broadcast <topic> <data>` | Publish data on the network. |
| `subscribe <topic>` | Subscribe to a topic. |

### replication

| Sub-command | Description |
|-------------|-------------|
| `start` | Launch replication goroutines. |
| `stop` | Stop the replication subsystem. |
| `status` | Show replication status. |
| `replicate <block-hash>` | Gossip a known block. |
| `request <block-hash>` | Request a block from peers. |
| `sync` | Synchronize blocks from peers. |

### rollups

| Sub-command | Description |
|-------------|-------------|
| `submit` | Submit a new rollup batch. |
| `challenge <batchID> <txIdx> <proof...>` | Submit a fraud proof for a batch. |
| `finalize <batchID>` | Finalize or revert a batch. |
| `info <batchID>` | Display batch header and state. |
| `list` | List recent batches. |
| `txs <batchID>` | List transactions in a batch. |

### security

| Sub-command | Description |
|-------------|-------------|
| `sign` | Sign a message with a private key. |
| `verify` | Verify a signature. |
| `aggregate <sig1,sig2,...>` | Aggregate BLS signatures. |
| `encrypt` | Encrypt data using XChacha20‑Poly1305. |
| `decrypt` | Decrypt an encrypted blob. |
| `merkle <leaf1,leaf2,...>` | Compute a double-SHA256 Merkle root. |
| `dilithium-gen` | Generate a Dilithium3 key pair. |
| `dilithium-sign` | Sign a message with a Dilithium key. |
| `dilithium-verify` | Verify a Dilithium signature. |
| `anomaly-score` | Compute an anomaly z-score from data. |

### sharding

| Sub-command | Description |
|-------------|-------------|
| `leader get <shardID>` | Show the leader for a shard. |
| `leader set <shardID> <addr>` | Set the leader address for a shard. |
| `map` | List shard-to-leader mappings. |
| `submit <fromShard> <toShard> <txHash>` | Submit a cross-shard transaction header. |
| `pull <shardID>` | Pull receipts for a shard. |
| `reshard <newBits>` | Increase the shard count. |
| `rebalance <threshold>` | List shards exceeding the load threshold. |

### sidechain

| Sub-command | Description |
|-------------|-------------|
| `register` | Register a new side-chain. |
| `header` | Submit a side-chain header. |
| `deposit` | Deposit tokens to a side-chain escrow. |
| `withdraw <proofHex>` | Verify a withdrawal proof. |
| `get-header` | Fetch a submitted side-chain header. |
| `meta <chainID>` | Display side-chain metadata. |
| `list` | List registered side-chains. |

### state_channel

| Sub-command | Description |
|-------------|-------------|
| `open` | Open a new payment/state channel. |
| `close` | Submit a signed state to start closing. |
| `challenge` | Challenge a closing state with a newer one. |
| `finalize` | Finalize and settle an expired channel. |
| `status` | Show the current channel state. |
| `list` | List all open channels. |

### storage

| Sub-command | Description |
|-------------|-------------|
| `pin` | Pin a file or data blob to the gateway. |
| `get` | Retrieve data by CID. |
| `listing:create` | Create a storage listing. |
| `listing:get` | Get a storage listing by ID. |
| `listing:list` | List storage listings. |
| `deal:open` | Open a storage deal backed by escrow. |
| `deal:close` | Close a storage deal and release funds. |
| `deal:get` | Get details for a storage deal. |
| `deal:list` | List storage deals. |
### real_estate

| Sub-command | Description |
|-------------|-------------|
| `register` | Register a new property. |
| `transfer` | Transfer a property to another owner. |
| `get` | Get property details. |
| `list` | List properties, optionally by owner. |


### escrow

| Sub-command | Description |
|-------------|-------------|
| `create` | Create a new multi-party escrow |
| `deposit` | Deposit additional funds |
| `release` | Release funds to participants |
| `cancel` | Cancel an escrow and refund |
| `info` | Show escrow details |
| `list` | List all escrows |
### marketplace

| Sub-command | Description |
|-------------|-------------|
| `listing:create <price> <metaJSON>` | Create a marketplace listing. |
| `listing:get <id>` | Fetch a listing by ID. |
| `listing:list` | List marketplace listings. |
| `buy <id> <buyer>` | Purchase a listing via escrow. |
| `cancel <id>` | Cancel an unsold listing. |
| `release <escrow>` | Release escrow funds to seller. |
| `deal:get <id>` | Retrieve deal details. |
| `deal:list` | List marketplace deals. |

| Sub-command | Description |
|-------------|-------------|
| `register <addr>` | Register a patient address. |
| `grant <patient> <provider>` | Allow a provider to submit records. |
| `revoke <patient> <provider>` | Revoke provider access. |
| `add <patient> <provider> <cid>` | Add a record CID for a patient. |
| `list <patient>` | List stored record IDs for a patient. |
### warehouse

| Sub-command | Description |
|-------------|-------------|
| `add` | Add a new inventory item. |
| `remove` | Delete an existing item. |
| `move` | Transfer item ownership. |
| `list` | List all warehouse items. |

### tokens

| Sub-command | Description |
|-------------|-------------|
| `list` | List registered tokens. |
| `info <id|symbol>` | Display token metadata. |
| `balance <tok> <addr>` | Query token balance of an address. |
| `transfer <tok>` | Transfer tokens between addresses. |
| `mint <tok>` | Mint new tokens. |
| `burn <tok>` | Burn tokens from an address. |
| `approve <tok>` | Approve a spender allowance. |
| `allowance <tok> <owner> <spender>` | Show current allowance. |

### event_management

| Sub-command | Description |
|-------------|-------------|
| `emit <type> <data>` | Emit a new event and broadcast it. |
| `list <type>` | List recent events of a given type. |
| `get <type> <id>` | Fetch a specific event by ID. |
### token_management

| Sub-command | Description |
|-------------|-------------|
| `create` | Create a new token. |
| `balance <id> <addr>` | Check balance for a token ID. |
| `transfer <id>` | Transfer tokens between addresses. |
### tangible

| Sub-command | Description |
|-------------|-------------|
| `register <id> <owner> <meta> <value>` | Register a new tangible asset. |
| `transfer <id> <owner>` | Transfer ownership of an asset. |
| `info <id>` | Display asset metadata. |
| `list` | List all tangible assets. |
### gaming

| Sub-command | Description |
|-------------|-------------|
| `create` | Create a new game. |
| `join <id>` | Join an existing game. |
| `finish <id>` | Finish a game and release funds. |
| `get <id>` | Display a game record. |
| `list` | List games. |

### transactions

| Sub-command | Description |
|-------------|-------------|
| `create` | Craft an unsigned transaction JSON. |
| `sign` | Sign a transaction JSON with a keystore key. |
| `verify` | Verify a signed transaction JSON. |
| `submit` | Submit a signed transaction to the network. |
| `pool` | List pending pool transaction hashes. |

### utility_functions

| Sub-command | Description |
|-------------|-------------|
| `hash` | Compute a cryptographic hash. |
| `short-hash` | Shorten a 32-byte hash to first4..last4 format. |
| `bytes2addr` | Convert big-endian bytes to an address. |

### supply

| Sub-command | Description |
|-------------|-------------|
| `register <id> <desc> <owner> <location>` | Register a new item on chain. |
| `update-location <id> <location>` | Update item location. |
| `status <id> <status>` | Update item status. |
| `get <id>` | Fetch item metadata. |

### virtual_machine

| Sub-command | Description |
|-------------|-------------|
| `start` | Start the VM HTTP daemon. |
| `stop` | Stop the VM daemon. |
| `status` | Show daemon status. |

### wallet

| Sub-command | Description |
|-------------|-------------|
| `create` | Generate a new wallet and mnemonic. |
| `import` | Import an existing mnemonic. |
| `address` | Derive an address from a wallet. |
| `sign` | Sign a transaction JSON using the wallet. |

<<<<<<< HEAD
### workflow

| Sub-command | Description |
|-------------|-------------|
| `new` | Create a new workflow by ID. |
| `add` | Append an opcode name to the workflow. |
| `trigger` | Set a cron expression for execution. |
| `webhook` | Register a webhook called after completion. |
| `run` | Execute the workflow immediately. |
=======
### wallet_mgmt

| Sub-command | Description |
|-------------|-------------|
| `create` | Create a wallet and print the mnemonic. |
| `balance` | Show the SYNN balance for an address. |
| `transfer` | Send SYNN from a mnemonic to a target address. |
### devnet

| Sub-command | Description |
|-------------|-------------|
| `start [nodes]` | Start a local developer network with the given number of nodes. |

### testnet

| Sub-command | Description |
|-------------|-------------|
| `start <config.yaml>` | Launch a testnet using the node definitions in the YAML file. |
### faucet

| Sub-command | Description |
|-------------|-------------|
| `request <addr>` | Request faucet funds for an address. |
| `balance` | Display remaining faucet balance. |
| `config --amount <n> --cooldown <d>` | Update faucet parameters. |
>>>>>>> c0052b22
<|MERGE_RESOLUTION|>--- conflicted
+++ resolved
@@ -46,14 +46,11 @@
 - **virtual_machine** – Execute scripts in the built‑in VM for testing.
 - **supply** – Manage supply chain records.
 - **wallet** – Generate mnemonics, derive addresses and sign transactions.
-<<<<<<< HEAD
 - **workflow** – Build on-chain workflows using triggers and webhooks.
-=======
 - **wallet_mgmt** – Manage wallets and submit ledger transfers.
 - **devnet** – Launch a local multi-node developer network.
 - **testnet** – Start an ephemeral test network from a YAML config.
 - **faucet** – Dispense test funds with rate limiting.
->>>>>>> c0052b22
 
 
 To use these groups, import the corresponding command constructor (e.g. `ledger.NewLedgerCommand()`) in your main program and attach it to the root `cobra.Command`.
@@ -508,7 +505,6 @@
 | `address` | Derive an address from a wallet. |
 | `sign` | Sign a transaction JSON using the wallet. |
 
-<<<<<<< HEAD
 ### workflow
 
 | Sub-command | Description |
@@ -518,7 +514,7 @@
 | `trigger` | Set a cron expression for execution. |
 | `webhook` | Register a webhook called after completion. |
 | `run` | Execute the workflow immediately. |
-=======
+
 ### wallet_mgmt
 
 | Sub-command | Description |
@@ -543,5 +539,4 @@
 |-------------|-------------|
 | `request <addr>` | Request faucet funds for an address. |
 | `balance` | Display remaining faucet balance. |
-| `config --amount <n> --cooldown <d>` | Update faucet parameters. |
->>>>>>> c0052b22
+| `config --amount <n> --cooldown <d>` | Update faucet parameters. |