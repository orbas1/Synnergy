# Synnergy Command Line Guide

This short guide summarises the CLI entry points found in `cmd/cli`.  Each Go file wires a set of commands using the [Cobra](https://github.com/spf13/cobra) framework.  Commands are grouped by module and can be imported individually into the root program.

Most commands require environment variables or a configuration file to be present.  Refer to inline comments for a full list of options.

## Available Command Groups

The following command groups expose the same functionality available in the core modules. Each can be mounted on a root [`cobra.Command`](https://github.com/spf13/cobra).

- **ai** – Tools for publishing ML models and running anomaly detection jobs via gRPC to the AI service. Useful for training pipelines and on‑chain inference.
- **ai-train** – Manage on-chain AI model training jobs.
- **ai_mgmt** – Manage marketplace listings for AI models.
- **ai_infer** – Advanced inference and batch analysis utilities.
- **amm** – Swap tokens and manage liquidity pools. Includes helpers to quote routes and add/remove liquidity.
- **authority_node** – Register new validators, vote on authority proposals and list the active electorate.
- **authority_apply** – Submit and vote on authority node applications.
- **charity_pool** – Query the community charity fund and trigger payouts for the current cycle.
- **coin** – Mint the base coin, transfer balances and inspect supply metrics.
<<<<<<< HEAD
 - **compliance** – Run KYC/AML checks on addresses and export audit reports.
 - **compliance_management** – Manage suspensions and whitelists for addresses.
 - **consensus** – Start, stop or inspect the node's consensus service. Provides status metrics for debugging.
=======
- **compliance** – Run KYC/AML checks on addresses and export audit reports.
- **consensus** – Start, stop or inspect the node's consensus service. Provides status metrics for debugging.
- **adaptive** – Manage adaptive consensus weights.
- **stake** – Adjust validator stakes and record penalties.
>>>>>>> 2a6c70aa
- **contracts** – Deploy, upgrade and invoke smart contracts stored on chain.
- **cross_chain** – Bridge assets to or from other chains using lock and release commands.
- **data** – Inspect raw key/value pairs in the underlying data store for debugging.
- **anomaly_detection** – Run anomaly analysis on transactions and list flagged hashes.
- **resource** – Manage stored data and VM gas allocations.
- **immutability** – Verify the chain against the genesis block.
- **fault_tolerance** – Inject faults, simulate network partitions and test recovery procedures.
- **employment** – Manage on-chain employment contracts and salaries.
- **governance** – Create proposals, cast votes and check DAO parameters.
- **dao** – Manage DAO creation and membership.
- **green_technology** – View energy metrics and toggle any experimental sustainability features.
- **ledger** – Inspect blocks, query balances and perform administrative token operations via the ledger daemon.
- **account** – manage accounts and balances
- **network** – Manage peer connections and print networking statistics.
- **plasma** – Deposit into and withdraw from the Plasma chain.
- **replication** – Trigger snapshot creation and replicate the ledger to new nodes.
- **rollups** – Create rollup batches or inspect existing ones.
- **compression** – Save and load compressed ledger snapshots.
- **security** – Key generation, signing utilities and password helpers.
- **biometrics** – Manage biometric authentication templates.
- **sharding** – Migrate data between shards and check shard status.
- **sidechain** – Launch side chains or interact with remote side‑chain nodes.
- **state_channel** – Open, close and settle payment channels.
- **zero_trust_data_channels** – Manage encrypted data channels with escrow.
- **swarm** – Manage groups of nodes running together.
- **storage** – Configure the backing key/value store and inspect content.
- **sensor** – Manage external sensor inputs and webhooks.
- **real_estate** – Manage tokenised real estate assets.
- **healthcare** – Manage healthcare records and permissions.
- **warehouse** – Manage on-chain inventory records.
- **tokens** – Register new token types and move balances between accounts.
- **event_management** – Emit and query custom events stored on chain.
- **gaming** – Manage simple on-chain games.
- **transactions** – Build raw transactions, sign them and broadcast to the network.
- **transactionreversal** – Reverse confirmed transactions with authority approval.
- **transaction_distribution** – Distribute transaction fees between stakeholders.
- **utility_functions** – Miscellaneous helpers shared by other command groups.
- **virtual_machine** – Execute scripts in the built‑in VM for testing.
- **supply** – Manage supply chain records.
- **wallet** – Generate mnemonics, derive addresses and sign transactions.
- **feedback** – Submit and review on‑chain user feedback.
- **system_health** – Monitor node metrics and emit log entries.
- **idwallet** – Register ID-token wallets and verify status.
- **offwallet** – Offline wallet utilities.
- **recovery** – Manage account recovery registration and execution.
- **workflow** – Build on-chain workflows using triggers and webhooks.
- **wallet_mgmt** – Manage wallets and submit ledger transfers.
- **devnet** – Launch a local multi-node developer network.
- **testnet** – Start an ephemeral test network from a YAML config.
- **faucet** – Dispense test funds with rate limiting.


To use these groups, import the corresponding command constructor (e.g. `ledger.NewLedgerCommand()`) in your main program and attach it to the root `cobra.Command`.

If you want to enable **all** CLI modules with a single call, use `cli.RegisterRoutes(rootCmd)` from the `cli` package. This helper mounts every exported command group so routes can be invoked like:

```bash
$ synnergy ~network ~start
```

## Command Reference

The sections below list each root command and its available sub‑commands. Every
command maps directly to logic in `synnergy-network/core` and can be composed as
needed in custom tooling.

### ai

| Sub-command | Description |
|-------------|-------------|
| `predict <tx.json>` | Predict fraud probability for a transaction. |
| `optimise <stats.json>` | Suggest an optimal base fee for the next block. |
| `volume <stats.json>` | Forecast upcoming transaction volume. |
| `publish <cid>` | Publish a model hash with optional royalty basis points. |
| `fetch <model-hash>` | Fetch metadata for a published model. |
| `list <price> <cid>` | Create a marketplace listing for a model. |
| `buy <listing-id> <buyer-addr>` | Buy a listed model with escrow. |
| `rent <listing-id> <renter-addr> <hours>` | Rent a model for a period of time. |
| `release <escrow-id>` | Release funds from escrow to the seller. |

### ai-train

| Sub-command | Description |
|-------------|-------------|
| `start <datasetCID> <modelCID>` | Begin a new training job. |
| `status <jobID>` | Display status for a training job. |
| `list` | List all active training jobs. |
| `cancel <jobID>` | Cancel a running job. |
### ai_mgmt

| Sub-command | Description |
|-------------|-------------|
| `get <id>` | Fetch a marketplace listing. |
| `ls` | List all AI model listings. |
| `update <id> <price>` | Update the price of your listing. |
| `remove <id>` | Remove a listing you own. |


| Sub-command | Description |
|-------------|-------------|
| `ai_infer run <model-hash> <input-file>` | Execute model inference on input data. |
| `ai_infer analyse <txs.json>` | Analyse a batch of transactions for fraud risk. |

### amm

| Sub-command | Description |
|-------------|-------------|
| `init <fixture-file>` | Initialise pools from a JSON fixture. |
| `swap <tokenIn> <amtIn> <tokenOut> <minOut> [trader]` | Swap tokens via the router. |
| `add <poolID> <provider> <amtA> <amtB>` | Add liquidity to a pool. |
| `remove <poolID> <provider> <lpTokens>` | Remove liquidity from a pool. |
| `quote <tokenIn> <amtIn> <tokenOut>` | Estimate output amount without executing. |
| `pairs` | List all tradable token pairs. |

### authority_node

| Sub-command | Description |
|-------------|-------------|
| `register <addr> <role>` | Submit a new authority-node candidate. |
| `vote <voterAddr> <candidateAddr>` | Cast a vote for a candidate. |
| `electorate <size>` | Sample a weighted electorate of active nodes. |
| `is <addr>` | Check if an address is an active authority node. |
| `info <addr>` | Display details for an authority node. |
| `list` | List authority nodes. |
| `deregister <addr>` | Remove an authority node and its votes. |

### authority_apply

| Sub-command | Description |
|-------------|-------------|
| `submit <candidate> <role> <desc>` | Submit an authority node application. |
| `vote <voter> <id>` | Vote on an application. Use `--approve=false` to reject. |
| `finalize <id>` | Finalize and register the node if the vote passed. |
| `tick` | Check all pending applications for expiry. |
| `get <id>` | Display an application by ID. |
| `list` | List all applications. |

### charity_pool

| Sub-command | Description |
|-------------|-------------|
| `register <addr> <category> <name>` | Register a charity with the pool. |
| `vote <voterAddr> <charityAddr>` | Vote for a charity during the cycle. |
| `tick [timestamp]` | Manually trigger pool cron tasks. |
| `registration <addr> [cycle]` | Show registration info for a charity. |
| `winners [cycle]` | List winning charities for a cycle. |

### coin

| Sub-command | Description |
|-------------|-------------|
| `mint <addr> <amt>` | Mint the base SYNN coin. |
| `supply` | Display total supply. |
| `balance <addr>` | Query balance for an address. |
| `transfer <from> <to> <amt>` | Transfer SYNN between accounts. |
| `burn <addr> <amt>` | Burn SYNN from an address. |

### compliance

| Sub-command | Description |
|-------------|-------------|
| `validate <kyc.json>` | Validate and store a KYC document commitment. |
| `erase <address>` | Remove a user's KYC data. |
| `fraud <address> <severity>` | Record a fraud signal. |
| `risk <address>` | Retrieve accumulated fraud risk score. |
| `audit <address>` | Display the audit trail for an address. |
| `monitor <tx.json> <threshold>` | Run anomaly detection on a transaction. |
| `verifyzkp <blob.bin> <commitmentHex> <proofHex>` | Verify a zero‑knowledge proof. |

<<<<<<< HEAD
### compliance_management

| Sub-command | Description |
|-------------|-------------|
| `suspend <addr>` | Suspend an address from transfers. |
| `resume <addr>` | Lift an address suspension. |
| `whitelist <addr>` | Add an address to the whitelist. |
| `unwhitelist <addr>` | Remove an address from the whitelist. |
| `status <addr>` | Show suspension and whitelist status. |
| `review <tx.json>` | Check a transaction before broadcast. |
=======
### anomaly_detection

| Sub-command | Description |
|-------------|-------------|
| `analyze <tx.json>` | Run anomaly detection on a transaction. |
| `list` | List flagged transactions. |
>>>>>>> 2a6c70aa

### consensus

| Sub-command | Description |
|-------------|-------------|
| `start` | Launch the consensus engine. |
| `stop` | Gracefully stop the consensus service. |
| `info` | Show consensus height and running status. |
| `weights <demand> <stake>` | Calculate dynamic consensus weights. |
| `threshold <demand> <stake>` | Compute the consensus switch threshold. |
| `set-weight-config <alpha> <beta> <gamma> <dmax> <smax>` | Update weight coefficients. |
| `get-weight-config` | Display current weight configuration. |

### adaptive

| Sub-command | Description |
|-------------|-------------|
| `metrics` | Show current demand and stake levels. |
| `adjust` | Recompute consensus weights. |
| `set-config <alpha> <beta> <gamma> <dmax> <smax>` | Update weighting coefficients. |

### stake

| Sub-command | Description |
|-------------|-------------|
| `adjust <addr> <delta>` | Increase or decrease stake for a validator. |
| `penalize <addr> <points> [reason]` | Record penalty points against a validator. |
| `info <addr>` | Display stake and penalty totals. |

### contracts

| Sub-command | Description |
|-------------|-------------|
| `compile <src.wat|src.wasm>` | Compile WAT or WASM to deterministic bytecode. |
| `deploy --wasm <path> [--ric <file>] [--gas <limit>]` | Deploy compiled WASM. |
| `invoke <address>` | Invoke a contract method. |
| `list` | List deployed contracts. |
| `info <address>` | Show Ricardian manifest for a contract. |

### cross_chain

| Sub-command | Description |
|-------------|-------------|
| `register <source_chain> <target_chain> <relayer_addr>` | Register a bridge. |
| `list` | List registered bridges. |
| `get <bridge_id>` | Retrieve a bridge configuration. |
| `authorize <relayer_addr>` | Whitelist a relayer address. |
| `revoke <relayer_addr>` | Remove a relayer from the whitelist. |

### data

**Node operations**

| Sub-command | Description |
|-------------|-------------|
| `node register <address> <host:port> <capacityMB>` | Register a CDN node. |
| `node list` | List CDN nodes. |

**Asset operations**

| Sub-command | Description |
|-------------|-------------|
| `asset upload <filePath>` | Upload and pin an asset. |
| `asset retrieve <cid> [output]` | Retrieve an asset by CID. |

**Oracle feeds**

| Sub-command | Description |
|-------------|-------------|
| `oracle register <source>` | Register a new oracle feed. |
| `oracle push <oracleID> <value>` | Push a value to an oracle feed. |
| `oracle query <oracleID>` | Query the latest oracle value. |
| `oracle list` | List registered oracles. |

### resource

| Sub-command | Description |
|-------------|-------------|
| `store <owner> <key> <file> <gas>` | Store data and set a gas limit. |
| `load <owner> <key> [out|-]` | Load data for a key. |
| `delete <owner> <key>` | Remove stored data and reset the limit. |

### fault_tolerance
- **employment** – Manage on-chain employment contracts and salaries.

| Sub-command | Description |
|-------------|-------------|
| `snapshot` | Dump current peer statistics. |
| `add-peer <addr>` | Add a peer to the health-checker set. |
| `rm-peer <addr|id>` | Remove a peer from the set. |
| `view-change` | Force a leader rotation. |
| `backup` | Create a ledger backup snapshot. |
| `restore <file>` | Restore ledger state from a snapshot. |
| `failover <addr>` | Force failover of a node. |
| `predict <addr>` | Predict failure probability for a node. |

### governance

| Sub-command | Description |
|-------------|-------------|
| `propose` | Submit a new governance proposal. |
| `vote <proposal-id>` | Cast a vote on a proposal. |
| `execute <proposal-id>` | Execute a proposal after the deadline. |
| `get <proposal-id>` | Display a single proposal. |
| `list` | List all proposals. |

### dao

| Sub-command | Description |
|-------------|-------------|
| `create <name> <creator>` | Create a new DAO. |
| `join <dao-id> <addr>` | Join an existing DAO. |
| `leave <dao-id> <addr>` | Leave a DAO. |
| `info <dao-id>` | Display DAO information. |
| `list` | List all DAOs. |

### green_technology

| Sub-command | Description |
|-------------|-------------|
| `usage <validator-addr>` | Record energy and carbon usage for a validator. |
| `offset <validator-addr>` | Record carbon offset credits. |
| `certify` | Recompute certificates immediately. |
| `cert <validator-addr>` | Show the sustainability certificate. |
| `throttle <validator-addr>` | Check if a validator should be throttled. |
| `list` | List certificates for all validators. |

### ledger

| Sub-command | Description |
|-------------|-------------|
| `head` | Show chain height and latest block hash. |
| `block <height>` | Fetch a block by height. |
| `balance <addr>` | Display token balances of an address. |
| `utxo <addr>` | List UTXOs for an address. |
| `pool` | List mem-pool transactions. |
| `mint <addr>` | Mint tokens to an address. |
| `transfer <from> <to>` | Transfer tokens between addresses. |

### account

| Sub-command | Description |
|-------------|-------------|
| `create <addr>` | Create a new account. |
| `delete <addr>` | Delete an account. |
| `balance <addr>` | Show account balance. |
| `transfer` | Transfer between accounts. |

### liquidity_pools

| Sub-command | Description |
|-------------|-------------|
| `create <tokenA> <tokenB> [feeBps]` | Create a new liquidity pool. |
| `add <poolID> <provider> <amtA> <amtB>` | Add liquidity to a pool. |
| `swap <poolID> <trader> <tokenIn> <amtIn> <minOut>` | Swap tokens within a pool. |
| `remove <poolID> <provider> <lpTokens>` | Remove liquidity from a pool. |
| `info <poolID>` | Show pool state. |
| `list` | List all pools. |

### loanpool

| Sub-command | Description |
|-------------|-------------|
| `submit <creator> <recipient> <type> <amount> <desc>` | Submit a loan proposal. |
| `vote <voter> <id>` | Vote on a proposal. |
| `disburse <id>` | Disburse an approved loan. |
| `tick` | Process proposals and update cycles. |
| `get <id>` | Display a single proposal. |
| `list` | List proposals in the pool. |

### loanpool_apply

| Sub-command | Description |
|-------------|-------------|
| `submit <applicant> <amount> <termMonths> <purpose>` | Submit a loan application. |
| `vote <voter> <id>` | Vote on an application. |
| `process` | Finalise pending applications. |
| `disburse <id>` | Disburse an approved application. |
| `get <id>` | Display a single application. |
| `list` | List loan applications. |

### network

| Sub-command | Description |
|-------------|-------------|
| `start` | Start the networking stack. |
| `stop` | Stop network services. |
| `peers` | List connected peers. |
| `broadcast <topic> <data>` | Publish data on the network. |
| `subscribe <topic>` | Subscribe to a topic. |

### replication

| Sub-command | Description |
|-------------|-------------|
| `start` | Launch replication goroutines. |
| `stop` | Stop the replication subsystem. |
| `status` | Show replication status. |
| `replicate <block-hash>` | Gossip a known block. |
| `request <block-hash>` | Request a block from peers. |
| `sync` | Synchronize blocks from peers. |

### rollups

| Sub-command | Description |
|-------------|-------------|
| `submit` | Submit a new rollup batch. |
| `challenge <batchID> <txIdx> <proof...>` | Submit a fraud proof for a batch. |
| `finalize <batchID>` | Finalize or revert a batch. |
| `info <batchID>` | Display batch header and state. |
| `list` | List recent batches. |
| `txs <batchID>` | List transactions in a batch. |

### compression

| Sub-command | Description |
|-------------|-------------|
| `save <file>` | Write a compressed ledger snapshot. |
| `load <file>` | Load a compressed snapshot and display the height. |

### security

| Sub-command | Description |
|-------------|-------------|
| `sign` | Sign a message with a private key. |
| `verify` | Verify a signature. |
| `aggregate <sig1,sig2,...>` | Aggregate BLS signatures. |
| `encrypt` | Encrypt data using XChacha20‑Poly1305. |
| `decrypt` | Decrypt an encrypted blob. |
| `merkle <leaf1,leaf2,...>` | Compute a double-SHA256 Merkle root. |
| `dilithium-gen` | Generate a Dilithium3 key pair. |
| `dilithium-sign` | Sign a message with a Dilithium key. |
| `dilithium-verify` | Verify a Dilithium signature. |
| `anomaly-score` | Compute an anomaly z-score from data. |

### biometrics

| Sub-command | Description |
|-------------|-------------|
| `enroll <file>` | Enroll biometric data for an address. |
| `verify <file>` | Verify biometric data against an address. |
| `delete <addr>` | Remove stored biometric data. |

### sharding

| Sub-command | Description |
|-------------|-------------|
| `leader get <shardID>` | Show the leader for a shard. |
| `leader set <shardID> <addr>` | Set the leader address for a shard. |
| `map` | List shard-to-leader mappings. |
| `submit <fromShard> <toShard> <txHash>` | Submit a cross-shard transaction header. |
| `pull <shardID>` | Pull receipts for a shard. |
| `reshard <newBits>` | Increase the shard count. |
| `rebalance <threshold>` | List shards exceeding the load threshold. |

### sidechain

| Sub-command | Description |
|-------------|-------------|
| `register` | Register a new side-chain. |
| `header` | Submit a side-chain header. |
| `deposit` | Deposit tokens to a side-chain escrow. |
| `withdraw <proofHex>` | Verify a withdrawal proof. |
| `get-header` | Fetch a submitted side-chain header. |
| `meta <chainID>` | Display side-chain metadata. |
| `list` | List registered side-chains. |

### plasma

| Sub-command | Description |
|-------------|-------------|
| `deposit` | Deposit funds into the Plasma chain. |
| `withdraw <nonce>` | Finalise a Plasma exit. |

### state_channel

| Sub-command | Description |
|-------------|-------------|
| `open` | Open a new payment/state channel. |
| `close` | Submit a signed state to start closing. |
| `challenge` | Challenge a closing state with a newer one. |
| `finalize` | Finalize and settle an expired channel. |
| `status` | Show the current channel state. |
| `list` | List all open channels. |

### zero_trust_data_channels

| Sub-command | Description |
|-------------|-------------|
| `open` | Open a new zero trust data channel. |
| `send` | Send a hex encoded payload over the channel. |
| `close` | Close the channel and release escrow. |

### storage

| Sub-command | Description |
|-------------|-------------|
| `pin` | Pin a file or data blob to the gateway. |
| `get` | Retrieve data by CID. |
| `listing:create` | Create a storage listing. |
| `listing:get` | Get a storage listing by ID. |
| `listing:list` | List storage listings. |
| `deal:open` | Open a storage deal backed by escrow. |
| `deal:close` | Close a storage deal and release funds. |
| `deal:get` | Get details for a storage deal. |
| `deal:list` | List storage deals. |
### real_estate

| Sub-command | Description |
|-------------|-------------|
| `register` | Register a new property. |
| `transfer` | Transfer a property to another owner. |
| `get` | Get property details. |
| `list` | List properties, optionally by owner. |


### escrow

| Sub-command | Description |
|-------------|-------------|
| `create` | Create a new multi-party escrow |
| `deposit` | Deposit additional funds |
| `release` | Release funds to participants |
| `cancel` | Cancel an escrow and refund |
| `info` | Show escrow details |
| `list` | List all escrows |
### marketplace

| Sub-command | Description |
|-------------|-------------|
| `listing:create <price> <metaJSON>` | Create a marketplace listing. |
| `listing:get <id>` | Fetch a listing by ID. |
| `listing:list` | List marketplace listings. |
| `buy <id> <buyer>` | Purchase a listing via escrow. |
| `cancel <id>` | Cancel an unsold listing. |
| `release <escrow>` | Release escrow funds to seller. |
| `deal:get <id>` | Retrieve deal details. |
| `deal:list` | List marketplace deals. |

| Sub-command | Description |
|-------------|-------------|
| `register <addr>` | Register a patient address. |
| `grant <patient> <provider>` | Allow a provider to submit records. |
| `revoke <patient> <provider>` | Revoke provider access. |
| `add <patient> <provider> <cid>` | Add a record CID for a patient. |
| `list <patient>` | List stored record IDs for a patient. |
### warehouse

| Sub-command | Description |
|-------------|-------------|
| `add` | Add a new inventory item. |
| `remove` | Delete an existing item. |
| `move` | Transfer item ownership. |
| `list` | List all warehouse items. |

### tokens

| Sub-command | Description |
|-------------|-------------|
| `list` | List registered tokens. |
| `info <id|symbol>` | Display token metadata. |
| `balance <tok> <addr>` | Query token balance of an address. |
| `transfer <tok>` | Transfer tokens between addresses. |
| `mint <tok>` | Mint new tokens. |
| `burn <tok>` | Burn tokens from an address. |
| `approve <tok>` | Approve a spender allowance. |
| `allowance <tok> <owner> <spender>` | Show current allowance. |

### event_management

| Sub-command | Description |
|-------------|-------------|
| `emit <type> <data>` | Emit a new event and broadcast it. |
| `list <type>` | List recent events of a given type. |
| `get <type> <id>` | Fetch a specific event by ID. |
### token_management

| Sub-command | Description |
|-------------|-------------|
| `create` | Create a new token. |
| `balance <id> <addr>` | Check balance for a token ID. |
| `transfer <id>` | Transfer tokens between addresses. |
### tangible

| Sub-command | Description |
|-------------|-------------|
| `register <id> <owner> <meta> <value>` | Register a new tangible asset. |
| `transfer <id> <owner>` | Transfer ownership of an asset. |
| `info <id>` | Display asset metadata. |
| `list` | List all tangible assets. |
### gaming

| Sub-command | Description |
|-------------|-------------|
| `create` | Create a new game. |
| `join <id>` | Join an existing game. |
| `finish <id>` | Finish a game and release funds. |
| `get <id>` | Display a game record. |
| `list` | List games. |

### transactions

| Sub-command | Description |
|-------------|-------------|
| `create` | Craft an unsigned transaction JSON. |
| `sign` | Sign a transaction JSON with a keystore key. |
| `verify` | Verify a signed transaction JSON. |
| `submit` | Submit a signed transaction to the network. |
| `pool` | List pending pool transaction hashes. |

### transactionreversal

| Sub-command | Description |
|-------------|-------------|
| `reversal` | Reverse a confirmed transaction. Requires authority signatures. |

### utility_functions

| Sub-command | Description |
|-------------|-------------|
| `hash` | Compute a cryptographic hash. |
| `short-hash` | Shorten a 32-byte hash to first4..last4 format. |
| `bytes2addr` | Convert big-endian bytes to an address. |

### supply

| Sub-command | Description |
|-------------|-------------|
| `register <id> <desc> <owner> <location>` | Register a new item on chain. |
| `update-location <id> <location>` | Update item location. |
| `status <id> <status>` | Update item status. |
| `get <id>` | Fetch item metadata. |

### virtual_machine

| Sub-command | Description |
|-------------|-------------|
| `start` | Start the VM HTTP daemon. |
| `stop` | Stop the VM daemon. |
| `status` | Show daemon status. |

### swarm

| Sub-command | Description |
|-------------|-------------|
| `add <id> <addr>` | Add a node to the swarm. |
| `remove <id>` | Remove a node from the swarm. |
| `broadcast <tx.json>` | Broadcast a transaction to all nodes. |
| `peers` | List nodes currently in the swarm. |
| `start` | Start consensus for the swarm. |
| `stop` | Stop all nodes and consensus. |

### wallet

| Sub-command | Description |
|-------------|-------------|
| `create` | Generate a new wallet and mnemonic. |
| `import` | Import an existing mnemonic. |
| `address` | Derive an address from a wallet. |
| `sign` | Sign a transaction JSON using the wallet. |

### system_health

| Sub-command | Description |
|-------------|-------------|
| `snapshot` | Display current system metrics. |
| `log <level> <msg>` | Append a message to the system log. |

### idwallet

| Sub-command | Description |
|-------------|-------------|
| `register <address> <info>` | Register wallet and mint a SYN-ID token. |
| `check <address>` | Verify registration status. |
### offwallet

| Sub-command | Description |
|-------------|-------------|
| `create` | Create an offline wallet file. |
| `sign` | Sign a transaction offline using the wallet. |
### recovery

| Sub-command | Description |
|-------------|-------------|
| `register` | Register recovery credentials for an address. |
| `recover` | Restore an address by proving three credentials. |
### workflow

| Sub-command | Description |
|-------------|-------------|
| `new` | Create a new workflow by ID. |
| `add` | Append an opcode name to the workflow. |
| `trigger` | Set a cron expression for execution. |
| `webhook` | Register a webhook called after completion. |
| `run` | Execute the workflow immediately. |

### wallet_mgmt

| Sub-command | Description |
|-------------|-------------|
| `create` | Create a wallet and print the mnemonic. |
| `balance` | Show the SYNN balance for an address. |
| `transfer` | Send SYNN from a mnemonic to a target address. |
### devnet

| Sub-command | Description |
|-------------|-------------|
| `start [nodes]` | Start a local developer network with the given number of nodes. |

### testnet

| Sub-command | Description |
|-------------|-------------|
| `start <config.yaml>` | Launch a testnet using the node definitions in the YAML file. |
### faucet

| Sub-command | Description |
|-------------|-------------|
| `request <addr>` | Request faucet funds for an address. |
| `balance` | Display remaining faucet balance. |
| `config --amount <n> --cooldown <d>` | Update faucet parameters. |<|MERGE_RESOLUTION|>--- conflicted
+++ resolved
@@ -17,16 +17,13 @@
 - **authority_apply** – Submit and vote on authority node applications.
 - **charity_pool** – Query the community charity fund and trigger payouts for the current cycle.
 - **coin** – Mint the base coin, transfer balances and inspect supply metrics.
-<<<<<<< HEAD
  - **compliance** – Run KYC/AML checks on addresses and export audit reports.
  - **compliance_management** – Manage suspensions and whitelists for addresses.
  - **consensus** – Start, stop or inspect the node's consensus service. Provides status metrics for debugging.
-=======
 - **compliance** – Run KYC/AML checks on addresses and export audit reports.
 - **consensus** – Start, stop or inspect the node's consensus service. Provides status metrics for debugging.
 - **adaptive** – Manage adaptive consensus weights.
 - **stake** – Adjust validator stakes and record penalties.
->>>>>>> 2a6c70aa
 - **contracts** – Deploy, upgrade and invoke smart contracts stored on chain.
 - **cross_chain** – Bridge assets to or from other chains using lock and release commands.
 - **data** – Inspect raw key/value pairs in the underlying data store for debugging.
@@ -196,7 +193,6 @@
 | `monitor <tx.json> <threshold>` | Run anomaly detection on a transaction. |
 | `verifyzkp <blob.bin> <commitmentHex> <proofHex>` | Verify a zero‑knowledge proof. |
 
-<<<<<<< HEAD
 ### compliance_management
 
 | Sub-command | Description |
@@ -207,14 +203,12 @@
 | `unwhitelist <addr>` | Remove an address from the whitelist. |
 | `status <addr>` | Show suspension and whitelist status. |
 | `review <tx.json>` | Check a transaction before broadcast. |
-=======
 ### anomaly_detection
 
 | Sub-command | Description |
 |-------------|-------------|
 | `analyze <tx.json>` | Run anomaly detection on a transaction. |
 | `list` | List flagged transactions. |
->>>>>>> 2a6c70aa
 
 ### consensus
 
