--- conflicted
+++ resolved
@@ -42,13 +42,10 @@
 - **virtual_machine** – Execute scripts in the built‑in VM for testing.
 - **supply** – Manage supply chain records.
 - **wallet** – Generate mnemonics, derive addresses and sign transactions.
-<<<<<<< HEAD
 - **wallet_mgmt** – Manage wallets and submit ledger transfers.
-=======
 - **devnet** – Launch a local multi-node developer network.
 - **testnet** – Start an ephemeral test network from a YAML config.
 - **faucet** – Dispense test funds with rate limiting.
->>>>>>> b8f23856
 
 
 To use these groups, import the corresponding command constructor (e.g. `ledger.NewLedgerCommand()`) in your main program and attach it to the root `cobra.Command`.
@@ -487,7 +484,6 @@
 | `address` | Derive an address from a wallet. |
 | `sign` | Sign a transaction JSON using the wallet. |
 
-<<<<<<< HEAD
 ### wallet_mgmt
 
 | Sub-command | Description |
@@ -495,7 +491,6 @@
 | `create` | Create a wallet and print the mnemonic. |
 | `balance` | Show the SYNN balance for an address. |
 | `transfer` | Send SYNN from a mnemonic to a target address. |
-=======
 ### devnet
 
 | Sub-command | Description |
@@ -513,5 +508,4 @@
 |-------------|-------------|
 | `request <addr>` | Request faucet funds for an address. |
 | `balance` | Display remaining faucet balance. |
-| `config --amount <n> --cooldown <d>` | Update faucet parameters. |
->>>>>>> b8f23856
+| `config --amount <n> --cooldown <d>` | Update faucet parameters. |