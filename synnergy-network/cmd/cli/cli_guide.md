# Synnergy Command Line Guide

This short guide summarises the CLI entry points found in `cmd/cli`.  Each Go file wires a set of commands using the [Cobra](https://github.com/spf13/cobra) framework.  Commands are grouped by module and can be imported individually into the root program.

Most commands require environment variables or a configuration file to be present.  Refer to inline comments for a full list of options.

## Available Command Groups

The following command groups expose the same functionality available in the core modules. Each can be mounted on a root [`cobra.Command`](https://github.com/spf13/cobra).

- **ai** – Tools for publishing ML models and running anomaly detection jobs via gRPC to the AI service. Useful for training pipelines and on‑chain inference.
- **ai-train** – Manage on-chain AI model training jobs.
- **ai_mgmt** – Manage marketplace listings for AI models.
- **ai_infer** – Advanced inference and batch analysis utilities.
- **amm** – Swap tokens and manage liquidity pools. Includes helpers to quote routes and add/remove liquidity.
- **authority_node** – Register new validators, vote on authority proposals and list the active electorate.
- **authority_apply** – Submit and vote on authority node applications.
- **charity_pool** – Query the community charity fund and trigger payouts for the current cycle.
- **coin** – Mint the base coin, transfer balances and inspect supply metrics.
 - **compliance** – Run KYC/AML checks on addresses and export audit reports.
 - **compliance_management** – Manage suspensions and whitelists for addresses.
 - **consensus** – Start, stop or inspect the node's consensus service. Provides status metrics for debugging.
- **compliance** – Run KYC/AML checks on addresses and export audit reports.
- **audit** – Manage on-chain audit logs.
- **consensus** – Start, stop or inspect the node's consensus service. Provides status metrics for debugging.
- **adaptive** – Manage adaptive consensus weights.
- **stake** – Adjust validator stakes and record penalties.
- **contracts** – Deploy, upgrade and invoke smart contracts stored on chain.
- **cross_chain** – Bridge assets to or from other chains using lock and release commands.
- **data** – Inspect raw key/value pairs in the underlying data store for debugging.
- **anomaly_detection** – Run anomaly analysis on transactions and list flagged hashes.
- **resource** – Manage stored data and VM gas allocations.
- **immutability** – Verify the chain against the genesis block.
- **fault_tolerance** – Inject faults, simulate network partitions and test recovery procedures.
- **employment** – Manage on-chain employment contracts and salaries.
- **governance** – Create proposals, cast votes and check DAO parameters.
- **token_vote** – Cast token weighted governance votes.
- **qvote** – Submit quadratic votes and view weighted results.
- **polls_management** – Create and vote on community polls.
- **governance_management** – Manage governance contracts on chain.
- **reputation_voting** – Reputation weighted governance commands.
- **timelock** – Manage delayed proposal execution.
- **dao** – Manage DAO creation and membership.
- **green_technology** – View energy metrics and toggle any experimental sustainability features.
- **ledger** – Inspect blocks, query balances and perform administrative token operations via the ledger daemon.
- **account** – manage accounts and balances
- **network** – Manage peer connections and print networking statistics.
 - **replication** – Trigger snapshot creation and replicate the ledger to new nodes.
 - **high_availability** – Manage standby nodes and promote backups.
 - **rollups** – Create rollup batches or inspect existing ones.
- **plasma** – Deposit into and withdraw from the Plasma chain.
- **replication** – Trigger snapshot creation and replicate the ledger to new nodes.
- **rollups** – Create rollup batches or inspect existing ones.
- **compression** – Save and load compressed ledger snapshots.
- **security** – Key generation, signing utilities and password helpers.
- **biometrics** – Manage biometric authentication templates.
- **sharding** – Migrate data between shards and check shard status.
- **sidechain** – Launch side chains or interact with remote side‑chain nodes.
- **state_channel** – Open, close and settle payment channels.
- **zero_trust_data_channels** – Manage encrypted data channels with escrow.
- **swarm** – Manage groups of nodes running together.
- **storage** – Configure the backing key/value store and inspect content.
- **staking** – Stake and unstake tokens for DAO governance.
- **dao_access** – Manage DAO membership roles.
- **sensor** – Manage external sensor inputs and webhooks.
- **real_estate** – Manage tokenised real estate assets.
- **healthcare** – Manage healthcare records and permissions.
- **warehouse** – Manage on-chain inventory records.
- **tokens** – Register new token types and move balances between accounts.
- **event_management** – Emit and query custom events stored on chain.
- **gaming** – Manage simple on-chain games.
- **transactions** – Build raw transactions, sign them and broadcast to the network.
- **transactionreversal** – Reverse confirmed transactions with authority approval.
- **transaction_distribution** – Distribute transaction fees between stakeholders.
- **utility_functions** – Miscellaneous helpers shared by other command groups.
- **quorum** – Manage quorum trackers for proposals or validation.
- **virtual_machine** – Execute scripts in the built‑in VM for testing.
- **supply** – Manage supply chain records.
- **wallet** – Generate mnemonics, derive addresses and sign transactions.
<<<<<<< HEAD
- **binarytree** – Manage ledger-backed binary search trees.
=======
- **regulator** – Manage on-chain regulators and rule checks.
- **feedback** – Submit and review on‑chain user feedback.
- **system_health** – Monitor node metrics and emit log entries.
- **idwallet** – Register ID-token wallets and verify status.
- **offwallet** – Offline wallet utilities.
- **recovery** – Manage account recovery registration and execution.
- **workflow** – Build on-chain workflows using triggers and webhooks.
- **wallet_mgmt** – Manage wallets and submit ledger transfers.
- **devnet** – Launch a local multi-node developer network.
- **testnet** – Start an ephemeral test network from a YAML config.
- **faucet** – Dispense test funds with rate limiting.
>>>>>>> 30c229c0


To use these groups, import the corresponding command constructor (e.g. `ledger.NewLedgerCommand()`) in your main program and attach it to the root `cobra.Command`.

If you want to enable **all** CLI modules with a single call, use `cli.RegisterRoutes(rootCmd)` from the `cli` package. This helper mounts every exported command group so routes can be invoked like:

```bash
$ synnergy ~network ~start
```

## Command Reference

The sections below list each root command and its available sub‑commands. Every
command maps directly to logic in `synnergy-network/core` and can be composed as
needed in custom tooling.

### ai

| Sub-command | Description |
|-------------|-------------|
| `predict <tx.json>` | Predict fraud probability for a transaction. |
| `optimise <stats.json>` | Suggest an optimal base fee for the next block. |
| `volume <stats.json>` | Forecast upcoming transaction volume. |
| `publish <cid>` | Publish a model hash with optional royalty basis points. |
| `fetch <model-hash>` | Fetch metadata for a published model. |
| `list <price> <cid>` | Create a marketplace listing for a model. |
| `buy <listing-id> <buyer-addr>` | Buy a listed model with escrow. |
| `rent <listing-id> <renter-addr> <hours>` | Rent a model for a period of time. |
| `release <escrow-id>` | Release funds from escrow to the seller. |

### ai-train

| Sub-command | Description |
|-------------|-------------|
| `start <datasetCID> <modelCID>` | Begin a new training job. |
| `status <jobID>` | Display status for a training job. |
| `list` | List all active training jobs. |
| `cancel <jobID>` | Cancel a running job. |
### ai_mgmt

| Sub-command | Description |
|-------------|-------------|
| `get <id>` | Fetch a marketplace listing. |
| `ls` | List all AI model listings. |
| `update <id> <price>` | Update the price of your listing. |
| `remove <id>` | Remove a listing you own. |


| Sub-command | Description |
|-------------|-------------|
| `ai_infer run <model-hash> <input-file>` | Execute model inference on input data. |
| `ai_infer analyse <txs.json>` | Analyse a batch of transactions for fraud risk. |

### amm

| Sub-command | Description |
|-------------|-------------|
| `init <fixture-file>` | Initialise pools from a JSON fixture. |
| `swap <tokenIn> <amtIn> <tokenOut> <minOut> [trader]` | Swap tokens via the router. |
| `add <poolID> <provider> <amtA> <amtB>` | Add liquidity to a pool. |
| `remove <poolID> <provider> <lpTokens>` | Remove liquidity from a pool. |
| `quote <tokenIn> <amtIn> <tokenOut>` | Estimate output amount without executing. |
| `pairs` | List all tradable token pairs. |

### authority_node

| Sub-command | Description |
|-------------|-------------|
| `register <addr> <role>` | Submit a new authority-node candidate. |
| `vote <voterAddr> <candidateAddr>` | Cast a vote for a candidate. |
| `electorate <size>` | Sample a weighted electorate of active nodes. |
| `is <addr>` | Check if an address is an active authority node. |
| `info <addr>` | Display details for an authority node. |
| `list` | List authority nodes. |
| `deregister <addr>` | Remove an authority node and its votes. |

### authority_apply

| Sub-command | Description |
|-------------|-------------|
| `submit <candidate> <role> <desc>` | Submit an authority node application. |
| `vote <voter> <id>` | Vote on an application. Use `--approve=false` to reject. |
| `finalize <id>` | Finalize and register the node if the vote passed. |
| `tick` | Check all pending applications for expiry. |
| `get <id>` | Display an application by ID. |
| `list` | List all applications. |

### charity_pool

| Sub-command | Description |
|-------------|-------------|
| `register <addr> <category> <name>` | Register a charity with the pool. |
| `vote <voterAddr> <charityAddr>` | Vote for a charity during the cycle. |
| `tick [timestamp]` | Manually trigger pool cron tasks. |
| `registration <addr> [cycle]` | Show registration info for a charity. |
| `winners [cycle]` | List winning charities for a cycle. |

### coin

| Sub-command | Description |
|-------------|-------------|
| `mint <addr> <amt>` | Mint the base SYNN coin. |
| `supply` | Display total supply. |
| `balance <addr>` | Query balance for an address. |
| `transfer <from> <to> <amt>` | Transfer SYNN between accounts. |
| `burn <addr> <amt>` | Burn SYNN from an address. |

### compliance

| Sub-command | Description |
|-------------|-------------|
| `validate <kyc.json>` | Validate and store a KYC document commitment. |
| `erase <address>` | Remove a user's KYC data. |
| `fraud <address> <severity>` | Record a fraud signal. |
| `risk <address>` | Retrieve accumulated fraud risk score. |
| `audit <address>` | Display the audit trail for an address. |
| `monitor <tx.json> <threshold>` | Run anomaly detection on a transaction. |
| `verifyzkp <blob.bin> <commitmentHex> <proofHex>` | Verify a zero‑knowledge proof. |

### audit

| Sub-command | Description |
|-------------|-------------|
| `log <addr> <event> [meta.json]` | Record an audit event. |
| `list <addr>` | List audit events for an address. |
### compliance_management

| Sub-command | Description |
|-------------|-------------|
| `suspend <addr>` | Suspend an address from transfers. |
| `resume <addr>` | Lift an address suspension. |
| `whitelist <addr>` | Add an address to the whitelist. |
| `unwhitelist <addr>` | Remove an address from the whitelist. |
| `status <addr>` | Show suspension and whitelist status. |
| `review <tx.json>` | Check a transaction before broadcast. |
### anomaly_detection

| Sub-command | Description |
|-------------|-------------|
| `analyze <tx.json>` | Run anomaly detection on a transaction. |
| `list` | List flagged transactions. |

### consensus

| Sub-command | Description |
|-------------|-------------|
| `start` | Launch the consensus engine. |
| `stop` | Gracefully stop the consensus service. |
| `info` | Show consensus height and running status. |
| `weights <demand> <stake>` | Calculate dynamic consensus weights. |
| `threshold <demand> <stake>` | Compute the consensus switch threshold. |
| `set-weight-config <alpha> <beta> <gamma> <dmax> <smax>` | Update weight coefficients. |
| `get-weight-config` | Display current weight configuration. |

### adaptive

| Sub-command | Description |
|-------------|-------------|
| `metrics` | Show current demand and stake levels. |
| `adjust` | Recompute consensus weights. |
| `set-config <alpha> <beta> <gamma> <dmax> <smax>` | Update weighting coefficients. |

### stake

| Sub-command | Description |
|-------------|-------------|
| `adjust <addr> <delta>` | Increase or decrease stake for a validator. |
| `penalize <addr> <points> [reason]` | Record penalty points against a validator. |
| `info <addr>` | Display stake and penalty totals. |

### contracts

| Sub-command | Description |
|-------------|-------------|
| `compile <src.wat|src.wasm>` | Compile WAT or WASM to deterministic bytecode. |
| `deploy --wasm <path> [--ric <file>] [--gas <limit>]` | Deploy compiled WASM. |
| `invoke <address>` | Invoke a contract method. |
| `list` | List deployed contracts. |
| `info <address>` | Show Ricardian manifest for a contract. |

### cross_chain

| Sub-command | Description |
|-------------|-------------|
| `register <source_chain> <target_chain> <relayer_addr>` | Register a bridge. |
| `list` | List registered bridges. |
| `get <bridge_id>` | Retrieve a bridge configuration. |
| `authorize <relayer_addr>` | Whitelist a relayer address. |
| `revoke <relayer_addr>` | Remove a relayer from the whitelist. |

### data

**Node operations**

| Sub-command | Description |
|-------------|-------------|
| `node register <address> <host:port> <capacityMB>` | Register a CDN node. |
| `node list` | List CDN nodes. |

**Asset operations**

| Sub-command | Description |
|-------------|-------------|
| `asset upload <filePath>` | Upload and pin an asset. |
| `asset retrieve <cid> [output]` | Retrieve an asset by CID. |

**Oracle feeds**

| Sub-command | Description |
|-------------|-------------|
| `oracle register <source>` | Register a new oracle feed. |
| `oracle push <oracleID> <value>` | Push a value to an oracle feed. |
| `oracle query <oracleID>` | Query the latest oracle value. |
| `oracle list` | List registered oracles. |

### resource

| Sub-command | Description |
|-------------|-------------|
| `store <owner> <key> <file> <gas>` | Store data and set a gas limit. |
| `load <owner> <key> [out|-]` | Load data for a key. |
| `delete <owner> <key>` | Remove stored data and reset the limit. |

### fault_tolerance
- **employment** – Manage on-chain employment contracts and salaries.

| Sub-command | Description |
|-------------|-------------|
| `snapshot` | Dump current peer statistics. |
| `add-peer <addr>` | Add a peer to the health-checker set. |
| `rm-peer <addr|id>` | Remove a peer from the set. |
| `view-change` | Force a leader rotation. |
| `backup` | Create a ledger backup snapshot. |
| `restore <file>` | Restore ledger state from a snapshot. |
| `failover <addr>` | Force failover of a node. |
| `predict <addr>` | Predict failure probability for a node. |

### governance

| Sub-command | Description |
|-------------|-------------|
| `propose` | Submit a new governance proposal. |
| `vote <proposal-id>` | Cast a vote on a proposal. |
| `execute <proposal-id>` | Execute a proposal after the deadline. |
| `get <proposal-id>` | Display a single proposal. |
| `list` | List all proposals. |

### token_vote

| Sub-command | Description |
|-------------|-------------|
| `cast <proposal-id> <voter> <token-id> <amount> [approve]` | Cast a token weighted vote on a proposal. |

### qvote

| Sub-command | Description |
|-------------|-------------|
| `cast` | Submit a quadratic vote on a proposal. |
| `results <proposal-id>` | Display aggregated quadratic weights. |
### dao_access

| Sub-command | Description |
|-------------|-------------|
| `add <addr> <role>` | Add a DAO member with role `member` or `admin`. |
| `remove <addr>` | Remove a DAO member. |
| `role <addr>` | Display the member role. |
| `list` | List all DAO members. |
### polls_management

| Sub-command | Description |
|-------------|-------------|
| `create` | Create a new poll. |
| `vote <id>` | Cast a vote on a poll. |
| `close <id>` | Close a poll immediately. |
| `get <id>` | Display a poll. |
| `list` | List existing polls. |
### governance_management

| Sub-command | Description |
|-------------|-------------|
| `contract:add <addr> <name>` | Register a governance contract. |
| `contract:enable <addr>` | Enable a contract for voting. |
| `contract:disable <addr>` | Disable a contract. |
| `contract:get <addr>` | Display contract information. |
| `contract:list` | List registered contracts. |
| `contract:rm <addr>` | Remove a contract from the registry. |
### reputation_voting

| Sub-command | Description |
|-------------|-------------|
| `propose` | Submit a new reputation proposal. |
| `vote <proposal-id>` | Cast a weighted vote using SYN-REP. |
| `execute <proposal-id>` | Execute a reputation proposal. |
| `get <proposal-id>` | Display a reputation proposal. |
| `list` | List all reputation proposals. |
| `balance <addr>` | Show reputation balance. |
### timelock

| Sub-command | Description |
|-------------|-------------|
| `queue <proposal-id>` | Queue a proposal with a delay. |
| `cancel <proposal-id>` | Remove a queued proposal. |
| `execute` | Execute all due proposals. |
| `list` | List queued proposals. |
### dao

| Sub-command | Description |
|-------------|-------------|
| `create <name> <creator>` | Create a new DAO. |
| `join <dao-id> <addr>` | Join an existing DAO. |
| `leave <dao-id> <addr>` | Leave a DAO. |
| `info <dao-id>` | Display DAO information. |
| `list` | List all DAOs. |

### green_technology

| Sub-command | Description |
|-------------|-------------|
| `usage <validator-addr>` | Record energy and carbon usage for a validator. |
| `offset <validator-addr>` | Record carbon offset credits. |
| `certify` | Recompute certificates immediately. |
| `cert <validator-addr>` | Show the sustainability certificate. |
| `throttle <validator-addr>` | Check if a validator should be throttled. |
| `list` | List certificates for all validators. |

### ledger

| Sub-command | Description |
|-------------|-------------|
| `head` | Show chain height and latest block hash. |
| `block <height>` | Fetch a block by height. |
| `balance <addr>` | Display token balances of an address. |
| `utxo <addr>` | List UTXOs for an address. |
| `pool` | List mem-pool transactions. |
| `mint <addr>` | Mint tokens to an address. |
| `transfer <from> <to>` | Transfer tokens between addresses. |

### account

| Sub-command | Description |
|-------------|-------------|
| `create <addr>` | Create a new account. |
| `delete <addr>` | Delete an account. |
| `balance <addr>` | Show account balance. |
| `transfer` | Transfer between accounts. |

### liquidity_pools

| Sub-command | Description |
|-------------|-------------|
| `create <tokenA> <tokenB> [feeBps]` | Create a new liquidity pool. |
| `add <poolID> <provider> <amtA> <amtB>` | Add liquidity to a pool. |
| `swap <poolID> <trader> <tokenIn> <amtIn> <minOut>` | Swap tokens within a pool. |
| `remove <poolID> <provider> <lpTokens>` | Remove liquidity from a pool. |
| `info <poolID>` | Show pool state. |
| `list` | List all pools. |

### loanpool

| Sub-command | Description |
|-------------|-------------|
| `submit <creator> <recipient> <type> <amount> <desc>` | Submit a loan proposal. |
| `vote <voter> <id>` | Vote on a proposal. |
| `disburse <id>` | Disburse an approved loan. |
| `tick` | Process proposals and update cycles. |
| `get <id>` | Display a single proposal. |
| `list` | List proposals in the pool. |

### loanpool_apply

| Sub-command | Description |
|-------------|-------------|
| `submit <applicant> <amount> <termMonths> <purpose>` | Submit a loan application. |
| `vote <voter> <id>` | Vote on an application. |
| `process` | Finalise pending applications. |
| `disburse <id>` | Disburse an approved application. |
| `get <id>` | Display a single application. |
| `list` | List loan applications. |

### network

| Sub-command | Description |
|-------------|-------------|
| `start` | Start the networking stack. |
| `stop` | Stop network services. |
| `peers` | List connected peers. |
| `broadcast <topic> <data>` | Publish data on the network. |
| `subscribe <topic>` | Subscribe to a topic. |

### replication

| Sub-command | Description |
|-------------|-------------|
| `start` | Launch replication goroutines. |
| `stop` | Stop the replication subsystem. |
| `status` | Show replication status. |
| `replicate <block-hash>` | Gossip a known block. |
| `request <block-hash>` | Request a block from peers. |
| `sync` | Synchronize blocks from peers. |

### high_availability

| Sub-command | Description |
|-------------|-------------|
| `add <addr>` | Register a standby node. |
| `remove <addr>` | Remove a standby node. |
| `list` | List registered standby nodes. |
| `promote <addr>` | Promote a standby to leader via view change. |
| `snapshot [path]` | Write a ledger snapshot to disk. |

### rollups

| Sub-command | Description |
|-------------|-------------|
| `submit` | Submit a new rollup batch. |
| `challenge <batchID> <txIdx> <proof...>` | Submit a fraud proof for a batch. |
| `finalize <batchID>` | Finalize or revert a batch. |
| `info <batchID>` | Display batch header and state. |
| `list` | List recent batches. |
| `txs <batchID>` | List transactions in a batch. |

### compression

| Sub-command | Description |
|-------------|-------------|
| `save <file>` | Write a compressed ledger snapshot. |
| `load <file>` | Load a compressed snapshot and display the height. |

### security

| Sub-command | Description |
|-------------|-------------|
| `sign` | Sign a message with a private key. |
| `verify` | Verify a signature. |
| `aggregate <sig1,sig2,...>` | Aggregate BLS signatures. |
| `encrypt` | Encrypt data using XChacha20‑Poly1305. |
| `decrypt` | Decrypt an encrypted blob. |
| `merkle <leaf1,leaf2,...>` | Compute a double-SHA256 Merkle root. |
| `dilithium-gen` | Generate a Dilithium3 key pair. |
| `dilithium-sign` | Sign a message with a Dilithium key. |
| `dilithium-verify` | Verify a Dilithium signature. |
| `anomaly-score` | Compute an anomaly z-score from data. |

### biometrics

| Sub-command | Description |
|-------------|-------------|
| `enroll <file>` | Enroll biometric data for an address. |
| `verify <file>` | Verify biometric data against an address. |
| `delete <addr>` | Remove stored biometric data. |

### sharding

| Sub-command | Description |
|-------------|-------------|
| `leader get <shardID>` | Show the leader for a shard. |
| `leader set <shardID> <addr>` | Set the leader address for a shard. |
| `map` | List shard-to-leader mappings. |
| `submit <fromShard> <toShard> <txHash>` | Submit a cross-shard transaction header. |
| `pull <shardID>` | Pull receipts for a shard. |
| `reshard <newBits>` | Increase the shard count. |
| `rebalance <threshold>` | List shards exceeding the load threshold. |

### sidechain

| Sub-command | Description |
|-------------|-------------|
| `register` | Register a new side-chain. |
| `header` | Submit a side-chain header. |
| `deposit` | Deposit tokens to a side-chain escrow. |
| `withdraw <proofHex>` | Verify a withdrawal proof. |
| `get-header` | Fetch a submitted side-chain header. |
| `meta <chainID>` | Display side-chain metadata. |
| `list` | List registered side-chains. |

### plasma

| Sub-command | Description |
|-------------|-------------|
| `deposit` | Deposit funds into the Plasma chain. |
| `withdraw <nonce>` | Finalise a Plasma exit. |

### state_channel

| Sub-command | Description |
|-------------|-------------|
| `open` | Open a new payment/state channel. |
| `close` | Submit a signed state to start closing. |
| `challenge` | Challenge a closing state with a newer one. |
| `finalize` | Finalize and settle an expired channel. |
| `status` | Show the current channel state. |
| `list` | List all open channels. |

### zero_trust_data_channels

| Sub-command | Description |
|-------------|-------------|
| `open` | Open a new zero trust data channel. |
| `send` | Send a hex encoded payload over the channel. |
| `close` | Close the channel and release escrow. |

### storage

| Sub-command | Description |
|-------------|-------------|
| `pin` | Pin a file or data blob to the gateway. |
| `get` | Retrieve data by CID. |
| `listing:create` | Create a storage listing. |
| `listing:get` | Get a storage listing by ID. |
| `listing:list` | List storage listings. |
| `deal:open` | Open a storage deal backed by escrow. |
| `deal:close` | Close a storage deal and release funds. |
| `deal:get` | Get details for a storage deal. |
| `deal:list` | List storage deals. |
### real_estate

| Sub-command | Description |
|-------------|-------------|
| `register` | Register a new property. |
| `transfer` | Transfer a property to another owner. |
| `get` | Get property details. |
| `list` | List properties, optionally by owner. |


### escrow

| Sub-command | Description |
|-------------|-------------|
| `create` | Create a new multi-party escrow |
| `deposit` | Deposit additional funds |
| `release` | Release funds to participants |
| `cancel` | Cancel an escrow and refund |
| `info` | Show escrow details |
| `list` | List all escrows |
### marketplace

| Sub-command | Description |
|-------------|-------------|
| `listing:create <price> <metaJSON>` | Create a marketplace listing. |
| `listing:get <id>` | Fetch a listing by ID. |
| `listing:list` | List marketplace listings. |
| `buy <id> <buyer>` | Purchase a listing via escrow. |
| `cancel <id>` | Cancel an unsold listing. |
| `release <escrow>` | Release escrow funds to seller. |
| `deal:get <id>` | Retrieve deal details. |
| `deal:list` | List marketplace deals. |

| Sub-command | Description |
|-------------|-------------|
| `register <addr>` | Register a patient address. |
| `grant <patient> <provider>` | Allow a provider to submit records. |
| `revoke <patient> <provider>` | Revoke provider access. |
| `add <patient> <provider> <cid>` | Add a record CID for a patient. |
| `list <patient>` | List stored record IDs for a patient. |
### warehouse

| Sub-command | Description |
|-------------|-------------|
| `add` | Add a new inventory item. |
| `remove` | Delete an existing item. |
| `move` | Transfer item ownership. |
| `list` | List all warehouse items. |

### staking

| Sub-command | Description |
|-------------|-------------|
| `stake <addr> <amt>` | Stake tokens to participate in governance. |
| `unstake <addr> <amt>` | Unstake previously locked tokens. |
| `balance <addr>` | Show staked balance of an address. |
| `total` | Display the total amount staked. |

### tokens

| Sub-command | Description |
|-------------|-------------|
| `list` | List registered tokens. |
| `info <id|symbol>` | Display token metadata. |
| `balance <tok> <addr>` | Query token balance of an address. |
| `transfer <tok>` | Transfer tokens between addresses. |
| `mint <tok>` | Mint new tokens. |
| `burn <tok>` | Burn tokens from an address. |
| `approve <tok>` | Approve a spender allowance. |
| `allowance <tok> <owner> <spender>` | Show current allowance. |

### event_management

| Sub-command | Description |
|-------------|-------------|
| `emit <type> <data>` | Emit a new event and broadcast it. |
| `list <type>` | List recent events of a given type. |
| `get <type> <id>` | Fetch a specific event by ID. |
### token_management

| Sub-command | Description |
|-------------|-------------|
| `create` | Create a new token. |
| `balance <id> <addr>` | Check balance for a token ID. |
| `transfer <id>` | Transfer tokens between addresses. |
### tangible

| Sub-command | Description |
|-------------|-------------|
| `register <id> <owner> <meta> <value>` | Register a new tangible asset. |
| `transfer <id> <owner>` | Transfer ownership of an asset. |
| `info <id>` | Display asset metadata. |
| `list` | List all tangible assets. |
### gaming

| Sub-command | Description |
|-------------|-------------|
| `create` | Create a new game. |
| `join <id>` | Join an existing game. |
| `finish <id>` | Finish a game and release funds. |
| `get <id>` | Display a game record. |
| `list` | List games. |

### transactions

| Sub-command | Description |
|-------------|-------------|
| `create` | Craft an unsigned transaction JSON. |
| `sign` | Sign a transaction JSON with a keystore key. |
| `verify` | Verify a signed transaction JSON. |
| `submit` | Submit a signed transaction to the network. |
| `pool` | List pending pool transaction hashes. |

### transactionreversal

| Sub-command | Description |
|-------------|-------------|
| `reversal` | Reverse a confirmed transaction. Requires authority signatures. |

### utility_functions

| Sub-command | Description |
|-------------|-------------|
| `hash` | Compute a cryptographic hash. |
| `short-hash` | Shorten a 32-byte hash to first4..last4 format. |
| `bytes2addr` | Convert big-endian bytes to an address. |

### quorum

| Sub-command | Description |
|-------------|-------------|
| `init <total> <threshold>` | Initialise a global quorum tracker. |
| `vote <address>` | Record a vote from an address. |
| `check` | Check if the configured quorum is reached. |
| `reset` | Clear all recorded votes. |
### supply

| Sub-command | Description |
|-------------|-------------|
| `register <id> <desc> <owner> <location>` | Register a new item on chain. |
| `update-location <id> <location>` | Update item location. |
| `status <id> <status>` | Update item status. |
| `get <id>` | Fetch item metadata. |

### virtual_machine

| Sub-command | Description |
|-------------|-------------|
| `start` | Start the VM HTTP daemon. |
| `stop` | Stop the VM daemon. |
| `status` | Show daemon status. |

### swarm

| Sub-command | Description |
|-------------|-------------|
| `add <id> <addr>` | Add a node to the swarm. |
| `remove <id>` | Remove a node from the swarm. |
| `broadcast <tx.json>` | Broadcast a transaction to all nodes. |
| `peers` | List nodes currently in the swarm. |
| `start` | Start consensus for the swarm. |
| `stop` | Stop all nodes and consensus. |

### wallet

| Sub-command | Description |
|-------------|-------------|
| `create` | Generate a new wallet and mnemonic. |
| `import` | Import an existing mnemonic. |
| `address` | Derive an address from a wallet. |
| `sign` | Sign a transaction JSON using the wallet. |
<<<<<<< HEAD
### binarytree

| Sub-command | Description |
|-------------|-------------|
| `create <name>` | Create a new binary tree bound to the ledger. |
| `insert <tree> <key> <value>` | Insert or update a key. Value may be hex encoded. |
| `search <tree> <key>` | Retrieve a value by key. |
| `delete <tree> <key>` | Remove a key from the tree. |
| `list <tree>` | List all keys in order. |
=======

### system_health

| Sub-command | Description |
|-------------|-------------|
| `snapshot` | Display current system metrics. |
| `log <level> <msg>` | Append a message to the system log. |

### idwallet

| Sub-command | Description |
|-------------|-------------|
| `register <address> <info>` | Register wallet and mint a SYN-ID token. |
| `check <address>` | Verify registration status. |
### offwallet

| Sub-command | Description |
|-------------|-------------|
| `create` | Create an offline wallet file. |
| `sign` | Sign a transaction offline using the wallet. |
### recovery

| Sub-command | Description |
|-------------|-------------|
| `register` | Register recovery credentials for an address. |
| `recover` | Restore an address by proving three credentials. |
### workflow

| Sub-command | Description |
|-------------|-------------|
| `new` | Create a new workflow by ID. |
| `add` | Append an opcode name to the workflow. |
| `trigger` | Set a cron expression for execution. |
| `webhook` | Register a webhook called after completion. |
| `run` | Execute the workflow immediately. |

### wallet_mgmt

| Sub-command | Description |
|-------------|-------------|
| `create` | Create a wallet and print the mnemonic. |
| `balance` | Show the SYNN balance for an address. |
| `transfer` | Send SYNN from a mnemonic to a target address. |
### devnet

| Sub-command | Description |
|-------------|-------------|
| `start [nodes]` | Start a local developer network with the given number of nodes. |

### testnet

| Sub-command | Description |
|-------------|-------------|
| `start <config.yaml>` | Launch a testnet using the node definitions in the YAML file. |
### faucet

| Sub-command | Description |
|-------------|-------------|
| `request <addr>` | Request faucet funds for an address. |
| `balance` | Display remaining faucet balance. |
| `config --amount <n> --cooldown <d>` | Update faucet parameters. |
>>>>>>> 30c229c0
<|MERGE_RESOLUTION|>--- conflicted
+++ resolved
@@ -77,9 +77,7 @@
 - **virtual_machine** – Execute scripts in the built‑in VM for testing.
 - **supply** – Manage supply chain records.
 - **wallet** – Generate mnemonics, derive addresses and sign transactions.
-<<<<<<< HEAD
 - **binarytree** – Manage ledger-backed binary search trees.
-=======
 - **regulator** – Manage on-chain regulators and rule checks.
 - **feedback** – Submit and review on‑chain user feedback.
 - **system_health** – Monitor node metrics and emit log entries.
@@ -91,7 +89,6 @@
 - **devnet** – Launch a local multi-node developer network.
 - **testnet** – Start an ephemeral test network from a YAML config.
 - **faucet** – Dispense test funds with rate limiting.
->>>>>>> 30c229c0
 
 
 To use these groups, import the corresponding command constructor (e.g. `ledger.NewLedgerCommand()`) in your main program and attach it to the root `cobra.Command`.
@@ -777,7 +774,6 @@
 | `import` | Import an existing mnemonic. |
 | `address` | Derive an address from a wallet. |
 | `sign` | Sign a transaction JSON using the wallet. |
-<<<<<<< HEAD
 ### binarytree
 
 | Sub-command | Description |
@@ -787,7 +783,7 @@
 | `search <tree> <key>` | Retrieve a value by key. |
 | `delete <tree> <key>` | Remove a key from the tree. |
 | `list <tree>` | List all keys in order. |
-=======
+
 
 ### system_health
 
@@ -848,5 +844,4 @@
 |-------------|-------------|
 | `request <addr>` | Request faucet funds for an address. |
 | `balance` | Display remaining faucet balance. |
-| `config --amount <n> --cooldown <d>` | Update faucet parameters. |
->>>>>>> 30c229c0
+| `config --amount <n> --cooldown <d>` | Update faucet parameters. |