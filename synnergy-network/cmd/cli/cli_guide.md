# Synnergy Command Line Guide

This short guide summarises the CLI entry points found in `cmd/cli`.  Each Go file wires a set of commands using the [Cobra](https://github.com/spf13/cobra) framework.  Commands are grouped by module and can be imported individually into the root program.

Most commands require environment variables or a configuration file to be present.  Refer to inline comments for a full list of options.

## Available Command Groups

The following command groups expose the same functionality available in the core modules. Each can be mounted on a root [`cobra.Command`](https://github.com/spf13/cobra).

- **ai** – Tools for publishing ML models and running anomaly detection jobs via gRPC to the AI service. Useful for training pipelines and on‑chain inference.
- **amm** – Swap tokens and manage liquidity pools. Includes helpers to quote routes and add/remove liquidity.
- **authority_node** – Register new validators, vote on authority proposals and list the active electorate.
- **charity_pool** – Query the community charity fund and trigger payouts for the current cycle.
- **coin** – Mint the base coin, transfer balances and inspect supply metrics.
- **compliance** – Run KYC/AML checks on addresses and export audit reports.
- **consensus** – Start, stop or inspect the node's consensus service. Provides status metrics for debugging.
- **contracts** – Deploy, upgrade and invoke smart contracts stored on chain.
- **cross_chain** – Bridge assets to or from other chains using lock and release commands.
- **data** – Inspect raw key/value pairs in the underlying data store for debugging.
- **immutability** – Verify the chain against the genesis block.
- **fault_tolerance** – Inject faults, simulate network partitions and test recovery procedures.
- **employment** – Manage on-chain employment contracts and salaries.
- **governance** – Create proposals, cast votes and check DAO parameters.
- **dao** – Manage DAO creation and membership.
- **green_technology** – View energy metrics and toggle any experimental sustainability features.
- **ledger** – Inspect blocks, query balances and perform administrative token operations via the ledger daemon.
- **network** – Manage peer connections and print networking statistics.
- **replication** – Trigger snapshot creation and replicate the ledger to new nodes.
- **rollups** – Create rollup batches or inspect existing ones.
- **security** – Key generation, signing utilities and password helpers.
- **sharding** – Migrate data between shards and check shard status.
- **sidechain** – Launch side chains or interact with remote side‑chain nodes.
- **state_channel** – Open, close and settle payment channels.
- **storage** – Configure the backing key/value store and inspect content.
- **healthcare** – Manage healthcare records and permissions.
- **warehouse** – Manage on-chain inventory records.
- **tokens** – Register new token types and move balances between accounts.
- **gaming** – Manage simple on-chain games.
- **transactions** – Build raw transactions, sign them and broadcast to the network.
- **utility_functions** – Miscellaneous helpers shared by other command groups.
- **virtual_machine** – Execute scripts in the built‑in VM for testing.
- **supply** – Manage supply chain records.
- **wallet** – Generate mnemonics, derive addresses and sign transactions.
- **devnet** – Launch a local multi-node developer network.
- **testnet** – Start an ephemeral test network from a YAML config.
- **faucet** – Dispense test funds with rate limiting.


To use these groups, import the corresponding command constructor (e.g. `ledger.NewLedgerCommand()`) in your main program and attach it to the root `cobra.Command`.

If you want to enable **all** CLI modules with a single call, use `cli.RegisterRoutes(rootCmd)` from the `cli` package. This helper mounts every exported command group so routes can be invoked like:

```bash
$ synnergy ~network ~start
```

## Command Reference

The sections below list each root command and its available sub‑commands. Every
command maps directly to logic in `synnergy-network/core` and can be composed as
needed in custom tooling.

### ai

| Sub-command | Description |
|-------------|-------------|
| `predict <tx.json>` | Predict fraud probability for a transaction. |
| `optimise <stats.json>` | Suggest an optimal base fee for the next block. |
| `volume <stats.json>` | Forecast upcoming transaction volume. |
| `publish <cid>` | Publish a model hash with optional royalty basis points. |
| `fetch <model-hash>` | Fetch metadata for a published model. |
| `list <price> <cid>` | Create a marketplace listing for a model. |
| `buy <listing-id> <buyer-addr>` | Buy a listed model with escrow. |
| `rent <listing-id> <renter-addr> <hours>` | Rent a model for a period of time. |
| `release <escrow-id>` | Release funds from escrow to the seller. |

### amm

| Sub-command | Description |
|-------------|-------------|
| `init <fixture-file>` | Initialise pools from a JSON fixture. |
| `swap <tokenIn> <amtIn> <tokenOut> <minOut> [trader]` | Swap tokens via the router. |
| `add <poolID> <provider> <amtA> <amtB>` | Add liquidity to a pool. |
| `remove <poolID> <provider> <lpTokens>` | Remove liquidity from a pool. |
| `quote <tokenIn> <amtIn> <tokenOut>` | Estimate output amount without executing. |
| `pairs` | List all tradable token pairs. |

### authority_node

| Sub-command | Description |
|-------------|-------------|
| `register <addr> <role>` | Submit a new authority-node candidate. |
| `vote <voterAddr> <candidateAddr>` | Cast a vote for a candidate. |
| `electorate <size>` | Sample a weighted electorate of active nodes. |
| `is <addr>` | Check if an address is an active authority node. |
| `info <addr>` | Display details for an authority node. |
| `list` | List authority nodes. |
| `deregister <addr>` | Remove an authority node and its votes. |

### charity_pool

| Sub-command | Description |
|-------------|-------------|
| `register <addr> <category> <name>` | Register a charity with the pool. |
| `vote <voterAddr> <charityAddr>` | Vote for a charity during the cycle. |
| `tick [timestamp]` | Manually trigger pool cron tasks. |
| `registration <addr> [cycle]` | Show registration info for a charity. |
| `winners [cycle]` | List winning charities for a cycle. |

### coin

| Sub-command | Description |
|-------------|-------------|
| `mint <addr> <amt>` | Mint the base SYNN coin. |
| `supply` | Display total supply. |
| `balance <addr>` | Query balance for an address. |
| `transfer <from> <to> <amt>` | Transfer SYNN between accounts. |
| `burn <addr> <amt>` | Burn SYNN from an address. |

### compliance

| Sub-command | Description |
|-------------|-------------|
| `validate <kyc.json>` | Validate and store a KYC document commitment. |
| `erase <address>` | Remove a user's KYC data. |
| `fraud <address> <severity>` | Record a fraud signal. |
| `risk <address>` | Retrieve accumulated fraud risk score. |
| `audit <address>` | Display the audit trail for an address. |
| `monitor <tx.json> <threshold>` | Run anomaly detection on a transaction. |
| `verifyzkp <blob.bin> <commitmentHex> <proofHex>` | Verify a zero‑knowledge proof. |

### consensus

| Sub-command | Description |
|-------------|-------------|
| `start` | Launch the consensus engine. |
| `stop` | Gracefully stop the consensus service. |
| `info` | Show consensus height and running status. |
| `weights <demand> <stake>` | Calculate dynamic consensus weights. |
| `threshold <demand> <stake>` | Compute the consensus switch threshold. |
| `set-weight-config <alpha> <beta> <gamma> <dmax> <smax>` | Update weight coefficients. |
| `get-weight-config` | Display current weight configuration. |

### contracts

| Sub-command | Description |
|-------------|-------------|
| `compile <src.wat|src.wasm>` | Compile WAT or WASM to deterministic bytecode. |
| `deploy --wasm <path> [--ric <file>] [--gas <limit>]` | Deploy compiled WASM. |
| `invoke <address>` | Invoke a contract method. |
| `list` | List deployed contracts. |
| `info <address>` | Show Ricardian manifest for a contract. |

### cross_chain

| Sub-command | Description |
|-------------|-------------|
| `register <source_chain> <target_chain> <relayer_addr>` | Register a bridge. |
| `list` | List registered bridges. |
| `get <bridge_id>` | Retrieve a bridge configuration. |
| `authorize <relayer_addr>` | Whitelist a relayer address. |
| `revoke <relayer_addr>` | Remove a relayer from the whitelist. |

### data

**Node operations**

| Sub-command | Description |
|-------------|-------------|
| `node register <address> <host:port> <capacityMB>` | Register a CDN node. |
| `node list` | List CDN nodes. |

**Asset operations**

| Sub-command | Description |
|-------------|-------------|
| `asset upload <filePath>` | Upload and pin an asset. |
| `asset retrieve <cid> [output]` | Retrieve an asset by CID. |

**Oracle feeds**

| Sub-command | Description |
|-------------|-------------|
| `oracle register <source>` | Register a new oracle feed. |
| `oracle push <oracleID> <value>` | Push a value to an oracle feed. |
| `oracle query <oracleID>` | Query the latest oracle value. |
| `oracle list` | List registered oracles. |

### fault_tolerance
- **employment** – Manage on-chain employment contracts and salaries.

| Sub-command | Description |
|-------------|-------------|
| `snapshot` | Dump current peer statistics. |
| `add-peer <addr>` | Add a peer to the health-checker set. |
| `rm-peer <addr|id>` | Remove a peer from the set. |
| `view-change` | Force a leader rotation. |
| `backup` | Create a ledger backup snapshot. |
| `restore <file>` | Restore ledger state from a snapshot. |
| `failover <addr>` | Force failover of a node. |
| `predict <addr>` | Predict failure probability for a node. |

### governance

| Sub-command | Description |
|-------------|-------------|
| `propose` | Submit a new governance proposal. |
| `vote <proposal-id>` | Cast a vote on a proposal. |
| `execute <proposal-id>` | Execute a proposal after the deadline. |
| `get <proposal-id>` | Display a single proposal. |
| `list` | List all proposals. |

### dao

| Sub-command | Description |
|-------------|-------------|
| `create <name> <creator>` | Create a new DAO. |
| `join <dao-id> <addr>` | Join an existing DAO. |
| `leave <dao-id> <addr>` | Leave a DAO. |
| `info <dao-id>` | Display DAO information. |
| `list` | List all DAOs. |

### green_technology

| Sub-command | Description |
|-------------|-------------|
| `usage <validator-addr>` | Record energy and carbon usage for a validator. |
| `offset <validator-addr>` | Record carbon offset credits. |
| `certify` | Recompute certificates immediately. |
| `cert <validator-addr>` | Show the sustainability certificate. |
| `throttle <validator-addr>` | Check if a validator should be throttled. |
| `list` | List certificates for all validators. |

### ledger

| Sub-command | Description |
|-------------|-------------|
| `head` | Show chain height and latest block hash. |
| `block <height>` | Fetch a block by height. |
| `balance <addr>` | Display token balances of an address. |
| `utxo <addr>` | List UTXOs for an address. |
| `pool` | List mem-pool transactions. |
| `mint <addr>` | Mint tokens to an address. |
| `transfer <from> <to>` | Transfer tokens between addresses. |

### liquidity_pools

| Sub-command | Description |
|-------------|-------------|
| `create <tokenA> <tokenB> [feeBps]` | Create a new liquidity pool. |
| `add <poolID> <provider> <amtA> <amtB>` | Add liquidity to a pool. |
| `swap <poolID> <trader> <tokenIn> <amtIn> <minOut>` | Swap tokens within a pool. |
| `remove <poolID> <provider> <lpTokens>` | Remove liquidity from a pool. |
| `info <poolID>` | Show pool state. |
| `list` | List all pools. |

### loanpool

| Sub-command | Description |
|-------------|-------------|
| `submit <creator> <recipient> <type> <amount> <desc>` | Submit a loan proposal. |
| `vote <voter> <id>` | Vote on a proposal. |
| `disburse <id>` | Disburse an approved loan. |
| `tick` | Process proposals and update cycles. |
| `get <id>` | Display a single proposal. |
| `list` | List proposals in the pool. |

### network

| Sub-command | Description |
|-------------|-------------|
| `start` | Start the networking stack. |
| `stop` | Stop network services. |
| `peers` | List connected peers. |
| `broadcast <topic> <data>` | Publish data on the network. |
| `subscribe <topic>` | Subscribe to a topic. |

### replication

| Sub-command | Description |
|-------------|-------------|
| `start` | Launch replication goroutines. |
| `stop` | Stop the replication subsystem. |
| `status` | Show replication status. |
| `replicate <block-hash>` | Gossip a known block. |
| `request <block-hash>` | Request a block from peers. |
| `sync` | Synchronize blocks from peers. |

### rollups

| Sub-command | Description |
|-------------|-------------|
| `submit` | Submit a new rollup batch. |
| `challenge <batchID> <txIdx> <proof...>` | Submit a fraud proof for a batch. |
| `finalize <batchID>` | Finalize or revert a batch. |
| `info <batchID>` | Display batch header and state. |
| `list` | List recent batches. |
| `txs <batchID>` | List transactions in a batch. |

### security

| Sub-command | Description |
|-------------|-------------|
| `sign` | Sign a message with a private key. |
| `verify` | Verify a signature. |
| `aggregate <sig1,sig2,...>` | Aggregate BLS signatures. |
| `encrypt` | Encrypt data using XChacha20‑Poly1305. |
| `decrypt` | Decrypt an encrypted blob. |
| `merkle <leaf1,leaf2,...>` | Compute a double-SHA256 Merkle root. |
| `dilithium-gen` | Generate a Dilithium3 key pair. |
| `dilithium-sign` | Sign a message with a Dilithium key. |
| `dilithium-verify` | Verify a Dilithium signature. |
| `anomaly-score` | Compute an anomaly z-score from data. |

### sharding

| Sub-command | Description |
|-------------|-------------|
| `leader get <shardID>` | Show the leader for a shard. |
| `leader set <shardID> <addr>` | Set the leader address for a shard. |
| `map` | List shard-to-leader mappings. |
| `submit <fromShard> <toShard> <txHash>` | Submit a cross-shard transaction header. |
| `pull <shardID>` | Pull receipts for a shard. |
| `reshard <newBits>` | Increase the shard count. |
| `rebalance <threshold>` | List shards exceeding the load threshold. |

### sidechain

| Sub-command | Description |
|-------------|-------------|
| `register` | Register a new side-chain. |
| `header` | Submit a side-chain header. |
| `deposit` | Deposit tokens to a side-chain escrow. |
| `withdraw <proofHex>` | Verify a withdrawal proof. |
| `get-header` | Fetch a submitted side-chain header. |
| `meta <chainID>` | Display side-chain metadata. |
| `list` | List registered side-chains. |

### state_channel

| Sub-command | Description |
|-------------|-------------|
| `open` | Open a new payment/state channel. |
| `close` | Submit a signed state to start closing. |
| `challenge` | Challenge a closing state with a newer one. |
| `finalize` | Finalize and settle an expired channel. |
| `status` | Show the current channel state. |
| `list` | List all open channels. |

### storage

| Sub-command | Description |
|-------------|-------------|
| `pin` | Pin a file or data blob to the gateway. |
| `get` | Retrieve data by CID. |
| `listing:create` | Create a storage listing. |
| `listing:get` | Get a storage listing by ID. |
| `listing:list` | List storage listings. |
| `deal:open` | Open a storage deal backed by escrow. |
| `deal:close` | Close a storage deal and release funds. |
| `deal:get` | Get details for a storage deal. |
| `deal:list` | List storage deals. |

### escrow

| Sub-command | Description |
|-------------|-------------|
| `create` | Create a new multi-party escrow |
| `deposit` | Deposit additional funds |
| `release` | Release funds to participants |
| `cancel` | Cancel an escrow and refund |
| `info` | Show escrow details |
| `list` | List all escrows |
### marketplace

| Sub-command | Description |
|-------------|-------------|
| `listing:create <price> <metaJSON>` | Create a marketplace listing. |
| `listing:get <id>` | Fetch a listing by ID. |
| `listing:list` | List marketplace listings. |
| `buy <id> <buyer>` | Purchase a listing via escrow. |
| `cancel <id>` | Cancel an unsold listing. |
| `release <escrow>` | Release escrow funds to seller. |
| `deal:get <id>` | Retrieve deal details. |
| `deal:list` | List marketplace deals. |

| Sub-command | Description |
|-------------|-------------|
| `register <addr>` | Register a patient address. |
| `grant <patient> <provider>` | Allow a provider to submit records. |
| `revoke <patient> <provider>` | Revoke provider access. |
| `add <patient> <provider> <cid>` | Add a record CID for a patient. |
| `list <patient>` | List stored record IDs for a patient. |
### warehouse

| Sub-command | Description |
|-------------|-------------|
| `add` | Add a new inventory item. |
| `remove` | Delete an existing item. |
| `move` | Transfer item ownership. |
| `list` | List all warehouse items. |

### tokens

| Sub-command | Description |
|-------------|-------------|
| `list` | List registered tokens. |
| `info <id|symbol>` | Display token metadata. |
| `balance <tok> <addr>` | Query token balance of an address. |
| `transfer <tok>` | Transfer tokens between addresses. |
| `mint <tok>` | Mint new tokens. |
| `burn <tok>` | Burn tokens from an address. |
| `approve <tok>` | Approve a spender allowance. |
| `allowance <tok> <owner> <spender>` | Show current allowance. |

<<<<<<< HEAD
### token_management

| Sub-command | Description |
|-------------|-------------|
| `create` | Create a new token. |
| `balance <id> <addr>` | Check balance for a token ID. |
| `transfer <id>` | Transfer tokens between addresses. |
=======
### tangible

| Sub-command | Description |
|-------------|-------------|
| `register <id> <owner> <meta> <value>` | Register a new tangible asset. |
| `transfer <id> <owner>` | Transfer ownership of an asset. |
| `info <id>` | Display asset metadata. |
| `list` | List all tangible assets. |
### gaming

| Sub-command | Description |
|-------------|-------------|
| `create` | Create a new game. |
| `join <id>` | Join an existing game. |
| `finish <id>` | Finish a game and release funds. |
| `get <id>` | Display a game record. |
| `list` | List games. |
>>>>>>> 5c83992b

### transactions

| Sub-command | Description |
|-------------|-------------|
| `create` | Craft an unsigned transaction JSON. |
| `sign` | Sign a transaction JSON with a keystore key. |
| `verify` | Verify a signed transaction JSON. |
| `submit` | Submit a signed transaction to the network. |
| `pool` | List pending pool transaction hashes. |

### utility_functions

| Sub-command | Description |
|-------------|-------------|
| `hash` | Compute a cryptographic hash. |
| `short-hash` | Shorten a 32-byte hash to first4..last4 format. |
| `bytes2addr` | Convert big-endian bytes to an address. |

### supply

| Sub-command | Description |
|-------------|-------------|
| `register <id> <desc> <owner> <location>` | Register a new item on chain. |
| `update-location <id> <location>` | Update item location. |
| `status <id> <status>` | Update item status. |
| `get <id>` | Fetch item metadata. |

### virtual_machine

| Sub-command | Description |
|-------------|-------------|
| `start` | Start the VM HTTP daemon. |
| `stop` | Stop the VM daemon. |
| `status` | Show daemon status. |

### wallet

| Sub-command | Description |
|-------------|-------------|
| `create` | Generate a new wallet and mnemonic. |
| `import` | Import an existing mnemonic. |
| `address` | Derive an address from a wallet. |
| `sign` | Sign a transaction JSON using the wallet. |

### devnet

| Sub-command | Description |
|-------------|-------------|
| `start [nodes]` | Start a local developer network with the given number of nodes. |

### testnet

| Sub-command | Description |
|-------------|-------------|
| `start <config.yaml>` | Launch a testnet using the node definitions in the YAML file. |
### faucet

| Sub-command | Description |
|-------------|-------------|
| `request <addr>` | Request faucet funds for an address. |
| `balance` | Display remaining faucet balance. |
| `config --amount <n> --cooldown <d>` | Update faucet parameters. |<|MERGE_RESOLUTION|>--- conflicted
+++ resolved
@@ -414,7 +414,6 @@
 | `approve <tok>` | Approve a spender allowance. |
 | `allowance <tok> <owner> <spender>` | Show current allowance. |
 
-<<<<<<< HEAD
 ### token_management
 
 | Sub-command | Description |
@@ -422,7 +421,6 @@
 | `create` | Create a new token. |
 | `balance <id> <addr>` | Check balance for a token ID. |
 | `transfer <id>` | Transfer tokens between addresses. |
-=======
 ### tangible
 
 | Sub-command | Description |
@@ -440,7 +438,6 @@
 | `finish <id>` | Finish a game and release funds. |
 | `get <id>` | Display a game record. |
 | `list` | List games. |
->>>>>>> 5c83992b
 
 ### transactions
 
