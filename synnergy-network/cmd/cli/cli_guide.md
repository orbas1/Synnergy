--- conflicted
+++ resolved
@@ -35,15 +35,12 @@
 - **employment** – Manage on-chain employment contracts and salaries.
 - **governance** – Create proposals, cast votes and check DAO parameters.
 - **token_vote** – Cast token weighted governance votes.
-<<<<<<< HEAD
-=======
 - **qvote** – Submit quadratic votes and view weighted results.
 - **polls_management** – Create and vote on community polls.
 - **governance_management** – Manage governance contracts on chain.
 - **reputation_voting** – Reputation weighted governance commands.
 - **timelock** – Manage delayed proposal execution.
 - **dao** – Manage DAO creation and membership.
->>>>>>> 7694349f
 - **green_technology** – View energy metrics and toggle any experimental sustainability features.
 - **ledger** – Inspect blocks, query balances and perform administrative token operations via the ledger daemon.
 - **account** – manage accounts and balances
@@ -342,9 +339,7 @@
 | Sub-command | Description |
 |-------------|-------------|
 | `cast <proposal-id> <voter> <token-id> <amount> [approve]` | Cast a token weighted vote on a proposal. |
-<<<<<<< HEAD
-=======
-=======
+
 ### qvote
 
 | Sub-command | Description |
@@ -405,7 +400,6 @@
 | `leave <dao-id> <addr>` | Leave a DAO. |
 | `info <dao-id>` | Display DAO information. |
 | `list` | List all DAOs. |
->>>>>>> 7694349f
 
 ### green_technology
 
