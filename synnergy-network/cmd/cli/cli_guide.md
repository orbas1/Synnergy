--- conflicted
+++ resolved
@@ -32,15 +32,12 @@
 - **contracts** – Deploy, upgrade and invoke smart contracts stored on chain.
 - **contractops** – Administrative operations like pausing and transferring ownership.
 - **cross_chain** – Bridge assets to or from other chains using lock and release commands.
-<<<<<<< HEAD
 - **ccsn** – Manage cross-consensus scaling networks.
-=======
 - **xcontract** – Register and query cross-chain contract mappings.
 - **cross_tx** – Execute cross-chain lock/mint and burn/release transfers.
 - **cross_chain_connection** – Create and monitor links between chains.
 - **cross_chain_agnostic_protocols** – Register cross-chain protocols.
 - **cross_chain_bridge** – Manage cross-chain token transfers.
->>>>>>> f6d950ca
 - **data** – Inspect raw key/value pairs in the underlying data store for debugging.
 - **fork** – Manage chain forks and resolve competing branches.
 - **messages** – Queue, process and broadcast network messages.
