--- conflicted
+++ resolved
@@ -86,12 +86,9 @@
 - **transactionreversal** – Reverse confirmed transactions with authority approval.
 - **transaction_distribution** – Distribute transaction fees between stakeholders.
 - **utility_functions** – Miscellaneous helpers shared by other command groups.
-<<<<<<< HEAD
 - **distribution** – Bulk token distribution and airdrop helpers.
-=======
 - **finalization_management** – Finalize blocks, batches and channels.
 - **quorum** – Manage quorum trackers for proposals or validation.
->>>>>>> afb2b259
 - **virtual_machine** – Execute scripts in the built‑in VM for testing.
 - **sandbox** – Manage VM sandbox environments.
 - **supply** – Manage supply chain records.
@@ -869,14 +866,12 @@
 | `submit` | Submit a signed transaction to the network. |
 | `pool` | List pending pool transaction hashes. |
 
-<<<<<<< HEAD
 ### distribution
 
 | Sub-command | Description |
 |-------------|-------------|
 | `airdrop` | Mint tokens to a list of recipients. |
 | `batch` | Transfer tokens from one account to many. |
-=======
 ### private_tx
 
 | Sub-command | Description |
@@ -889,7 +884,6 @@
 | Sub-command | Description |
 |-------------|-------------|
 | `reversal` | Reverse a confirmed transaction. Requires authority signatures. |
->>>>>>> afb2b259
 
 ### utility_functions
 
