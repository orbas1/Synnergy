# Synnergy Command Line Guide

This short guide summarises the CLI entry points found in `cmd/cli`.  Each Go file wires a set of commands using the [Cobra](https://github.com/spf13/cobra) framework.  Commands are grouped by module and can be imported individually into the root program.

Most commands require environment variables or a configuration file to be present.  Refer to inline comments for a full list of options.

## Available Command Groups

The following command groups expose the same functionality available in the core modules. Each can be mounted on a root [`cobra.Command`](https://github.com/spf13/cobra).

- **ai** – Tools for publishing ML models and running anomaly detection jobs via gRPC to the AI service. Useful for training pipelines and on‑chain inference.
- **ai_contract** – Deploy and interact with AI-enhanced smart contracts.
- **ai-train** – Manage on-chain AI model training jobs.
- **ai_mgmt** – Manage marketplace listings for AI models.
- **ai_infer** – Advanced inference and batch analysis utilities.
- **amm** – Swap tokens and manage liquidity pools. Includes helpers to quote routes and add/remove liquidity.
- **authority_node** – Register new validators, vote on authority proposals and list the active electorate.
- **authority_apply** – Submit and vote on authority node applications.
- **charity_pool** – Query the community charity fund and trigger payouts for the current cycle.
- **coin** – Mint the base coin, transfer balances and inspect supply metrics.
 - **compliance** – Run KYC/AML checks on addresses and export audit reports.
 - **compliance_management** – Manage suspensions and whitelists for addresses.
 - **consensus** – Start, stop or inspect the node's consensus service. Provides status metrics for debugging.
- **compliance** – Run KYC/AML checks on addresses and export audit reports.
- **audit** – Manage on-chain audit logs.
- **consensus** – Start, stop or inspect the node's consensus service. Provides status metrics for debugging.
- **adaptive** – Manage adaptive consensus weights.
- **stake** – Adjust validator stakes and record penalties.
- **contracts** – Deploy, upgrade and invoke smart contracts stored on chain.
- **contractops** – Administrative operations like pausing and transferring ownership.
- **cross_chain** – Bridge assets to or from other chains using lock and release commands.
- **data** – Inspect raw key/value pairs in the underlying data store for debugging.
<<<<<<< HEAD
- **messages** – Queue, process and broadcast network messages.
=======
- **partition** – Partition and compress data sets.
- **data_ops** – Manage and transform on-chain data feeds.
- **anomaly_detection** – Run anomaly analysis on transactions and list flagged hashes.
- **resource** – Manage stored data and VM gas allocations.
- **immutability** – Verify the chain against the genesis block.
>>>>>>> 66ff4ce0
- **fault_tolerance** – Inject faults, simulate network partitions and test recovery procedures.
- **plasma** – Manage deposits and exits on the plasma bridge.
- **resource_allocation** – Manage per-contract gas limits.
- **failover** – Manage ledger snapshots and coordinate recovery.
- **employment** – Manage on-chain employment contracts and salaries.
- **governance** – Create proposals, cast votes and check DAO parameters.
- **token_vote** – Cast token weighted governance votes.
- **qvote** – Submit quadratic votes and view weighted results.
- **polls_management** – Create and vote on community polls.
- **governance_management** – Manage governance contracts on chain.
- **reputation_voting** – Reputation weighted governance commands.
- **timelock** – Manage delayed proposal execution.
- **dao** – Manage DAO creation and membership.
- **green_technology** – View energy metrics and toggle any experimental sustainability features.
- **resource_management** – Manage VM resource quotas and usage.
- **carbon_credit_system** – Manage carbon offset projects and credits.
- **energy_efficiency** – Record transaction counts and compute efficiency scores.
- **ledger** – Inspect blocks, query balances and perform administrative token operations via the ledger daemon.
- **account** – manage accounts and balances
- **network** – Manage peer connections and print networking statistics.
- **nat** – Manage router port mappings for inbound connectivity.
- **peer** – Discover peers, connect to them and advertise this node.
 - **replication** – Trigger snapshot creation and replicate the ledger to new nodes.
 - **high_availability** – Manage standby nodes and promote backups.
 - **rollups** – Create rollup batches or inspect existing ones.
- **plasma** – Deposit into and withdraw from the Plasma chain.
- **replication** – Trigger snapshot creation and replicate the ledger to new nodes.
 - **rollups** – Create rollup batches, inspect existing ones and control the aggregator state.
- **initrep** – Bootstrap a ledger via peer replication.
- **synchronization** – Coordinate block download and verification.
- **rollups** – Create rollup batches or inspect existing ones.
- **compression** – Save and load compressed ledger snapshots.
- **security** – Key generation, signing utilities and password helpers.
- **biometrics** – Manage biometric authentication templates.
- **sharding** – Migrate data between shards and check shard status.
 - **sidechain** – Launch, manage and interact with remote side‑chain nodes.
- **state_channel** – Open, close and settle payment channels.
- **plasma** – Manage plasma deposits and submit block roots.
- **state_channel_mgmt** – Pause, resume and force-close channels.
- **zero_trust_data_channels** – Manage encrypted data channels with escrow.
- **swarm** – Manage groups of nodes running together.
- **storage** – Configure the backing key/value store and inspect content.
- **legal** – Manage Ricardian contracts and sign agreements.
- **resource** – Manage compute resource rentals.
- **staking** – Stake and unstake tokens for DAO governance.
- **dao_access** – Manage DAO membership roles.
- **sensor** – Manage external sensor inputs and webhooks.
- **real_estate** – Manage tokenised real estate assets.
- **healthcare** – Manage healthcare records and permissions.
- **warehouse** – Manage on-chain inventory records.
- **tokens** – Register new token types and move balances between accounts.
- **defi** – Insurance policies and other DeFi utilities.
- **event_management** – Emit and query custom events stored on chain.
- **gaming** – Manage simple on-chain games.
- **transactions** – Build raw transactions, sign them and broadcast to the network.
- **private_tx** – Encrypt data and submit private transactions.
- **transactionreversal** – Reverse confirmed transactions with authority approval.
- **transaction_distribution** – Distribute transaction fees between stakeholders.
- **utility_functions** – Miscellaneous helpers shared by other command groups.
- **distribution** – Bulk token distribution and airdrop helpers.
- **finalization_management** – Finalize blocks, batches and channels.
- **quorum** – Manage quorum trackers for proposals or validation.
- **virtual_machine** – Execute scripts in the built‑in VM for testing.
- **sandbox** – Manage VM sandbox environments.
- **supply** – Manage supply chain records.
- **wallet** – Generate mnemonics, derive addresses and sign transactions.
- **execution** – Manage block execution and transaction pipelines.
- **binarytree** – Manage ledger-backed binary search trees.
- **regulator** – Manage on-chain regulators and rule checks.
- **feedback** – Submit and review on‑chain user feedback.
- **system_health** – Monitor node metrics and emit log entries.
- **idwallet** – Register ID-token wallets and verify status.
- **offwallet** – Offline wallet utilities.
- **recovery** – Manage account recovery registration and execution.
- **workflow** – Build on-chain workflows using triggers and webhooks.
- **wallet_mgmt** – Manage wallets and submit ledger transfers.
- **devnet** – Launch a local multi-node developer network.
- **testnet** – Start an ephemeral test network from a YAML config.
- **faucet** – Dispense test funds with rate limiting.


To use these groups, import the corresponding command constructor (e.g. `ledger.NewLedgerCommand()`) in your main program and attach it to the root `cobra.Command`.

If you want to enable **all** CLI modules with a single call, use `cli.RegisterRoutes(rootCmd)` from the `cli` package. This helper mounts every exported command group so routes can be invoked like:

```bash
$ synnergy ~network ~start
```

## Command Reference

The sections below list each root command and its available sub‑commands. Every
command maps directly to logic in `synnergy-network/core` and can be composed as
needed in custom tooling.

### ai

| Sub-command | Description |
|-------------|-------------|
| `predict <tx.json>` | Predict fraud probability for a transaction. |
| `optimise <stats.json>` | Suggest an optimal base fee for the next block. |
| `volume <stats.json>` | Forecast upcoming transaction volume. |
| `publish <cid>` | Publish a model hash with optional royalty basis points. |
| `fetch <model-hash>` | Fetch metadata for a published model. |
| `list <price> <cid>` | Create a marketplace listing for a model. |
| `buy <listing-id> <buyer-addr>` | Buy a listed model with escrow. |
| `rent <listing-id> <renter-addr> <hours>` | Rent a model for a period of time. |
| `release <escrow-id>` | Release funds from escrow to the seller. |

### ai-train

| Sub-command | Description |
|-------------|-------------|
| `start <datasetCID> <modelCID>` | Begin a new training job. |
| `status <jobID>` | Display status for a training job. |
| `list` | List all active training jobs. |
| `cancel <jobID>` | Cancel a running job. |
### ai_mgmt

| Sub-command | Description |
|-------------|-------------|
| `get <id>` | Fetch a marketplace listing. |
| `ls` | List all AI model listings. |
| `update <id> <price>` | Update the price of your listing. |
| `remove <id>` | Remove a listing you own. |


| Sub-command | Description |
|-------------|-------------|
| `ai_infer run <model-hash> <input-file>` | Execute model inference on input data. |
| `ai_infer analyse <txs.json>` | Analyse a batch of transactions for fraud risk. |

### amm

| Sub-command | Description |
|-------------|-------------|
| `init <fixture-file>` | Initialise pools from a JSON fixture. |
| `swap <tokenIn> <amtIn> <tokenOut> <minOut> [trader]` | Swap tokens via the router. |
| `add <poolID> <provider> <amtA> <amtB>` | Add liquidity to a pool. |
| `remove <poolID> <provider> <lpTokens>` | Remove liquidity from a pool. |
| `quote <tokenIn> <amtIn> <tokenOut>` | Estimate output amount without executing. |
| `pairs` | List all tradable token pairs. |

### authority_node

| Sub-command | Description |
|-------------|-------------|
| `register <addr> <role>` | Submit a new authority-node candidate. |
| `vote <voterAddr> <candidateAddr>` | Cast a vote for a candidate. |
| `electorate <size>` | Sample a weighted electorate of active nodes. |
| `is <addr>` | Check if an address is an active authority node. |
| `info <addr>` | Display details for an authority node. |
| `list` | List authority nodes. |
| `deregister <addr>` | Remove an authority node and its votes. |

### authority_apply

| Sub-command | Description |
|-------------|-------------|
| `submit <candidate> <role> <desc>` | Submit an authority node application. |
| `vote <voter> <id>` | Vote on an application. Use `--approve=false` to reject. |
| `finalize <id>` | Finalize and register the node if the vote passed. |
| `tick` | Check all pending applications for expiry. |
| `get <id>` | Display an application by ID. |
| `list` | List all applications. |

### charity_pool

| Sub-command | Description |
|-------------|-------------|
| `register <addr> <category> <name>` | Register a charity with the pool. |
| `vote <voterAddr> <charityAddr>` | Vote for a charity during the cycle. |
| `tick [timestamp]` | Manually trigger pool cron tasks. |
| `registration <addr> [cycle]` | Show registration info for a charity. |
| `winners [cycle]` | List winning charities for a cycle. |

### coin

| Sub-command | Description |
|-------------|-------------|
| `mint <addr> <amt>` | Mint the base SYNN coin. |
| `supply` | Display total supply. |
| `balance <addr>` | Query balance for an address. |
| `transfer <from> <to> <amt>` | Transfer SYNN between accounts. |
| `burn <addr> <amt>` | Burn SYNN from an address. |

### compliance

| Sub-command | Description |
|-------------|-------------|
| `validate <kyc.json>` | Validate and store a KYC document commitment. |
| `erase <address>` | Remove a user's KYC data. |
| `fraud <address> <severity>` | Record a fraud signal. |
| `risk <address>` | Retrieve accumulated fraud risk score. |
| `audit <address>` | Display the audit trail for an address. |
| `monitor <tx.json> <threshold>` | Run anomaly detection on a transaction. |
| `verifyzkp <blob.bin> <commitmentHex> <proofHex>` | Verify a zero‑knowledge proof. |

### audit

| Sub-command | Description |
|-------------|-------------|
| `log <addr> <event> [meta.json]` | Record an audit event. |
| `list <addr>` | List audit events for an address. |
### compliance_management

| Sub-command | Description |
|-------------|-------------|
| `suspend <addr>` | Suspend an address from transfers. |
| `resume <addr>` | Lift an address suspension. |
| `whitelist <addr>` | Add an address to the whitelist. |
| `unwhitelist <addr>` | Remove an address from the whitelist. |
| `status <addr>` | Show suspension and whitelist status. |
| `review <tx.json>` | Check a transaction before broadcast. |
### anomaly_detection

| Sub-command | Description |
|-------------|-------------|
| `analyze <tx.json>` | Run anomaly detection on a transaction. |
| `list` | List flagged transactions. |

### consensus

| Sub-command | Description |
|-------------|-------------|
| `start` | Launch the consensus engine. |
| `stop` | Gracefully stop the consensus service. |
| `info` | Show consensus height and running status. |
| `weights <demand> <stake>` | Calculate dynamic consensus weights. |
| `threshold <demand> <stake>` | Compute the consensus switch threshold. |
| `set-weight-config <alpha> <beta> <gamma> <dmax> <smax>` | Update weight coefficients. |
| `get-weight-config` | Display current weight configuration. |

### adaptive

| Sub-command | Description |
|-------------|-------------|
| `metrics` | Show current demand and stake levels. |
| `adjust` | Recompute consensus weights. |
| `set-config <alpha> <beta> <gamma> <dmax> <smax>` | Update weighting coefficients. |

### stake

| Sub-command | Description |
|-------------|-------------|
| `adjust <addr> <delta>` | Increase or decrease stake for a validator. |
| `penalize <addr> <points> [reason]` | Record penalty points against a validator. |
| `info <addr>` | Display stake and penalty totals. |

### contracts

| Sub-command | Description |
|-------------|-------------|
| `compile <src.wat|src.wasm>` | Compile WAT or WASM to deterministic bytecode. |
| `deploy --wasm <path> [--ric <file>] [--gas <limit>]` | Deploy compiled WASM. |
| `invoke <address>` | Invoke a contract method. |
| `list` | List deployed contracts. |
| `info <address>` | Show Ricardian manifest for a contract. |

### contractops

| Sub-command | Description |
|-------------|-------------|
| `transfer <addr> <newOwner>` | Transfer contract ownership. |
| `pause <addr>` | Pause contract execution. |
| `resume <addr>` | Resume a paused contract. |
| `upgrade <addr> <wasm>` | Replace contract bytecode. |
| `info <addr>` | Display owner and paused status. |

### cross_chain

| Sub-command | Description |
|-------------|-------------|
| `register <source_chain> <target_chain> <relayer_addr>` | Register a bridge. |
| `list` | List registered bridges. |
| `get <bridge_id>` | Retrieve a bridge configuration. |
| `authorize <relayer_addr>` | Whitelist a relayer address. |
| `revoke <relayer_addr>` | Remove a relayer from the whitelist. |

### data

**Node operations**

| Sub-command | Description |
|-------------|-------------|
| `node register <address> <host:port> <capacityMB>` | Register a CDN node. |
| `node list` | List CDN nodes. |

**Asset operations**

| Sub-command | Description |
|-------------|-------------|
| `asset upload <filePath>` | Upload and pin an asset. |
| `asset retrieve <cid> [output]` | Retrieve an asset by CID. |

**Oracle feeds**

| Sub-command | Description |
|-------------|-------------|
| `oracle register <source>` | Register a new oracle feed. |
| `oracle push <oracleID> <value>` | Push a value to an oracle feed. |
| `oracle query <oracleID>` | Query the latest oracle value. |
| `oracle list` | List registered oracles. |

<<<<<<< HEAD
### messages

| Sub-command | Description |
|-------------|-------------|
| `enqueue <src> <dst> <topic> <type> <payload>` | Queue a message for processing. |
| `process` | Process the next queued message using the ledger. |
| `broadcast` | Broadcast the next message to peers. |
=======
### distribution

| Sub-command | Description |
|-------------|-------------|
| `distribution create <owner> <cid> <price>` | Register a dataset for sale. |
| `distribution buy <datasetID> <buyer>` | Purchase dataset access. |
| `distribution info <datasetID>` | Show dataset metadata. |
| `distribution list` | List all datasets. |
**Oracle management**

| Sub-command | Description |
|-------------|-------------|
| `oracle_mgmt metrics <oracleID>` | Show performance metrics. |
| `oracle_mgmt request <oracleID>` | Fetch value and record latency. |
| `oracle_mgmt sync <oracleID>` | Sync local oracle data. |
| `oracle_mgmt update <oracleID> <source>` | Update oracle source. |
| `oracle_mgmt remove <oracleID>` | Remove oracle configuration. |
### data_ops

| Sub-command | Description |
|-------------|-------------|
| `create <desc> <v1,v2,..>` | Create a new data feed. |
| `query <id>` | Query a feed and print JSON. |
| `normalize <id>` | Normalize feed values. |
| `impute <id>` | Impute missing values using the mean. |
### resource

| Sub-command | Description |
|-------------|-------------|
| `store <owner> <key> <file> <gas>` | Store data and set a gas limit. |
| `load <owner> <key> [out|-]` | Load data for a key. |
| `delete <owner> <key>` | Remove stored data and reset the limit. |
>>>>>>> 66ff4ce0

### fault_tolerance
- **employment** – Manage on-chain employment contracts and salaries.

| Sub-command | Description |
|-------------|-------------|
| `snapshot` | Dump current peer statistics. |
| `add-peer <addr>` | Add a peer to the health-checker set. |
| `rm-peer <addr|id>` | Remove a peer from the set. |
| `view-change` | Force a leader rotation. |
| `backup` | Create a ledger backup snapshot. |
| `restore <file>` | Restore ledger state from a snapshot. |
| `failover <addr>` | Force failover of a node. |
| `predict <addr>` | Predict failure probability for a node. |

### resource_allocation

| Sub-command | Description |
|-------------|-------------|
| `set <addr> --limit=<n>` | Set gas limit for an address. |
| `get <addr>` | Display current gas limit. |
| `list` | List limits for all addresses. |
| `consume <addr> --amt=<n>` | Deduct gas from an address limit. |
| `transfer <from> <to> --amt=<n>` | Transfer limit between addresses. |
### failover

| Sub-command | Description |
|-------------|-------------|
| `backup <path>` | Create a ledger snapshot. |
| `restore <file>` | Restore ledger state from a snapshot file. |
| `verify <file>` | Verify a snapshot against the current ledger. |
| `node [reason]` | Trigger a view change. |

### governance

| Sub-command | Description |
|-------------|-------------|
| `propose` | Submit a new governance proposal. |
| `vote <proposal-id>` | Cast a vote on a proposal. |
| `execute <proposal-id>` | Execute a proposal after the deadline. |
| `get <proposal-id>` | Display a single proposal. |
| `list` | List all proposals. |

### token_vote

| Sub-command | Description |
|-------------|-------------|
| `cast <proposal-id> <voter> <token-id> <amount> [approve]` | Cast a token weighted vote on a proposal. |

### qvote

| Sub-command | Description |
|-------------|-------------|
| `cast` | Submit a quadratic vote on a proposal. |
| `results <proposal-id>` | Display aggregated quadratic weights. |
### dao_access

| Sub-command | Description |
|-------------|-------------|
| `add <addr> <role>` | Add a DAO member with role `member` or `admin`. |
| `remove <addr>` | Remove a DAO member. |
| `role <addr>` | Display the member role. |
| `list` | List all DAO members. |
### polls_management

| Sub-command | Description |
|-------------|-------------|
| `create` | Create a new poll. |
| `vote <id>` | Cast a vote on a poll. |
| `close <id>` | Close a poll immediately. |
| `get <id>` | Display a poll. |
| `list` | List existing polls. |
### governance_management

| Sub-command | Description |
|-------------|-------------|
| `contract:add <addr> <name>` | Register a governance contract. |
| `contract:enable <addr>` | Enable a contract for voting. |
| `contract:disable <addr>` | Disable a contract. |
| `contract:get <addr>` | Display contract information. |
| `contract:list` | List registered contracts. |
| `contract:rm <addr>` | Remove a contract from the registry. |
### reputation_voting

| Sub-command | Description |
|-------------|-------------|
| `propose` | Submit a new reputation proposal. |
| `vote <proposal-id>` | Cast a weighted vote using SYN-REP. |
| `execute <proposal-id>` | Execute a reputation proposal. |
| `get <proposal-id>` | Display a reputation proposal. |
| `list` | List all reputation proposals. |
| `balance <addr>` | Show reputation balance. |
### timelock

| Sub-command | Description |
|-------------|-------------|
| `queue <proposal-id>` | Queue a proposal with a delay. |
| `cancel <proposal-id>` | Remove a queued proposal. |
| `execute` | Execute all due proposals. |
| `list` | List queued proposals. |
### dao

| Sub-command | Description |
|-------------|-------------|
| `create <name> <creator>` | Create a new DAO. |
| `join <dao-id> <addr>` | Join an existing DAO. |
| `leave <dao-id> <addr>` | Leave a DAO. |
| `info <dao-id>` | Display DAO information. |
| `list` | List all DAOs. |

### green_technology

| Sub-command | Description |
|-------------|-------------|
| `usage <validator-addr>` | Record energy and carbon usage for a validator. |
| `offset <validator-addr>` | Record carbon offset credits. |
| `certify` | Recompute certificates immediately. |
| `cert <validator-addr>` | Show the sustainability certificate. |
| `throttle <validator-addr>` | Check if a validator should be throttled. |
| `list` | List certificates for all validators. |

### resource_management

| Sub-command | Description |
|-------------|-------------|
| `set <addr> <cpu> <mem> <store>` | Set resource quota for an address. |
| `show <addr>` | Display quota and current usage. |
| `charge <addr> <cpu> <mem> <store>` | Charge and record consumed resources. |

### carbon_credit_system

| Sub-command | Description |
|-------------|-------------|
| `register <owner> <name> <total>` | Register a carbon offset project. |
| `issue <projectID> <to> <amount>` | Issue credits from a project. |
| `retire <holder> <amount>` | Burn carbon credits permanently. |
| `info <projectID>` | Show details of a project. |
| `list` | List all projects. |
### energy_efficiency

| Sub-command | Description |
|-------------|-------------|
| `record <validator-addr>` | Record processed transactions and energy use. |
| `efficiency <validator-addr>` | Show tx per kWh for a validator. |
| `network` | Display the network average efficiency. |

### ledger

| Sub-command | Description |
|-------------|-------------|
| `head` | Show chain height and latest block hash. |
| `block <height>` | Fetch a block by height. |
| `balance <addr>` | Display token balances of an address. |
| `utxo <addr>` | List UTXOs for an address. |
| `pool` | List mem-pool transactions. |
| `mint <addr>` | Mint tokens to an address. |
| `transfer <from> <to>` | Transfer tokens between addresses. |

### account

| Sub-command | Description |
|-------------|-------------|
| `create <addr>` | Create a new account. |
| `delete <addr>` | Delete an account. |
| `balance <addr>` | Show account balance. |
| `transfer` | Transfer between accounts. |

### liquidity_pools

| Sub-command | Description |
|-------------|-------------|
| `create <tokenA> <tokenB> [feeBps]` | Create a new liquidity pool. |
| `add <poolID> <provider> <amtA> <amtB>` | Add liquidity to a pool. |
| `swap <poolID> <trader> <tokenIn> <amtIn> <minOut>` | Swap tokens within a pool. |
| `remove <poolID> <provider> <lpTokens>` | Remove liquidity from a pool. |
| `info <poolID>` | Show pool state. |
| `list` | List all pools. |

### loanpool

| Sub-command | Description |
|-------------|-------------|
| `submit <creator> <recipient> <type> <amount> <desc>` | Submit a loan proposal. |
| `vote <voter> <id>` | Vote on a proposal. |
| `disburse <id>` | Disburse an approved loan. |
| `tick` | Process proposals and update cycles. |
| `get <id>` | Display a single proposal. |
| `list` | List proposals in the pool. |

### loanpool_apply

| Sub-command | Description |
|-------------|-------------|
| `submit <applicant> <amount> <termMonths> <purpose>` | Submit a loan application. |
| `vote <voter> <id>` | Vote on an application. |
| `process` | Finalise pending applications. |
| `disburse <id>` | Disburse an approved application. |
| `get <id>` | Display a single application. |
| `list` | List loan applications. |

### network

| Sub-command | Description |
|-------------|-------------|
| `start` | Start the networking stack. |
| `stop` | Stop network services. |
| `peers` | List connected peers. |
| `broadcast <topic> <data>` | Publish data on the network. |
| `subscribe <topic>` | Subscribe to a topic. |

### nat

| Sub-command | Description |
|-------------|-------------|
| `map <port>` | Open a port on the router via UPnP/NAT-PMP. |
| `unmap` | Remove the current port mapping. |
| `ip` | Show the discovered external IP address. |
### peer

| Sub-command | Description |
|-------------|-------------|
| `discover` | List peers discovered via mDNS. |
| `connect <addr>` | Connect to a peer by multi-address. |
| `advertise [topic]` | Broadcast this node ID on a topic. |

### replication

| Sub-command | Description |
|-------------|-------------|
| `start` | Launch replication goroutines. |
| `stop` | Stop the replication subsystem. |
| `status` | Show replication status. |
| `replicate <block-hash>` | Gossip a known block. |
| `request <block-hash>` | Request a block from peers. |
| `sync` | Synchronize blocks from peers. |

### initrep

| Sub-command | Description |
|-------------|-------------|
| `start` | Bootstrap the ledger and start replication. |
| `stop` | Stop the initialization service. |
### synchronization

| Sub-command | Description |
|-------------|-------------|
| `start` | Start the sync manager. |
| `stop` | Stop the sync manager. |
| `status` | Show sync progress. |
| `once` | Perform one synchronization round. |

### high_availability

| Sub-command | Description |
|-------------|-------------|
| `add <addr>` | Register a standby node. |
| `remove <addr>` | Remove a standby node. |
| `list` | List registered standby nodes. |
| `promote <addr>` | Promote a standby to leader via view change. |
| `snapshot [path]` | Write a ledger snapshot to disk. |

### rollups

| Sub-command | Description |
|-------------|-------------|
| `submit` | Submit a new rollup batch. |
| `challenge <batchID> <txIdx> <proof...>` | Submit a fraud proof for a batch. |
| `finalize <batchID>` | Finalize or revert a batch. |
| `info <batchID>` | Display batch header and state. |
| `list` | List recent batches. |
| `txs <batchID>` | List transactions in a batch. |
| `pause` | Pause the rollup aggregator. |
| `resume` | Resume the rollup aggregator. |
| `status` | Show current aggregator status. |

### compression

| Sub-command | Description |
|-------------|-------------|
| `save <file>` | Write a compressed ledger snapshot. |
| `load <file>` | Load a compressed snapshot and display the height. |

### security

| Sub-command | Description |
|-------------|-------------|
| `sign` | Sign a message with a private key. |
| `verify` | Verify a signature. |
| `aggregate <sig1,sig2,...>` | Aggregate BLS signatures. |
| `encrypt` | Encrypt data using XChacha20‑Poly1305. |
| `decrypt` | Decrypt an encrypted blob. |
| `merkle <leaf1,leaf2,...>` | Compute a double-SHA256 Merkle root. |
| `dilithium-gen` | Generate a Dilithium3 key pair. |
| `dilithium-sign` | Sign a message with a Dilithium key. |
| `dilithium-verify` | Verify a Dilithium signature. |
| `anomaly-score` | Compute an anomaly z-score from data. |

### biometrics

| Sub-command | Description |
|-------------|-------------|
| `enroll <file>` | Enroll biometric data for an address. |
| `verify <file>` | Verify biometric data against an address. |
| `delete <addr>` | Remove stored biometric data. |

### sharding

| Sub-command | Description |
|-------------|-------------|
| `leader get <shardID>` | Show the leader for a shard. |
| `leader set <shardID> <addr>` | Set the leader address for a shard. |
| `map` | List shard-to-leader mappings. |
| `submit <fromShard> <toShard> <txHash>` | Submit a cross-shard transaction header. |
| `pull <shardID>` | Pull receipts for a shard. |
| `reshard <newBits>` | Increase the shard count. |
| `rebalance <threshold>` | List shards exceeding the load threshold. |

### sidechain

| Sub-command | Description |
|-------------|-------------|
| `register` | Register a new side-chain. |
| `header` | Submit a side-chain header. |
| `deposit` | Deposit tokens to a side-chain escrow. |
| `withdraw <proofHex>` | Verify a withdrawal proof. |
| `get-header` | Fetch a submitted side-chain header. |
| `meta <chainID>` | Display side-chain metadata. |
| `list` | List registered side-chains. |
| `pause <chainID>` | Pause a side-chain. |
| `resume <chainID>` | Resume a paused side-chain. |
| `update-validators` | Update side-chain validator set. |
| `remove <chainID>` | Remove a side-chain and all data. |

### plasma

| Sub-command | Description |
|-------------|-------------|
| `deposit` | Deposit funds into the Plasma chain. |
| `withdraw <nonce>` | Finalise a Plasma exit. |

### plasma

| Sub-command | Description |
|-------------|-------------|
| `deposit <from> <token> <amount>` | Deposit tokens into the plasma bridge. |
| `exit <owner> <token> <amount>` | Start an exit from the bridge. |
| `finalize <nonce>` | Finalize a pending exit. |
| `get <nonce>` | Get details about an exit. |
| `list <owner>` | List exits initiated by an address. |

### state_channel

| Sub-command | Description |
|-------------|-------------|
| `open` | Open a new payment/state channel. |
| `close` | Submit a signed state to start closing. |
| `challenge` | Challenge a closing state with a newer one. |
| `finalize` | Finalize and settle an expired channel. |
| `status` | Show the current channel state. |
| `list` | List all open channels. |

### plasma

| Sub-command | Description |
|-------------|-------------|
| `deposit` | Deposit tokens into the plasma chain. |
| `withdraw` | Withdraw a previously deposited amount. |
| `submit` | Submit a plasma block root. |
### state_channel_mgmt

| Sub-command | Description |
|-------------|-------------|
| `pause` | Pause a channel to block new updates. |
| `resume` | Resume a paused channel. |
| `cancel` | Cancel a pending close operation. |
| `force-close` | Immediately settle a channel with a signed state. |
### zero_trust_data_channels

| Sub-command | Description |
|-------------|-------------|
| `open` | Open a new zero trust data channel. |
| `send` | Send a hex encoded payload over the channel. |
| `close` | Close the channel and release escrow. |

### storage

| Sub-command | Description |
|-------------|-------------|
| `pin` | Pin a file or data blob to the gateway. |
| `get` | Retrieve data by CID. |
| `listing:create` | Create a storage listing. |
| `listing:get` | Get a storage listing by ID. |
| `listing:list` | List storage listings. |
| `deal:open` | Open a storage deal backed by escrow. |
| `deal:close` | Close a storage deal and release funds. |
| `deal:get` | Get details for a storage deal. |
| `deal:list` | List storage deals. |
### real_estate

| Sub-command | Description |
|-------------|-------------|
| `register` | Register a new property. |
| `transfer` | Transfer a property to another owner. |
| `get` | Get property details. |
| `list` | List properties, optionally by owner. |


### escrow

| Sub-command | Description |
|-------------|-------------|
| `create` | Create a new multi-party escrow |
| `deposit` | Deposit additional funds |
| `release` | Release funds to participants |
| `cancel` | Cancel an escrow and refund |
| `info` | Show escrow details |
| `list` | List all escrows |
### marketplace

| Sub-command | Description |
|-------------|-------------|
| `listing:create <price> <metaJSON>` | Create a marketplace listing. |
| `listing:get <id>` | Fetch a listing by ID. |
| `listing:list` | List marketplace listings. |
| `buy <id> <buyer>` | Purchase a listing via escrow. |
| `cancel <id>` | Cancel an unsold listing. |
| `release <escrow>` | Release escrow funds to seller. |
| `deal:get <id>` | Retrieve deal details. |
| `deal:list` | List marketplace deals. |

| Sub-command | Description |
|-------------|-------------|
| `register <addr>` | Register a patient address. |
| `grant <patient> <provider>` | Allow a provider to submit records. |
| `revoke <patient> <provider>` | Revoke provider access. |
| `add <patient> <provider> <cid>` | Add a record CID for a patient. |
| `list <patient>` | List stored record IDs for a patient. |
### warehouse

| Sub-command | Description |
|-------------|-------------|
| `add` | Add a new inventory item. |
| `remove` | Delete an existing item. |
| `move` | Transfer item ownership. |
| `list` | List all warehouse items. |

### staking

| Sub-command | Description |
|-------------|-------------|
| `stake <addr> <amt>` | Stake tokens to participate in governance. |
| `unstake <addr> <amt>` | Unstake previously locked tokens. |
| `balance <addr>` | Show staked balance of an address. |
| `total` | Display the total amount staked. |

### staking

| Sub-command | Description |
|-------------|-------------|
| `stake <addr> <amt>` | Stake tokens to participate in governance. |
| `unstake <addr> <amt>` | Unstake previously locked tokens. |
| `balance <addr>` | Show staked balance of an address. |
| `total` | Display the total amount staked. |

### resource

| Sub-command | Description |
|-------------|-------------|
| `listing:create` | Create a resource listing. |
| `listing:get` | Get a resource listing by ID. |
| `listing:list` | List resource listings. |
| `deal:open` | Open a resource deal. |
| `deal:close` | Close a resource deal. |
| `deal:get` | Get resource deal details. |
| `deal:list` | List resource deals. |

### ipfs

| Sub-command | Description |
|-------------|-------------|
| `add` | Add a file to the configured IPFS gateway. |
| `get` | Fetch a CID and write to stdout or a file. |
| `unpin` | Remove a CID from the gateway pinset. |

### legal

| Sub-command | Description |
|-------------|-------------|
| `register <addr> <json>` | Register a Ricardian contract. |
| `sign <contract> <party>` | Sign a contract as a party. |
| `revoke <contract> <party>` | Revoke a signature. |
| `info <addr>` | Show contract and signers. |
| `list` | List all registered legal contracts. |

### partition

| Sub-command | Description |
|-------------|-------------|
| `split <file>` | Split a file into equally sized chunks. |
| `compress <file>` | Compress a file and print base64 output. |
| `decompress <b64>` | Decompress base64 input and print bytes. |

### tokens

| Sub-command | Description |
|-------------|-------------|
| `list` | List registered tokens. |
| `info <id|symbol>` | Display token metadata. |
| `balance <tok> <addr>` | Query token balance of an address. |
| `transfer <tok>` | Transfer tokens between addresses. |
| `mint <tok>` | Mint new tokens. |
| `burn <tok>` | Burn tokens from an address. |
| `approve <tok>` | Approve a spender allowance. |
| `allowance <tok> <owner> <spender>` | Show current allowance. |

### defi

| Sub-command | Description |
|-------------|-------------|
| `insurance new <id> <holder> <premium> <payout>` | Create an insurance policy. |
| `insurance claim <id>` | Claim a payout. |
### event_management

| Sub-command | Description |
|-------------|-------------|
| `emit <type> <data>` | Emit a new event and broadcast it. |
| `list <type>` | List recent events of a given type. |
| `get <type> <id>` | Fetch a specific event by ID. |
### token_management

| Sub-command | Description |
|-------------|-------------|
| `create` | Create a new token. |
| `balance <id> <addr>` | Check balance for a token ID. |
| `transfer <id>` | Transfer tokens between addresses. |
### tangible

| Sub-command | Description |
|-------------|-------------|
| `register <id> <owner> <meta> <value>` | Register a new tangible asset. |
| `transfer <id> <owner>` | Transfer ownership of an asset. |
| `info <id>` | Display asset metadata. |
| `list` | List all tangible assets. |
### gaming

| Sub-command | Description |
|-------------|-------------|
| `create` | Create a new game. |
| `join <id>` | Join an existing game. |
| `finish <id>` | Finish a game and release funds. |
| `get <id>` | Display a game record. |
| `list` | List games. |

### transactions

| Sub-command | Description |
|-------------|-------------|
| `create` | Craft an unsigned transaction JSON. |
| `sign` | Sign a transaction JSON with a keystore key. |
| `verify` | Verify a signed transaction JSON. |
| `submit` | Submit a signed transaction to the network. |
| `pool` | List pending pool transaction hashes. |

### distribution

| Sub-command | Description |
|-------------|-------------|
| `airdrop` | Mint tokens to a list of recipients. |
| `batch` | Transfer tokens from one account to many. |
### private_tx

| Sub-command | Description |
|-------------|-------------|
| `encrypt` | Encrypt transaction payload bytes. |
| `decrypt` | Decrypt previously encrypted payload. |
| `send` | Submit an encrypted transaction JSON file. |
### transactionreversal

| Sub-command | Description |
|-------------|-------------|
| `reversal` | Reverse a confirmed transaction. Requires authority signatures. |

### utility_functions

| Sub-command | Description |
|-------------|-------------|
| `hash` | Compute a cryptographic hash. |
| `short-hash` | Shorten a 32-byte hash to first4..last4 format. |
| `bytes2addr` | Convert big-endian bytes to an address. |

### finalization_management

| Sub-command | Description |
|-------------|-------------|
| `block <file>` | Finalize a block from JSON. |
| `batch <batchID>` | Finalize a rollup batch. |
| `channel <channelID>` | Finalize a state channel. |
### quorum

| Sub-command | Description |
|-------------|-------------|
| `init <total> <threshold>` | Initialise a global quorum tracker. |
| `vote <address>` | Record a vote from an address. |
| `check` | Check if the configured quorum is reached. |
| `reset` | Clear all recorded votes. |
### supply

| Sub-command | Description |
|-------------|-------------|
| `register <id> <desc> <owner> <location>` | Register a new item on chain. |
| `update-location <id> <location>` | Update item location. |
| `status <id> <status>` | Update item status. |
| `get <id>` | Fetch item metadata. |

### virtual_machine

| Sub-command | Description |
|-------------|-------------|
| `start` | Start the VM HTTP daemon. |
| `stop` | Stop the VM daemon. |
| `status` | Show daemon status. |

### sandbox

| Sub-command | Description |
|-------------|-------------|
| `start` | Create a sandbox for a contract. |
| `stop` | Stop a running sandbox. |
| `reset` | Reset sandbox timers. |
| `status` | Display sandbox info. |
| `list` | List all sandboxes. |
### swarm

| Sub-command | Description |
|-------------|-------------|
| `add <id> <addr>` | Add a node to the swarm. |
| `remove <id>` | Remove a node from the swarm. |
| `broadcast <tx.json>` | Broadcast a transaction to all nodes. |
| `peers` | List nodes currently in the swarm. |
| `start` | Start consensus for the swarm. |
| `stop` | Stop all nodes and consensus. |

### wallet

| Sub-command | Description |
|-------------|-------------|
| `create` | Generate a new wallet and mnemonic. |
| `import` | Import an existing mnemonic. |
| `address` | Derive an address from a wallet. |
| `sign` | Sign a transaction JSON using the wallet. |

### execution

| Sub-command | Description |
|-------------|-------------|
| `begin` | Begin a new block at a given height. |
| `run <tx.json>` | Execute a transaction JSON file. |
| `finalize` | Finalize the current block and output it. |
### binarytree

| Sub-command | Description |
|-------------|-------------|
| `create <name>` | Create a new binary tree bound to the ledger. |
| `insert <tree> <key> <value>` | Insert or update a key. Value may be hex encoded. |
| `search <tree> <key>` | Retrieve a value by key. |
| `delete <tree> <key>` | Remove a key from the tree. |
| `list <tree>` | List all keys in order. |


### system_health

| Sub-command | Description |
|-------------|-------------|
| `snapshot` | Display current system metrics. |
| `log <level> <msg>` | Append a message to the system log. |

### idwallet

| Sub-command | Description |
|-------------|-------------|
| `register <address> <info>` | Register wallet and mint a SYN-ID token. |
| `check <address>` | Verify registration status. |
### offwallet

| Sub-command | Description |
|-------------|-------------|
| `create` | Create an offline wallet file. |
| `sign` | Sign a transaction offline using the wallet. |
### recovery

| Sub-command | Description |
|-------------|-------------|
| `register` | Register recovery credentials for an address. |
| `recover` | Restore an address by proving three credentials. |
### workflow

| Sub-command | Description |
|-------------|-------------|
| `new` | Create a new workflow by ID. |
| `add` | Append an opcode name to the workflow. |
| `trigger` | Set a cron expression for execution. |
| `webhook` | Register a webhook called after completion. |
| `run` | Execute the workflow immediately. |

### wallet_mgmt

| Sub-command | Description |
|-------------|-------------|
| `create` | Create a wallet and print the mnemonic. |
| `balance` | Show the SYNN balance for an address. |
| `transfer` | Send SYNN from a mnemonic to a target address. |
### devnet

| Sub-command | Description |
|-------------|-------------|
| `start [nodes]` | Start a local developer network with the given number of nodes. |

### testnet

| Sub-command | Description |
|-------------|-------------|
| `start <config.yaml>` | Launch a testnet using the node definitions in the YAML file. |
### faucet

| Sub-command | Description |
|-------------|-------------|
| `request <addr>` | Request faucet funds for an address. |
| `balance` | Display remaining faucet balance. |
| `config --amount <n> --cooldown <d>` | Update faucet parameters. |<|MERGE_RESOLUTION|>--- conflicted
+++ resolved
@@ -30,15 +30,12 @@
 - **contractops** – Administrative operations like pausing and transferring ownership.
 - **cross_chain** – Bridge assets to or from other chains using lock and release commands.
 - **data** – Inspect raw key/value pairs in the underlying data store for debugging.
-<<<<<<< HEAD
 - **messages** – Queue, process and broadcast network messages.
-=======
 - **partition** – Partition and compress data sets.
 - **data_ops** – Manage and transform on-chain data feeds.
 - **anomaly_detection** – Run anomaly analysis on transactions and list flagged hashes.
 - **resource** – Manage stored data and VM gas allocations.
 - **immutability** – Verify the chain against the genesis block.
->>>>>>> 66ff4ce0
 - **fault_tolerance** – Inject faults, simulate network partitions and test recovery procedures.
 - **plasma** – Manage deposits and exits on the plasma bridge.
 - **resource_allocation** – Manage per-contract gas limits.
@@ -343,7 +340,6 @@
 | `oracle query <oracleID>` | Query the latest oracle value. |
 | `oracle list` | List registered oracles. |
 
-<<<<<<< HEAD
 ### messages
 
 | Sub-command | Description |
@@ -351,7 +347,6 @@
 | `enqueue <src> <dst> <topic> <type> <payload>` | Queue a message for processing. |
 | `process` | Process the next queued message using the ledger. |
 | `broadcast` | Broadcast the next message to peers. |
-=======
 ### distribution
 
 | Sub-command | Description |
@@ -384,7 +379,6 @@
 | `store <owner> <key> <file> <gas>` | Store data and set a gas limit. |
 | `load <owner> <key> [out|-]` | Load data for a key. |
 | `delete <owner> <key>` | Remove stored data and reset the limit. |
->>>>>>> 66ff4ce0
 
 ### fault_tolerance
 - **employment** – Manage on-chain employment contracts and salaries.
