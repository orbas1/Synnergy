# Synnergy Command Line Guide

This short guide summarises the CLI entry points found in `cmd/cli`.  Each Go file wires a set of commands using the [Cobra](https://github.com/spf13/cobra) framework.  Commands are grouped by module and can be imported individually into the root program.

Most commands require environment variables or a configuration file to be present.  Refer to inline comments for a full list of options.

## Available Command Groups

The following command groups expose the same functionality available in the core modules. Each can be mounted on a root [`cobra.Command`](https://github.com/spf13/cobra).

- **ai** – Tools for publishing ML models and running anomaly detection jobs via gRPC to the AI service. Useful for training pipelines and on‑chain inference.
- **amm** – Swap tokens and manage liquidity pools. Includes helpers to quote routes and add/remove liquidity.
- **authority_node** – Register new validators, vote on authority proposals and list the active electorate.
- **charity_pool** – Query the community charity fund and trigger payouts for the current cycle.
- **coin** – Mint the base coin, transfer balances and inspect supply metrics.
- **compliance** – Run KYC/AML checks on addresses and export audit reports.
- **consensus** – Start, stop or inspect the node's consensus service. Provides status metrics for debugging.
- **contracts** – Deploy, upgrade and invoke smart contracts stored on chain.
- **cross_chain** – Bridge assets to or from other chains using lock and release commands.
- **data** – Inspect raw key/value pairs in the underlying data store for debugging.
- **immutability** – Verify the chain against the genesis block.
- **fault_tolerance** – Inject faults, simulate network partitions and test recovery procedures.
- **governance** – Create proposals, cast votes and check DAO parameters.
- **green_technology** – View energy metrics and toggle any experimental sustainability features.
- **ledger** – Inspect blocks, query balances and perform administrative token operations via the ledger daemon.
- **network** – Manage peer connections and print networking statistics.
- **replication** – Trigger snapshot creation and replicate the ledger to new nodes.
- **rollups** – Create rollup batches or inspect existing ones.
- **security** – Key generation, signing utilities and password helpers.
- **sharding** – Migrate data between shards and check shard status.
- **sidechain** – Launch side chains or interact with remote side‑chain nodes.
- **state_channel** – Open, close and settle payment channels.
- **storage** – Configure the backing key/value store and inspect content.
- **warehouse** – Manage on-chain inventory records.
- **tokens** – Register new token types and move balances between accounts.
- **gaming** – Manage simple on-chain games.
- **transactions** – Build raw transactions, sign them and broadcast to the network.
- **utility_functions** – Miscellaneous helpers shared by other command groups.
- **virtual_machine** – Execute scripts in the built‑in VM for testing.
- **wallet** – Generate mnemonics, derive addresses and sign transactions.


To use these groups, import the corresponding command constructor (e.g. `ledger.NewLedgerCommand()`) in your main program and attach it to the root `cobra.Command`.

If you want to enable **all** CLI modules with a single call, use `cli.RegisterRoutes(rootCmd)` from the `cli` package. This helper mounts every exported command group so routes can be invoked like:

```bash
$ synnergy ~network ~start
```

## Command Reference

The sections below list each root command and its available sub‑commands. Every
command maps directly to logic in `synnergy-network/core` and can be composed as
needed in custom tooling.

### ai

| Sub-command | Description |
|-------------|-------------|
| `predict <tx.json>` | Predict fraud probability for a transaction. |
| `optimise <stats.json>` | Suggest an optimal base fee for the next block. |
| `volume <stats.json>` | Forecast upcoming transaction volume. |
| `publish <cid>` | Publish a model hash with optional royalty basis points. |
| `fetch <model-hash>` | Fetch metadata for a published model. |
| `list <price> <cid>` | Create a marketplace listing for a model. |
| `buy <listing-id> <buyer-addr>` | Buy a listed model with escrow. |
| `rent <listing-id> <renter-addr> <hours>` | Rent a model for a period of time. |
| `release <escrow-id>` | Release funds from escrow to the seller. |

### amm

| Sub-command | Description |
|-------------|-------------|
| `init <fixture-file>` | Initialise pools from a JSON fixture. |
| `swap <tokenIn> <amtIn> <tokenOut> <minOut> [trader]` | Swap tokens via the router. |
| `add <poolID> <provider> <amtA> <amtB>` | Add liquidity to a pool. |
| `remove <poolID> <provider> <lpTokens>` | Remove liquidity from a pool. |
| `quote <tokenIn> <amtIn> <tokenOut>` | Estimate output amount without executing. |
| `pairs` | List all tradable token pairs. |

### authority_node

| Sub-command | Description |
|-------------|-------------|
| `register <addr> <role>` | Submit a new authority-node candidate. |
| `vote <voterAddr> <candidateAddr>` | Cast a vote for a candidate. |
| `electorate <size>` | Sample a weighted electorate of active nodes. |
| `is <addr>` | Check if an address is an active authority node. |
| `info <addr>` | Display details for an authority node. |
| `list` | List authority nodes. |
| `deregister <addr>` | Remove an authority node and its votes. |

### charity_pool

| Sub-command | Description |
|-------------|-------------|
| `register <addr> <category> <name>` | Register a charity with the pool. |
| `vote <voterAddr> <charityAddr>` | Vote for a charity during the cycle. |
| `tick [timestamp]` | Manually trigger pool cron tasks. |
| `registration <addr> [cycle]` | Show registration info for a charity. |
| `winners [cycle]` | List winning charities for a cycle. |

### coin

| Sub-command | Description |
|-------------|-------------|
| `mint <addr> <amt>` | Mint the base SYNN coin. |
| `supply` | Display total supply. |
| `balance <addr>` | Query balance for an address. |
| `transfer <from> <to> <amt>` | Transfer SYNN between accounts. |
| `burn <addr> <amt>` | Burn SYNN from an address. |

### compliance

| Sub-command | Description |
|-------------|-------------|
| `validate <kyc.json>` | Validate and store a KYC document commitment. |
| `erase <address>` | Remove a user's KYC data. |
| `fraud <address> <severity>` | Record a fraud signal. |
| `risk <address>` | Retrieve accumulated fraud risk score. |
| `audit <address>` | Display the audit trail for an address. |
| `monitor <tx.json> <threshold>` | Run anomaly detection on a transaction. |
| `verifyzkp <blob.bin> <commitmentHex> <proofHex>` | Verify a zero‑knowledge proof. |

### consensus

| Sub-command | Description |
|-------------|-------------|
| `start` | Launch the consensus engine. |
| `stop` | Gracefully stop the consensus service. |
| `info` | Show consensus height and running status. |
| `weights <demand> <stake>` | Calculate dynamic consensus weights. |
| `threshold <demand> <stake>` | Compute the consensus switch threshold. |
| `set-weight-config <alpha> <beta> <gamma> <dmax> <smax>` | Update weight coefficients. |
| `get-weight-config` | Display current weight configuration. |

### contracts

| Sub-command | Description |
|-------------|-------------|
| `compile <src.wat|src.wasm>` | Compile WAT or WASM to deterministic bytecode. |
| `deploy --wasm <path> [--ric <file>] [--gas <limit>]` | Deploy compiled WASM. |
| `invoke <address>` | Invoke a contract method. |
| `list` | List deployed contracts. |
| `info <address>` | Show Ricardian manifest for a contract. |

### cross_chain

| Sub-command | Description |
|-------------|-------------|
| `register <source_chain> <target_chain> <relayer_addr>` | Register a bridge. |
| `list` | List registered bridges. |
| `get <bridge_id>` | Retrieve a bridge configuration. |
| `authorize <relayer_addr>` | Whitelist a relayer address. |
| `revoke <relayer_addr>` | Remove a relayer from the whitelist. |

### data

**Node operations**

| Sub-command | Description |
|-------------|-------------|
| `node register <address> <host:port> <capacityMB>` | Register a CDN node. |
| `node list` | List CDN nodes. |

**Asset operations**

| Sub-command | Description |
|-------------|-------------|
| `asset upload <filePath>` | Upload and pin an asset. |
| `asset retrieve <cid> [output]` | Retrieve an asset by CID. |

**Oracle feeds**

| Sub-command | Description |
|-------------|-------------|
| `oracle register <source>` | Register a new oracle feed. |
| `oracle push <oracleID> <value>` | Push a value to an oracle feed. |
| `oracle query <oracleID>` | Query the latest oracle value. |
| `oracle list` | List registered oracles. |

### fault_tolerance

| Sub-command | Description |
|-------------|-------------|
| `snapshot` | Dump current peer statistics. |
| `add-peer <addr>` | Add a peer to the health-checker set. |
| `rm-peer <addr|id>` | Remove a peer from the set. |
| `view-change` | Force a leader rotation. |
| `backup` | Create a ledger backup snapshot. |
| `restore <file>` | Restore ledger state from a snapshot. |
| `failover <addr>` | Force failover of a node. |
| `predict <addr>` | Predict failure probability for a node. |

### governance

| Sub-command | Description |
|-------------|-------------|
| `propose` | Submit a new governance proposal. |
| `vote <proposal-id>` | Cast a vote on a proposal. |
| `execute <proposal-id>` | Execute a proposal after the deadline. |
| `get <proposal-id>` | Display a single proposal. |
| `list` | List all proposals. |

### green_technology

| Sub-command | Description |
|-------------|-------------|
| `usage <validator-addr>` | Record energy and carbon usage for a validator. |
| `offset <validator-addr>` | Record carbon offset credits. |
| `certify` | Recompute certificates immediately. |
| `cert <validator-addr>` | Show the sustainability certificate. |
| `throttle <validator-addr>` | Check if a validator should be throttled. |
| `list` | List certificates for all validators. |

### ledger

| Sub-command | Description |
|-------------|-------------|
| `head` | Show chain height and latest block hash. |
| `block <height>` | Fetch a block by height. |
| `balance <addr>` | Display token balances of an address. |
| `utxo <addr>` | List UTXOs for an address. |
| `pool` | List mem-pool transactions. |
| `mint <addr>` | Mint tokens to an address. |
| `transfer <from> <to>` | Transfer tokens between addresses. |

### liquidity_pools

| Sub-command | Description |
|-------------|-------------|
| `create <tokenA> <tokenB> [feeBps]` | Create a new liquidity pool. |
| `add <poolID> <provider> <amtA> <amtB>` | Add liquidity to a pool. |
| `swap <poolID> <trader> <tokenIn> <amtIn> <minOut>` | Swap tokens within a pool. |
| `remove <poolID> <provider> <lpTokens>` | Remove liquidity from a pool. |
| `info <poolID>` | Show pool state. |
| `list` | List all pools. |

### loanpool

| Sub-command | Description |
|-------------|-------------|
| `submit <creator> <recipient> <type> <amount> <desc>` | Submit a loan proposal. |
| `vote <voter> <id>` | Vote on a proposal. |
| `disburse <id>` | Disburse an approved loan. |
| `tick` | Process proposals and update cycles. |
| `get <id>` | Display a single proposal. |
| `list` | List proposals in the pool. |

### network

| Sub-command | Description |
|-------------|-------------|
| `start` | Start the networking stack. |
| `stop` | Stop network services. |
| `peers` | List connected peers. |
| `broadcast <topic> <data>` | Publish data on the network. |
| `subscribe <topic>` | Subscribe to a topic. |

### replication

| Sub-command | Description |
|-------------|-------------|
| `start` | Launch replication goroutines. |
| `stop` | Stop the replication subsystem. |
| `status` | Show replication status. |
| `replicate <block-hash>` | Gossip a known block. |
| `request <block-hash>` | Request a block from peers. |
| `sync` | Synchronize blocks from peers. |

### rollups

| Sub-command | Description |
|-------------|-------------|
| `submit` | Submit a new rollup batch. |
| `challenge <batchID> <txIdx> <proof...>` | Submit a fraud proof for a batch. |
| `finalize <batchID>` | Finalize or revert a batch. |
| `info <batchID>` | Display batch header and state. |
| `list` | List recent batches. |
| `txs <batchID>` | List transactions in a batch. |

### security

| Sub-command | Description |
|-------------|-------------|
| `sign` | Sign a message with a private key. |
| `verify` | Verify a signature. |
| `aggregate <sig1,sig2,...>` | Aggregate BLS signatures. |
| `encrypt` | Encrypt data using XChacha20‑Poly1305. |
| `decrypt` | Decrypt an encrypted blob. |
| `merkle <leaf1,leaf2,...>` | Compute a double-SHA256 Merkle root. |
| `dilithium-gen` | Generate a Dilithium3 key pair. |
| `dilithium-sign` | Sign a message with a Dilithium key. |
| `dilithium-verify` | Verify a Dilithium signature. |
| `anomaly-score` | Compute an anomaly z-score from data. |

### sharding

| Sub-command | Description |
|-------------|-------------|
| `leader get <shardID>` | Show the leader for a shard. |
| `leader set <shardID> <addr>` | Set the leader address for a shard. |
| `map` | List shard-to-leader mappings. |
| `submit <fromShard> <toShard> <txHash>` | Submit a cross-shard transaction header. |
| `pull <shardID>` | Pull receipts for a shard. |
| `reshard <newBits>` | Increase the shard count. |
| `rebalance <threshold>` | List shards exceeding the load threshold. |

### sidechain

| Sub-command | Description |
|-------------|-------------|
| `register` | Register a new side-chain. |
| `header` | Submit a side-chain header. |
| `deposit` | Deposit tokens to a side-chain escrow. |
| `withdraw <proofHex>` | Verify a withdrawal proof. |
| `get-header` | Fetch a submitted side-chain header. |
| `meta <chainID>` | Display side-chain metadata. |
| `list` | List registered side-chains. |

### state_channel

| Sub-command | Description |
|-------------|-------------|
| `open` | Open a new payment/state channel. |
| `close` | Submit a signed state to start closing. |
| `challenge` | Challenge a closing state with a newer one. |
| `finalize` | Finalize and settle an expired channel. |
| `status` | Show the current channel state. |
| `list` | List all open channels. |

### storage

| Sub-command | Description |
|-------------|-------------|
| `pin` | Pin a file or data blob to the gateway. |
| `get` | Retrieve data by CID. |
| `listing:create` | Create a storage listing. |
| `listing:get` | Get a storage listing by ID. |
| `listing:list` | List storage listings. |
| `deal:open` | Open a storage deal backed by escrow. |
| `deal:close` | Close a storage deal and release funds. |
| `deal:get` | Get details for a storage deal. |
| `deal:list` | List storage deals. |

### warehouse

| Sub-command | Description |
|-------------|-------------|
| `add` | Add a new inventory item. |
| `remove` | Delete an existing item. |
| `move` | Transfer item ownership. |
| `list` | List all warehouse items. |

### tokens

| Sub-command | Description |
|-------------|-------------|
| `list` | List registered tokens. |
| `info <id|symbol>` | Display token metadata. |
| `balance <tok> <addr>` | Query token balance of an address. |
| `transfer <tok>` | Transfer tokens between addresses. |
| `mint <tok>` | Mint new tokens. |
| `burn <tok>` | Burn tokens from an address. |
| `approve <tok>` | Approve a spender allowance. |
| `allowance <tok> <owner> <spender>` | Show current allowance. |

<<<<<<< HEAD
### tangible

| Sub-command | Description |
|-------------|-------------|
| `register <id> <owner> <meta> <value>` | Register a new tangible asset. |
| `transfer <id> <owner>` | Transfer ownership of an asset. |
| `info <id>` | Display asset metadata. |
| `list` | List all tangible assets. |
=======
### gaming

| Sub-command | Description |
|-------------|-------------|
| `create` | Create a new game. |
| `join <id>` | Join an existing game. |
| `finish <id>` | Finish a game and release funds. |
| `get <id>` | Display a game record. |
| `list` | List games. |
>>>>>>> 748c49a6

### transactions

| Sub-command | Description |
|-------------|-------------|
| `create` | Craft an unsigned transaction JSON. |
| `sign` | Sign a transaction JSON with a keystore key. |
| `verify` | Verify a signed transaction JSON. |
| `submit` | Submit a signed transaction to the network. |
| `pool` | List pending pool transaction hashes. |

### utility_functions

| Sub-command | Description |
|-------------|-------------|
| `hash` | Compute a cryptographic hash. |
| `short-hash` | Shorten a 32-byte hash to first4..last4 format. |
| `bytes2addr` | Convert big-endian bytes to an address. |

### virtual_machine

| Sub-command | Description |
|-------------|-------------|
| `start` | Start the VM HTTP daemon. |
| `stop` | Stop the VM daemon. |
| `status` | Show daemon status. |

### wallet

| Sub-command | Description |
|-------------|-------------|
| `create` | Generate a new wallet and mnemonic. |
| `import` | Import an existing mnemonic. |
| `address` | Derive an address from a wallet. |
| `sign` | Sign a transaction JSON using the wallet. |<|MERGE_RESOLUTION|>--- conflicted
+++ resolved
@@ -366,7 +366,6 @@
 | `approve <tok>` | Approve a spender allowance. |
 | `allowance <tok> <owner> <spender>` | Show current allowance. |
 
-<<<<<<< HEAD
 ### tangible
 
 | Sub-command | Description |
@@ -375,7 +374,6 @@
 | `transfer <id> <owner>` | Transfer ownership of an asset. |
 | `info <id>` | Display asset metadata. |
 | `list` | List all tangible assets. |
-=======
 ### gaming
 
 | Sub-command | Description |
@@ -385,7 +383,6 @@
 | `finish <id>` | Finish a game and release funds. |
 | `get <id>` | Display a game record. |
 | `list` | List games. |
->>>>>>> 748c49a6
 
 ### transactions
 
