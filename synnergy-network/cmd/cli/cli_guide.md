--- conflicted
+++ resolved
@@ -6,7 +6,6 @@
 
 ## Available Command Groups
 
-<<<<<<< HEAD
 The following command groups expose the same functionality available in the core modules. Each can be mounted on a root [`cobra.Command`](https://github.com/spf13/cobra).
 
 - **ai** – Tools for publishing ML models and running anomaly detection jobs via gRPC to the AI service. Useful for training pipelines and on‑chain inference.
@@ -36,34 +35,6 @@
 - **utility_functions** – Miscellaneous helpers shared by other command groups.
 - **virtual_machine** – Execute scripts in the built‑in VM for testing.
 - **wallet** – Generate mnemonics, derive addresses and sign transactions.
-=======
-- **ai** – Manage on‑chain AI models and run anomaly predictions.
-- **amm** – Swap tokens and manage liquidity pools through the automated market maker.
-- **authority_node** – Inspect or update validator node status.
-- **charity_pool** – Query and distribute funds from the community charity pool.
-- **coin** – Mint, transfer and query the native coin supply.
-- **compliance** – Perform compliance checks or export audit logs.
-- **consensus** – Start or stop the consensus service and monitor its status.
-- **contracts** – Deploy and invoke smart contracts.
-- **cross_chain** – Operations related to bridging assets across chains.
-- **data** – Low level data store inspection utilities.
-- **fault_tolerance** – Tools for recovery and fault injection testing.
-- **governance** – Vote on proposals and manage DAO parameters.
-- **green_technology** – Energy saving options and environmental metrics.
-- **ledger** – Inspect blocks, balances and perform administrative token actions.
-- **network** – Control the libp2p networking layer and monitor peers.
-- **replication** – Manage node replication and backup tasks.
-- **rollups** – Create or inspect rollup batches.
-- **security** – Key management and signature utilities.
-- **sharding** – Commands for inspecting shards and migrating data.
-- **sidechain** – Manage side‑chains and interact with side‑chain nodes.
-- **state_channel** – Open or close payment channels and check channel status.
-- **storage** – Interact with the underlying key/value stores.
-- **tokens** – List registered tokens and move balances between accounts.
-- **transactions** – Build or submit raw transactions to the network.
-- **utility_functions** – Miscellaneous helper commands used by other groups.
-- **virtual_machine** – Execute scripts directly in the VM sandbox.
-- **wallet** – Simple wallet operations such as key generation and signing.
->>>>>>> fbdd526c
+
 
 To use these groups, import the corresponding command constructor (e.g. `ledger.NewLedgerCommand()`) in your main program and attach it to the root `cobra.Command`.