# Synnergy Command Line Guide

This short guide summarises the CLI entry points found in `cmd/cli`.  Each Go file wires a set of commands using the [Cobra](https://github.com/spf13/cobra) framework.  Commands are grouped by module and can be imported individually into the root program.

Most commands require environment variables or a configuration file to be present.  Refer to inline comments for a full list of options.

## Available Command Groups

The following command groups expose the same functionality available in the core modules. Each can be mounted on a root [`cobra.Command`](https://github.com/spf13/cobra).

- **ai** – Tools for publishing ML models and running anomaly detection jobs via gRPC to the AI service. Useful for training pipelines and on‑chain inference.
- **ai-train** – Manage on-chain AI model training jobs.
- **ai_mgmt** – Manage marketplace listings for AI models.
- **ai_infer** – Advanced inference and batch analysis utilities.
- **amm** – Swap tokens and manage liquidity pools. Includes helpers to quote routes and add/remove liquidity.
- **authority_node** – Register new validators, vote on authority proposals and list the active electorate.
- **authority_apply** – Submit and vote on authority node applications.
- **charity_pool** – Query the community charity fund and trigger payouts for the current cycle.
- **coin** – Mint the base coin, transfer balances and inspect supply metrics.
 - **compliance** – Run KYC/AML checks on addresses and export audit reports.
 - **compliance_management** – Manage suspensions and whitelists for addresses.
 - **consensus** – Start, stop or inspect the node's consensus service. Provides status metrics for debugging.
- **compliance** – Run KYC/AML checks on addresses and export audit reports.
- **audit** – Manage on-chain audit logs.
- **consensus** – Start, stop or inspect the node's consensus service. Provides status metrics for debugging.
- **adaptive** – Manage adaptive consensus weights.
- **stake** – Adjust validator stakes and record penalties.
- **contracts** – Deploy, upgrade and invoke smart contracts stored on chain.
- **cross_chain** – Bridge assets to or from other chains using lock and release commands.
- **data** – Inspect raw key/value pairs in the underlying data store for debugging.
- **data_ops** – Manage and transform on-chain data feeds.
- **anomaly_detection** – Run anomaly analysis on transactions and list flagged hashes.
- **resource** – Manage stored data and VM gas allocations.
- **immutability** – Verify the chain against the genesis block.
- **fault_tolerance** – Inject faults, simulate network partitions and test recovery procedures.
- **failover** – Manage ledger snapshots and coordinate recovery.
- **employment** – Manage on-chain employment contracts and salaries.
- **governance** – Create proposals, cast votes and check DAO parameters.
- **token_vote** – Cast token weighted governance votes.
- **qvote** – Submit quadratic votes and view weighted results.
- **polls_management** – Create and vote on community polls.
- **governance_management** – Manage governance contracts on chain.
- **reputation_voting** – Reputation weighted governance commands.
- **timelock** – Manage delayed proposal execution.
- **dao** – Manage DAO creation and membership.
- **green_technology** – View energy metrics and toggle any experimental sustainability features.
- **ledger** – Inspect blocks, query balances and perform administrative token operations via the ledger daemon.
- **account** – manage accounts and balances
- **network** – Manage peer connections and print networking statistics.
 - **replication** – Trigger snapshot creation and replicate the ledger to new nodes.
 - **high_availability** – Manage standby nodes and promote backups.
 - **rollups** – Create rollup batches or inspect existing ones.
- **plasma** – Deposit into and withdraw from the Plasma chain.
- **replication** – Trigger snapshot creation and replicate the ledger to new nodes.
<<<<<<< HEAD
- **initrep** – Bootstrap a ledger via peer replication.
=======
- **synchronization** – Coordinate block download and verification.
>>>>>>> 9614b496
- **rollups** – Create rollup batches or inspect existing ones.
- **compression** – Save and load compressed ledger snapshots.
- **security** – Key generation, signing utilities and password helpers.
- **biometrics** – Manage biometric authentication templates.
- **sharding** – Migrate data between shards and check shard status.
- **sidechain** – Launch side chains or interact with remote side‑chain nodes.
- **state_channel** – Open, close and settle payment channels.
- **zero_trust_data_channels** – Manage encrypted data channels with escrow.
- **swarm** – Manage groups of nodes running together.
- **storage** – Configure the backing key/value store and inspect content.
- **resource** – Manage compute resource rentals.
- **staking** – Stake and unstake tokens for DAO governance.
- **dao_access** – Manage DAO membership roles.
- **sensor** – Manage external sensor inputs and webhooks.
- **real_estate** – Manage tokenised real estate assets.
- **healthcare** – Manage healthcare records and permissions.
- **warehouse** – Manage on-chain inventory records.
- **tokens** – Register new token types and move balances between accounts.
- **defi** – Insurance policies and other DeFi utilities.
- **event_management** – Emit and query custom events stored on chain.
- **gaming** – Manage simple on-chain games.
- **transactions** – Build raw transactions, sign them and broadcast to the network.
- **transactionreversal** – Reverse confirmed transactions with authority approval.
- **transaction_distribution** – Distribute transaction fees between stakeholders.
- **utility_functions** – Miscellaneous helpers shared by other command groups.
- **finalization_management** – Finalize blocks, batches and channels.
- **quorum** – Manage quorum trackers for proposals or validation.
- **virtual_machine** – Execute scripts in the built‑in VM for testing.
- **supply** – Manage supply chain records.
- **wallet** – Generate mnemonics, derive addresses and sign transactions.
- **execution** – Manage block execution and transaction pipelines.
- **binarytree** – Manage ledger-backed binary search trees.
- **regulator** – Manage on-chain regulators and rule checks.
- **feedback** – Submit and review on‑chain user feedback.
- **system_health** – Monitor node metrics and emit log entries.
- **idwallet** – Register ID-token wallets and verify status.
- **offwallet** – Offline wallet utilities.
- **recovery** – Manage account recovery registration and execution.
- **workflow** – Build on-chain workflows using triggers and webhooks.
- **wallet_mgmt** – Manage wallets and submit ledger transfers.
- **devnet** – Launch a local multi-node developer network.
- **testnet** – Start an ephemeral test network from a YAML config.
- **faucet** – Dispense test funds with rate limiting.


To use these groups, import the corresponding command constructor (e.g. `ledger.NewLedgerCommand()`) in your main program and attach it to the root `cobra.Command`.

If you want to enable **all** CLI modules with a single call, use `cli.RegisterRoutes(rootCmd)` from the `cli` package. This helper mounts every exported command group so routes can be invoked like:

```bash
$ synnergy ~network ~start
```

## Command Reference

The sections below list each root command and its available sub‑commands. Every
command maps directly to logic in `synnergy-network/core` and can be composed as
needed in custom tooling.

### ai

| Sub-command | Description |
|-------------|-------------|
| `predict <tx.json>` | Predict fraud probability for a transaction. |
| `optimise <stats.json>` | Suggest an optimal base fee for the next block. |
| `volume <stats.json>` | Forecast upcoming transaction volume. |
| `publish <cid>` | Publish a model hash with optional royalty basis points. |
| `fetch <model-hash>` | Fetch metadata for a published model. |
| `list <price> <cid>` | Create a marketplace listing for a model. |
| `buy <listing-id> <buyer-addr>` | Buy a listed model with escrow. |
| `rent <listing-id> <renter-addr> <hours>` | Rent a model for a period of time. |
| `release <escrow-id>` | Release funds from escrow to the seller. |

### ai-train

| Sub-command | Description |
|-------------|-------------|
| `start <datasetCID> <modelCID>` | Begin a new training job. |
| `status <jobID>` | Display status for a training job. |
| `list` | List all active training jobs. |
| `cancel <jobID>` | Cancel a running job. |
### ai_mgmt

| Sub-command | Description |
|-------------|-------------|
| `get <id>` | Fetch a marketplace listing. |
| `ls` | List all AI model listings. |
| `update <id> <price>` | Update the price of your listing. |
| `remove <id>` | Remove a listing you own. |


| Sub-command | Description |
|-------------|-------------|
| `ai_infer run <model-hash> <input-file>` | Execute model inference on input data. |
| `ai_infer analyse <txs.json>` | Analyse a batch of transactions for fraud risk. |

### amm

| Sub-command | Description |
|-------------|-------------|
| `init <fixture-file>` | Initialise pools from a JSON fixture. |
| `swap <tokenIn> <amtIn> <tokenOut> <minOut> [trader]` | Swap tokens via the router. |
| `add <poolID> <provider> <amtA> <amtB>` | Add liquidity to a pool. |
| `remove <poolID> <provider> <lpTokens>` | Remove liquidity from a pool. |
| `quote <tokenIn> <amtIn> <tokenOut>` | Estimate output amount without executing. |
| `pairs` | List all tradable token pairs. |

### authority_node

| Sub-command | Description |
|-------------|-------------|
| `register <addr> <role>` | Submit a new authority-node candidate. |
| `vote <voterAddr> <candidateAddr>` | Cast a vote for a candidate. |
| `electorate <size>` | Sample a weighted electorate of active nodes. |
| `is <addr>` | Check if an address is an active authority node. |
| `info <addr>` | Display details for an authority node. |
| `list` | List authority nodes. |
| `deregister <addr>` | Remove an authority node and its votes. |

### authority_apply

| Sub-command | Description |
|-------------|-------------|
| `submit <candidate> <role> <desc>` | Submit an authority node application. |
| `vote <voter> <id>` | Vote on an application. Use `--approve=false` to reject. |
| `finalize <id>` | Finalize and register the node if the vote passed. |
| `tick` | Check all pending applications for expiry. |
| `get <id>` | Display an application by ID. |
| `list` | List all applications. |

### charity_pool

| Sub-command | Description |
|-------------|-------------|
| `register <addr> <category> <name>` | Register a charity with the pool. |
| `vote <voterAddr> <charityAddr>` | Vote for a charity during the cycle. |
| `tick [timestamp]` | Manually trigger pool cron tasks. |
| `registration <addr> [cycle]` | Show registration info for a charity. |
| `winners [cycle]` | List winning charities for a cycle. |

### coin

| Sub-command | Description |
|-------------|-------------|
| `mint <addr> <amt>` | Mint the base SYNN coin. |
| `supply` | Display total supply. |
| `balance <addr>` | Query balance for an address. |
| `transfer <from> <to> <amt>` | Transfer SYNN between accounts. |
| `burn <addr> <amt>` | Burn SYNN from an address. |

### compliance

| Sub-command | Description |
|-------------|-------------|
| `validate <kyc.json>` | Validate and store a KYC document commitment. |
| `erase <address>` | Remove a user's KYC data. |
| `fraud <address> <severity>` | Record a fraud signal. |
| `risk <address>` | Retrieve accumulated fraud risk score. |
| `audit <address>` | Display the audit trail for an address. |
| `monitor <tx.json> <threshold>` | Run anomaly detection on a transaction. |
| `verifyzkp <blob.bin> <commitmentHex> <proofHex>` | Verify a zero‑knowledge proof. |

### audit

| Sub-command | Description |
|-------------|-------------|
| `log <addr> <event> [meta.json]` | Record an audit event. |
| `list <addr>` | List audit events for an address. |
### compliance_management

| Sub-command | Description |
|-------------|-------------|
| `suspend <addr>` | Suspend an address from transfers. |
| `resume <addr>` | Lift an address suspension. |
| `whitelist <addr>` | Add an address to the whitelist. |
| `unwhitelist <addr>` | Remove an address from the whitelist. |
| `status <addr>` | Show suspension and whitelist status. |
| `review <tx.json>` | Check a transaction before broadcast. |
### anomaly_detection

| Sub-command | Description |
|-------------|-------------|
| `analyze <tx.json>` | Run anomaly detection on a transaction. |
| `list` | List flagged transactions. |

### consensus

| Sub-command | Description |
|-------------|-------------|
| `start` | Launch the consensus engine. |
| `stop` | Gracefully stop the consensus service. |
| `info` | Show consensus height and running status. |
| `weights <demand> <stake>` | Calculate dynamic consensus weights. |
| `threshold <demand> <stake>` | Compute the consensus switch threshold. |
| `set-weight-config <alpha> <beta> <gamma> <dmax> <smax>` | Update weight coefficients. |
| `get-weight-config` | Display current weight configuration. |

### adaptive

| Sub-command | Description |
|-------------|-------------|
| `metrics` | Show current demand and stake levels. |
| `adjust` | Recompute consensus weights. |
| `set-config <alpha> <beta> <gamma> <dmax> <smax>` | Update weighting coefficients. |

### stake

| Sub-command | Description |
|-------------|-------------|
| `adjust <addr> <delta>` | Increase or decrease stake for a validator. |
| `penalize <addr> <points> [reason]` | Record penalty points against a validator. |
| `info <addr>` | Display stake and penalty totals. |

### contracts

| Sub-command | Description |
|-------------|-------------|
| `compile <src.wat|src.wasm>` | Compile WAT or WASM to deterministic bytecode. |
| `deploy --wasm <path> [--ric <file>] [--gas <limit>]` | Deploy compiled WASM. |
| `invoke <address>` | Invoke a contract method. |
| `list` | List deployed contracts. |
| `info <address>` | Show Ricardian manifest for a contract. |

### cross_chain

| Sub-command | Description |
|-------------|-------------|
| `register <source_chain> <target_chain> <relayer_addr>` | Register a bridge. |
| `list` | List registered bridges. |
| `get <bridge_id>` | Retrieve a bridge configuration. |
| `authorize <relayer_addr>` | Whitelist a relayer address. |
| `revoke <relayer_addr>` | Remove a relayer from the whitelist. |

### data

**Node operations**

| Sub-command | Description |
|-------------|-------------|
| `node register <address> <host:port> <capacityMB>` | Register a CDN node. |
| `node list` | List CDN nodes. |

**Asset operations**

| Sub-command | Description |
|-------------|-------------|
| `asset upload <filePath>` | Upload and pin an asset. |
| `asset retrieve <cid> [output]` | Retrieve an asset by CID. |

**Oracle feeds**

| Sub-command | Description |
|-------------|-------------|
| `oracle register <source>` | Register a new oracle feed. |
| `oracle push <oracleID> <value>` | Push a value to an oracle feed. |
| `oracle query <oracleID>` | Query the latest oracle value. |
| `oracle list` | List registered oracles. |

**Oracle management**

| Sub-command | Description |
|-------------|-------------|
| `oracle_mgmt metrics <oracleID>` | Show performance metrics. |
| `oracle_mgmt request <oracleID>` | Fetch value and record latency. |
| `oracle_mgmt sync <oracleID>` | Sync local oracle data. |
| `oracle_mgmt update <oracleID> <source>` | Update oracle source. |
| `oracle_mgmt remove <oracleID>` | Remove oracle configuration. |
### data_ops

| Sub-command | Description |
|-------------|-------------|
| `create <desc> <v1,v2,..>` | Create a new data feed. |
| `query <id>` | Query a feed and print JSON. |
| `normalize <id>` | Normalize feed values. |
| `impute <id>` | Impute missing values using the mean. |
### resource

| Sub-command | Description |
|-------------|-------------|
| `store <owner> <key> <file> <gas>` | Store data and set a gas limit. |
| `load <owner> <key> [out|-]` | Load data for a key. |
| `delete <owner> <key>` | Remove stored data and reset the limit. |

### fault_tolerance
- **employment** – Manage on-chain employment contracts and salaries.

| Sub-command | Description |
|-------------|-------------|
| `snapshot` | Dump current peer statistics. |
| `add-peer <addr>` | Add a peer to the health-checker set. |
| `rm-peer <addr|id>` | Remove a peer from the set. |
| `view-change` | Force a leader rotation. |
| `backup` | Create a ledger backup snapshot. |
| `restore <file>` | Restore ledger state from a snapshot. |
| `failover <addr>` | Force failover of a node. |
| `predict <addr>` | Predict failure probability for a node. |

### failover

| Sub-command | Description |
|-------------|-------------|
| `backup <path>` | Create a ledger snapshot. |
| `restore <file>` | Restore ledger state from a snapshot file. |
| `verify <file>` | Verify a snapshot against the current ledger. |
| `node [reason]` | Trigger a view change. |

### governance

| Sub-command | Description |
|-------------|-------------|
| `propose` | Submit a new governance proposal. |
| `vote <proposal-id>` | Cast a vote on a proposal. |
| `execute <proposal-id>` | Execute a proposal after the deadline. |
| `get <proposal-id>` | Display a single proposal. |
| `list` | List all proposals. |

### token_vote

| Sub-command | Description |
|-------------|-------------|
| `cast <proposal-id> <voter> <token-id> <amount> [approve]` | Cast a token weighted vote on a proposal. |

### qvote

| Sub-command | Description |
|-------------|-------------|
| `cast` | Submit a quadratic vote on a proposal. |
| `results <proposal-id>` | Display aggregated quadratic weights. |
### dao_access

| Sub-command | Description |
|-------------|-------------|
| `add <addr> <role>` | Add a DAO member with role `member` or `admin`. |
| `remove <addr>` | Remove a DAO member. |
| `role <addr>` | Display the member role. |
| `list` | List all DAO members. |
### polls_management

| Sub-command | Description |
|-------------|-------------|
| `create` | Create a new poll. |
| `vote <id>` | Cast a vote on a poll. |
| `close <id>` | Close a poll immediately. |
| `get <id>` | Display a poll. |
| `list` | List existing polls. |
### governance_management

| Sub-command | Description |
|-------------|-------------|
| `contract:add <addr> <name>` | Register a governance contract. |
| `contract:enable <addr>` | Enable a contract for voting. |
| `contract:disable <addr>` | Disable a contract. |
| `contract:get <addr>` | Display contract information. |
| `contract:list` | List registered contracts. |
| `contract:rm <addr>` | Remove a contract from the registry. |
### reputation_voting

| Sub-command | Description |
|-------------|-------------|
| `propose` | Submit a new reputation proposal. |
| `vote <proposal-id>` | Cast a weighted vote using SYN-REP. |
| `execute <proposal-id>` | Execute a reputation proposal. |
| `get <proposal-id>` | Display a reputation proposal. |
| `list` | List all reputation proposals. |
| `balance <addr>` | Show reputation balance. |
### timelock

| Sub-command | Description |
|-------------|-------------|
| `queue <proposal-id>` | Queue a proposal with a delay. |
| `cancel <proposal-id>` | Remove a queued proposal. |
| `execute` | Execute all due proposals. |
| `list` | List queued proposals. |
### dao

| Sub-command | Description |
|-------------|-------------|
| `create <name> <creator>` | Create a new DAO. |
| `join <dao-id> <addr>` | Join an existing DAO. |
| `leave <dao-id> <addr>` | Leave a DAO. |
| `info <dao-id>` | Display DAO information. |
| `list` | List all DAOs. |

### green_technology

| Sub-command | Description |
|-------------|-------------|
| `usage <validator-addr>` | Record energy and carbon usage for a validator. |
| `offset <validator-addr>` | Record carbon offset credits. |
| `certify` | Recompute certificates immediately. |
| `cert <validator-addr>` | Show the sustainability certificate. |
| `throttle <validator-addr>` | Check if a validator should be throttled. |
| `list` | List certificates for all validators. |

### ledger

| Sub-command | Description |
|-------------|-------------|
| `head` | Show chain height and latest block hash. |
| `block <height>` | Fetch a block by height. |
| `balance <addr>` | Display token balances of an address. |
| `utxo <addr>` | List UTXOs for an address. |
| `pool` | List mem-pool transactions. |
| `mint <addr>` | Mint tokens to an address. |
| `transfer <from> <to>` | Transfer tokens between addresses. |

### account

| Sub-command | Description |
|-------------|-------------|
| `create <addr>` | Create a new account. |
| `delete <addr>` | Delete an account. |
| `balance <addr>` | Show account balance. |
| `transfer` | Transfer between accounts. |

### liquidity_pools

| Sub-command | Description |
|-------------|-------------|
| `create <tokenA> <tokenB> [feeBps]` | Create a new liquidity pool. |
| `add <poolID> <provider> <amtA> <amtB>` | Add liquidity to a pool. |
| `swap <poolID> <trader> <tokenIn> <amtIn> <minOut>` | Swap tokens within a pool. |
| `remove <poolID> <provider> <lpTokens>` | Remove liquidity from a pool. |
| `info <poolID>` | Show pool state. |
| `list` | List all pools. |

### loanpool

| Sub-command | Description |
|-------------|-------------|
| `submit <creator> <recipient> <type> <amount> <desc>` | Submit a loan proposal. |
| `vote <voter> <id>` | Vote on a proposal. |
| `disburse <id>` | Disburse an approved loan. |
| `tick` | Process proposals and update cycles. |
| `get <id>` | Display a single proposal. |
| `list` | List proposals in the pool. |

### loanpool_apply

| Sub-command | Description |
|-------------|-------------|
| `submit <applicant> <amount> <termMonths> <purpose>` | Submit a loan application. |
| `vote <voter> <id>` | Vote on an application. |
| `process` | Finalise pending applications. |
| `disburse <id>` | Disburse an approved application. |
| `get <id>` | Display a single application. |
| `list` | List loan applications. |

### network

| Sub-command | Description |
|-------------|-------------|
| `start` | Start the networking stack. |
| `stop` | Stop network services. |
| `peers` | List connected peers. |
| `broadcast <topic> <data>` | Publish data on the network. |
| `subscribe <topic>` | Subscribe to a topic. |

### replication

| Sub-command | Description |
|-------------|-------------|
| `start` | Launch replication goroutines. |
| `stop` | Stop the replication subsystem. |
| `status` | Show replication status. |
| `replicate <block-hash>` | Gossip a known block. |
| `request <block-hash>` | Request a block from peers. |
| `sync` | Synchronize blocks from peers. |

<<<<<<< HEAD
### initrep

| Sub-command | Description |
|-------------|-------------|
| `start` | Bootstrap the ledger and start replication. |
| `stop` | Stop the initialization service. |
=======
### synchronization

| Sub-command | Description |
|-------------|-------------|
| `start` | Start the sync manager. |
| `stop` | Stop the sync manager. |
| `status` | Show sync progress. |
| `once` | Perform one synchronization round. |

### high_availability

| Sub-command | Description |
|-------------|-------------|
| `add <addr>` | Register a standby node. |
| `remove <addr>` | Remove a standby node. |
| `list` | List registered standby nodes. |
| `promote <addr>` | Promote a standby to leader via view change. |
| `snapshot [path]` | Write a ledger snapshot to disk. |
>>>>>>> 9614b496

### rollups

| Sub-command | Description |
|-------------|-------------|
| `submit` | Submit a new rollup batch. |
| `challenge <batchID> <txIdx> <proof...>` | Submit a fraud proof for a batch. |
| `finalize <batchID>` | Finalize or revert a batch. |
| `info <batchID>` | Display batch header and state. |
| `list` | List recent batches. |
| `txs <batchID>` | List transactions in a batch. |

### compression

| Sub-command | Description |
|-------------|-------------|
| `save <file>` | Write a compressed ledger snapshot. |
| `load <file>` | Load a compressed snapshot and display the height. |

### security

| Sub-command | Description |
|-------------|-------------|
| `sign` | Sign a message with a private key. |
| `verify` | Verify a signature. |
| `aggregate <sig1,sig2,...>` | Aggregate BLS signatures. |
| `encrypt` | Encrypt data using XChacha20‑Poly1305. |
| `decrypt` | Decrypt an encrypted blob. |
| `merkle <leaf1,leaf2,...>` | Compute a double-SHA256 Merkle root. |
| `dilithium-gen` | Generate a Dilithium3 key pair. |
| `dilithium-sign` | Sign a message with a Dilithium key. |
| `dilithium-verify` | Verify a Dilithium signature. |
| `anomaly-score` | Compute an anomaly z-score from data. |

### biometrics

| Sub-command | Description |
|-------------|-------------|
| `enroll <file>` | Enroll biometric data for an address. |
| `verify <file>` | Verify biometric data against an address. |
| `delete <addr>` | Remove stored biometric data. |

### sharding

| Sub-command | Description |
|-------------|-------------|
| `leader get <shardID>` | Show the leader for a shard. |
| `leader set <shardID> <addr>` | Set the leader address for a shard. |
| `map` | List shard-to-leader mappings. |
| `submit <fromShard> <toShard> <txHash>` | Submit a cross-shard transaction header. |
| `pull <shardID>` | Pull receipts for a shard. |
| `reshard <newBits>` | Increase the shard count. |
| `rebalance <threshold>` | List shards exceeding the load threshold. |

### sidechain

| Sub-command | Description |
|-------------|-------------|
| `register` | Register a new side-chain. |
| `header` | Submit a side-chain header. |
| `deposit` | Deposit tokens to a side-chain escrow. |
| `withdraw <proofHex>` | Verify a withdrawal proof. |
| `get-header` | Fetch a submitted side-chain header. |
| `meta <chainID>` | Display side-chain metadata. |
| `list` | List registered side-chains. |

### plasma

| Sub-command | Description |
|-------------|-------------|
| `deposit` | Deposit funds into the Plasma chain. |
| `withdraw <nonce>` | Finalise a Plasma exit. |

### state_channel

| Sub-command | Description |
|-------------|-------------|
| `open` | Open a new payment/state channel. |
| `close` | Submit a signed state to start closing. |
| `challenge` | Challenge a closing state with a newer one. |
| `finalize` | Finalize and settle an expired channel. |
| `status` | Show the current channel state. |
| `list` | List all open channels. |

### zero_trust_data_channels

| Sub-command | Description |
|-------------|-------------|
| `open` | Open a new zero trust data channel. |
| `send` | Send a hex encoded payload over the channel. |
| `close` | Close the channel and release escrow. |

### storage

| Sub-command | Description |
|-------------|-------------|
| `pin` | Pin a file or data blob to the gateway. |
| `get` | Retrieve data by CID. |
| `listing:create` | Create a storage listing. |
| `listing:get` | Get a storage listing by ID. |
| `listing:list` | List storage listings. |
| `deal:open` | Open a storage deal backed by escrow. |
| `deal:close` | Close a storage deal and release funds. |
| `deal:get` | Get details for a storage deal. |
| `deal:list` | List storage deals. |
### real_estate

| Sub-command | Description |
|-------------|-------------|
| `register` | Register a new property. |
| `transfer` | Transfer a property to another owner. |
| `get` | Get property details. |
| `list` | List properties, optionally by owner. |


### escrow

| Sub-command | Description |
|-------------|-------------|
| `create` | Create a new multi-party escrow |
| `deposit` | Deposit additional funds |
| `release` | Release funds to participants |
| `cancel` | Cancel an escrow and refund |
| `info` | Show escrow details |
| `list` | List all escrows |
### marketplace

| Sub-command | Description |
|-------------|-------------|
| `listing:create <price> <metaJSON>` | Create a marketplace listing. |
| `listing:get <id>` | Fetch a listing by ID. |
| `listing:list` | List marketplace listings. |
| `buy <id> <buyer>` | Purchase a listing via escrow. |
| `cancel <id>` | Cancel an unsold listing. |
| `release <escrow>` | Release escrow funds to seller. |
| `deal:get <id>` | Retrieve deal details. |
| `deal:list` | List marketplace deals. |

| Sub-command | Description |
|-------------|-------------|
| `register <addr>` | Register a patient address. |
| `grant <patient> <provider>` | Allow a provider to submit records. |
| `revoke <patient> <provider>` | Revoke provider access. |
| `add <patient> <provider> <cid>` | Add a record CID for a patient. |
| `list <patient>` | List stored record IDs for a patient. |
### warehouse

| Sub-command | Description |
|-------------|-------------|
| `add` | Add a new inventory item. |
| `remove` | Delete an existing item. |
| `move` | Transfer item ownership. |
| `list` | List all warehouse items. |

### staking

| Sub-command | Description |
|-------------|-------------|
| `stake <addr> <amt>` | Stake tokens to participate in governance. |
| `unstake <addr> <amt>` | Unstake previously locked tokens. |
| `balance <addr>` | Show staked balance of an address. |
| `total` | Display the total amount staked. |

### staking

| Sub-command | Description |
|-------------|-------------|
| `stake <addr> <amt>` | Stake tokens to participate in governance. |
| `unstake <addr> <amt>` | Unstake previously locked tokens. |
| `balance <addr>` | Show staked balance of an address. |
| `total` | Display the total amount staked. |

### resource

| Sub-command | Description |
|-------------|-------------|
| `listing:create` | Create a resource listing. |
| `listing:get` | Get a resource listing by ID. |
| `listing:list` | List resource listings. |
| `deal:open` | Open a resource deal. |
| `deal:close` | Close a resource deal. |
| `deal:get` | Get resource deal details. |
| `deal:list` | List resource deals. |

### tokens

| Sub-command | Description |
|-------------|-------------|
| `list` | List registered tokens. |
| `info <id|symbol>` | Display token metadata. |
| `balance <tok> <addr>` | Query token balance of an address. |
| `transfer <tok>` | Transfer tokens between addresses. |
| `mint <tok>` | Mint new tokens. |
| `burn <tok>` | Burn tokens from an address. |
| `approve <tok>` | Approve a spender allowance. |
| `allowance <tok> <owner> <spender>` | Show current allowance. |

### defi

| Sub-command | Description |
|-------------|-------------|
| `insurance new <id> <holder> <premium> <payout>` | Create an insurance policy. |
| `insurance claim <id>` | Claim a payout. |
### event_management

| Sub-command | Description |
|-------------|-------------|
| `emit <type> <data>` | Emit a new event and broadcast it. |
| `list <type>` | List recent events of a given type. |
| `get <type> <id>` | Fetch a specific event by ID. |
### token_management

| Sub-command | Description |
|-------------|-------------|
| `create` | Create a new token. |
| `balance <id> <addr>` | Check balance for a token ID. |
| `transfer <id>` | Transfer tokens between addresses. |
### tangible

| Sub-command | Description |
|-------------|-------------|
| `register <id> <owner> <meta> <value>` | Register a new tangible asset. |
| `transfer <id> <owner>` | Transfer ownership of an asset. |
| `info <id>` | Display asset metadata. |
| `list` | List all tangible assets. |
### gaming

| Sub-command | Description |
|-------------|-------------|
| `create` | Create a new game. |
| `join <id>` | Join an existing game. |
| `finish <id>` | Finish a game and release funds. |
| `get <id>` | Display a game record. |
| `list` | List games. |

### transactions

| Sub-command | Description |
|-------------|-------------|
| `create` | Craft an unsigned transaction JSON. |
| `sign` | Sign a transaction JSON with a keystore key. |
| `verify` | Verify a signed transaction JSON. |
| `submit` | Submit a signed transaction to the network. |
| `pool` | List pending pool transaction hashes. |

### transactionreversal

| Sub-command | Description |
|-------------|-------------|
| `reversal` | Reverse a confirmed transaction. Requires authority signatures. |

### utility_functions

| Sub-command | Description |
|-------------|-------------|
| `hash` | Compute a cryptographic hash. |
| `short-hash` | Shorten a 32-byte hash to first4..last4 format. |
| `bytes2addr` | Convert big-endian bytes to an address. |

### finalization_management

| Sub-command | Description |
|-------------|-------------|
| `block <file>` | Finalize a block from JSON. |
| `batch <batchID>` | Finalize a rollup batch. |
| `channel <channelID>` | Finalize a state channel. |
### quorum

| Sub-command | Description |
|-------------|-------------|
| `init <total> <threshold>` | Initialise a global quorum tracker. |
| `vote <address>` | Record a vote from an address. |
| `check` | Check if the configured quorum is reached. |
| `reset` | Clear all recorded votes. |
### supply

| Sub-command | Description |
|-------------|-------------|
| `register <id> <desc> <owner> <location>` | Register a new item on chain. |
| `update-location <id> <location>` | Update item location. |
| `status <id> <status>` | Update item status. |
| `get <id>` | Fetch item metadata. |

### virtual_machine

| Sub-command | Description |
|-------------|-------------|
| `start` | Start the VM HTTP daemon. |
| `stop` | Stop the VM daemon. |
| `status` | Show daemon status. |

### swarm

| Sub-command | Description |
|-------------|-------------|
| `add <id> <addr>` | Add a node to the swarm. |
| `remove <id>` | Remove a node from the swarm. |
| `broadcast <tx.json>` | Broadcast a transaction to all nodes. |
| `peers` | List nodes currently in the swarm. |
| `start` | Start consensus for the swarm. |
| `stop` | Stop all nodes and consensus. |

### wallet

| Sub-command | Description |
|-------------|-------------|
| `create` | Generate a new wallet and mnemonic. |
| `import` | Import an existing mnemonic. |
| `address` | Derive an address from a wallet. |
| `sign` | Sign a transaction JSON using the wallet. |

### execution

| Sub-command | Description |
|-------------|-------------|
| `begin` | Begin a new block at a given height. |
| `run <tx.json>` | Execute a transaction JSON file. |
| `finalize` | Finalize the current block and output it. |
### binarytree

| Sub-command | Description |
|-------------|-------------|
| `create <name>` | Create a new binary tree bound to the ledger. |
| `insert <tree> <key> <value>` | Insert or update a key. Value may be hex encoded. |
| `search <tree> <key>` | Retrieve a value by key. |
| `delete <tree> <key>` | Remove a key from the tree. |
| `list <tree>` | List all keys in order. |


### system_health

| Sub-command | Description |
|-------------|-------------|
| `snapshot` | Display current system metrics. |
| `log <level> <msg>` | Append a message to the system log. |

### idwallet

| Sub-command | Description |
|-------------|-------------|
| `register <address> <info>` | Register wallet and mint a SYN-ID token. |
| `check <address>` | Verify registration status. |
### offwallet

| Sub-command | Description |
|-------------|-------------|
| `create` | Create an offline wallet file. |
| `sign` | Sign a transaction offline using the wallet. |
### recovery

| Sub-command | Description |
|-------------|-------------|
| `register` | Register recovery credentials for an address. |
| `recover` | Restore an address by proving three credentials. |
### workflow

| Sub-command | Description |
|-------------|-------------|
| `new` | Create a new workflow by ID. |
| `add` | Append an opcode name to the workflow. |
| `trigger` | Set a cron expression for execution. |
| `webhook` | Register a webhook called after completion. |
| `run` | Execute the workflow immediately. |

### wallet_mgmt

| Sub-command | Description |
|-------------|-------------|
| `create` | Create a wallet and print the mnemonic. |
| `balance` | Show the SYNN balance for an address. |
| `transfer` | Send SYNN from a mnemonic to a target address. |
### devnet

| Sub-command | Description |
|-------------|-------------|
| `start [nodes]` | Start a local developer network with the given number of nodes. |

### testnet

| Sub-command | Description |
|-------------|-------------|
| `start <config.yaml>` | Launch a testnet using the node definitions in the YAML file. |
### faucet

| Sub-command | Description |
|-------------|-------------|
| `request <addr>` | Request faucet funds for an address. |
| `balance` | Display remaining faucet balance. |
| `config --amount <n> --cooldown <d>` | Update faucet parameters. |<|MERGE_RESOLUTION|>--- conflicted
+++ resolved
@@ -52,11 +52,8 @@
  - **rollups** – Create rollup batches or inspect existing ones.
 - **plasma** – Deposit into and withdraw from the Plasma chain.
 - **replication** – Trigger snapshot creation and replicate the ledger to new nodes.
-<<<<<<< HEAD
 - **initrep** – Bootstrap a ledger via peer replication.
-=======
 - **synchronization** – Coordinate block download and verification.
->>>>>>> 9614b496
 - **rollups** – Create rollup batches or inspect existing ones.
 - **compression** – Save and load compressed ledger snapshots.
 - **security** – Key generation, signing utilities and password helpers.
@@ -526,14 +523,12 @@
 | `request <block-hash>` | Request a block from peers. |
 | `sync` | Synchronize blocks from peers. |
 
-<<<<<<< HEAD
 ### initrep
 
 | Sub-command | Description |
 |-------------|-------------|
 | `start` | Bootstrap the ledger and start replication. |
 | `stop` | Stop the initialization service. |
-=======
 ### synchronization
 
 | Sub-command | Description |
@@ -552,7 +547,6 @@
 | `list` | List registered standby nodes. |
 | `promote <addr>` | Promote a standby to leader via view change. |
 | `snapshot [path]` | Write a ledger snapshot to disk. |
->>>>>>> 9614b496
 
 ### rollups
 
