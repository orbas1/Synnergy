--- conflicted
+++ resolved
@@ -38,11 +38,8 @@
 		AuthCmd,
 		AuthorityApplyCmd,
 		CharityCmd,
-<<<<<<< HEAD
 		TimelockCmd,
-=======
 		DAOCmd,
->>>>>>> 975f672a
 		LoanCmd,
 		StakeCmd,
 		LoanApplyCmd,
