--- conflicted
+++ resolved
@@ -39,11 +39,8 @@
 		CrossChainCmd,
 		ImmutabilityCmd,
 		DataCmd,
-<<<<<<< HEAD
 		ResourceCmd,
-=======
 		PlasmaCmd,
->>>>>>> 908a1fd6
 		ChannelRoute,
 		StorageRoute,
 		sensorCmd,
