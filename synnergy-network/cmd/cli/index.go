--- conflicted
+++ resolved
@@ -84,9 +84,7 @@
 		MarketplaceCmd,
 		HealthcareCmd,
 		UtilityRoute,
-<<<<<<< HEAD
 		KademliaCmd,
-=======
 		ResourceCmd,
 		DistributionCmd,
 		SandboxCmd,
@@ -111,7 +109,6 @@
 		TangibleCmd,
 		WarehouseCmd,
 		GamingCmd,
->>>>>>> bf324bb4
 	)
 
 	// modules that expose constructors
