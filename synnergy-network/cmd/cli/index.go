package cli

import "github.com/spf13/cobra"

// RegisterRoutes attaches every command group defined in the cli package
// to the provided root command. Each module exposes its own root command
// (e.g. NetworkCmd) which aggregates all micro routes such as ~start and
// ~stop. Calling RegisterRoutes(root) makes all commands available from
// the main binary so they can be invoked like `synnergy ~network ~start`.
func RegisterRoutes(root *cobra.Command) {
	// modules with exported command variables
	root.AddCommand(
		NetworkCmd,
		ConsensusCmd,
		TokensCmd,
		TokenMgmtCmd,
		CoinCmd,
		ContractsCmd,
		VMCmd,
		TransactionsCmd,
		WalletCmd,
		WalletMgmtCmd,
		AICmd,
		AMMCmd,
		PoolsCmd,
		AuthCmd,
		CharityCmd,
		DAOCmd,
		LoanCmd,
		EventsCmd,
		ComplianceCmd,
		CrossChainCmd,
		ImmutabilityCmd,
		DataCmd,
		ChannelRoute,
		StorageRoute,
<<<<<<< HEAD
		RealEstateCmd,
=======
		EscrowRoute,
		MarketplaceCmd,
		HealthcareCmd,
>>>>>>> 30d3ffe0
		UtilityRoute,
		EcommerceCmd,
		EmploymentCmd,
		DevnetCmd,
		TestnetCmd,
		FaucetCmd,
		SupplyCmd,
		TangibleCmd,
		WarehouseCmd,
		GamingCmd,
	)

	// modules that expose constructors
	root.AddCommand(
		NewFaultToleranceCommand(),
		NewGovernanceCommand(),
		NewGreenCommand(),
		NewLedgerCommand(),
		NewReplicationCommand(),
		NewRollupCommand(),
		NewSecurityCommand(),
		NewShardingCommand(),
		NewSidechainCommand(),
	)
}<|MERGE_RESOLUTION|>--- conflicted
+++ resolved
@@ -34,13 +34,10 @@
 		DataCmd,
 		ChannelRoute,
 		StorageRoute,
-<<<<<<< HEAD
 		RealEstateCmd,
-=======
 		EscrowRoute,
 		MarketplaceCmd,
 		HealthcareCmd,
->>>>>>> 30d3ffe0
 		UtilityRoute,
 		EcommerceCmd,
 		EmploymentCmd,
