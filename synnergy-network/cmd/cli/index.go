package cli

import "github.com/spf13/cobra"

// RegisterRoutes attaches every command group defined in the cli package
// to the provided root command. Each module exposes its own root command
// (e.g. NetworkCmd) which aggregates all micro routes such as ~start and
// ~stop. Calling RegisterRoutes(root) makes all commands available from
// the main binary so they can be invoked like `synnergy ~network ~start`.
func RegisterRoutes(root *cobra.Command) {
	// modules with exported command variables
	root.AddCommand(
		NetworkCmd,
		ConsensusCmd,
		AdaptiveCmd,
		TokensCmd,
		TokenMgmtCmd,
		CoinCmd,
		ContractsCmd,
		VMCmd,
		TransactionsCmd,
		ReversalCmd,
		TxDistributionCmd(),
		WalletCmd,
		FeedbackCmd,
		AccountCmd,
		IDWalletCmd,
		OffWalletCmd,
		RecoveryCmd,
		WalletMgmtCmd,
		AICmd,
		AITrainingCmd,
		AIMgmtCmd,
		AIInferenceCmd,
		AMMCmd,
		PoolsCmd,
		BioCmd,
		AuthCmd,
		AuthorityApplyCmd,
		CharityCmd,
		TimelockCmd,
		DAOCmd,
		LoanCmd,
		StakeCmd,
		LoanApplyCmd,
		EventsCmd,
		ComplianceCmd,
		ComplianceMgmtCmd,
		CrossChainCmd,
		ImmutabilityCmd,
		DataCmd,
		HACmd,
		CompressionCmd,
		AnomalyCmd,
		ResourceCmd,
		PlasmaCmd,
		ChannelRoute,
		ZTChannelCmd,
		StorageRoute,
		sensorCmd,
		RealEstateCmd,
		EscrowRoute,
		MarketplaceCmd,
		HealthcareCmd,
		UtilityRoute,
		SwarmCmd,
		WorkflowCmd,
		EcommerceCmd,
		EmploymentCmd,
		DevnetCmd,
		TestnetCmd,
		FaucetCmd,
		SupplyCmd,
		TangibleCmd,
		WarehouseCmd,
		GamingCmd,
	)

	// modules that expose constructors
	root.AddCommand(
		NewFaultToleranceCommand(),
		NewGovernanceCommand(),
<<<<<<< HEAD
		NewGovernanceManagementCommand(),
=======
		NewRepGovCommand(),
>>>>>>> e560416e
		NewGreenCommand(),
		NewLedgerCommand(),
		NewReplicationCommand(),
		NewRollupCommand(),
		NewSecurityCommand(),
		NewShardingCommand(),
		NewSidechainCommand(),
		NewHealthCommand(),
	)
}<|MERGE_RESOLUTION|>--- conflicted
+++ resolved
@@ -80,11 +80,9 @@
 	root.AddCommand(
 		NewFaultToleranceCommand(),
 		NewGovernanceCommand(),
-<<<<<<< HEAD
 		NewGovernanceManagementCommand(),
-=======
+
 		NewRepGovCommand(),
->>>>>>> e560416e
 		NewGreenCommand(),
 		NewLedgerCommand(),
 		NewReplicationCommand(),
