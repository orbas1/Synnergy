package cli

import "github.com/spf13/cobra"

// RegisterRoutes attaches every command group defined in the cli package
// to the provided root command. Each module exposes its own root command
// (e.g. NetworkCmd) which aggregates all micro routes such as ~start and
// ~stop. Calling RegisterRoutes(root) makes all commands available from
// the main binary so they can be invoked like `synnergy ~network ~start`.
func RegisterRoutes(root *cobra.Command) {
	// modules with exported command variables
	root.AddCommand(
		NetworkCmd,
		ConsensusCmd,
		TokensCmd,
		TokenMgmtCmd,
		CoinCmd,
		ContractsCmd,
		VMCmd,
		TransactionsCmd,
		TxDistributionCmd(),
		WalletCmd,
<<<<<<< HEAD
		OffWalletCmd,
=======
		RecoveryCmd,
		WalletMgmtCmd,
>>>>>>> f711bfe7
		AICmd,
		AMMCmd,
		PoolsCmd,
		AuthCmd,
		CharityCmd,
		DAOCmd,
		LoanCmd,
		EventsCmd,
		ComplianceCmd,
		CrossChainCmd,
		ImmutabilityCmd,
		DataCmd,
		PlasmaCmd,
		ChannelRoute,
		StorageRoute,
		sensorCmd,
		RealEstateCmd,
		EscrowRoute,
		MarketplaceCmd,
		HealthcareCmd,
		UtilityRoute,
		SwarmCmd,
		WorkflowCmd,
		EcommerceCmd,
		EmploymentCmd,
		DevnetCmd,
		TestnetCmd,
		FaucetCmd,
		SupplyCmd,
		TangibleCmd,
		WarehouseCmd,
		GamingCmd,
	)

	// modules that expose constructors
	root.AddCommand(
		NewFaultToleranceCommand(),
		NewGovernanceCommand(),
		NewGreenCommand(),
		NewLedgerCommand(),
		NewReplicationCommand(),
		NewRollupCommand(),
		NewSecurityCommand(),
		NewShardingCommand(),
		NewSidechainCommand(),
	)
}<|MERGE_RESOLUTION|>--- conflicted
+++ resolved
@@ -20,12 +20,9 @@
 		TransactionsCmd,
 		TxDistributionCmd(),
 		WalletCmd,
-<<<<<<< HEAD
 		OffWalletCmd,
-=======
 		RecoveryCmd,
 		WalletMgmtCmd,
->>>>>>> f711bfe7
 		AICmd,
 		AMMCmd,
 		PoolsCmd,
