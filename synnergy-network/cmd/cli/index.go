--- conflicted
+++ resolved
@@ -35,14 +35,11 @@
 		DataCmd,
 		ChannelRoute,
 		StorageRoute,
-<<<<<<< HEAD
 		sensorCmd,
-=======
 		RealEstateCmd,
 		EscrowRoute,
 		MarketplaceCmd,
 		HealthcareCmd,
->>>>>>> 9a5b2010
 		UtilityRoute,
 		EcommerceCmd,
 		EmploymentCmd,
