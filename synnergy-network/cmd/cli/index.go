--- conflicted
+++ resolved
@@ -39,9 +39,7 @@
 		AdaptiveCmd,
 		ConsensusNodeCmd,
 		TokensCmd,
-<<<<<<< HEAD
 		Syn1401Cmd,
-=======
 		SYN223Cmd,
 		Syn131Cmd,
 		SYN130Cmd,
@@ -49,7 +47,6 @@
 		SYN70Cmd,
 		SYN600Cmd,
 		Syn1200Cmd,
->>>>>>> d661c791
 		TokenMgmtCmd,
 		SYN721Cmd,
 		LegalTokenCmd,
