--- conflicted
+++ resolved
@@ -19,12 +19,9 @@
 		AdaptiveCmd,
 		TokensCmd,
 		TokenMgmtCmd,
-<<<<<<< HEAD
 		Syn2200Cmd,
-=======
 		Syn2400Cmd,
 		DAOTokenCmd,
->>>>>>> ab0a7350
 		CoinCmd,
 		ContractsCmd,
 		ContractMgmtCmd,
@@ -150,11 +147,7 @@
 		NewSyncCommand(),
 		NewSecurityCommand(),
 		NewShardingCommand(),
-<<<<<<< HEAD
-		NewSidechainCommand(),
-=======
 		NewSidechainCommand(), // includes sidechain management helpers
->>>>>>> ab0a7350
 		NewHealthCommand(),
 	)
 }