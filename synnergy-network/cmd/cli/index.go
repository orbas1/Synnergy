--- conflicted
+++ resolved
@@ -39,12 +39,9 @@
 		CharityCmd,
 		DAOCmd,
 		LoanCmd,
-<<<<<<< HEAD
 		StakeCmd,
-=======
 		LoanApplyCmd,
 		EventsCmd,
->>>>>>> 431bd66a
 		ComplianceCmd,
 		CrossChainCmd,
 		ImmutabilityCmd,
