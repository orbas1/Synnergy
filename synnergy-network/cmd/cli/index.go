--- conflicted
+++ resolved
@@ -77,9 +77,7 @@
 		MarketplaceCmd,
 		HealthcareCmd,
 		UtilityRoute,
-<<<<<<< HEAD
 		LegalCmd,
-=======
 		CarbonCmd,
 		EnergyCmd,
 		InitRepCmd,
@@ -100,7 +98,6 @@
 		TangibleCmd,
 		WarehouseCmd,
 		GamingCmd,
->>>>>>> c8d74ab3
 	)
 
 	// modules that expose constructors
