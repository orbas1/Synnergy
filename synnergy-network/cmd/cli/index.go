--- conflicted
+++ resolved
@@ -31,12 +31,9 @@
 		ChannelRoute,
 		StorageRoute,
 		UtilityRoute,
-<<<<<<< HEAD
 		TangibleCmd,
-=======
 		WarehouseCmd,
 		GamingCmd,
->>>>>>> 748c49a6
 	)
 
 	// modules that expose constructors
