package cli

import "github.com/spf13/cobra"

// RegisterRoutes attaches every command group defined in the cli package
// to the provided root command. Each module exposes its own root command
// (e.g. NetworkCmd) which aggregates all micro routes such as ~start and
// ~stop. Calling RegisterRoutes(root) makes all commands available from
// the main binary so they can be invoked like `synnergy ~network ~start`.
func RegisterRoutes(root *cobra.Command) {
	// modules with exported command variables
	root.AddCommand(
		NetworkCmd,
		ConsensusCmd,
		TokensCmd,
		TokenMgmtCmd,
		CoinCmd,
		ContractsCmd,
		VMCmd,
		TransactionsCmd,
		WalletCmd,
		WalletMgmtCmd,
		AICmd,
		AMMCmd,
		PoolsCmd,
		AuthCmd,
		CharityCmd,
		DAOCmd,
		LoanCmd,
		EventsCmd,
		ComplianceCmd,
		CrossChainCmd,
		ImmutabilityCmd,
		DataCmd,
		ChannelRoute,
		StorageRoute,
		EscrowRoute,
		MarketplaceCmd,
		HealthcareCmd,
		UtilityRoute,
<<<<<<< HEAD
		EcommerceCmd,
=======
		EmploymentCmd,
		DevnetCmd,
		TestnetCmd,
		FaucetCmd,
		SupplyCmd,
		TangibleCmd,
		WarehouseCmd,
		GamingCmd,
>>>>>>> c62303b8
	)

	// modules that expose constructors
	root.AddCommand(
		NewFaultToleranceCommand(),
		NewGovernanceCommand(),
		NewGreenCommand(),
		NewLedgerCommand(),
		NewReplicationCommand(),
		NewRollupCommand(),
		NewSecurityCommand(),
		NewShardingCommand(),
		NewSidechainCommand(),
	)
}<|MERGE_RESOLUTION|>--- conflicted
+++ resolved
@@ -38,9 +38,7 @@
 		MarketplaceCmd,
 		HealthcareCmd,
 		UtilityRoute,
-<<<<<<< HEAD
 		EcommerceCmd,
-=======
 		EmploymentCmd,
 		DevnetCmd,
 		TestnetCmd,
@@ -49,7 +47,6 @@
 		TangibleCmd,
 		WarehouseCmd,
 		GamingCmd,
->>>>>>> c62303b8
 	)
 
 	// modules that expose constructors
