package cli

import "github.com/spf13/cobra"

// RegisterRoutes attaches every command group defined in the cli package
// to the provided root command. Each module exposes its own root command
// (e.g. NetworkCmd) which aggregates all micro routes such as ~start and
// ~stop. Calling RegisterRoutes(root) makes all commands available from
// the main binary so they can be invoked like `synnergy ~network ~start`.
func RegisterRoutes(root *cobra.Command) {
	// modules with exported command variables
	root.AddCommand(
		NetworkCmd,
		NatCmd,
		PeerCmd,
		ConsensusCmd,
		AdaptiveCmd,
		TokensCmd,
		TokenMgmtCmd,
		CoinCmd,
		ContractsCmd,
		ContractMgmtCmd,
		VMCmd,
		TransactionsCmd,
		PrivateTxCmd,
		ReversalCmd,
		TxDistributionCmd(),
		WalletCmd,
		ExecutionCmd,
		DeFiCmd,
		RegulatoryCmd,
		FeedbackCmd,
		AccountCmd,
		IDWalletCmd,
		OffWalletCmd,
		RecoveryCmd,
		WalletMgmtCmd,
		AICmd,
		AIContractCmd,
		AITrainingCmd,
		AIMgmtCmd,
		AIInferenceCmd,
		AMMCmd,
		PoolsCmd,
		AccessCmd,
		ConnPoolCmd,
		PollsCmd,
		BioCmd,
		AuthCmd,
		AuthorityApplyCmd,
		CharityCmd,
		CharityMgmtCmd,
		IdentityCmd,
		TimelockCmd,
		DAOCmd,
		LoanCmd,
		StakeCmd,
		LoanApplyCmd,
		EventsCmd,
		ComplianceCmd,
		AuditCmd,
		ComplianceMgmtCmd,
		CrossChainCmd,
<<<<<<< HEAD
		XContractCmd,
=======
		CrossChainTxCmd,
		XConnCmd,
		CrossProtoCmd,
		XBridgeCmd,
		ImmutabilityCmd,
>>>>>>> 58ac42eb
		DataCmd,
		ForkCmd,
		CoordinationCmd,
		MessagesCmd,
		PlasmaRoute,
		ResourceCmd,
		PartitionCmd,
		DistributionCmd,
		OracleMgmtCmd,
		DataOpsCmd,
		HACmd,
		CompressionCmd,
		AnomalyCmd,
		ResourceCmd,
		PlasmaCmd,
		ChannelRoute,
		ChannelMgmtRoute,
		ZTChannelCmd,
		StorageRoute,
		FirewallCmd,
		IPFSRoute,
		ResourceCmd,
		DAOAccessCmd,
		sensorCmd,
		RealEstateCmd,
		EscrowRoute,
		MarketplaceCmd,
		HealthcareCmd,
		UtilityRoute,
		GeoCmd,
		KademliaCmd,
		ResourceCmd,
		DistributionCmd,
		SandboxCmd,
		LegalCmd,
		CarbonCmd,
		EnergyCmd,
		InitRepCmd,
		FinalizationCmd,
		StakingCmd,
		BinaryTreeCmd,
		StakingCmd,
		QuadraticCmd,
		quorumCmd,
		SwarmCmd,
		WorkflowCmd,
		EcommerceCmd,
		EmploymentCmd,
		DevnetCmd,
		TestnetCmd,
		FaucetCmd,
		SupplyCmd,
		TangibleCmd,
		WarehouseCmd,
		GamingCmd,
	)

	// modules that expose constructors
	root.AddCommand(
		NewFaultToleranceCommand(),
		NewFailoverCommand(),
		NewGovernanceCommand(),
		NewTokenVoteCommand(),
		NewGovernanceManagementCommand(),
		NewRepGovCommand(),
		NewGreenCommand(),
		NewLedgerCommand(),
		NewReplicationCommand(),
		NewRollupCommand(), // includes rollup management
		NewSyncCommand(),
		NewRollupCommand(),
		NewSecurityCommand(),
		NewShardingCommand(),
		NewSidechainCommand(),
	) // includes sidechain management helpers
		NewHealthCommand(),
	)
}<|MERGE_RESOLUTION|>--- conflicted
+++ resolved
@@ -61,15 +61,12 @@
 		AuditCmd,
 		ComplianceMgmtCmd,
 		CrossChainCmd,
-<<<<<<< HEAD
 		XContractCmd,
-=======
 		CrossChainTxCmd,
 		XConnCmd,
 		CrossProtoCmd,
 		XBridgeCmd,
 		ImmutabilityCmd,
->>>>>>> 58ac42eb
 		DataCmd,
 		ForkCmd,
 		CoordinationCmd,
