package cli

import "github.com/spf13/cobra"

// RegisterRoutes attaches every command group defined in the cli package
// to the provided root command.
func RegisterRoutes(root *cobra.Command) {
	// modules with exported command variables
	root.AddCommand(
		NetworkCmd,
		WarfareCmd,
		MobileMinerCmd,
		BootstrapCmd,
<<<<<<< HEAD
		IntegrationCmd,
=======
		OptimizationCmd,
		MobileCmd,
		ZKPNodeCmd,
		AutonomousCmd,
		HoloCmd,
		MolecularCmd,
		BankNodeCmd,
		CentralBankCmd,
>>>>>>> e02f539e
		NatCmd,
		PeerCmd,
		ConsensusCmd,
		ConsensusHopCmd,
		AdaptiveCmd,
		TokensCmd,
		SYN70Cmd,
		SYN600Cmd,
		Syn1200Cmd,
		TokenMgmtCmd,
		Syn500Cmd,
		IDTokenCmd,
		IPTokenCmd,
		TicketCmd,
		Syn1900Cmd,
		Syn2100Cmd,
		Syn2200Cmd,
		Syn2400Cmd,
		DAOTokenCmd,
		CoinCmd,
		ContractsCmd,
		ContractMgmtCmd,
		VMCmd,
		TransactionsCmd,
		PrivateTxCmd,
		ReversalCmd,
		TxDistributionCmd(),
		WalletCmd,
		ExecutionCmd,
		DeFiCmd,
		RegulatoryCmd,
		RegulatoryNodeCmd,
		FeedbackCmd,
		AccountCmd,
		IDWalletCmd,
		OffWalletCmd,
		RecoveryCmd,
		WalletMgmtCmd,
		AICmd,
		AIContractCmd,
		AITrainingCmd,
		AIMgmtCmd,
		AIInferenceCmd,
		AMMCmd,
		PoolsCmd,
		AccessCmd,
		ConnPoolCmd,
		PollsCmd,
		BioCmd,
		BioNodeCmd,
		AuthCmd,
		AuthorityApplyCmd,
		CharityCmd,
		CharityMgmtCmd,
		IdentityCmd,
		TimelockCmd,
		TimeLockedNodeCmd,
		DAOCmd,
		LoanCmd,
		GrantCmd,
		LoanMgrCmd,
		StakeCmd,
		LoanApplyCmd,
		EventsCmd,
		ComplianceCmd,
		AuditCmd,
		AuditNodeCmd,
		ComplianceMgmtCmd,
		CrossChainCmd,
		CCSNCmd,
		XContractCmd,
		CrossChainTxCmd,
		XConnCmd,
		CrossProtoCmd,
		XBridgeCmd,
		ImmutabilityCmd,
		DataCmd,
		ForkCmd,
		CoordinationCmd,
		MessagesCmd,
		PlasmaRoute,
		ResourceCmd,
		PartitionCmd,
		DistributionCmd,
		OracleMgmtCmd,
		DataOpsCmd,
		HACmd,
		DisasterNodeCmd,
		CompressionCmd,
		AnomalyCmd,
		ResourceCmd,
		PlasmaCmd,
		ChannelRoute,
		ChannelMgmtRoute,
		ZTChannelCmd,
		StorageRoute,
		FirewallCmd,
		IPFSRoute,
		ContentNodeCmd,
		ResourceCmd,
		DAOAccessCmd,
		sensorCmd,
		RealEstateCmd,
		EscrowRoute,
		MarketplaceCmd,
		HealthcareCmd,
		UtilityRoute,
		GeoCmd,
		KademliaCmd,
		ResourceCmd,
		DistributionCmd,
		SandboxCmd,
		LegalCmd,
		CarbonCmd,
		SYN200Cmd,
		FootprintCmd,
		EnergyCmd,
		InitRepCmd,
		ReputationCmd,
		FinalizationCmd,
		StakingCmd,
		BinaryTreeCmd,
		StakingCmd,
		QuadraticCmd,
		quorumCmd,
		SwarmCmd,
		WorkflowCmd,
		EcommerceCmd,
		EmploymentCmd,
		DevnetCmd,
		TestnetCmd,
		FaucetCmd,
		SupplyCmd,
		TangibleCmd,
		Syn800Cmd,
		WarehouseCmd,
		MusicRoyaltyCmd,
		GamingCmd,
		EnvironmentalNodeCmd,
		WitnessCmd,
	)

	// modules that expose constructors
	root.AddCommand(
		NewFaultToleranceCommand(),
		NewFailoverCommand(),
		NewDisasterRecoveryCommand(),
		NewGovernanceCommand(),
		NewTokenVoteCommand(),
		NewSYN300Command(),
		NewGovernanceManagementCommand(),
		NewRepGovCommand(),
		NewGreenCommand(),
		NewLedgerCommand(),
		NewReplicationCommand(),
		NewRollupCommand(), // includes rollup management
		NewSyncCommand(),
		NewSecurityCommand(),
		NewShardingCommand(),
		NewSidechainCommand(),
		NewHealthCommand(),
	) // includes sidechain management helpers
}<|MERGE_RESOLUTION|>--- conflicted
+++ resolved
@@ -11,9 +11,7 @@
 		WarfareCmd,
 		MobileMinerCmd,
 		BootstrapCmd,
-<<<<<<< HEAD
 		IntegrationCmd,
-=======
 		OptimizationCmd,
 		MobileCmd,
 		ZKPNodeCmd,
@@ -22,7 +20,6 @@
 		MolecularCmd,
 		BankNodeCmd,
 		CentralBankCmd,
->>>>>>> e02f539e
 		NatCmd,
 		PeerCmd,
 		ConsensusCmd,
