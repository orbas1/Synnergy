package cli

import "github.com/spf13/cobra"

// RegisterRoutes attaches every command group defined in the cli package
// to the provided root command. Each module exposes its own root command
// (e.g. NetworkCmd) which aggregates all micro routes such as ~start and
// ~stop. Calling RegisterRoutes(root) makes all commands available from
// the main binary so they can be invoked like `synnergy ~network ~start`.
func RegisterRoutes(root *cobra.Command) {
	// modules with exported command variables
	root.AddCommand(
		NetworkCmd,
		ConsensusCmd,
		TokensCmd,
		TokenMgmtCmd,
		CoinCmd,
		ContractsCmd,
		VMCmd,
		TransactionsCmd,
		ReversalCmd,
		TxDistributionCmd(),
		WalletCmd,
<<<<<<< HEAD
		FeedbackCmd,
=======
		AccountCmd,
		IDWalletCmd,
		OffWalletCmd,
		RecoveryCmd,
		WalletMgmtCmd,
>>>>>>> 1cb000a4
		AICmd,
		AITrainingCmd,
		AIMgmtCmd,
		AIInferenceCmd,
		AMMCmd,
		PoolsCmd,
		BioCmd,
		AuthCmd,
		AuthorityApplyCmd,
		CharityCmd,
		DAOCmd,
		LoanCmd,
		LoanApplyCmd,
		EventsCmd,
		ComplianceCmd,
		CrossChainCmd,
		ImmutabilityCmd,
		DataCmd,
		CompressionCmd,
		AnomalyCmd,
		ResourceCmd,
		PlasmaCmd,
		ChannelRoute,
		ZTChannelCmd,
		StorageRoute,
		sensorCmd,
		RealEstateCmd,
		EscrowRoute,
		MarketplaceCmd,
		HealthcareCmd,
		UtilityRoute,
		SwarmCmd,
		WorkflowCmd,
		EcommerceCmd,
		EmploymentCmd,
		DevnetCmd,
		TestnetCmd,
		FaucetCmd,
		SupplyCmd,
		TangibleCmd,
		WarehouseCmd,
		GamingCmd,
	)

	// modules that expose constructors
	root.AddCommand(
		NewFaultToleranceCommand(),
		NewGovernanceCommand(),
		NewGreenCommand(),
		NewLedgerCommand(),
		NewReplicationCommand(),
		NewRollupCommand(),
		NewSecurityCommand(),
		NewShardingCommand(),
		NewSidechainCommand(),
		NewHealthCommand(),
	)
}<|MERGE_RESOLUTION|>--- conflicted
+++ resolved
@@ -21,15 +21,12 @@
 		ReversalCmd,
 		TxDistributionCmd(),
 		WalletCmd,
-<<<<<<< HEAD
 		FeedbackCmd,
-=======
 		AccountCmd,
 		IDWalletCmd,
 		OffWalletCmd,
 		RecoveryCmd,
 		WalletMgmtCmd,
->>>>>>> 1cb000a4
 		AICmd,
 		AITrainingCmd,
 		AIMgmtCmd,
