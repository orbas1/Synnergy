--- conflicted
+++ resolved
@@ -35,16 +35,13 @@
 		MarketplaceCmd,
 		HealthcareCmd,
 		UtilityRoute,
-<<<<<<< HEAD
 		DevnetCmd,
 		TestnetCmd,
-=======
 		FaucetCmd,
 		SupplyCmd,
 		TangibleCmd,
 		WarehouseCmd,
 		GamingCmd,
->>>>>>> ee2f4415
 	)
 
 	// modules that expose constructors
