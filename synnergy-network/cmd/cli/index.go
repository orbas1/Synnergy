--- conflicted
+++ resolved
@@ -46,11 +46,8 @@
 		LoanApplyCmd,
 		EventsCmd,
 		ComplianceCmd,
-<<<<<<< HEAD
 		AuditCmd,
-=======
 		ComplianceMgmtCmd,
->>>>>>> f17193bb
 		CrossChainCmd,
 		ImmutabilityCmd,
 		DataCmd,
