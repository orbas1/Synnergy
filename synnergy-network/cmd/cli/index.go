--- conflicted
+++ resolved
@@ -158,11 +158,7 @@
 		NewSyncCommand(),
 		NewSecurityCommand(),
 		NewShardingCommand(),
-<<<<<<< HEAD
-		NewSidechainCommand(), // includes sidechain management helpers
-=======
 		NewSidechainCommand(),
->>>>>>> 340377b9
 		NewHealthCommand(),
 	) // includes sidechain management helpers
 }