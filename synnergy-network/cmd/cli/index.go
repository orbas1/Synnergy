package cli

import "github.com/spf13/cobra"

// RegisterRoutes attaches every command group defined in the cli package
// to the provided root command. Each module exposes its own root command
// (e.g. NetworkCmd) which aggregates all micro routes such as ~start and
// ~stop. Calling RegisterRoutes(root) makes all commands available from
// the main binary so they can be invoked like `synnergy ~network ~start`.
func RegisterRoutes(root *cobra.Command) {
	// modules with exported command variables
	root.AddCommand(
		NetworkCmd,
		ConsensusCmd,
		AdaptiveCmd,
		TokensCmd,
		TokenMgmtCmd,
		CoinCmd,
		ContractsCmd,
		VMCmd,
		TransactionsCmd,
		ReversalCmd,
		TxDistributionCmd(),
		WalletCmd,
<<<<<<< HEAD
		RegulatoryCmd,
=======
		FeedbackCmd,
		AccountCmd,
		IDWalletCmd,
		OffWalletCmd,
		RecoveryCmd,
		WalletMgmtCmd,
>>>>>>> bbd3356c
		AICmd,
		AITrainingCmd,
		AIMgmtCmd,
		AIInferenceCmd,
		AMMCmd,
		PoolsCmd,
		PollsCmd,
		BioCmd,
		AuthCmd,
		AuthorityApplyCmd,
		CharityCmd,
		TimelockCmd,
		DAOCmd,
		LoanCmd,
		StakeCmd,
		LoanApplyCmd,
		EventsCmd,
		ComplianceCmd,
		AuditCmd,
		ComplianceMgmtCmd,
		CrossChainCmd,
		ImmutabilityCmd,
		DataCmd,
		HACmd,
		CompressionCmd,
		AnomalyCmd,
		ResourceCmd,
		PlasmaCmd,
		ChannelRoute,
		ZTChannelCmd,
		StorageRoute,
		sensorCmd,
		RealEstateCmd,
		EscrowRoute,
		MarketplaceCmd,
		HealthcareCmd,
		UtilityRoute,
		quorumCmd,
		SwarmCmd,
		WorkflowCmd,
		EcommerceCmd,
		EmploymentCmd,
		DevnetCmd,
		TestnetCmd,
		FaucetCmd,
		SupplyCmd,
		TangibleCmd,
		WarehouseCmd,
		GamingCmd,
	)

	// modules that expose constructors
	root.AddCommand(
		NewFaultToleranceCommand(),
		NewGovernanceCommand(),
		NewGovernanceManagementCommand(),

		NewRepGovCommand(),
		NewGreenCommand(),
		NewLedgerCommand(),
		NewReplicationCommand(),
		NewRollupCommand(),
		NewSecurityCommand(),
		NewShardingCommand(),
		NewSidechainCommand(),
		NewHealthCommand(),
	)
}<|MERGE_RESOLUTION|>--- conflicted
+++ resolved
@@ -22,16 +22,13 @@
 		ReversalCmd,
 		TxDistributionCmd(),
 		WalletCmd,
-<<<<<<< HEAD
 		RegulatoryCmd,
-=======
 		FeedbackCmd,
 		AccountCmd,
 		IDWalletCmd,
 		OffWalletCmd,
 		RecoveryCmd,
 		WalletMgmtCmd,
->>>>>>> bbd3356c
 		AICmd,
 		AITrainingCmd,
 		AIMgmtCmd,
