--- conflicted
+++ resolved
@@ -18,7 +18,6 @@
 package cli
 
 import (
-<<<<<<< HEAD
     "encoding/json"
     "errors"
     "fmt"
@@ -30,19 +29,7 @@
     "github.com/spf13/viper"
     "github.com/sirupsen/logrus"
     core "synnergy-network/core" // adjust if go.mod path differs
-=======
-	"encoding/json"
-	"errors"
-	"fmt"
-	"strconv"
-	"strings"
-	"time"
-
-	"github.com/sirupsen/logrus"
-	"github.com/spf13/cobra"
-	"github.com/spf13/viper"
-	core "github.com/synnergy-network/core" // adjust if go.mod path differs
->>>>>>> e9c745b5
+
 )
 
 //---------------------------------------------------------------------
