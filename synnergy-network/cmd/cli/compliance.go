// cmd/cli/compliance.go – Cobra CLI wiring for the compliance engine
// ------------------------------------------------------------------
// File organisation
//   - Middleware (initialises Compliance singleton)
//   - Controller (thin wrapper around core.ComplianceEngine)
//   - CLI commands (top of file for readability)
//   - Consolidation & export (ComplianceCmd)
//
// Once mounted in your root command you can:
//
//	$ synnergy compliance validate ./alice_kyc.json
//	$ synnergy compliance erase tz1Alice
//	$ synnergy compliance fraud tz1Bob 5
//	$ synnergy compliance risk tz1Bob
//
// ------------------------------------------------------------------
package cli

import (
<<<<<<< HEAD
	"encoding/hex"
	"encoding/json"
	"errors"
	"fmt"
	"os"
	"strconv"
	"strings"

	"github.com/spf13/cobra"
	"github.com/spf13/viper"

	core "github.com/synnergy-network/core" // update if go.mod root differs
=======
    "encoding/hex"
    "encoding/json"
    "errors"
    "fmt"
    "io/ioutil"
    "strconv"
    "strings"

    "github.com/spf13/cobra"
    "github.com/spf13/viper"

    core "synnergy-network/core" // update if go.mod root differs

>>>>>>> 85802d31
)

//---------------------------------------------------------------------
// Middleware – executed for every ~compliance command
//---------------------------------------------------------------------

func ensureComplianceInitialised(cmd *cobra.Command, _ []string) error {
	if core.Compliance() != nil {
		return nil // already ready
	}
	led := core.CurrentLedger()
	if led == nil {
		return errors.New("ledger not initialised – start node or init ledger first")
	}
	// COMPLIANCE_TRUSTED_ISSUERS can be a comma‑separated list of hex‑encoded
	// compressed secp256k1 pubkeys (33 bytes => 66 hex chars each).
	raw := viper.GetString("COMPLIANCE_TRUSTED_ISSUERS")
	var issuers [][]byte
	if raw != "" {
		for _, part := range strings.Split(raw, ",") {
			part = strings.TrimSpace(part)
			if part == "" {
				continue
			}
			b, err := hex.DecodeString(part)
			if err != nil {
				return fmt.Errorf("invalid issuer pubkey hex %q: %w", part, err)
			}
			if len(b) != 33 {
				return fmt.Errorf("issuer pubkey must be 33‑byte compressed format: %q", part)
			}
			issuers = append(issuers, b)
		}
	}
	core.InitCompliance(led, issuers)
	return nil
}

//---------------------------------------------------------------------
// Controller – wraps core operations with CLI‑friendly helpers
//---------------------------------------------------------------------

type ComplianceController struct{}

func (c *ComplianceController) Validate(docPath string) error {
<<<<<<< HEAD
	raw, err := os.ReadFile(docPath)
=======
	raw, err := ioutil.ReadFile(docPath)
>>>>>>> 85802d31
	if err != nil {
		return fmt.Errorf("read doc: %w", err)
	}
	var doc core.KYCDocument
	if err := json.Unmarshal(raw, &doc); err != nil {
		return fmt.Errorf("decode JSON: %w", err)
	}
	return core.Compliance().ValidateKYC(&doc)
}

func (c *ComplianceController) Erase(addr core.Address) error {
	return core.Compliance().EraseData(addr)
}

func (c *ComplianceController) RecordFraud(addr core.Address, sev int) {
	core.Compliance().RecordFraudSignal(addr, sev)
}

func (c *ComplianceController) Risk(addr core.Address) int {
	return core.Compliance().RiskScore(addr)
}

func (c *ComplianceController) Audit(addr core.Address) ([]core.AuditEntry, error) {
	return core.Compliance().AuditTrail(addr)
}

func (c *ComplianceController) Monitor(txPath string, threshold float64) (float32, error) {
<<<<<<< HEAD
	raw, err := os.ReadFile(txPath)
=======
	raw, err := ioutil.ReadFile(txPath)
>>>>>>> 85802d31
	if err != nil {
		return 0, fmt.Errorf("read tx: %w", err)
	}
	var tx core.Transaction
	if err := json.Unmarshal(raw, &tx); err != nil {
		return 0, fmt.Errorf("decode tx: %w", err)
	}
	score, err := core.Compliance().MonitorTransaction(&tx, float32(threshold))
	return score, err
<<<<<<< HEAD
}

func (c *ComplianceController) VerifyZKP(blobPath, commitmentHex, proofHex string) (bool, error) {
	blob, err := os.ReadFile(blobPath)
	if err != nil {
		return false, fmt.Errorf("read blob: %w", err)
	}
	commitment, err := hex.DecodeString(commitmentHex)
	if err != nil {
		return false, fmt.Errorf("decode commitment: %w", err)
	}
	proof, err := hex.DecodeString(proofHex)
	if err != nil {
		return false, fmt.Errorf("decode proof: %w", err)
	}
	return core.Compliance().VerifyZKProof(blob, commitment, proof)
=======
>>>>>>> 85802d31
}

//---------------------------------------------------------------------
// CLI command declarations
//---------------------------------------------------------------------

var complianceCmd = &cobra.Command{
	Use:               "compliance",
	Short:             "Regulatory & privacy utilities (KYC, GDPR, fraud)",
	PersistentPreRunE: ensureComplianceInitialised,
}

// validate -------------------------------------------------------------------
var validateCmd = &cobra.Command{
	Use:   "validate <kyc.json>",
	Short: "Validate a signed KYC document (stores ledger commitment)",
	Args:  cobra.ExactArgs(1),
	RunE: func(cmd *cobra.Command, args []string) error {
		ctrl := &ComplianceController{}
		if err := ctrl.Validate(args[0]); err != nil {
			return err
		}
		fmt.Println("KYC document accepted & commitment stored")
		return nil
	},
}

// erase ----------------------------------------------------------------------
var eraseCmd = &cobra.Command{
	Use:   "erase <address>",
	Short: "GDPR right‑to‑erasure for a user’s KYC data",
	Args:  cobra.ExactArgs(1),
	RunE: func(cmd *cobra.Command, args []string) error {
		ctrl := &ComplianceController{}
		addr := core.Address(args[0])
		if err := ctrl.Erase(addr); err != nil {
			return err
		}
		fmt.Printf("KYC blob for %s tombstoned\n", addr)
		return nil
	},
}

// fraud ----------------------------------------------------------------------
var fraudCmd = &cobra.Command{
	Use:   "fraud <address> <severity>",
	Short: "Record a fraud signal coming from external systems",
	Args:  cobra.ExactArgs(2),
	RunE: func(cmd *cobra.Command, args []string) error {
		ctrl := &ComplianceController{}
		addr := core.Address(args[0])
		sev, err := strconv.Atoi(args[1])
		if err != nil || sev <= 0 {
			return fmt.Errorf("severity must be positive int: %w", err)
		}
		ctrl.RecordFraud(addr, sev)
		fmt.Printf("Fraud score for %s increased by %d\n", addr, sev)
		return nil
	},
}

// risk -----------------------------------------------------------------------
var riskCmd = &cobra.Command{
	Use:   "risk <address>",
	Short: "Retrieve accumulated fraud risk score for address",
	Args:  cobra.ExactArgs(1),
	RunE: func(cmd *cobra.Command, args []string) error {
		ctrl := &ComplianceController{}
		addr := core.Address(args[0])
		score := ctrl.Risk(addr)
		fmt.Printf("Risk score for %s: %d\n", addr, score)
		return nil
	},
}

// audit ----------------------------------------------------------------------
var auditCmd = &cobra.Command{
	Use:   "audit <address>",
	Short: "Display audit trail for an address",
	Args:  cobra.ExactArgs(1),
	RunE: func(cmd *cobra.Command, args []string) error {
		ctrl := &ComplianceController{}
		addr := core.Address(args[0])
		entries, err := ctrl.Audit(addr)
		if err != nil {
			return err
		}
		b, _ := json.MarshalIndent(entries, "", "  ")
		fmt.Println(string(b))
		return nil
	},
}

// monitor --------------------------------------------------------------------
var monitorCmd = &cobra.Command{
	Use:   "monitor <tx.json> <threshold>",
	Short: "Run anomaly detection on a transaction",
	Args:  cobra.ExactArgs(2),
	RunE: func(cmd *cobra.Command, args []string) error {
		ctrl := &ComplianceController{}
		thresh, err := strconv.ParseFloat(args[1], 32)
		if err != nil {
			return fmt.Errorf("invalid threshold: %w", err)
		}
		score, err := ctrl.Monitor(args[0], thresh)
		if err != nil {
			return err
		}
		fmt.Printf("anomaly score: %.2f\n", score)
		return nil
	},
<<<<<<< HEAD
}

var verifyZKPCmd = &cobra.Command{
	Use:   "verifyzkp <blob.bin> <commitmentHex> <proofHex>",
	Short: "Verify a KZG-based zero-knowledge proof",
	Args:  cobra.ExactArgs(3),
	RunE: func(cmd *cobra.Command, args []string) error {
		ctrl := &ComplianceController{}
		ok, err := ctrl.VerifyZKP(args[0], args[1], args[2])
		if err != nil {
			return err
		}
		if ok {
			fmt.Println("proof valid")
		} else {
			fmt.Println("proof invalid")
		}
		return nil
	},
=======
>>>>>>> 85802d31
}

//---------------------------------------------------------------------
// Consolidation & export
//---------------------------------------------------------------------

func init() {
	complianceCmd.AddCommand(validateCmd)
	complianceCmd.AddCommand(eraseCmd)
	complianceCmd.AddCommand(fraudCmd)
	complianceCmd.AddCommand(riskCmd)
	complianceCmd.AddCommand(auditCmd)
	complianceCmd.AddCommand(monitorCmd)
<<<<<<< HEAD
	complianceCmd.AddCommand(verifyZKPCmd)
=======
>>>>>>> 85802d31
}

// Export for root‑CLI integration
var ComplianceCmd = complianceCmd<|MERGE_RESOLUTION|>--- conflicted
+++ resolved
@@ -17,7 +17,6 @@
 package cli
 
 import (
-<<<<<<< HEAD
 	"encoding/hex"
 	"encoding/json"
 	"errors"
@@ -30,22 +29,7 @@
 	"github.com/spf13/viper"
 
 	core "github.com/synnergy-network/core" // update if go.mod root differs
-=======
-    "encoding/hex"
-    "encoding/json"
-    "errors"
-    "fmt"
-    "io/ioutil"
-    "strconv"
-    "strings"
-
-    "github.com/spf13/cobra"
-    "github.com/spf13/viper"
-
-    core "synnergy-network/core" // update if go.mod root differs
-
->>>>>>> 85802d31
-)
+
 
 //---------------------------------------------------------------------
 // Middleware – executed for every ~compliance command
@@ -90,11 +74,7 @@
 type ComplianceController struct{}
 
 func (c *ComplianceController) Validate(docPath string) error {
-<<<<<<< HEAD
 	raw, err := os.ReadFile(docPath)
-=======
-	raw, err := ioutil.ReadFile(docPath)
->>>>>>> 85802d31
 	if err != nil {
 		return fmt.Errorf("read doc: %w", err)
 	}
@@ -122,11 +102,7 @@
 }
 
 func (c *ComplianceController) Monitor(txPath string, threshold float64) (float32, error) {
-<<<<<<< HEAD
 	raw, err := os.ReadFile(txPath)
-=======
-	raw, err := ioutil.ReadFile(txPath)
->>>>>>> 85802d31
 	if err != nil {
 		return 0, fmt.Errorf("read tx: %w", err)
 	}
@@ -136,7 +112,6 @@
 	}
 	score, err := core.Compliance().MonitorTransaction(&tx, float32(threshold))
 	return score, err
-<<<<<<< HEAD
 }
 
 func (c *ComplianceController) VerifyZKP(blobPath, commitmentHex, proofHex string) (bool, error) {
@@ -153,8 +128,7 @@
 		return false, fmt.Errorf("decode proof: %w", err)
 	}
 	return core.Compliance().VerifyZKProof(blob, commitment, proof)
-=======
->>>>>>> 85802d31
+
 }
 
 //---------------------------------------------------------------------
@@ -266,7 +240,6 @@
 		fmt.Printf("anomaly score: %.2f\n", score)
 		return nil
 	},
-<<<<<<< HEAD
 }
 
 var verifyZKPCmd = &cobra.Command{
@@ -286,8 +259,6 @@
 		}
 		return nil
 	},
-=======
->>>>>>> 85802d31
 }
 
 //---------------------------------------------------------------------
@@ -301,10 +272,8 @@
 	complianceCmd.AddCommand(riskCmd)
 	complianceCmd.AddCommand(auditCmd)
 	complianceCmd.AddCommand(monitorCmd)
-<<<<<<< HEAD
 	complianceCmd.AddCommand(verifyZKPCmd)
-=======
->>>>>>> 85802d31
+
 }
 
 // Export for root‑CLI integration
