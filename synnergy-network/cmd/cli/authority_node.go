--- conflicted
+++ resolved
@@ -17,7 +17,6 @@
 package cli
 
 import (
-<<<<<<< HEAD
     "context"
     "encoding/json"
     "errors"
@@ -31,22 +30,7 @@
     "go.uber.org/zap"
 
     core "synnergy-network/core" // adjust to your go.mod root
-=======
-	"context"
-	"encoding/json"
-	"errors"
-	"fmt"
-	"strconv"
-	"strings"
-	"time"
-
-	"github.com/spf13/cobra"
-	"github.com/spf13/viper"
-	"go.uber.org/zap"
-
-	core "github.com/synnergy-network/core" // adjust to your go.mod root
->>>>>>> e9c745b5
-)
+
 
 //---------------------------------------------------------------------
 // Middleware – executed for every ~auth command
