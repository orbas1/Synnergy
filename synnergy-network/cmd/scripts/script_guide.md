--- conflicted
+++ resolved
@@ -16,7 +16,6 @@
 4. Wait until the services exit (Ctrl+C to terminate).
 
 Ensure that the Go toolchain is available in your `PATH` before running the
-<<<<<<< HEAD
 script.
 
 ## Additional Example Scripts
@@ -43,6 +42,3 @@
 - `fault_check.sh` – capture a fault‑tolerance snapshot.
 - `state_channel_open.sh` – open a payment channel.
 - `storage_pin.sh` – pin a file in the storage subsystem.
-=======
-script.
->>>>>>> de064082
