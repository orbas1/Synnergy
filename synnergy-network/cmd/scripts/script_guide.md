# Synnergy Script Guide

This guide documents the utility scripts located in `cmd/scripts`. Each script wraps common `synnergy` CLI commands to showcase typical workflows and to help automate repetitive tasks during development. The collection now includes helpers for the faucet service, DAO voting, marketplace listings and storage deals. A working Go toolchain and the compiled `synnergy` binary are required.

## Prerequisites

1. Run `./setup_synn.sh` to install Go and fetch project dependencies.
2. Optionally execute `./Synnergy.env.sh` to configure additional environment variables and tools.
3. Build the CLI with `./build_cli.sh` or by invoking `go build -o synnergy ./cmd/synnergy` from the `synnergy-network` directory.

## Running the Demo Network

The `start_synnergy_network.sh` script launches a small local network and demonstrates basic commands:

```bash
./start_synnergy_network.sh
```

This script performs the following steps:

1. Compiles the CLI from `cmd/synnergy/main.go`.
2. Starts the networking, consensus, replication and VM services in the background.
3. Executes a sample `~sec merkle` command against demo data to show the security module.
4. Waits until you press `Ctrl+C`, then terminates all services.

Ensure the `synnergy` binary is present in the working directory and that `go` is on your `PATH` before running the demo.

## Script Reference

The files below illustrate how to invoke individual command groups. Arguments in square brackets are optional and default values are taken from each script.

### build_cli.sh
Compile the `synnergy` CLI with trimmed debug paths.

```bash
./build_cli.sh
```

### network_start.sh
Start the networking daemon.

```bash
./network_start.sh
```

### network_peers.sh
List currently connected peers.

```bash
./network_peers.sh
```

### consensus_start.sh
Launch the consensus service.

```bash
./consensus_start.sh
```

### replication_status.sh
Query replication daemon status.

```bash
./replication_status.sh
```

### vm_start.sh
Run the WebAssembly virtual machine daemon.

```bash
./vm_start.sh
```

### coin_mint.sh
Mint SYNN coins to a target address. Usage:

```bash
./coin_mint.sh <address> [amount]
```

### token_transfer.sh
Transfer tokens between two addresses. Usage:

```bash
./token_transfer.sh <token> <from> <to> [amount]
```

### contracts_deploy.sh
Deploy a smart contract from a WASM file.

```bash
./contracts_deploy.sh <file.wasm>
```

### wallet_create.sh
Create a new HD wallet file. Usage:

```bash
./wallet_create.sh [output.json] [password]
```

### transactions_submit.sh
Submit a signed transaction JSON blob.

```bash
./transactions_submit.sh <tx.json>
```

### security_merkle.sh
Compute a Merkle root for auditing. Example:

```bash
./security_merkle.sh "deadbeef,baadf00d"
```

### governance_propose.sh
Create a governance proposal.

```bash
./governance_propose.sh [title] [body.md]
```

### cross_chain_register.sh
Register a cross-chain bridge relayer.

```bash
./cross_chain_register.sh <srcChain> <dstChain> <relayerAddress>
```

### rollup_submit_batch.sh
Submit an optimistic roll-up batch.

```bash
./rollup_submit_batch.sh <batch.json>
```

### sharding_leader.sh
Query the current shard leader.

```bash
./sharding_leader.sh
```

### sidechain_sync.sh
List registered side-chains.

```bash
./sidechain_sync.sh
```

### fault_check.sh
Capture a fault-tolerance snapshot.

```bash
./fault_check.sh
```

### state_channel_open.sh
Open a payment channel. Usage:

```bash
./state_channel_open.sh <from> <to> [amount]
```

### storage_pin.sh
Pin a file in the storage subsystem.

```bash
./storage_pin.sh <file>
```

<<<<<<< HEAD
### ../../scripts/devnet_start.sh
Spin up a multi-node developer network. Example:

```bash
../../scripts/devnet_start.sh 3
```

### ../../scripts/testnet_start.sh
Launch a testnet from a YAML config:

```bash
../../scripts/testnet_start.sh path/to/testnet.yaml
=======
### faucet_fund.sh
Request coins from the local faucet service.

```bash
./faucet_fund.sh <address>
```

### dao_vote.sh
Cast a vote on a governance proposal.

```bash
./dao_vote.sh <proposal-id> [approve]
```

### marketplace_list.sh
Create an AI marketplace listing for a model.

```bash
./marketplace_list.sh <price> <cid>
```

### storage_marketplace_pin.sh
Pin data and publish a storage listing.

```bash
./storage_marketplace_pin.sh <file> [provider] [price] [capacity]
```

### loanpool_apply.sh
Submit a loan proposal transaction.

```bash
./loanpool_apply.sh <creator> <recipient> [type] [amount] [desc]
```

### authority_apply.sh
Register an authority-node candidate.

```bash
./authority_apply.sh <address> [role]
>>>>>>> ee2f4415
```

These scripts are intentionally minimal to keep the focus on demonstrating CLI usage. Feel free to modify them or combine commands to suit your workflow.<|MERGE_RESOLUTION|>--- conflicted
+++ resolved
@@ -169,7 +169,6 @@
 ./storage_pin.sh <file>
 ```
 
-<<<<<<< HEAD
 ### ../../scripts/devnet_start.sh
 Spin up a multi-node developer network. Example:
 
@@ -182,7 +181,6 @@
 
 ```bash
 ../../scripts/testnet_start.sh path/to/testnet.yaml
-=======
 ### faucet_fund.sh
 Request coins from the local faucet service.
 
@@ -223,7 +221,6 @@
 
 ```bash
 ./authority_apply.sh <address> [role]
->>>>>>> ee2f4415
 ```
 
 These scripts are intentionally minimal to keep the focus on demonstrating CLI usage. Feel free to modify them or combine commands to suit your workflow.