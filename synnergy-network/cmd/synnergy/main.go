package main

<<<<<<< HEAD
func main() {}
=======
import (
	"github.com/spf13/cobra"

	cli "synnergy-network/cmd/cli"
)

func main() {
	rootCmd := &cobra.Command{
		Use:   "synnergy",
		Short: "Synnergy network command line interface",
	}

	// Register sub‑commands exposed via helper functions.
	cli.RegisterNetwork(rootCmd)
	cli.RegisterConsensus(rootCmd)
	cli.RegisterTokens(rootCmd)
	cli.RegisterCoin(rootCmd)
	cli.RegisterContracts(rootCmd)
	cli.RegisterVM(rootCmd)
	cli.RegisterTransactions(rootCmd)
	cli.RegisterWallet(rootCmd)

	// Add commands exported as variables or factories.
	rootCmd.AddCommand(
		cli.AICmd,
		cli.AMMCmd,
		cli.AuthCmd,
		cli.CharityCmd,
		cli.ComplianceCmd,
		cli.CrossChainCmd,
		cli.DataCmd,
		cli.NewFaultToleranceCommand(),
		cli.NewGovernanceCommand(),
		cli.NewGreenCommand(),
		cli.NewLedgerCommand(),
		cli.NewReplicationCommand(),
		cli.NewRollupCommand(),
		cli.NewSecurityCommand(),
		cli.NewShardingCommand(),
		cli.NewSidechainCommand(),
		cli.ChannelRoute,
		cli.StorageRoute,
		cli.UtilityRoute,
	)

	cobra.CheckErr(rootCmd.Execute())
}
>>>>>>> e9c745b5
<|MERGE_RESOLUTION|>--- conflicted
+++ resolved
@@ -1,8 +1,5 @@
 package main
 
-<<<<<<< HEAD
-func main() {}
-=======
 import (
 	"github.com/spf13/cobra"
 
@@ -49,5 +46,4 @@
 	)
 
 	cobra.CheckErr(rootCmd.Execute())
-}
->>>>>>> e9c745b5
+}