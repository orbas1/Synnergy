--- conflicted
+++ resolved
@@ -139,11 +139,7 @@
 // Add this replace directive at the bottom:
 replace synnergy-network => .
 
-<<<<<<< HEAD
-replace github.com/synnergy-network/core => .
-=======
 replace github.com/synnergy-network/core => .
 
 
 replace github.com/libp2p/go-libp2p-core => ./third_party/go-libp2p-core
->>>>>>> 779abd6f
