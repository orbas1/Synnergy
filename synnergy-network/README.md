# Synnergy Network

Synnergy is a research blockchain exploring modular components for
decentralised finance, data storage and AI‑powered compliance.  It is written in
Go and ships a collection of command line utilities alongside the core
libraries.  The project focuses on extensibility rather than production
readiness.  Further background can be found in [`WHITEPAPER.md`](WHITEPAPER.md).

The primary entrypoint is the `synnergy` binary which exposes a large set of
sub‑commands through the
[Cobra](https://github.com/spf13/cobra) framework. Development helpers in
`core/helpers.go` allow the CLI to operate without a full node while modules are
implemented incrementally.

## Directory Layout

The repository is organised as follows:

| Path | Description |
|------|-------------|
| `core/` | Core blockchain modules such as consensus, storage and smart contract logic. A detailed list is available in [`core/module_guide.md`](core/module_guide.md). |
| `cmd/` | Command line sources, configuration files and helper scripts. CLI modules live under `cmd/cli`. |
| `tests/` | Go unit tests covering each module. Run with `go test ./...`. |
| `third_party/` | Vendored dependencies such as a libp2p fork used during early development. |
| `setup_synn.sh` | Convenience script that installs Go and builds the CLI. |
| `Synnergy.env.sh` | Optional environment bootstrap script that downloads tools and loads variables from `.env`. |

## Building

Go 1.20 or newer is recommended. Clone the repository and run the build command
from the repository root:

```bash
cd synnergy-network
go build ./cmd/synnergy
```

The resulting binary `synnergy` can then be executed with any of the available
sub‑commands. Development stubs in `core/helpers.go` expose `InitLedger` and
`NewTFStubClient` so the CLI can run without a full node during testing.

The provided script `./setup_synn.sh` automates dependency installation and
builds the CLI.  For a fully configured environment with additional tooling and
variables loaded from `.env`, run `./Synnergy.env.sh` after cloning the
repository.

## Command Groups

Each file in `cmd/cli` registers its own group of commands with the root
`cobra.Command`. The main program consolidates them so the CLI surface mirrors
all modules from the core library. Highlights include:

- `ai` – publish models and run inference jobs
- `ai-train` – manage on-chain AI model training
- `ai_mgmt` – manage AI model marketplace listings
- `ai_infer` – advanced inference and transaction analysis
- `amm` – swap tokens and manage liquidity pools
- `authority_node` – validator registration and voting
- `authority_apply` – submit and approve authority node applications
- `charity_pool` – query and disburse community funds
- `coin` – mint and transfer the native SYNN coin
- `compliance` – perform KYC/AML checks
- `audit` – manage on-chain audit logs
- `compliance_management` – suspend or whitelist addresses
- `consensus` – control the consensus engine
- `adaptive` – dynamically adjust consensus weights
- `stake` – adjust validator stake and record penalties
- `contracts` – deploy and invoke smart contracts
- `cross_chain` – configure asset bridges
- `data` – inspect and manage raw data storage
- `anomaly_detection` – analyse transactions for suspicious activity
- `resource` – manage stored data and VM gas allocations
- `immutability` – verify the canonical chain state
- `fault_tolerance` – simulate faults and backups
- `employment` – manage on-chain employment contracts and salaries
- `governance` – DAO style governance commands
- `token_vote` – cast token weighted governance votes
<<<<<<< HEAD
=======
- `qvote` – quadratic voting on governance proposals
- `polls_management` – create and vote on community polls
- `governance_management` – register and control governance contracts
- `reputation_voting` – weighted voting using SYN-REP tokens
- `timelock` – schedule and execute delayed proposals
- `dao` – create and manage DAOs
>>>>>>> 7694349f
- `green_technology` – sustainability features
- `ledger` – low level ledger inspection
- `account` – manage basic accounts and balances
- `loanpool` – submit loan proposals and disburse funds
- `loanpool_apply` – manage loan applications with on-chain voting
- `network` – libp2p networking helpers
 - `replication` – snapshot and replicate data
 - `high_availability` – manage standby nodes and promote backups
 - `rollups` – manage rollup batches
- `plasma` – manage plasma deposits and exits
- `replication` – snapshot and replicate data
- `rollups` – manage rollup batches
- `compression` – save and load compressed ledger snapshots
- `security` – cryptographic utilities
- `biometrics` – manage biometric authentication templates
- `sharding` – shard management
- `sidechain` – launch and interact with sidechains
- `state_channel` – open and settle payment channels
- `zero_trust_data_channels` – encrypted data channels with ledger-backed escrows
- `swarm` – orchestrate groups of nodes for high availability
- `storage` – interact with on‑chain storage providers
- `dao_access` – manage DAO membership roles
- `sensor` – manage external sensor inputs and webhooks
- `real_estate` – manage tokenised real estate
- `escrow` – manage multi-party escrow accounts
- `marketplace` – buy and sell items using escrow
- `healthcare` – manage on‑chain healthcare records
- `tangible` – register and transfer tangible asset records
- `warehouse` – manage on‑chain inventory records
- `tokens` – ERC‑20 style token commands
- `event_management` – record and query on-chain events
- `token_management` – high level token creation and administration
- `gaming` – create and join simple on-chain games
- `transactions` – build and sign transactions
- `transactionreversal` – request authority-backed reversals
- `transaction_distribution` – split transaction fees between miner and treasury
- `faucet` – dispense test tokens or coins with rate limits
- `utility_functions` – assorted helpers
- `quorum` – simple quorum tracker management
- `virtual_machine` – run the on‑chain VM service
- `workflow` – automate multi-step tasks with triggers and webhooks
- `supply` – manage supply chain assets on chain
- `wallet` – mnemonic generation and signing
- `regulator` – manage approved regulators and enforce rules
- `feedback` – submit and query user feedback
- `system_health` – monitor runtime metrics and write logs
- `idwallet` – register ID-token wallets and verify status
- `offwallet` – offline wallet utilities
- `recovery` – register and invoke account recovery
- `wallet_mgmt` – manage wallets and send SYNN directly via the ledger

Quadratic voting allows token holders to weight their governance votes by the
square root of the staked amount. The `qvote` command submits these weighted
votes and queries results alongside standard governance commands.

More details for each command can be found in `cmd/cli/cli_guide.md`.

## Core Modules

The Go packages under `core/` implement the blockchain runtime. Key modules
include consensus, storage, networking and the virtual machine.  A summary of
every file is maintained in [`core/module_guide.md`](core/module_guide.md). New
contributors should review that document to understand dependencies between
packages.

## Configuration

Runtime settings are defined using YAML files in `cmd/config/`.  The CLI loads
`default.yaml` by default and merges any environment specific file if the
`SYNN_ENV` environment variable is set (for example `SYNN_ENV=prod`).
`bootstrap.yaml` provides a template for running a dedicated bootstrap node.
The configuration schema is documented in [`cmd/config/config_guide.md`](cmd/config/config_guide.md).

## Running a Local Network

Once the CLI has been built you can initialise a test ledger and start the core
services locally.  A detailed walk‑through is provided in
[`cmd/synnergy/synnergy_set_up.md`](cmd/synnergy/synnergy_set_up.md), but the
basic steps are:

```bash
synnergy ledger init --path ./ledger.db
synnergy network start &
```

Additional helper scripts live under `cmd/scripts`.  Running
`start_synnergy_network.sh` will build the CLI, launch networking, consensus and
other daemons, then run a demo security command.

Two top level scripts provide larger network setups:
`scripts/devnet_start.sh` spins up a local multi-node developer network, while
`scripts/testnet_start.sh` starts an ephemeral testnet defined by a YAML
configuration. Both build the CLI automatically and clean up all processes on
`Ctrl+C`.


## Docker

A `Dockerfile` at the repository root allows running Synnergy without a local Go installation.
Build the image and start a node with:

```bash
docker build -t synnergy ..
docker run --rm -it synnergy
```

The container launches networking, consensus, replication and VM services automatically.

## Testing

Unit tests are located in the `tests` directory. Run them using:

```bash
go test ./...
```

Some tests rely on running services such as the network or security daemon. They
may require additional environment variables or mock implementations.

## Contributing

Development tasks are organised in stages described in [`AGENTS.md`](../AGENTS.md).
When contributing code, work through the stages sequentially and modify no more
than three files per commit.  Run `go fmt`, `go vet` and `go build` on the
packages you touch, then execute the relevant unit tests.  Mark completed files
in `AGENTS.md` so others know which tasks are in progress.

The `setup_synn.sh` script should be used when preparing a new environment.

## License

Synnergy is provided for research and educational purposes.  Third‑party
dependencies located under `third_party/` retain their original licenses.  Refer
to the respective `LICENSE` files in those directories for details.<|MERGE_RESOLUTION|>--- conflicted
+++ resolved
@@ -75,15 +75,12 @@
 - `employment` – manage on-chain employment contracts and salaries
 - `governance` – DAO style governance commands
 - `token_vote` – cast token weighted governance votes
-<<<<<<< HEAD
-=======
 - `qvote` – quadratic voting on governance proposals
 - `polls_management` – create and vote on community polls
 - `governance_management` – register and control governance contracts
 - `reputation_voting` – weighted voting using SYN-REP tokens
 - `timelock` – schedule and execute delayed proposals
 - `dao` – create and manage DAOs
->>>>>>> 7694349f
 - `green_technology` – sustainability features
 - `ledger` – low level ledger inspection
 - `account` – manage basic accounts and balances
