# Synnergy Network

Synnergy is a research blockchain exploring modular components for
decentralised finance, data storage and AI‑powered compliance.  It is written in
Go and ships a collection of command line utilities alongside the core
libraries.  The project focuses on extensibility rather than production
readiness.  Further background can be found in [`WHITEPAPER.md`](WHITEPAPER.md).

The primary entrypoint is the `synnergy` binary which exposes a large set of
sub‑commands through the
[Cobra](https://github.com/spf13/cobra) framework. Development helpers in
`core/helpers.go` allow the CLI to operate without a full node while modules are
implemented incrementally.

## Directory Layout

The repository is organised as follows:

| Path | Description |
|------|-------------|
| `core/` | Core blockchain modules such as consensus, storage and smart contract logic. A detailed list is available in [`core/module_guide.md`](core/module_guide.md). |
| `cmd/` | Command line sources, configuration files and helper scripts. CLI modules live under `cmd/cli`. |
| `tests/` | Go unit tests covering each module. Run with `go test ./...`. |
| `third_party/` | Vendored dependencies such as a libp2p fork used during early development. |
| `setup_synn.sh` | Convenience script that installs Go and builds the CLI. |
| `Synnergy.env.sh` | Optional environment bootstrap script that downloads tools and loads variables from `.env`. |

## Building

Go 1.20 or newer is recommended. Clone the repository and run the build command
from the repository root:

```bash
cd synnergy-network
go build ./cmd/synnergy
```

The resulting binary `synnergy` can then be executed with any of the available
sub‑commands. Development stubs in `core/helpers.go` expose `InitLedger` and
`NewTFStubClient` so the CLI can run without a full node during testing.

The provided script `./setup_synn.sh` automates dependency installation and
builds the CLI.  For a fully configured environment with additional tooling and
variables loaded from `.env`, run `./Synnergy.env.sh` after cloning the
repository.

## Command Groups

Each file in `cmd/cli` registers its own group of commands with the root
`cobra.Command`. The main program consolidates them so the CLI surface mirrors
all modules from the core library. Highlights include:

- `ai` – publish models and run inference jobs
- `ai-train` – manage on-chain AI model training
- `ai_mgmt` – manage AI model marketplace listings
- `ai_infer` – advanced inference and transaction analysis
- `amm` – swap tokens and manage liquidity pools
- `authority_node` – validator registration and voting
- `authority_apply` – submit and approve authority node applications
- `charity_pool` – query and disburse community funds
- `coin` – mint and transfer the native SYNN coin
- `compliance` – perform KYC/AML checks
- `audit` – manage on-chain audit logs
- `compliance_management` – suspend or whitelist addresses
- `consensus` – control the consensus engine
- `adaptive` – dynamically adjust consensus weights
- `stake` – adjust validator stake and record penalties
- `contracts` – deploy and invoke smart contracts
- `cross_chain` – configure asset bridges
- `data` – inspect and manage raw data storage
- `anomaly_detection` – analyse transactions for suspicious activity
- `resource` – manage stored data and VM gas allocations
- `immutability` – verify the canonical chain state
- `fault_tolerance` – simulate faults and backups
- `employment` – manage on-chain employment contracts and salaries
- `governance` – DAO style governance commands
- `polls_management` – create and vote on community polls
- `governance_management` – register and control governance contracts
- `reputation_voting` – weighted voting using SYN-REP tokens
- `timelock` – schedule and execute delayed proposals
- `dao` – create and manage DAOs
- `green_technology` – sustainability features
- `ledger` – low level ledger inspection
- `account` – manage basic accounts and balances
- `loanpool` – submit loan proposals and disburse funds
- `loanpool_apply` – manage loan applications with on-chain voting
- `network` – libp2p networking helpers
 - `replication` – snapshot and replicate data
 - `high_availability` – manage standby nodes and promote backups
 - `rollups` – manage rollup batches
- `plasma` – manage plasma deposits and exits
- `replication` – snapshot and replicate data
- `rollups` – manage rollup batches
- `compression` – save and load compressed ledger snapshots
- `security` – cryptographic utilities
- `biometrics` – manage biometric authentication templates
- `sharding` – shard management
- `sidechain` – launch and interact with sidechains
- `state_channel` – open and settle payment channels
- `zero_trust_data_channels` – encrypted data channels with ledger-backed escrows
- `swarm` – orchestrate groups of nodes for high availability
- `storage` – interact with on‑chain storage providers
- `sensor` – manage external sensor inputs and webhooks
- `real_estate` – manage tokenised real estate
- `escrow` – manage multi-party escrow accounts
- `marketplace` – buy and sell items using escrow
- `healthcare` – manage on‑chain healthcare records
- `tangible` – register and transfer tangible asset records
- `warehouse` – manage on‑chain inventory records
- `tokens` – ERC‑20 style token commands
- `event_management` – record and query on-chain events
- `token_management` – high level token creation and administration
- `gaming` – create and join simple on-chain games
- `transactions` – build and sign transactions
- `transactionreversal` – request authority-backed reversals
- `transaction_distribution` – split transaction fees between miner and treasury
- `faucet` – dispense test tokens or coins with rate limits
- `utility_functions` – assorted helpers
- `quorum` – simple quorum tracker management
- `virtual_machine` – run the on‑chain VM service
- `workflow` – automate multi-step tasks with triggers and webhooks
- `supply` – manage supply chain assets on chain
- `wallet` – mnemonic generation and signing
<<<<<<< HEAD
- `regulator` – manage approved regulators and enforce rules
=======
- `feedback` – submit and query user feedback
- `system_health` – monitor runtime metrics and write logs
- `idwallet` – register ID-token wallets and verify status
- `offwallet` – offline wallet utilities
- `recovery` – register and invoke account recovery
- `wallet_mgmt` – manage wallets and send SYNN directly via the ledger
>>>>>>> bbd3356c

More details for each command can be found in `cmd/cli/cli_guide.md`.

## Core Modules

The Go packages under `core/` implement the blockchain runtime. Key modules
include consensus, storage, networking and the virtual machine.  A summary of
every file is maintained in [`core/module_guide.md`](core/module_guide.md). New
contributors should review that document to understand dependencies between
packages.

## Configuration

Runtime settings are defined using YAML files in `cmd/config/`.  The CLI loads
`default.yaml` by default and merges any environment specific file if the
`SYNN_ENV` environment variable is set (for example `SYNN_ENV=prod`).
`bootstrap.yaml` provides a template for running a dedicated bootstrap node.
The configuration schema is documented in [`cmd/config/config_guide.md`](cmd/config/config_guide.md).

## Running a Local Network

Once the CLI has been built you can initialise a test ledger and start the core
services locally.  A detailed walk‑through is provided in
[`cmd/synnergy/synnergy_set_up.md`](cmd/synnergy/synnergy_set_up.md), but the
basic steps are:

```bash
synnergy ledger init --path ./ledger.db
synnergy network start &
```

Additional helper scripts live under `cmd/scripts`.  Running
`start_synnergy_network.sh` will build the CLI, launch networking, consensus and
other daemons, then run a demo security command.

Two top level scripts provide larger network setups:
`scripts/devnet_start.sh` spins up a local multi-node developer network, while
`scripts/testnet_start.sh` starts an ephemeral testnet defined by a YAML
configuration. Both build the CLI automatically and clean up all processes on
`Ctrl+C`.


## Docker

A `Dockerfile` at the repository root allows running Synnergy without a local Go installation.
Build the image and start a node with:

```bash
docker build -t synnergy ..
docker run --rm -it synnergy
```

The container launches networking, consensus, replication and VM services automatically.

## Testing

Unit tests are located in the `tests` directory. Run them using:

```bash
go test ./...
```

Some tests rely on running services such as the network or security daemon. They
may require additional environment variables or mock implementations.

## Contributing

Development tasks are organised in stages described in [`AGENTS.md`](../AGENTS.md).
When contributing code, work through the stages sequentially and modify no more
than three files per commit.  Run `go fmt`, `go vet` and `go build` on the
packages you touch, then execute the relevant unit tests.  Mark completed files
in `AGENTS.md` so others know which tasks are in progress.

The `setup_synn.sh` script should be used when preparing a new environment.

## License

Synnergy is provided for research and educational purposes.  Third‑party
dependencies located under `third_party/` retain their original licenses.  Refer
to the respective `LICENSE` files in those directories for details.<|MERGE_RESOLUTION|>--- conflicted
+++ resolved
@@ -121,16 +121,13 @@
 - `workflow` – automate multi-step tasks with triggers and webhooks
 - `supply` – manage supply chain assets on chain
 - `wallet` – mnemonic generation and signing
-<<<<<<< HEAD
 - `regulator` – manage approved regulators and enforce rules
-=======
 - `feedback` – submit and query user feedback
 - `system_health` – monitor runtime metrics and write logs
 - `idwallet` – register ID-token wallets and verify status
 - `offwallet` – offline wallet utilities
 - `recovery` – register and invoke account recovery
 - `wallet_mgmt` – manage wallets and send SYNN directly via the ledger
->>>>>>> bbd3356c
 
 More details for each command can be found in `cmd/cli/cli_guide.md`.
 
