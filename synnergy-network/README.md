--- conflicted
+++ resolved
@@ -74,13 +74,10 @@
 - `sidechain` – launch and interact with sidechains
 - `state_channel` – open and settle payment channels
 - `storage` – interact with on‑chain storage providers
-<<<<<<< HEAD
 - `marketplace` – buy and sell items using escrow
-=======
 - `healthcare` – manage on‑chain healthcare records
 - `tangible` – register and transfer tangible asset records
 - `warehouse` – manage on‑chain inventory records
->>>>>>> b13972a6
 - `tokens` – ERC‑20 style token commands
 - `gaming` – create and join simple on-chain games
 - `transactions` – build and sign transactions
