# Synnergy Network

Synnergy is a research blockchain exploring modular components for
decentralised finance, data storage and AI‑powered compliance.  It is written in
Go and ships a collection of command line utilities alongside the core
libraries.  The project focuses on extensibility rather than production
readiness.  Further background can be found in [`WHITEPAPER.md`](WHITEPAPER.md).

The primary entrypoint is the `synnergy` binary which exposes a large set of
sub‑commands through the
[Cobra](https://github.com/spf13/cobra) framework. Development helpers in
`core/helpers.go` allow the CLI to operate without a full node while modules are
implemented incrementally.

## Directory Layout

The repository is organised as follows:

| Path | Description |
|------|-------------|
| `core/` | Core blockchain modules such as consensus, storage and smart contract logic. A detailed list is available in [`core/module_guide.md`](core/module_guide.md). |
| `cmd/` | Command line sources, configuration files and helper scripts. CLI modules live under `cmd/cli`. |
| `core/binary_tree_operations.go` | Ledger-backed binary search tree implementation with CLI and VM opcodes. |
| `tests/` | Go unit tests covering each module. Run with `go test ./...`. |
| `third_party/` | Vendored dependencies such as a libp2p fork used during early development. |
| `setup_synn.sh` | Convenience script that installs Go and builds the CLI. |
| `Synnergy.env.sh` | Optional environment bootstrap script that downloads tools and loads variables from `.env`. |

## Building

Go 1.20 or newer is recommended. Clone the repository and run the build command
from the repository root:

```bash
cd synnergy-network
go build ./cmd/synnergy
```

The resulting binary `synnergy` can then be executed with any of the available
sub‑commands. Development stubs in `core/helpers.go` expose `InitLedger` and
`NewTFStubClient` so the CLI can run without a full node during testing.

The provided script `./setup_synn.sh` automates dependency installation and
builds the CLI.  For a fully configured environment with additional tooling and
variables loaded from `.env`, run `./Synnergy.env.sh` after cloning the
repository.

## Command Groups

Each file in `cmd/cli` registers its own group of commands with the root
`cobra.Command`. The main program consolidates them so the CLI surface mirrors
all modules from the core library. Highlights include:

- `ai` – publish models and run inference jobs
- `ai_contract` – manage AI enhanced contracts with risk checks
- `ai-train` – manage on-chain AI model training
- `ai_mgmt` – manage AI model marketplace listings
- `ai_infer` – advanced inference and transaction analysis
- `amm` – swap tokens and manage liquidity pools
- `authority_node` – validator registration and voting
- `authority_apply` – submit and approve authority node applications
- `charity_pool` – query and disburse community funds
- `coin` – mint and transfer the native SYNN coin
- `compliance` – perform KYC/AML checks
- `audit` – manage on-chain audit logs
- `compliance_management` – suspend or whitelist addresses
- `consensus` – control the consensus engine
- `adaptive` – dynamically adjust consensus weights
- `stake` – adjust validator stake and record penalties
- `contracts` – deploy and invoke smart contracts
- `contractops` – administrative tasks such as pausing and upgrading contracts
- `cross_chain` – configure asset bridges
- `data` – inspect and manage raw data storage
- `messages` – queue, process and broadcast network messages
- `partition` – partition data and apply compression
- `distribution` – publish datasets and handle paid access
- `oracle_management` – monitor oracle performance and sync feeds
- `data_ops` – advanced data feed operations
- `anomaly_detection` – analyse transactions for suspicious activity
- `resource` – manage stored data and VM gas allocations
- `immutability` – verify the canonical chain state
- `fault_tolerance` – simulate faults and backups
- `plasma` – deposit tokens and process exits on the plasma bridge
- `resource_allocation` – manage per-contract gas limits
- `failover` – manage ledger snapshots and trigger recovery
- `employment` – manage on-chain employment contracts and salaries
- `governance` – DAO style governance commands
- `token_vote` – cast token weighted governance votes
- `qvote` – quadratic voting on governance proposals
- `polls_management` – create and vote on community polls
- `governance_management` – register and control governance contracts
- `reputation_voting` – weighted voting using SYN-REP tokens
- `timelock` – schedule and execute delayed proposals
- `dao` – create and manage DAOs
- `green_technology` – sustainability features
- `resource_management` – track and charge node resources
- `carbon_credit_system` – manage carbon offset projects and credits
- `energy_efficiency` – track transaction energy usage and efficiency metrics
- `ledger` – low level ledger inspection
- `account` – manage basic accounts and balances
- `loanpool` – submit loan proposals and disburse funds
- `loanpool_apply` – manage loan applications with on-chain voting
- `network` – libp2p networking helpers
- `peer` – peer discovery and connection utilities
 - `replication` – snapshot and replicate data
 - `high_availability` – manage standby nodes and promote backups
 - `rollups` – manage rollup batches
- `plasma` – manage plasma deposits and exits
- `replication` – snapshot and replicate data
 - `rollups` – manage rollup batches and aggregator state
- `initrep` – bootstrap a new node by synchronizing the ledger
- `synchronization` – manage blockchain catch-up and progress
- `rollups` – manage rollup batches
- `compression` – save and load compressed ledger snapshots
- `security` – cryptographic utilities
<<<<<<< HEAD
- `firewall` – manage block lists for addresses, tokens and peers
=======
- `biometrics` – manage biometric authentication templates
>>>>>>> f7f1c644
- `sharding` – shard management
- `sidechain` – launch, manage and interact with sidechains
- `state_channel` – open and settle payment channels
- `plasma` – manage plasma deposits and block commitments
- `state_channel_mgmt` – pause, resume and force-close channels
- `zero_trust_data_channels` – encrypted data channels with ledger-backed escrows
- `swarm` – orchestrate groups of nodes for high availability
- `storage` – interact with on‑chain storage providers
- `legal` – manage Ricardian contracts and signatures
- `ipfs` – manage IPFS pins and retrieval through the gateway
- `resource` – rent computing resources via the marketplace
- `staking` – lock and release tokens for governance
- `dao_access` – manage DAO membership roles
- `sensor` – manage external sensor inputs and webhooks
- `real_estate` – manage tokenised real estate
- `escrow` – manage multi-party escrow accounts
- `marketplace` – buy and sell items using escrow
- `healthcare` – manage on‑chain healthcare records
- `tangible` – register and transfer tangible asset records
- `warehouse` – manage on‑chain inventory records
- `tokens` – ERC‑20 style token commands
- `defi` – insurance, betting and other DeFi operations
- `event_management` – record and query on-chain events
- `token_management` – high level token creation and administration
- `gaming` – create and join simple on-chain games
- `transactions` – build and sign transactions
- `private_tx` – encrypt and submit private transactions
- `transactionreversal` – request authority-backed reversals
- `transaction_distribution` – split transaction fees between miner and treasury
- `faucet` – dispense test tokens or coins with rate limits
- `utility_functions` – assorted helpers
- `distribution` – bulk token distribution and airdrops
- `finalization_management` – finalize blocks, rollup batches and channels
- `quorum` – simple quorum tracker management
- `virtual_machine` – run the on‑chain VM service
- `sandbox` – manage VM sandboxes
- `workflow` – automate multi-step tasks with triggers and webhooks
- `supply` – manage supply chain assets on chain
- `wallet` – mnemonic generation and signing
- `execution` – orchestrate block creation and transaction execution
- `regulator` – manage approved regulators and enforce rules
- `feedback` – submit and query user feedback
- `system_health` – monitor runtime metrics and write logs
- `idwallet` – register ID-token wallets and verify status
- `offwallet` – offline wallet utilities
- `recovery` – register and invoke account recovery
- `wallet_mgmt` – manage wallets and send SYNN directly via the ledger

Quadratic voting allows token holders to weight their governance votes by the
square root of the staked amount. The `qvote` command submits these weighted
votes and queries results alongside standard governance commands.

More details for each command can be found in `cmd/cli/cli_guide.md`.

## Core Modules

The Go packages under `core/` implement the blockchain runtime. Key modules
include consensus, storage, networking and the virtual machine.  A summary of
every file is maintained in [`core/module_guide.md`](core/module_guide.md). New
contributors should review that document to understand dependencies between
packages.

## Configuration

Runtime settings are defined using YAML files in `cmd/config/`.  The CLI loads
`default.yaml` by default and merges any environment specific file if the
`SYNN_ENV` environment variable is set (for example `SYNN_ENV=prod`).
`bootstrap.yaml` provides a template for running a dedicated bootstrap node.
The configuration schema is documented in [`cmd/config/config_guide.md`](cmd/config/config_guide.md).

## Running a Local Network

Once the CLI has been built you can initialise a test ledger and start the core
services locally.  A detailed walk‑through is provided in
[`cmd/synnergy/synnergy_set_up.md`](cmd/synnergy/synnergy_set_up.md), but the
basic steps are:

```bash
synnergy ledger init --path ./ledger.db
synnergy network start &
```

By default the node attempts to open the listening port on your router using
UPnP or NAT‑PMP. You can inspect and manage these mappings with the new `nat`
command group.

Additional helper scripts live under `cmd/scripts`.  Running
`start_synnergy_network.sh` will build the CLI, launch networking, consensus and
other daemons, then run a demo security command.

Two top level scripts provide larger network setups:
`scripts/devnet_start.sh` spins up a local multi-node developer network, while
`scripts/testnet_start.sh` starts an ephemeral testnet defined by a YAML
configuration. Both build the CLI automatically and clean up all processes on
`Ctrl+C`.


## Docker

A `Dockerfile` at the repository root allows running Synnergy without a local Go installation.
Build the image and start a node with:

```bash
docker build -t synnergy ..
docker run --rm -it synnergy
```

The container launches networking, consensus, replication and VM services automatically.

## Testing

Unit tests are located in the `tests` directory. Run them using:

```bash
go test ./...
```

Some tests rely on running services such as the network or security daemon. They
may require additional environment variables or mock implementations.

## Contributing

Development tasks are organised in stages described in [`AGENTS.md`](../AGENTS.md).
When contributing code, work through the stages sequentially and modify no more
than three files per commit.  Run `go fmt`, `go vet` and `go build` on the
packages you touch, then execute the relevant unit tests.  Mark completed files
in `AGENTS.md` so others know which tasks are in progress.

The `setup_synn.sh` script should be used when preparing a new environment.

## License

Synnergy is provided for research and educational purposes.  Third‑party
dependencies located under `third_party/` retain their original licenses.  Refer
to the respective `LICENSE` files in those directories for details.<|MERGE_RESOLUTION|>--- conflicted
+++ resolved
@@ -113,11 +113,8 @@
 - `rollups` – manage rollup batches
 - `compression` – save and load compressed ledger snapshots
 - `security` – cryptographic utilities
-<<<<<<< HEAD
 - `firewall` – manage block lists for addresses, tokens and peers
-=======
 - `biometrics` – manage biometric authentication templates
->>>>>>> f7f1c644
 - `sharding` – shard management
 - `sidechain` – launch, manage and interact with sidechains
 - `state_channel` – open and settle payment channels
