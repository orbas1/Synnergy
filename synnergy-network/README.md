--- conflicted
+++ resolved
@@ -126,13 +126,10 @@
 - `token_management` – high level token creation and administration
 - `gaming` – create and join simple on-chain games
 - `transactions` – build and sign transactions
-<<<<<<< HEAD
 - `private_tx` – encrypt and submit private transactions
-=======
 - `transactionreversal` – request authority-backed reversals
 - `transaction_distribution` – split transaction fees between miner and treasury
 - `faucet` – dispense test tokens or coins with rate limits
->>>>>>> a918ebb6
 - `utility_functions` – assorted helpers
 - `finalization_management` – finalize blocks, rollup batches and channels
 - `quorum` – simple quorum tracker management
