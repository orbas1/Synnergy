--- conflicted
+++ resolved
@@ -91,11 +91,8 @@
 - `dao` – create and manage DAOs
 - `green_technology` – sustainability features
 - `resource_management` – track and charge node resources
-<<<<<<< HEAD
-=======
 - `carbon_credit_system` – manage carbon offset projects and credits
 - `energy_efficiency` – track transaction energy usage and efficiency metrics
->>>>>>> 2392b24d
 - `ledger` – low level ledger inspection
 - `account` – manage basic accounts and balances
 - `loanpool` – submit loan proposals and disburse funds
