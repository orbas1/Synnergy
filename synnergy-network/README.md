--- conflicted
+++ resolved
@@ -51,11 +51,8 @@
 all modules from the core library. Highlights include:
 
 - `ai` – publish models and run inference jobs
-<<<<<<< HEAD
 - `ai_mgmt` – manage AI model marketplace listings
-=======
 - `ai_infer` – advanced inference and transaction analysis
->>>>>>> 5b238b40
 - `amm` – swap tokens and manage liquidity pools
 - `authority_node` – validator registration and voting
 - `authority_apply` – submit and approve authority node applications
