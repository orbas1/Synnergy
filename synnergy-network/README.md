--- conflicted
+++ resolved
@@ -68,12 +68,9 @@
 - `dao` – create and manage DAOs
 - `green_technology` – sustainability features
 - `ledger` – low level ledger inspection
-<<<<<<< HEAD
 - `account` – manage basic accounts and balances
-=======
 - `loanpool` – submit loan proposals and disburse funds
 - `loanpool_apply` – manage loan applications with on-chain voting
->>>>>>> 0fad7791
 - `network` – libp2p networking helpers
 - `plasma` – manage plasma deposits and exits
 - `replication` – snapshot and replicate data
