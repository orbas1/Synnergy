--- conflicted
+++ resolved
@@ -79,12 +79,9 @@
 - `resource` – manage stored data and VM gas allocations
 - `immutability` – verify the canonical chain state
 - `fault_tolerance` – simulate faults and backups
-<<<<<<< HEAD
 - `resource_allocation` – manage per-contract gas limits
-=======
 - `failover` – manage ledger snapshots and trigger recovery
 - `employment` – manage on-chain employment contracts and salaries
->>>>>>> 86c7aa2e
 - `governance` – DAO style governance commands
 - `token_vote` – cast token weighted governance votes
 - `qvote` – quadratic voting on governance proposals
