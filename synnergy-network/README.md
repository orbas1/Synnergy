# Synnergy Network

Synnergy is a research blockchain exploring modular components for
decentralised finance, data storage and AI‑powered compliance.  It is written in
Go and ships a collection of command line utilities alongside the core
libraries.  The project focuses on extensibility rather than production
readiness.  Further background can be found in [`WHITEPAPER.md`](WHITEPAPER.md).

The primary entrypoint is the `synnergy` binary which exposes a large set of
sub‑commands through the
[Cobra](https://github.com/spf13/cobra) framework. Development helpers in
`core/helpers.go` allow the CLI to operate without a full node while modules are
implemented incrementally.

## Directory Layout

The repository is organised as follows:

| Path | Description |
|------|-------------|
| `core/` | Core blockchain modules such as consensus, storage and smart contract logic. A detailed list is available in [`core/module_guide.md`](core/module_guide.md). |
| `cmd/` | Command line sources, configuration files and helper scripts. CLI modules live under `cmd/cli`. |
| `core/binary_tree_operations.go` | Ledger-backed binary search tree implementation with CLI and VM opcodes. |
| `tests/` | Go unit tests covering each module. Run with `go test ./...`. |
| `third_party/` | Vendored dependencies such as a libp2p fork used during early development. |
| `setup_synn.sh` | Convenience script that installs Go and builds the CLI. |
| `Synnergy.env.sh` | Optional environment bootstrap script that downloads tools and loads variables from `.env`. |

## Building

Go 1.20 or newer is recommended. Clone the repository and run the build command
from the repository root:

```bash
cd synnergy-network
go build ./cmd/synnergy
```

The resulting binary `synnergy` can then be executed with any of the available
sub‑commands. Development stubs in `core/helpers.go` expose `InitLedger` and
`NewTFStubClient` so the CLI can run without a full node during testing.

The provided script `./setup_synn.sh` automates dependency installation and
builds the CLI.  For a fully configured environment with additional tooling and
variables loaded from `.env`, run `./Synnergy.env.sh` after cloning the
repository.

## Command Groups

Each file in `cmd/cli` registers its own group of commands with the root
`cobra.Command`. The main program consolidates them so the CLI surface mirrors
all modules from the core library. Highlights include:

- `ai` – publish models and run inference jobs
- `ai_contract` – manage AI enhanced contracts with risk checks
- `ai-train` – manage on-chain AI model training
- `ai_mgmt` – manage AI model marketplace listings
- `ai_infer` – advanced inference and transaction analysis
- `amm` – swap tokens and manage liquidity pools
- `authority_node` – validator registration and voting
- `access` – manage role based access permissions
- `authority_apply` – submit and approve authority node applications
- `charity_pool` – query and disburse community funds
- `charity_mgmt` – manage donations and internal payouts
- `identity` – manage verified addresses
- `coin` – mint and transfer the native SYNN coin
- `compliance` – perform KYC/AML checks
- `audit` – manage on-chain audit logs
- `compliance_management` – suspend or whitelist addresses
- `consensus` – control the consensus engine
- `consensus_hop` – dynamically switch consensus mode
- `adaptive` – dynamically adjust consensus weights
- `stake` – adjust validator stake and record penalties
- `contracts` – deploy and invoke smart contracts
- `contractops` – administrative tasks such as pausing and upgrading contracts
- `cross_chain` – configure asset bridges
- `ccsn` – manage cross-consensus scaling networks
- `xcontract` – register cross-chain contract mappings
- `cross_tx` – execute cross-chain transfers
- `cross_chain_connection` – manage chain-to-chain links
- `cross_chain_agnostic_protocols` – register cross-chain protocols
- `cross_chain_bridge` – manage cross-chain transfers
- `data` – inspect and manage raw data storage
- `fork` – inspect and resolve chain forks
- `messages` – queue, process and broadcast network messages
- `partition` – partition data and apply compression
- `distribution` – publish datasets and handle paid access
- `oracle_management` – monitor oracle performance and sync feeds
- `data_ops` – advanced data feed operations
- `anomaly_detection` – analyse transactions for suspicious activity
- `resource` – manage stored data and VM gas allocations
- `immutability` – verify the canonical chain state
- `fault_tolerance` – simulate faults and backups
- `plasma` – deposit tokens and process exits on the plasma bridge
- `resource_allocation` – manage per-contract gas limits
- `failover` – manage ledger snapshots and trigger recovery
- `employment` – manage on-chain employment contracts and salaries
- `governance` – DAO style governance commands
- `token_vote` – cast token weighted governance votes
- `qvote` – quadratic voting on governance proposals
- `polls_management` – create and vote on community polls
- `governance_management` – register and control governance contracts
- `reputation_voting` – weighted voting using SYN-REP tokens
- `timelock` – schedule and execute delayed proposals
- `dao` – create and manage DAOs
- `green_technology` – sustainability features
- `resource_management` – track and charge node resources
- `carbon_credit_system` – manage carbon offset projects and credits
- `energy_efficiency` – track transaction energy usage and efficiency metrics
- `ledger` – low level ledger inspection
- `loanpool` – create and vote on proposals
- `loanmgr` – manage the loan pool (pause, resume, stats)
- `account` – manage basic accounts and balances
- `loanpool` – submit loan proposals and disburse funds
- `loanpool_apply` – manage loan applications with on-chain voting
- `network` – libp2p networking helpers
- `bootstrap` – run a dedicated bootstrap node for peers
- `connpool` – manage reusable outbound connections
- `peer` – peer discovery and connection utilities
 - `replication` – snapshot and replicate data
 - `high_availability` – manage standby nodes and promote backups
 - `rollups` – manage rollup batches
- `plasma` – manage plasma deposits and exits
- `replication` – snapshot and replicate data
- `coordination` – coordinate distributed nodes and broadcast ledger state
 - `rollups` – manage rollup batches and aggregator state
- `initrep` – bootstrap a new node by synchronizing the ledger
- `synchronization` – manage blockchain catch-up and progress
- `rollups` – manage rollup batches
- `compression` – save and load compressed ledger snapshots
- `security` – cryptographic utilities
- `firewall` – manage block lists for addresses, tokens and peers
- `biometrics` – manage biometric authentication templates
- `sharding` – shard management
- `sidechain` – launch, manage and interact with sidechains
- `state_channel` – open and settle payment channels
- `plasma` – manage plasma deposits and block commitments
- `state_channel_mgmt` – pause, resume and force-close channels
- `zero_trust_data_channels` – encrypted data channels with ledger-backed escrows
- `swarm` – orchestrate groups of nodes for high availability
- `storage` – interact with on‑chain storage providers
<<<<<<< HEAD
- `loanpool` – submit, vote on and manage loan proposals
=======
- `legal` – manage Ricardian contracts and signatures
- `ipfs` – manage IPFS pins and retrieval through the gateway
- `resource` – rent computing resources via the marketplace
- `staking` – lock and release tokens for governance
- `dao_access` – manage DAO membership roles
- `sensor` – manage external sensor inputs and webhooks
- `real_estate` – manage tokenised real estate
- `escrow` – manage multi-party escrow accounts
- `marketplace` – buy and sell items using escrow
- `healthcare` – manage on‑chain healthcare records
- `tangible` – register and transfer tangible asset records
- `warehouse` – manage on‑chain inventory records
>>>>>>> 714f8c6d
- `tokens` – ERC‑20 style token commands
- `defi` – insurance, betting and other DeFi operations
- `event_management` – record and query on-chain events
- `token_management` – high level token creation and administration
- `gaming` – create and join simple on-chain games
- `transactions` – build and sign transactions
- `private_tx` – encrypt and submit private transactions
- `transactionreversal` – request authority-backed reversals
- `transaction_distribution` – split transaction fees between miner and treasury
- `faucet` – dispense test tokens or coins with rate limits
- `utility_functions` – assorted helpers
- `geolocation` – record node location information
- `distribution` – bulk token distribution and airdrops
- `finalization_management` – finalize blocks, rollup batches and channels
- `quorum` – simple quorum tracker management
- `virtual_machine` – run the on‑chain VM service
- `sandbox` – manage VM sandboxes
- `workflow` – automate multi-step tasks with triggers and webhooks
- `supply` – manage supply chain assets on chain
- `wallet` – mnemonic generation and signing
- `execution` – orchestrate block creation and transaction execution
- `regulator` – manage approved regulators and enforce rules
- `feedback` – submit and query user feedback
- `system_health` – monitor runtime metrics and write logs
- `idwallet` – register ID-token wallets and verify status
- `offwallet` – offline wallet utilities
- `recovery` – register and invoke account recovery
- `wallet_mgmt` – manage wallets and send SYNN directly via the ledger

Quadratic voting allows token holders to weight their governance votes by the
square root of the staked amount. The `qvote` command submits these weighted
votes and queries results alongside standard governance commands.

More details for each command can be found in `cmd/cli/cli_guide.md`.

## Core Modules

The Go packages under `core/` implement the blockchain runtime. Key modules
include consensus, storage, networking and the virtual machine.  A summary of
every file is maintained in [`core/module_guide.md`](core/module_guide.md). New
contributors should review that document to understand dependencies between
packages.

## Configuration

Runtime settings are defined using YAML files in `cmd/config/`.  The CLI loads
`default.yaml` by default and merges any environment specific file if the
`SYNN_ENV` environment variable is set (for example `SYNN_ENV=prod`).
`bootstrap.yaml` provides a template for running a dedicated bootstrap node. You can launch it via `synnergy bootstrap start` and point other nodes to its address.
The configuration schema is documented in [`cmd/config/config_guide.md`](cmd/config/config_guide.md).

## Running a Local Network

Once the CLI has been built you can initialise a test ledger and start the core
services locally.  A detailed walk‑through is provided in
[`cmd/synnergy/synnergy_set_up.md`](cmd/synnergy/synnergy_set_up.md), but the
basic steps are:

```bash
synnergy ledger init --path ./ledger.db
synnergy network start &
```

By default the node attempts to open the listening port on your router using
UPnP or NAT‑PMP. You can inspect and manage these mappings with the new `nat`
command group.

Additional helper scripts live under `cmd/scripts`.  Running
`start_synnergy_network.sh` will build the CLI, launch networking, consensus and
other daemons, then run a demo security command.

Two top level scripts provide larger network setups:
`scripts/devnet_start.sh` spins up a local multi-node developer network, while
`scripts/testnet_start.sh` starts an ephemeral testnet defined by a YAML
configuration. Both build the CLI automatically and clean up all processes on
`Ctrl+C`.


## Docker

A `Dockerfile` at the repository root allows running Synnergy without a local Go installation.
Build the image and start a node with:

```bash
docker build -t synnergy ..
docker run --rm -it synnergy
```

The container launches networking, consensus, replication and VM services automatically.

## Testing

Unit tests are located in the `tests` directory. Run them using:

```bash
go test ./...
```

Some tests rely on running services such as the network or security daemon. They
may require additional environment variables or mock implementations.

## Contributing

Development tasks are organised in stages described in [`AGENTS.md`](../AGENTS.md).
When contributing code, work through the stages sequentially and modify no more
than three files per commit.  Run `go fmt`, `go vet` and `go build` on the
packages you touch, then execute the relevant unit tests.  Mark completed files
in `AGENTS.md` so others know which tasks are in progress.

The `setup_synn.sh` script should be used when preparing a new environment.

## License

Synnergy is provided for research and educational purposes.  Third‑party
dependencies located under `third_party/` retain their original licenses.  Refer
to the respective `LICENSE` files in those directories for details.<|MERGE_RESOLUTION|>--- conflicted
+++ resolved
@@ -139,9 +139,7 @@
 - `zero_trust_data_channels` – encrypted data channels with ledger-backed escrows
 - `swarm` – orchestrate groups of nodes for high availability
 - `storage` – interact with on‑chain storage providers
-<<<<<<< HEAD
 - `loanpool` – submit, vote on and manage loan proposals
-=======
 - `legal` – manage Ricardian contracts and signatures
 - `ipfs` – manage IPFS pins and retrieval through the gateway
 - `resource` – rent computing resources via the marketplace
@@ -154,7 +152,6 @@
 - `healthcare` – manage on‑chain healthcare records
 - `tangible` – register and transfer tangible asset records
 - `warehouse` – manage on‑chain inventory records
->>>>>>> 714f8c6d
 - `tokens` – ERC‑20 style token commands
 - `defi` – insurance, betting and other DeFi operations
 - `event_management` – record and query on-chain events
