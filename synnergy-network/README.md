--- conflicted
+++ resolved
@@ -68,12 +68,9 @@
 - `audit` – manage on-chain audit logs
 - `compliance_management` – suspend or whitelist addresses
 - `consensus` – control the consensus engine
-<<<<<<< HEAD
 - `consensus_hop` – dynamically switch consensus mode
-=======
 - `adaptive` – dynamically adjust consensus weights
 - `stake` – adjust validator stake and record penalties
->>>>>>> ee5482cb
 - `contracts` – deploy and invoke smart contracts
 - `contractops` – administrative tasks such as pausing and upgrading contracts
 - `cross_chain` – configure asset bridges
