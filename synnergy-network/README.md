--- conflicted
+++ resolved
@@ -134,15 +134,12 @@
 - `sharding` – shard management
 - `sidechain` – launch, manage and interact with sidechains
 - `state_channel` – open and settle payment channels
-<<<<<<< HEAD
 - `loanpool` – submit loan proposals and disburse funds
 - `grant` – create and release loan pool grants
-=======
 - `plasma` – manage plasma deposits and block commitments
 - `state_channel_mgmt` – pause, resume and force-close channels
 - `zero_trust_data_channels` – encrypted data channels with ledger-backed escrows
 - `swarm` – orchestrate groups of nodes for high availability
->>>>>>> 80e3d155
 - `storage` – interact with on‑chain storage providers
 - `loanpool` – submit, vote on and manage loan proposals
 - `legal` – manage Ricardian contracts and signatures
