# Synnergy Network

Synnergy is a research blockchain exploring modular components for
decentralised finance, data storage and AI‑powered compliance.  It is written in
Go and ships a collection of command line utilities alongside the core
libraries.  The project focuses on extensibility rather than production
readiness.  Further background can be found in [`WHITEPAPER.md`](WHITEPAPER.md).

The primary entrypoint is the `synnergy` binary which exposes a large set of
sub‑commands through the
[Cobra](https://github.com/spf13/cobra) framework. Development helpers in
`core/helpers.go` allow the CLI to operate without a full node while modules are
implemented incrementally.

## Directory Layout

The repository is organised as follows:

| Path | Description |
|------|-------------|
| `core/` | Core blockchain modules such as consensus, storage and smart contract logic. A detailed list is available in [`core/module_guide.md`](core/module_guide.md). |
| `cmd/` | Command line sources, configuration files and helper scripts. CLI modules live under `cmd/cli`. |
| `core/binary_tree_operations.go` | Ledger-backed binary search tree implementation with CLI and VM opcodes. |
| `tests/` | Go unit tests covering each module. Run with `go test ./...`. |
| `third_party/` | Vendored dependencies such as a libp2p fork used during early development. |
| `setup_synn.sh` | Convenience script that installs Go and builds the CLI. |
| `Synnergy.env.sh` | Optional environment bootstrap script that downloads tools and loads variables from `.env`. |

## Building

Go 1.20 or newer is recommended. Clone the repository and run the build command
from the repository root:

```bash
cd synnergy-network
go build ./cmd/synnergy
```

The resulting binary `synnergy` can then be executed with any of the available
sub‑commands. Development stubs in `core/helpers.go` expose `InitLedger` and
`NewTFStubClient` so the CLI can run without a full node during testing.

The provided script `./setup_synn.sh` automates dependency installation and
builds the CLI.  For a fully configured environment with additional tooling and
variables loaded from `.env`, run `./Synnergy.env.sh` after cloning the
repository.

## Command Groups

Each file in `cmd/cli` registers its own group of commands with the root
`cobra.Command`. The main program consolidates them so the CLI surface mirrors
all modules from the core library. Highlights include:

- `ai` – publish models and run inference jobs
- `ai_contract` – manage AI enhanced contracts with risk checks
- `ai-train` – manage on-chain AI model training
- `ai_mgmt` – manage AI model marketplace listings
- `ai_infer` – advanced inference and transaction analysis
- `amm` – swap tokens and manage liquidity pools
- `authority_node` – validator registration and voting
- `access` – manage role based access permissions
- `authority_apply` – submit and approve authority node applications
- `charity_pool` – query and disburse community funds
- `charity_mgmt` – manage donations and internal payouts
- `identity` – manage verified addresses
- `coin` – mint and transfer the native SYNN coin
- `compliance` – perform KYC/AML checks
- `audit` – manage on-chain audit logs
- `compliance_management` – suspend or whitelist addresses
- `consensus` – control the consensus engine
- `adaptive` – dynamically adjust consensus weights
- `stake` – adjust validator stake and record penalties
- `contracts` – deploy and invoke smart contracts
- `contractops` – administrative tasks such as pausing and upgrading contracts
- `cross_chain` – configure asset bridges
<<<<<<< HEAD
- `xcontract` – register cross-chain contract mappings
=======
- `cross_tx` – execute cross-chain transfers
- `cross_chain_connection` – manage chain-to-chain links
- `cross_chain_agnostic_protocols` – register cross-chain protocols
- `cross_chain_bridge` – manage cross-chain transfers
>>>>>>> 58ac42eb
- `data` – inspect and manage raw data storage
- `fork` – inspect and resolve chain forks
- `messages` – queue, process and broadcast network messages
- `partition` – partition data and apply compression
- `distribution` – publish datasets and handle paid access
- `oracle_management` – monitor oracle performance and sync feeds
- `data_ops` – advanced data feed operations
- `anomaly_detection` – analyse transactions for suspicious activity
- `resource` – manage stored data and VM gas allocations
- `immutability` – verify the canonical chain state
- `fault_tolerance` – simulate faults and backups
- `plasma` – deposit tokens and process exits on the plasma bridge
- `resource_allocation` – manage per-contract gas limits
- `failover` – manage ledger snapshots and trigger recovery
- `employment` – manage on-chain employment contracts and salaries
- `governance` – DAO style governance commands
- `token_vote` – cast token weighted governance votes
- `qvote` – quadratic voting on governance proposals
- `polls_management` – create and vote on community polls
- `governance_management` – register and control governance contracts
- `reputation_voting` – weighted voting using SYN-REP tokens
- `timelock` – schedule and execute delayed proposals
- `dao` – create and manage DAOs
- `green_technology` – sustainability features
- `resource_management` – track and charge node resources
- `carbon_credit_system` – manage carbon offset projects and credits
- `energy_efficiency` – track transaction energy usage and efficiency metrics
- `ledger` – low level ledger inspection
- `account` – manage basic accounts and balances
- `loanpool` – submit loan proposals and disburse funds
- `loanpool_apply` – manage loan applications with on-chain voting
- `network` – libp2p networking helpers
- `connpool` – manage reusable outbound connections
- `peer` – peer discovery and connection utilities
 - `replication` – snapshot and replicate data
 - `high_availability` – manage standby nodes and promote backups
 - `rollups` – manage rollup batches
- `plasma` – manage plasma deposits and exits
- `replication` – snapshot and replicate data
- `coordination` – coordinate distributed nodes and broadcast ledger state
 - `rollups` – manage rollup batches and aggregator state
- `initrep` – bootstrap a new node by synchronizing the ledger
- `synchronization` – manage blockchain catch-up and progress
- `rollups` – manage rollup batches
- `compression` – save and load compressed ledger snapshots
- `security` – cryptographic utilities
- `firewall` – manage block lists for addresses, tokens and peers
- `biometrics` – manage biometric authentication templates
- `sharding` – shard management
- `sidechain` – launch, manage and interact with sidechains
- `state_channel` – open and settle payment channels
- `plasma` – manage plasma deposits and block commitments
- `state_channel_mgmt` – pause, resume and force-close channels
- `zero_trust_data_channels` – encrypted data channels with ledger-backed escrows
- `swarm` – orchestrate groups of nodes for high availability
- `storage` – interact with on‑chain storage providers
- `legal` – manage Ricardian contracts and signatures
- `ipfs` – manage IPFS pins and retrieval through the gateway
- `resource` – rent computing resources via the marketplace
- `staking` – lock and release tokens for governance
- `dao_access` – manage DAO membership roles
- `sensor` – manage external sensor inputs and webhooks
- `real_estate` – manage tokenised real estate
- `escrow` – manage multi-party escrow accounts
- `marketplace` – buy and sell items using escrow
- `healthcare` – manage on‑chain healthcare records
- `tangible` – register and transfer tangible asset records
- `warehouse` – manage on‑chain inventory records
- `tokens` – ERC‑20 style token commands
- `defi` – insurance, betting and other DeFi operations
- `event_management` – record and query on-chain events
- `token_management` – high level token creation and administration
- `gaming` – create and join simple on-chain games
- `transactions` – build and sign transactions
- `private_tx` – encrypt and submit private transactions
- `transactionreversal` – request authority-backed reversals
- `transaction_distribution` – split transaction fees between miner and treasury
- `faucet` – dispense test tokens or coins with rate limits
- `utility_functions` – assorted helpers
- `geolocation` – record node location information
- `distribution` – bulk token distribution and airdrops
- `finalization_management` – finalize blocks, rollup batches and channels
- `quorum` – simple quorum tracker management
- `virtual_machine` – run the on‑chain VM service
- `sandbox` – manage VM sandboxes
- `workflow` – automate multi-step tasks with triggers and webhooks
- `supply` – manage supply chain assets on chain
- `wallet` – mnemonic generation and signing
- `execution` – orchestrate block creation and transaction execution
- `regulator` – manage approved regulators and enforce rules
- `feedback` – submit and query user feedback
- `system_health` – monitor runtime metrics and write logs
- `idwallet` – register ID-token wallets and verify status
- `offwallet` – offline wallet utilities
- `recovery` – register and invoke account recovery
- `wallet_mgmt` – manage wallets and send SYNN directly via the ledger

Quadratic voting allows token holders to weight their governance votes by the
square root of the staked amount. The `qvote` command submits these weighted
votes and queries results alongside standard governance commands.

More details for each command can be found in `cmd/cli/cli_guide.md`.

## Core Modules

The Go packages under `core/` implement the blockchain runtime. Key modules
include consensus, storage, networking and the virtual machine.  A summary of
every file is maintained in [`core/module_guide.md`](core/module_guide.md). New
contributors should review that document to understand dependencies between
packages.

## Configuration

Runtime settings are defined using YAML files in `cmd/config/`.  The CLI loads
`default.yaml` by default and merges any environment specific file if the
`SYNN_ENV` environment variable is set (for example `SYNN_ENV=prod`).
`bootstrap.yaml` provides a template for running a dedicated bootstrap node.
The configuration schema is documented in [`cmd/config/config_guide.md`](cmd/config/config_guide.md).

## Running a Local Network

Once the CLI has been built you can initialise a test ledger and start the core
services locally.  A detailed walk‑through is provided in
[`cmd/synnergy/synnergy_set_up.md`](cmd/synnergy/synnergy_set_up.md), but the
basic steps are:

```bash
synnergy ledger init --path ./ledger.db
synnergy network start &
```

By default the node attempts to open the listening port on your router using
UPnP or NAT‑PMP. You can inspect and manage these mappings with the new `nat`
command group.

Additional helper scripts live under `cmd/scripts`.  Running
`start_synnergy_network.sh` will build the CLI, launch networking, consensus and
other daemons, then run a demo security command.

Two top level scripts provide larger network setups:
`scripts/devnet_start.sh` spins up a local multi-node developer network, while
`scripts/testnet_start.sh` starts an ephemeral testnet defined by a YAML
configuration. Both build the CLI automatically and clean up all processes on
`Ctrl+C`.


## Docker

A `Dockerfile` at the repository root allows running Synnergy without a local Go installation.
Build the image and start a node with:

```bash
docker build -t synnergy ..
docker run --rm -it synnergy
```

The container launches networking, consensus, replication and VM services automatically.

## Testing

Unit tests are located in the `tests` directory. Run them using:

```bash
go test ./...
```

Some tests rely on running services such as the network or security daemon. They
may require additional environment variables or mock implementations.

## Contributing

Development tasks are organised in stages described in [`AGENTS.md`](../AGENTS.md).
When contributing code, work through the stages sequentially and modify no more
than three files per commit.  Run `go fmt`, `go vet` and `go build` on the
packages you touch, then execute the relevant unit tests.  Mark completed files
in `AGENTS.md` so others know which tasks are in progress.

The `setup_synn.sh` script should be used when preparing a new environment.

## License

Synnergy is provided for research and educational purposes.  Third‑party
dependencies located under `third_party/` retain their original licenses.  Refer
to the respective `LICENSE` files in those directories for details.<|MERGE_RESOLUTION|>--- conflicted
+++ resolved
@@ -73,14 +73,11 @@
 - `contracts` – deploy and invoke smart contracts
 - `contractops` – administrative tasks such as pausing and upgrading contracts
 - `cross_chain` – configure asset bridges
-<<<<<<< HEAD
 - `xcontract` – register cross-chain contract mappings
-=======
 - `cross_tx` – execute cross-chain transfers
 - `cross_chain_connection` – manage chain-to-chain links
 - `cross_chain_agnostic_protocols` – register cross-chain protocols
 - `cross_chain_bridge` – manage cross-chain transfers
->>>>>>> 58ac42eb
 - `data` – inspect and manage raw data storage
 - `fork` – inspect and resolve chain forks
 - `messages` – queue, process and broadcast network messages
