# Synnergy Network

Synnergy is a research blockchain exploring modular components for
decentralised finance, data storage and AI‑powered compliance.  It is written in
Go and ships a collection of command line utilities alongside the core
libraries.  The project focuses on extensibility rather than production
readiness.  Further background can be found in [`WHITEPAPER.md`](WHITEPAPER.md).

The primary entrypoint is the `synnergy` binary which exposes a large set of
sub‑commands through the
[Cobra](https://github.com/spf13/cobra) framework. Development helpers in
`core/helpers.go` allow the CLI to operate without a full node while modules are
implemented incrementally.

## Directory Layout

The repository is organised as follows:

| Path | Description |
|------|-------------|
| `core/` | Core blockchain modules such as consensus, storage and smart contract logic. A detailed list is available in [`core/module_guide.md`](core/module_guide.md). |
| `cmd/` | Command line sources, configuration files and helper scripts. CLI modules live under `cmd/cli`. |
| `core/binary_tree_operations.go` | Ledger-backed binary search tree implementation with CLI and VM opcodes. |
| `tests/` | Go unit tests covering each module. Run with `go test ./...`. |
| `third_party/` | Vendored dependencies such as a libp2p fork used during early development. |
| `setup_synn.sh` | Convenience script that installs Go and builds the CLI. |
| `Synnergy.env.sh` | Optional environment bootstrap script that downloads tools and loads variables from `.env`. |

## Building

Go 1.20 or newer is recommended. Clone the repository and run the build command
from the repository root:

```bash
cd synnergy-network
go build ./cmd/synnergy
```

The resulting binary `synnergy` can then be executed with any of the available
sub‑commands. Development stubs in `core/helpers.go` expose `InitLedger` and
`NewTFStubClient` so the CLI can run without a full node during testing.

The provided script `./setup_synn.sh` automates dependency installation and
builds the CLI.  For a fully configured environment with additional tooling and
variables loaded from `.env`, run `./Synnergy.env.sh` after cloning the
repository.

## Command Groups

Each file in `cmd/cli` registers its own group of commands with the root
`cobra.Command`. The main program consolidates them so the CLI surface mirrors
all modules from the core library. Highlights include:

- `ai` – publish models and run inference jobs
- `ai-train` – manage on-chain AI model training
- `ai_mgmt` – manage AI model marketplace listings
- `ai_infer` – advanced inference and transaction analysis
- `amm` – swap tokens and manage liquidity pools
- `authority_node` – validator registration and voting
- `authority_apply` – submit and approve authority node applications
- `charity_pool` – query and disburse community funds
- `coin` – mint and transfer the native SYNN coin
- `compliance` – perform KYC/AML checks
- `audit` – manage on-chain audit logs
- `compliance_management` – suspend or whitelist addresses
- `consensus` – control the consensus engine
- `adaptive` – dynamically adjust consensus weights
- `stake` – adjust validator stake and record penalties
- `contracts` – deploy and invoke smart contracts
- `cross_chain` – configure asset bridges
- `data` – inspect and manage raw data storage
- `oracle_management` – monitor oracle performance and sync feeds
- `data_ops` – advanced data feed operations
- `anomaly_detection` – analyse transactions for suspicious activity
- `resource` – manage stored data and VM gas allocations
- `immutability` – verify the canonical chain state
- `fault_tolerance` – simulate faults and backups
- `failover` – manage ledger snapshots and trigger recovery
- `employment` – manage on-chain employment contracts and salaries
- `governance` – DAO style governance commands
- `token_vote` – cast token weighted governance votes
- `qvote` – quadratic voting on governance proposals
- `polls_management` – create and vote on community polls
- `governance_management` – register and control governance contracts
- `reputation_voting` – weighted voting using SYN-REP tokens
- `timelock` – schedule and execute delayed proposals
- `dao` – create and manage DAOs
- `green_technology` – sustainability features
- `ledger` – low level ledger inspection
- `account` – manage basic accounts and balances
- `loanpool` – submit loan proposals and disburse funds
- `loanpool_apply` – manage loan applications with on-chain voting
- `network` – libp2p networking helpers
 - `replication` – snapshot and replicate data
 - `high_availability` – manage standby nodes and promote backups
 - `rollups` – manage rollup batches
- `plasma` – manage plasma deposits and exits
- `replication` – snapshot and replicate data
<<<<<<< HEAD
- `initrep` – bootstrap a new node by synchronizing the ledger
=======
- `synchronization` – manage blockchain catch-up and progress
>>>>>>> 9614b496
- `rollups` – manage rollup batches
- `compression` – save and load compressed ledger snapshots
- `security` – cryptographic utilities
- `biometrics` – manage biometric authentication templates
- `sharding` – shard management
- `sidechain` – launch and interact with sidechains
- `state_channel` – open and settle payment channels
- `zero_trust_data_channels` – encrypted data channels with ledger-backed escrows
- `swarm` – orchestrate groups of nodes for high availability
- `storage` – interact with on‑chain storage providers
- `resource` – rent computing resources via the marketplace
- `staking` – lock and release tokens for governance
- `dao_access` – manage DAO membership roles
- `sensor` – manage external sensor inputs and webhooks
- `real_estate` – manage tokenised real estate
- `escrow` – manage multi-party escrow accounts
- `marketplace` – buy and sell items using escrow
- `healthcare` – manage on‑chain healthcare records
- `tangible` – register and transfer tangible asset records
- `warehouse` – manage on‑chain inventory records
- `tokens` – ERC‑20 style token commands
- `defi` – insurance, betting and other DeFi operations
- `event_management` – record and query on-chain events
- `token_management` – high level token creation and administration
- `gaming` – create and join simple on-chain games
- `transactions` – build and sign transactions
- `transactionreversal` – request authority-backed reversals
- `transaction_distribution` – split transaction fees between miner and treasury
- `faucet` – dispense test tokens or coins with rate limits
- `utility_functions` – assorted helpers
- `finalization_management` – finalize blocks, rollup batches and channels
- `quorum` – simple quorum tracker management
- `virtual_machine` – run the on‑chain VM service
- `workflow` – automate multi-step tasks with triggers and webhooks
- `supply` – manage supply chain assets on chain
- `wallet` – mnemonic generation and signing
- `execution` – orchestrate block creation and transaction execution
- `regulator` – manage approved regulators and enforce rules
- `feedback` – submit and query user feedback
- `system_health` – monitor runtime metrics and write logs
- `idwallet` – register ID-token wallets and verify status
- `offwallet` – offline wallet utilities
- `recovery` – register and invoke account recovery
- `wallet_mgmt` – manage wallets and send SYNN directly via the ledger

Quadratic voting allows token holders to weight their governance votes by the
square root of the staked amount. The `qvote` command submits these weighted
votes and queries results alongside standard governance commands.

More details for each command can be found in `cmd/cli/cli_guide.md`.

## Core Modules

The Go packages under `core/` implement the blockchain runtime. Key modules
include consensus, storage, networking and the virtual machine.  A summary of
every file is maintained in [`core/module_guide.md`](core/module_guide.md). New
contributors should review that document to understand dependencies between
packages.

## Configuration

Runtime settings are defined using YAML files in `cmd/config/`.  The CLI loads
`default.yaml` by default and merges any environment specific file if the
`SYNN_ENV` environment variable is set (for example `SYNN_ENV=prod`).
`bootstrap.yaml` provides a template for running a dedicated bootstrap node.
The configuration schema is documented in [`cmd/config/config_guide.md`](cmd/config/config_guide.md).

## Running a Local Network

Once the CLI has been built you can initialise a test ledger and start the core
services locally.  A detailed walk‑through is provided in
[`cmd/synnergy/synnergy_set_up.md`](cmd/synnergy/synnergy_set_up.md), but the
basic steps are:

```bash
synnergy ledger init --path ./ledger.db
synnergy network start &
```

Additional helper scripts live under `cmd/scripts`.  Running
`start_synnergy_network.sh` will build the CLI, launch networking, consensus and
other daemons, then run a demo security command.

Two top level scripts provide larger network setups:
`scripts/devnet_start.sh` spins up a local multi-node developer network, while
`scripts/testnet_start.sh` starts an ephemeral testnet defined by a YAML
configuration. Both build the CLI automatically and clean up all processes on
`Ctrl+C`.


## Docker

A `Dockerfile` at the repository root allows running Synnergy without a local Go installation.
Build the image and start a node with:

```bash
docker build -t synnergy ..
docker run --rm -it synnergy
```

The container launches networking, consensus, replication and VM services automatically.

## Testing

Unit tests are located in the `tests` directory. Run them using:

```bash
go test ./...
```

Some tests rely on running services such as the network or security daemon. They
may require additional environment variables or mock implementations.

## Contributing

Development tasks are organised in stages described in [`AGENTS.md`](../AGENTS.md).
When contributing code, work through the stages sequentially and modify no more
than three files per commit.  Run `go fmt`, `go vet` and `go build` on the
packages you touch, then execute the relevant unit tests.  Mark completed files
in `AGENTS.md` so others know which tasks are in progress.

The `setup_synn.sh` script should be used when preparing a new environment.

## License

Synnergy is provided for research and educational purposes.  Third‑party
dependencies located under `third_party/` retain their original licenses.  Refer
to the respective `LICENSE` files in those directories for details.<|MERGE_RESOLUTION|>--- conflicted
+++ resolved
@@ -96,11 +96,8 @@
  - `rollups` – manage rollup batches
 - `plasma` – manage plasma deposits and exits
 - `replication` – snapshot and replicate data
-<<<<<<< HEAD
 - `initrep` – bootstrap a new node by synchronizing the ledger
-=======
 - `synchronization` – manage blockchain catch-up and progress
->>>>>>> 9614b496
 - `rollups` – manage rollup batches
 - `compression` – save and load compressed ledger snapshots
 - `security` – cryptographic utilities
