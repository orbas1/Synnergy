# Synnergy Network

Synnergy is a research blockchain exploring modular components for
decentralised finance, data storage and AI‑powered compliance.  It is written in
Go and ships a collection of command line utilities alongside the core
libraries.  The project focuses on extensibility rather than production
readiness.  Further background can be found in [`WHITEPAPER.md`](WHITEPAPER.md).

The primary entrypoint is the `synnergy` binary which exposes a large set of
sub‑commands through the
[Cobra](https://github.com/spf13/cobra) framework. Development helpers in
`core/helpers.go` allow the CLI to operate without a full node while modules are
implemented incrementally.

## Key Features

- **Modular architecture** – each blockchain capability lives in its own Go
  package and can be enabled or disabled independently.
- **AI enhanced compliance** – optional machine learning modules analyse
  transactions for risk and assist with on‑chain regulation.
- **Cross‑chain communication** – bridges, rollups and consensus hopping modules
  allow assets to move between networks and adapt to different environments.
- **Advanced governance** – quadratic voting, DAO tooling and reputation systems
  support enterprise decision making.
- **Extensive GUI suite** – wallet, explorers and marketplaces provide rich web
  interfaces backed by REST services.

## Directory Layout

The repository is organised as follows:

| Path | Description |
|------|-------------|
| `core/` | Core blockchain modules such as consensus, storage, networking and smart contract logic. See [`core/module_guide.md`](core/module_guide.md) for a file-by-file summary. |
| `cmd/cli/` | CLI command implementations using Cobra. Each file registers a command group. |
| `cmd/config/` | Default YAML configuration files and schema documentation. |
| `cmd/synnergy/` | Entry point for the `synnergy` binary and network setup walkthroughs. |
| `cmd/scripts/` | Shell helpers for common development tasks. See [`cmd/scripts/script_guide.md`](cmd/scripts/script_guide.md). |
| `cmd/smart_contracts/` | Example WebAssembly contracts bundled with the CLI. |
| `scripts/` | Top-level scripts to start local devnets or testnets. |
| `tests/` | Go unit tests covering each module. Run with `go test ./...`. |
| `GUI/` | Web front-ends including `wallet`, `explorer`, `ai-marketplace` and more. |
| `walletserver/` | Go HTTP backend powering the wallet GUI. |
| `internal/` | Shared utilities used across CLI and services. |
<<<<<<< HEAD
| `ai.proto` | gRPC definitions for AI-related services. |
=======
| `cmd/scripts/` | Shell helpers for common development tasks. See [`cmd/scripts/script_guide.md`](cmd/scripts/script_guide.md). |
| `scripts/` | Top-level scripts to start local devnets or testnets. |
>>>>>>> 0ecb6136
| `smart_contract_guide.md` | Documentation and examples for writing contracts. |
| `third_party/` | Vendored dependencies such as a libp2p fork used during early development. |
| `setup_synn.sh` | Convenience script that installs Go and builds the CLI. |
| `Synnergy.env.sh` | Optional environment bootstrap script that downloads tools and loads variables from `.env`. |
| `WHITEPAPER.md` | Project vision and design goals. |
<<<<<<< HEAD

## Environment Setup

1. Install [Go](https://go.dev/dl/) 1.20 or newer and ensure `$GOPATH/bin` is on
   your `PATH`.
2. Clone the repository and download dependencies:

   ```bash
   git clone https://github.com/synnergy_network/Synnergy.git
   cd Synnergy/synnergy-network
   go mod tidy
   ```
3. Run `../setup_synn.sh` for a minimal toolchain or `../Synnergy.env.sh` for a
   full environment with additional dependencies and variables loaded from
   `.env`.
4. For GUI projects install Node.js 18+ and your preferred package manager.
=======
>>>>>>> 0ecb6136

## Building

Once the environment is prepared, compile the main binary from the repository
root:

```bash
cd synnergy-network
go build ./cmd/synnergy
```

The resulting binary `synnergy` can then be executed with any of the available
sub‑commands. Development stubs in `core/helpers.go` expose `InitLedger` and
`NewTFStubClient` so the CLI can run without a full node during testing.

The provided script `./setup_synn.sh` automates dependency installation and
builds the CLI.  For a fully configured environment with additional tooling and
variables loaded from `.env`, run `./Synnergy.env.sh` after cloning the
repository.

## Command Groups

Each file in `cmd/cli` registers its own group of commands with the root
`cobra.Command`. The main program consolidates them so the CLI surface mirrors
all modules from the core library. Highlights include:

- `ai` – publish models and run inference jobs
- `ai_contract` – manage AI enhanced contracts with risk checks
- `ai-train` – manage on-chain AI model training
- `ai_mgmt` – manage AI model marketplace listings
- `ai_infer` – advanced inference and transaction analysis
- `amm` – swap tokens and manage liquidity pools
- `authority_node` – validator registration and voting
- `access` – manage role based access permissions
- `authority_apply` – submit and approve authority node applications
- `charity_pool` – query and disburse community funds
- `charity_mgmt` – manage donations and internal payouts
- `identity` – manage verified addresses
- `coin` – mint and transfer the native SYNN coin
- `compliance` – perform KYC/AML checks
- `audit` – manage on-chain audit logs
- `compliance_management` – suspend or whitelist addresses
- `consensus` – control the consensus engine
- `consensus_hop` – dynamically switch consensus mode
- `adaptive` – dynamically adjust consensus weights
- `stake` – adjust validator stake and record penalties
- `contracts` – deploy and invoke smart contracts
- `contractops` – administrative tasks such as pausing and upgrading contracts
- `cross_chain` – configure asset bridges
- `ccsn` – manage cross-consensus scaling networks
- `xcontract` – register cross-chain contract mappings
- `cross_tx` – execute cross-chain transfers
- `cross_chain_connection` – manage chain-to-chain links
- `cross_chain_agnostic_protocols` – register cross-chain protocols
- `cross_chain_bridge` – manage cross-chain transfers
- `data` – inspect and manage raw data storage
- `fork` – inspect and resolve chain forks
- `messages` – queue, process and broadcast network messages
- `partition` – partition data and apply compression
- `distribution` – publish datasets and handle paid access
- `oracle_management` – monitor oracle performance and sync feeds
- `data_ops` – advanced data feed operations
- `anomaly_detection` – analyse transactions for suspicious activity
- `resource` – manage stored data and VM gas allocations
- `immutability` – verify the canonical chain state
- `fault_tolerance` – simulate faults and backups
- `plasma` – deposit tokens and process exits on the plasma bridge
- `resource_allocation` – manage per-contract gas limits
- `failover` – manage ledger snapshots and trigger recovery
- `employment` – manage on-chain employment contracts and salaries
- `governance` – DAO style governance commands
- `token_vote` – cast token weighted governance votes
- `qvote` – quadratic voting on governance proposals
- `polls_management` – create and vote on community polls
- `governance_management` – register and control governance contracts
- `reputation_voting` – weighted voting using SYN-REP tokens
- `timelock` – schedule and execute delayed proposals
- `dao` – create and manage DAOs
- `green_technology` – sustainability features
- `resource_management` – track and charge node resources
- `carbon_credit_system` – manage carbon offset projects and credits
- `energy_efficiency` – track transaction energy usage and efficiency metrics
- `ledger` – low level ledger inspection
- `loanpool` – create and vote on proposals
- `loanmgr` – manage the loan pool (pause, resume, stats)
- `account` – manage basic accounts and balances
- `loanpool_apply` – manage loan applications with on-chain voting
- `network` – libp2p networking helpers
- `bootstrap` – run a dedicated bootstrap node for peers
- `connpool` – manage reusable outbound connections
- `peer` – peer discovery and connection utilities
 - `replication` – snapshot and replicate data
 - `high_availability` – manage standby nodes and promote backups
 - `rollups` – manage rollup batches
- `plasma` – manage plasma deposits and exits
- `replication` – snapshot and replicate data
- `coordination` – coordinate distributed nodes and broadcast ledger state
 - `rollups` – manage rollup batches and aggregator state
- `initrep` – bootstrap a new node by synchronizing the ledger
- `synchronization` – manage blockchain catch-up and progress
- `rollups` – manage rollup batches
- `compression` – save and load compressed ledger snapshots
- `security` – cryptographic utilities
- `firewall` – manage block lists for addresses, tokens and peers
- `biometrics` – manage biometric authentication templates
- `sharding` – shard management
- `sidechain` – launch, manage and interact with sidechains
- `state_channel` – open and settle payment channels
- `grant` – create and release loan pool grants
- `plasma` – manage plasma deposits and block commitments
- `state_channel_mgmt` – pause, resume and force-close channels
- `zero_trust_data_channels` – encrypted data channels with ledger-backed escrows
- `swarm` – orchestrate groups of nodes for high availability
- `storage` – interact with on‑chain storage providers
- `legal` – manage Ricardian contracts and signatures
- `ipfs` – manage IPFS pins and retrieval through the gateway
- `resource` – rent computing resources via the marketplace
- `staking` – lock and release tokens for governance
- `dao_access` – manage DAO membership roles
- `sensor` – manage external sensor inputs and webhooks
- `real_estate` – manage tokenised real estate
- `escrow` – manage multi-party escrow accounts
- `marketplace` – buy and sell items using escrow
- `healthcare` – manage on‑chain healthcare records
- `tangible` – register and transfer tangible asset records
- `warehouse` – manage on‑chain inventory records
- `tokens` – ERC‑20 style token commands
- `defi` – insurance, betting and other DeFi operations
- `event_management` – record and query on-chain events
- `token_management` – high level token creation and administration
- `gaming` – create and join simple on-chain games
- `transactions` – build and sign transactions
- `private_tx` – encrypt and submit private transactions
- `transactionreversal` – request authority-backed reversals
- `transaction_distribution` – split transaction fees between miner and treasury
- `faucet` – dispense test tokens or coins with rate limits
- `utility_functions` – assorted helpers
- `geolocation` – record node location information
- `distribution` – bulk token distribution and airdrops
- `finalization_management` – finalize blocks, rollup batches and channels
- `quorum` – simple quorum tracker management
- `virtual_machine` – run the on‑chain VM service
- `sandbox` – manage VM sandboxes
- `workflow` – automate multi-step tasks with triggers and webhooks
- `supply` – manage supply chain assets on chain
- `wallet` – mnemonic generation and signing
- `execution` – orchestrate block creation and transaction execution
- `regulator` – manage approved regulators and enforce rules
- `feedback` – submit and query user feedback
- `system_health` – monitor runtime metrics and write logs
- `idwallet` – register ID-token wallets and verify status
- `offwallet` – offline wallet utilities
- `recovery` – register and invoke account recovery
- `wallet_mgmt` – manage wallets and send SYNN directly via the ledger

Quadratic voting allows token holders to weight their governance votes by the
square root of the staked amount. The `qvote` command submits these weighted
votes and queries results alongside standard governance commands.

More details for each command can be found in `cmd/cli/cli_guide.md`.

## Core Modules

The Go packages under `core/` implement the blockchain runtime. Key modules
include consensus, storage, networking and the virtual machine.  A summary of
every file is maintained in [`core/module_guide.md`](core/module_guide.md). New
contributors should review that document to understand dependencies between
packages.

## Configuration

Runtime settings are defined using YAML files in `cmd/config/`.  The CLI loads
`default.yaml` by default and merges any environment specific file if the
`SYNN_ENV` environment variable is set (for example `SYNN_ENV=prod`).
`bootstrap.yaml` provides a template for running a dedicated bootstrap node. You can launch it via `synnergy bootstrap start` and point other nodes to its address.
The configuration schema is documented in [`cmd/config/config_guide.md`](cmd/config/config_guide.md).

## Running a Local Network

Once the CLI has been built you can initialise a test ledger and start the core
services locally.  A detailed walk‑through is provided in
[`cmd/synnergy/synnergy_set_up.md`](cmd/synnergy/synnergy_set_up.md), but the
basic steps are:

```bash
synnergy ledger init --path ./ledger.db
synnergy network start &
synnergy wallet create --out wallet.json
synnergy coin mint $(jq -r .address wallet.json) 1000
```

By default the node attempts to open the listening port on your router using
UPnP or NAT‑PMP. You can inspect and manage these mappings with the new `nat`
command group.

Additional helper scripts live under `cmd/scripts`.  Running
`start_synnergy_network.sh` will build the CLI, launch networking, consensus and
other daemons, then run a demo security command.

Two top level scripts provide larger network setups:
`scripts/devnet_start.sh` spins up a local multi-node developer network, while
`scripts/testnet_start.sh` starts an ephemeral testnet defined by a YAML
configuration. Both build the CLI automatically and clean up all processes on
`Ctrl+C`.

## Scripts

Reusable shell helpers in `cmd/scripts` automate common tasks such as funding
accounts (`faucet_fund.sh`), deploying contracts (`contracts_deploy.sh`),
starting network services and more. The complete reference is available in
[`cmd/scripts/script_guide.md`](cmd/scripts/script_guide.md).

Top level scripts are provided for multi-node setups:

- `scripts/devnet_start.sh` – start a local developer network.
- `scripts/testnet_start.sh` – launch an ephemeral testnet from YAML.

## GUI Projects

Browser-based interfaces reside under `GUI/`:

- `wallet` – manage accounts using the `walletserver` backend.
- `explorer` – query balances and transactions.
- `ai-marketplace` – browse and purchase AI models.
- `smart-contract-marketplace` – deploy and trade contracts.
- `storage-marketplace` – pay for decentralized storage.
- `nft_marketplace` – create and trade NFTs.
- `dao-explorer` – interact with DAO governance.
- `token-creation-tool` – generate new tokens.
- `dex-screener` – view decentralized exchange listings.
- `authority-node-index` – monitor authority nodes.
- `cross-chain-management` – manage bridges and transfers.

The `walletserver/` directory contains the Go HTTP backend for the wallet GUI.

## Smart Contracts

Example contracts live throughout the repository and are documented in
[`smart_contract_guide.md`](smart_contract_guide.md). They demonstrate opcode
usage for token faucets, storage markets, DAO governance and more. Contracts are
compiled to WebAssembly and deployed via the `synnergy` CLI.

## Docker

A `Dockerfile` at the repository root allows running Synnergy without a local Go installation.
Build the image and start a node with:

```bash
docker build -t synnergy ..
docker run --rm -it synnergy
```

The container launches networking, consensus, replication and VM services automatically.

## Testing

Unit tests are located in the `tests` directory and mirror the structure of the
`core` packages. For any code change run the standard toolchain:

```bash
go fmt ./...
go vet ./...
go build ./...
go test ./...
```

Some modules depend on live services such as the network or security daemon.
Those tests may require additional environment variables or mock
implementations; consult the comments within each test file for setup
instructions.

## Contributing

Development tasks are organised in stages described in
[`AGENTS.md`](../AGENTS.md). When contributing code:

1. Work through the stages sequentially and modify no more than three files per
   commit or pull request.
2. Run `go fmt`, `go vet`, `go build` and `go test` on the packages you touch
   before committing.
3. Update any relevant documentation and cross-reference new features in this
   README or the module guide.
4. Mark completed files in `AGENTS.md` so others know which tasks are in
   progress.

Use the `setup_synn.sh` script when preparing a new environment; it installs
Go, fetches dependencies and builds the CLI.

## License

Synnergy is provided for research and educational purposes.  Third‑party
dependencies located under `third_party/` retain their original licenses.  Refer
to the respective `LICENSE` files in those directories for details.<|MERGE_RESOLUTION|>--- conflicted
+++ resolved
@@ -42,18 +42,12 @@
 | `GUI/` | Web front-ends including `wallet`, `explorer`, `ai-marketplace` and more. |
 | `walletserver/` | Go HTTP backend powering the wallet GUI. |
 | `internal/` | Shared utilities used across CLI and services. |
-<<<<<<< HEAD
 | `ai.proto` | gRPC definitions for AI-related services. |
-=======
-| `cmd/scripts/` | Shell helpers for common development tasks. See [`cmd/scripts/script_guide.md`](cmd/scripts/script_guide.md). |
-| `scripts/` | Top-level scripts to start local devnets or testnets. |
->>>>>>> 0ecb6136
 | `smart_contract_guide.md` | Documentation and examples for writing contracts. |
 | `third_party/` | Vendored dependencies such as a libp2p fork used during early development. |
 | `setup_synn.sh` | Convenience script that installs Go and builds the CLI. |
 | `Synnergy.env.sh` | Optional environment bootstrap script that downloads tools and loads variables from `.env`. |
 | `WHITEPAPER.md` | Project vision and design goals. |
-<<<<<<< HEAD
 
 ## Environment Setup
 
@@ -70,8 +64,7 @@
    full environment with additional dependencies and variables loaded from
    `.env`.
 4. For GUI projects install Node.js 18+ and your preferred package manager.
-=======
->>>>>>> 0ecb6136
+
 
 ## Building
 
