# Synnergy Network

Synnergy is a research blockchain exploring modular components for
decentralised finance, data storage and AI‑powered compliance.  It is written in
Go and ships a collection of command line utilities alongside the core
libraries.  The project focuses on extensibility rather than production
readiness.  Further background can be found in [`WHITEPAPER.md`](WHITEPAPER.md).

The primary entrypoint is the `synnergy` binary which exposes a large set of
sub‑commands through the
[Cobra](https://github.com/spf13/cobra) framework. Development helpers in
`core/helpers.go` allow the CLI to operate without a full node while modules are
implemented incrementally.

## Directory Layout

The repository is organised as follows:

| Path | Description |
|------|-------------|
| `core/` | Core blockchain modules such as consensus, storage and smart contract logic. A detailed list is available in [`core/module_guide.md`](core/module_guide.md). |
| `cmd/` | Command line sources, configuration files and helper scripts. CLI modules live under `cmd/cli`. |
| `core/binary_tree_operations.go` | Ledger-backed binary search tree implementation with CLI and VM opcodes. |
| `tests/` | Go unit tests covering each module. Run with `go test ./...`. |
| `third_party/` | Vendored dependencies such as a libp2p fork used during early development. |
| `setup_synn.sh` | Convenience script that installs Go and builds the CLI. |
| `Synnergy.env.sh` | Optional environment bootstrap script that downloads tools and loads variables from `.env`. |

## Building

Go 1.20 or newer is recommended. Clone the repository and run the build command
from the repository root:

```bash
cd synnergy-network
go build ./cmd/synnergy
```

The resulting binary `synnergy` can then be executed with any of the available
sub‑commands. Development stubs in `core/helpers.go` expose `InitLedger` and
`NewTFStubClient` so the CLI can run without a full node during testing.

The provided script `./setup_synn.sh` automates dependency installation and
builds the CLI.  For a fully configured environment with additional tooling and
variables loaded from `.env`, run `./Synnergy.env.sh` after cloning the
repository.

## Command Groups

Each file in `cmd/cli` registers its own group of commands with the root
`cobra.Command`. The main program consolidates them so the CLI surface mirrors
all modules from the core library. Highlights include:

- `ai` – publish models and run inference jobs
- `ai_contract` – manage AI enhanced contracts with risk checks
- `ai-train` – manage on-chain AI model training
- `ai_mgmt` – manage AI model marketplace listings
- `ai_infer` – advanced inference and transaction analysis
- `amm` – swap tokens and manage liquidity pools
- `authority_node` – validator registration and voting
- `authority_apply` – submit and approve authority node applications
- `charity_pool` – query and disburse community funds
- `coin` – mint and transfer the native SYNN coin
- `compliance` – perform KYC/AML checks
- `audit` – manage on-chain audit logs
- `compliance_management` – suspend or whitelist addresses
- `consensus` – control the consensus engine
- `adaptive` – dynamically adjust consensus weights
- `stake` – adjust validator stake and record penalties
- `contracts` – deploy and invoke smart contracts
- `contractops` – administrative tasks such as pausing and upgrading contracts
- `cross_chain` – configure asset bridges
- `data` – inspect and manage raw data storage
- `partition` – partition data and apply compression
- `distribution` – publish datasets and handle paid access
- `oracle_management` – monitor oracle performance and sync feeds
- `data_ops` – advanced data feed operations
- `anomaly_detection` – analyse transactions for suspicious activity
- `resource` – manage stored data and VM gas allocations
- `immutability` – verify the canonical chain state
- `fault_tolerance` – simulate faults and backups
- `resource_allocation` – manage per-contract gas limits
- `failover` – manage ledger snapshots and trigger recovery
- `employment` – manage on-chain employment contracts and salaries
- `governance` – DAO style governance commands
- `token_vote` – cast token weighted governance votes
- `qvote` – quadratic voting on governance proposals
- `polls_management` – create and vote on community polls
- `governance_management` – register and control governance contracts
- `reputation_voting` – weighted voting using SYN-REP tokens
- `timelock` – schedule and execute delayed proposals
- `dao` – create and manage DAOs
- `green_technology` – sustainability features
- `resource_management` – track and charge node resources
- `carbon_credit_system` – manage carbon offset projects and credits
- `energy_efficiency` – track transaction energy usage and efficiency metrics
- `ledger` – low level ledger inspection
- `account` – manage basic accounts and balances
- `loanpool` – submit loan proposals and disburse funds
- `loanpool_apply` – manage loan applications with on-chain voting
- `network` – libp2p networking helpers
 - `replication` – snapshot and replicate data
 - `high_availability` – manage standby nodes and promote backups
 - `rollups` – manage rollup batches
- `plasma` – manage plasma deposits and exits
- `replication` – snapshot and replicate data
 - `rollups` – manage rollup batches and aggregator state
- `initrep` – bootstrap a new node by synchronizing the ledger
- `synchronization` – manage blockchain catch-up and progress
- `rollups` – manage rollup batches
- `compression` – save and load compressed ledger snapshots
- `security` – cryptographic utilities
- `biometrics` – manage biometric authentication templates
- `sharding` – shard management
- `sidechain` – launch, manage and interact with sidechains
- `state_channel` – open and settle payment channels
<<<<<<< HEAD
- `plasma` – manage plasma deposits and block commitments
=======
- `state_channel_mgmt` – pause, resume and force-close channels
- `zero_trust_data_channels` – encrypted data channels with ledger-backed escrows
- `swarm` – orchestrate groups of nodes for high availability
>>>>>>> 5d35a306
- `storage` – interact with on‑chain storage providers
- `legal` – manage Ricardian contracts and signatures
- `ipfs` – manage IPFS pins and retrieval through the gateway
- `resource` – rent computing resources via the marketplace
- `staking` – lock and release tokens for governance
- `dao_access` – manage DAO membership roles
- `sensor` – manage external sensor inputs and webhooks
- `real_estate` – manage tokenised real estate
- `escrow` – manage multi-party escrow accounts
- `marketplace` – buy and sell items using escrow
- `healthcare` – manage on‑chain healthcare records
- `tangible` – register and transfer tangible asset records
- `warehouse` – manage on‑chain inventory records
- `tokens` – ERC‑20 style token commands
- `defi` – insurance, betting and other DeFi operations
- `event_management` – record and query on-chain events
- `token_management` – high level token creation and administration
- `gaming` – create and join simple on-chain games
- `transactions` – build and sign transactions
- `private_tx` – encrypt and submit private transactions
- `transactionreversal` – request authority-backed reversals
- `transaction_distribution` – split transaction fees between miner and treasury
- `faucet` – dispense test tokens or coins with rate limits
- `utility_functions` – assorted helpers
- `distribution` – bulk token distribution and airdrops
- `finalization_management` – finalize blocks, rollup batches and channels
- `quorum` – simple quorum tracker management
- `virtual_machine` – run the on‑chain VM service
- `sandbox` – manage VM sandboxes
- `workflow` – automate multi-step tasks with triggers and webhooks
- `supply` – manage supply chain assets on chain
- `wallet` – mnemonic generation and signing
- `execution` – orchestrate block creation and transaction execution
- `regulator` – manage approved regulators and enforce rules
- `feedback` – submit and query user feedback
- `system_health` – monitor runtime metrics and write logs
- `idwallet` – register ID-token wallets and verify status
- `offwallet` – offline wallet utilities
- `recovery` – register and invoke account recovery
- `wallet_mgmt` – manage wallets and send SYNN directly via the ledger

Quadratic voting allows token holders to weight their governance votes by the
square root of the staked amount. The `qvote` command submits these weighted
votes and queries results alongside standard governance commands.

More details for each command can be found in `cmd/cli/cli_guide.md`.

## Core Modules

The Go packages under `core/` implement the blockchain runtime. Key modules
include consensus, storage, networking and the virtual machine.  A summary of
every file is maintained in [`core/module_guide.md`](core/module_guide.md). New
contributors should review that document to understand dependencies between
packages.

## Configuration

Runtime settings are defined using YAML files in `cmd/config/`.  The CLI loads
`default.yaml` by default and merges any environment specific file if the
`SYNN_ENV` environment variable is set (for example `SYNN_ENV=prod`).
`bootstrap.yaml` provides a template for running a dedicated bootstrap node.
The configuration schema is documented in [`cmd/config/config_guide.md`](cmd/config/config_guide.md).

## Running a Local Network

Once the CLI has been built you can initialise a test ledger and start the core
services locally.  A detailed walk‑through is provided in
[`cmd/synnergy/synnergy_set_up.md`](cmd/synnergy/synnergy_set_up.md), but the
basic steps are:

```bash
synnergy ledger init --path ./ledger.db
synnergy network start &
```

Additional helper scripts live under `cmd/scripts`.  Running
`start_synnergy_network.sh` will build the CLI, launch networking, consensus and
other daemons, then run a demo security command.

Two top level scripts provide larger network setups:
`scripts/devnet_start.sh` spins up a local multi-node developer network, while
`scripts/testnet_start.sh` starts an ephemeral testnet defined by a YAML
configuration. Both build the CLI automatically and clean up all processes on
`Ctrl+C`.


## Docker

A `Dockerfile` at the repository root allows running Synnergy without a local Go installation.
Build the image and start a node with:

```bash
docker build -t synnergy ..
docker run --rm -it synnergy
```

The container launches networking, consensus, replication and VM services automatically.

## Testing

Unit tests are located in the `tests` directory. Run them using:

```bash
go test ./...
```

Some tests rely on running services such as the network or security daemon. They
may require additional environment variables or mock implementations.

## Contributing

Development tasks are organised in stages described in [`AGENTS.md`](../AGENTS.md).
When contributing code, work through the stages sequentially and modify no more
than three files per commit.  Run `go fmt`, `go vet` and `go build` on the
packages you touch, then execute the relevant unit tests.  Mark completed files
in `AGENTS.md` so others know which tasks are in progress.

The `setup_synn.sh` script should be used when preparing a new environment.

## License

Synnergy is provided for research and educational purposes.  Third‑party
dependencies located under `third_party/` retain their original licenses.  Refer
to the respective `LICENSE` files in those directories for details.<|MERGE_RESOLUTION|>--- conflicted
+++ resolved
@@ -114,13 +114,10 @@
 - `sharding` – shard management
 - `sidechain` – launch, manage and interact with sidechains
 - `state_channel` – open and settle payment channels
-<<<<<<< HEAD
 - `plasma` – manage plasma deposits and block commitments
-=======
 - `state_channel_mgmt` – pause, resume and force-close channels
 - `zero_trust_data_channels` – encrypted data channels with ledger-backed escrows
 - `swarm` – orchestrate groups of nodes for high availability
->>>>>>> 5d35a306
 - `storage` – interact with on‑chain storage providers
 - `legal` – manage Ricardian contracts and signatures
 - `ipfs` – manage IPFS pins and retrieval through the gateway
