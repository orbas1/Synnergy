# Synnergy Network

Synnergy is a research blockchain exploring modular components for
decentralised finance, data storage and AI‑powered compliance.  It is written in
Go and ships a collection of command line utilities alongside the core
libraries.  The project focuses on extensibility rather than production
readiness.  Further background can be found in [`WHITEPAPER.md`](WHITEPAPER.md).

The primary entrypoint is the `synnergy` binary which exposes a large set of
sub‑commands through the
[Cobra](https://github.com/spf13/cobra) framework. Development helpers in
`core/helpers.go` allow the CLI to operate without a full node while modules are
implemented incrementally.

## Directory Layout

The repository is organised as follows:

| Path | Description |
|------|-------------|
| `core/` | Core blockchain modules such as consensus, storage and smart contract logic. A detailed list is available in [`core/module_guide.md`](core/module_guide.md). |
| `cmd/` | Command line sources, configuration files and helper scripts. CLI modules live under `cmd/cli`. |
| `tests/` | Go unit tests covering each module. Run with `go test ./...`. |
| `third_party/` | Vendored dependencies such as a libp2p fork used during early development. |
| `setup_synn.sh` | Convenience script that installs Go and builds the CLI. |
| `Synnergy.env.sh` | Optional environment bootstrap script that downloads tools and loads variables from `.env`. |

## Building

Go 1.20 or newer is recommended. Clone the repository and run the build command
from the repository root:

```bash
cd synnergy-network
go build ./cmd/synnergy
```

The resulting binary `synnergy` can then be executed with any of the available
sub‑commands. Development stubs in `core/helpers.go` expose `InitLedger` and
`NewTFStubClient` so the CLI can run without a full node during testing.

The provided script `./setup_synn.sh` automates dependency installation and
builds the CLI.  For a fully configured environment with additional tooling and
variables loaded from `.env`, run `./Synnergy.env.sh` after cloning the
repository.

## Command Groups

Each file in `cmd/cli` registers its own group of commands with the root
`cobra.Command`. The main program consolidates them so the CLI surface mirrors
all modules from the core library. Highlights include:

- `ai` – publish models and run inference jobs
- `amm` – swap tokens and manage liquidity pools
- `authority_node` – validator registration and voting
- `charity_pool` – query and disburse community funds
- `coin` – mint and transfer the native SYNN coin
- `compliance` – perform KYC/AML checks
- `consensus` – control the consensus engine
- `contracts` – deploy and invoke smart contracts
- `cross_chain` – configure asset bridges
- `data` – inspect and manage raw data storage
- `immutability` – verify the canonical chain state
- `fault_tolerance` – simulate faults and backups
- `employment` – manage on-chain employment contracts and salaries
- `governance` – DAO style governance commands
- `dao` – create and manage DAOs
- `green_technology` – sustainability features
- `ledger` – low level ledger inspection
- `network` – libp2p networking helpers
- `replication` – snapshot and replicate data
- `rollups` – manage rollup batches
- `security` – cryptographic utilities
- `sharding` – shard management
- `sidechain` – launch and interact with sidechains
- `state_channel` – open and settle payment channels
- `storage` – interact with on‑chain storage providers
- `real_estate` – manage tokenised real estate
- `escrow` – manage multi-party escrow accounts
- `marketplace` – buy and sell items using escrow
- `healthcare` – manage on‑chain healthcare records
- `tangible` – register and transfer tangible asset records
- `warehouse` – manage on‑chain inventory records
- `tokens` – ERC‑20 style token commands
- `event_management` – record and query on-chain events
- `token_management` – high level token creation and administration
- `gaming` – create and join simple on-chain games
- `transactions` – build and sign transactions
<<<<<<< HEAD
- `transaction_distribution` – split transaction fees between miner and treasury
=======
- `faucet` – dispense test tokens or coins with rate limits
>>>>>>> 48fba56b
- `utility_functions` – assorted helpers
- `virtual_machine` – run the on‑chain VM service
- `supply` – manage supply chain assets on chain
- `wallet` – mnemonic generation and signing
- `wallet_mgmt` – manage wallets and send SYNN directly via the ledger

More details for each command can be found in `cmd/cli/cli_guide.md`.

## Core Modules

The Go packages under `core/` implement the blockchain runtime. Key modules
include consensus, storage, networking and the virtual machine.  A summary of
every file is maintained in [`core/module_guide.md`](core/module_guide.md). New
contributors should review that document to understand dependencies between
packages.

## Configuration

Runtime settings are defined using YAML files in `cmd/config/`.  The CLI loads
`default.yaml` by default and merges any environment specific file if the
`SYNN_ENV` environment variable is set (for example `SYNN_ENV=prod`).
`bootstrap.yaml` provides a template for running a dedicated bootstrap node.
The configuration schema is documented in [`cmd/config/config_guide.md`](cmd/config/config_guide.md).

## Running a Local Network

Once the CLI has been built you can initialise a test ledger and start the core
services locally.  A detailed walk‑through is provided in
[`cmd/synnergy/synnergy_set_up.md`](cmd/synnergy/synnergy_set_up.md), but the
basic steps are:

```bash
synnergy ledger init --path ./ledger.db
synnergy network start &
```

Additional helper scripts live under `cmd/scripts`.  Running
`start_synnergy_network.sh` will build the CLI, launch networking, consensus and
other daemons, then run a demo security command.

Two top level scripts provide larger network setups:
`scripts/devnet_start.sh` spins up a local multi-node developer network, while
`scripts/testnet_start.sh` starts an ephemeral testnet defined by a YAML
configuration. Both build the CLI automatically and clean up all processes on
`Ctrl+C`.


## Docker

A `Dockerfile` at the repository root allows running Synnergy without a local Go installation.
Build the image and start a node with:

```bash
docker build -t synnergy ..
docker run --rm -it synnergy
```

The container launches networking, consensus, replication and VM services automatically.

## Testing

Unit tests are located in the `tests` directory. Run them using:

```bash
go test ./...
```

Some tests rely on running services such as the network or security daemon. They
may require additional environment variables or mock implementations.

## Contributing

Development tasks are organised in stages described in [`AGENTS.md`](../AGENTS.md).
When contributing code, work through the stages sequentially and modify no more
than three files per commit.  Run `go fmt`, `go vet` and `go build` on the
packages you touch, then execute the relevant unit tests.  Mark completed files
in `AGENTS.md` so others know which tasks are in progress.

The `setup_synn.sh` script should be used when preparing a new environment.

## License

Synnergy is provided for research and educational purposes.  Third‑party
dependencies located under `third_party/` retain their original licenses.  Refer
to the respective `LICENSE` files in those directories for details.<|MERGE_RESOLUTION|>--- conflicted
+++ resolved
@@ -86,11 +86,8 @@
 - `token_management` – high level token creation and administration
 - `gaming` – create and join simple on-chain games
 - `transactions` – build and sign transactions
-<<<<<<< HEAD
 - `transaction_distribution` – split transaction fees between miner and treasury
-=======
 - `faucet` – dispense test tokens or coins with rate limits
->>>>>>> 48fba56b
 - `utility_functions` – assorted helpers
 - `virtual_machine` – run the on‑chain VM service
 - `supply` – manage supply chain assets on chain
