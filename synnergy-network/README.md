# Synnergy Network

Synnergy is a research blockchain exploring modular components for
decentralised finance, data storage and AI‑powered compliance.  It is written in
Go and ships a collection of command line utilities alongside the core
libraries.  The project focuses on extensibility rather than production
readiness.  Further background can be found in [`WHITEPAPER.md`](WHITEPAPER.md).

The primary entrypoint is the `synnergy` binary which exposes a large set of
sub‑commands through the
[Cobra](https://github.com/spf13/cobra) framework. Development helpers in
`core/helpers.go` allow the CLI to operate without a full node while modules are
implemented incrementally.

## Directory Layout

The repository is organised as follows:

| Path | Description |
|------|-------------|
| `core/` | Core blockchain modules such as consensus, storage and smart contract logic. A detailed list is available in [`core/module_guide.md`](core/module_guide.md). |
| `cmd/` | Command line sources, configuration files and helper scripts. CLI modules live under `cmd/cli`. |
| `tests/` | Go unit tests covering each module. Run with `go test ./...`. |
| `third_party/` | Vendored dependencies such as a libp2p fork used during early development. |
| `setup_synn.sh` | Convenience script that installs Go and builds the CLI. |
| `Synnergy.env.sh` | Optional environment bootstrap script that downloads tools and loads variables from `.env`. |

## Building

Go 1.20 or newer is recommended. Clone the repository and run the build command
from the repository root:

```bash
cd synnergy-network
go build ./cmd/synnergy
```

The resulting binary `synnergy` can then be executed with any of the available
sub‑commands. Development stubs in `core/helpers.go` expose `InitLedger` and
`NewTFStubClient` so the CLI can run without a full node during testing.

The provided script `./setup_synn.sh` automates dependency installation and
builds the CLI.  For a fully configured environment with additional tooling and
variables loaded from `.env`, run `./Synnergy.env.sh` after cloning the
repository.

## Command Groups

Each file in `cmd/cli` registers its own group of commands with the root
`cobra.Command`. The main program consolidates them so the CLI surface mirrors
all modules from the core library. Highlights include:

- `ai` – publish models and run inference jobs
- `ai-train` – manage on-chain AI model training
- `ai_mgmt` – manage AI model marketplace listings
- `ai_infer` – advanced inference and transaction analysis
- `amm` – swap tokens and manage liquidity pools
- `authority_node` – validator registration and voting
- `authority_apply` – submit and approve authority node applications
- `charity_pool` – query and disburse community funds
- `coin` – mint and transfer the native SYNN coin
- `compliance` – perform KYC/AML checks
- `audit` – manage on-chain audit logs
- `compliance_management` – suspend or whitelist addresses
- `consensus` – control the consensus engine
- `adaptive` – dynamically adjust consensus weights
- `stake` – adjust validator stake and record penalties
- `contracts` – deploy and invoke smart contracts
- `cross_chain` – configure asset bridges
- `data` – inspect and manage raw data storage
- `anomaly_detection` – analyse transactions for suspicious activity
- `resource` – manage stored data and VM gas allocations
- `immutability` – verify the canonical chain state
- `fault_tolerance` – simulate faults and backups
- `employment` – manage on-chain employment contracts and salaries
- `governance` – DAO style governance commands
- `token_vote` – cast token weighted governance votes
- `qvote` – quadratic voting on governance proposals
- `polls_management` – create and vote on community polls
- `governance_management` – register and control governance contracts
- `reputation_voting` – weighted voting using SYN-REP tokens
- `timelock` – schedule and execute delayed proposals
- `dao` – create and manage DAOs
- `green_technology` – sustainability features
- `ledger` – low level ledger inspection
- `account` – manage basic accounts and balances
- `loanpool` – submit loan proposals and disburse funds
- `loanpool_apply` – manage loan applications with on-chain voting
- `network` – libp2p networking helpers
 - `replication` – snapshot and replicate data
 - `high_availability` – manage standby nodes and promote backups
 - `rollups` – manage rollup batches
- `plasma` – manage plasma deposits and exits
- `replication` – snapshot and replicate data
- `rollups` – manage rollup batches
- `compression` – save and load compressed ledger snapshots
- `security` – cryptographic utilities
- `biometrics` – manage biometric authentication templates
- `sharding` – shard management
- `sidechain` – launch and interact with sidechains
- `state_channel` – open and settle payment channels
- `zero_trust_data_channels` – encrypted data channels with ledger-backed escrows
- `swarm` – orchestrate groups of nodes for high availability
- `storage` – interact with on‑chain storage providers
<<<<<<< HEAD
- `staking` – lock and release tokens for governance
=======
- `dao_access` – manage DAO membership roles
- `sensor` – manage external sensor inputs and webhooks
- `real_estate` – manage tokenised real estate
- `escrow` – manage multi-party escrow accounts
- `marketplace` – buy and sell items using escrow
- `healthcare` – manage on‑chain healthcare records
- `tangible` – register and transfer tangible asset records
- `warehouse` – manage on‑chain inventory records
>>>>>>> 666c73b4
- `tokens` – ERC‑20 style token commands
- `event_management` – record and query on-chain events
- `token_management` – high level token creation and administration
- `gaming` – create and join simple on-chain games
- `transactions` – build and sign transactions
- `transactionreversal` – request authority-backed reversals
- `transaction_distribution` – split transaction fees between miner and treasury
- `faucet` – dispense test tokens or coins with rate limits
- `utility_functions` – assorted helpers
- `quorum` – simple quorum tracker management
- `virtual_machine` – run the on‑chain VM service
- `workflow` – automate multi-step tasks with triggers and webhooks
- `supply` – manage supply chain assets on chain
- `wallet` – mnemonic generation and signing
- `regulator` – manage approved regulators and enforce rules
- `feedback` – submit and query user feedback
- `system_health` – monitor runtime metrics and write logs
- `idwallet` – register ID-token wallets and verify status
- `offwallet` – offline wallet utilities
- `recovery` – register and invoke account recovery
- `wallet_mgmt` – manage wallets and send SYNN directly via the ledger

Quadratic voting allows token holders to weight their governance votes by the
square root of the staked amount. The `qvote` command submits these weighted
votes and queries results alongside standard governance commands.

More details for each command can be found in `cmd/cli/cli_guide.md`.

## Core Modules

The Go packages under `core/` implement the blockchain runtime. Key modules
include consensus, storage, networking and the virtual machine.  A summary of
every file is maintained in [`core/module_guide.md`](core/module_guide.md). New
contributors should review that document to understand dependencies between
packages.

## Configuration

Runtime settings are defined using YAML files in `cmd/config/`.  The CLI loads
`default.yaml` by default and merges any environment specific file if the
`SYNN_ENV` environment variable is set (for example `SYNN_ENV=prod`).
`bootstrap.yaml` provides a template for running a dedicated bootstrap node.
The configuration schema is documented in [`cmd/config/config_guide.md`](cmd/config/config_guide.md).

## Running a Local Network

Once the CLI has been built you can initialise a test ledger and start the core
services locally.  A detailed walk‑through is provided in
[`cmd/synnergy/synnergy_set_up.md`](cmd/synnergy/synnergy_set_up.md), but the
basic steps are:

```bash
synnergy ledger init --path ./ledger.db
synnergy network start &
```

Additional helper scripts live under `cmd/scripts`.  Running
`start_synnergy_network.sh` will build the CLI, launch networking, consensus and
other daemons, then run a demo security command.

Two top level scripts provide larger network setups:
`scripts/devnet_start.sh` spins up a local multi-node developer network, while
`scripts/testnet_start.sh` starts an ephemeral testnet defined by a YAML
configuration. Both build the CLI automatically and clean up all processes on
`Ctrl+C`.


## Docker

A `Dockerfile` at the repository root allows running Synnergy without a local Go installation.
Build the image and start a node with:

```bash
docker build -t synnergy ..
docker run --rm -it synnergy
```

The container launches networking, consensus, replication and VM services automatically.

## Testing

Unit tests are located in the `tests` directory. Run them using:

```bash
go test ./...
```

Some tests rely on running services such as the network or security daemon. They
may require additional environment variables or mock implementations.

## Contributing

Development tasks are organised in stages described in [`AGENTS.md`](../AGENTS.md).
When contributing code, work through the stages sequentially and modify no more
than three files per commit.  Run `go fmt`, `go vet` and `go build` on the
packages you touch, then execute the relevant unit tests.  Mark completed files
in `AGENTS.md` so others know which tasks are in progress.

The `setup_synn.sh` script should be used when preparing a new environment.

## License

Synnergy is provided for research and educational purposes.  Third‑party
dependencies located under `third_party/` retain their original licenses.  Refer
to the respective `LICENSE` files in those directories for details.<|MERGE_RESOLUTION|>--- conflicted
+++ resolved
@@ -102,9 +102,7 @@
 - `zero_trust_data_channels` – encrypted data channels with ledger-backed escrows
 - `swarm` – orchestrate groups of nodes for high availability
 - `storage` – interact with on‑chain storage providers
-<<<<<<< HEAD
 - `staking` – lock and release tokens for governance
-=======
 - `dao_access` – manage DAO membership roles
 - `sensor` – manage external sensor inputs and webhooks
 - `real_estate` – manage tokenised real estate
@@ -113,7 +111,6 @@
 - `healthcare` – manage on‑chain healthcare records
 - `tangible` – register and transfer tangible asset records
 - `warehouse` – manage on‑chain inventory records
->>>>>>> 666c73b4
 - `tokens` – ERC‑20 style token commands
 - `event_management` – record and query on-chain events
 - `token_management` – high level token creation and administration
