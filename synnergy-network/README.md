# Synnergy Network

Synnergy is a research blockchain exploring modular components for
decentralised finance, data storage and AI‑powered compliance.  It is written in
Go and ships a collection of command line utilities alongside the core
libraries.  The project focuses on extensibility rather than production
readiness.  Further background can be found in [`WHITEPAPER.md`](WHITEPAPER.md).

The primary entrypoint is the `synnergy` binary which exposes a large set of
sub‑commands through the
[Cobra](https://github.com/spf13/cobra) framework. Development helpers in
`core/helpers.go` allow the CLI to operate without a full node while modules are
implemented incrementally.

## Directory Layout

The repository is organised as follows:

| Path | Description |
|------|-------------|
| `core/` | Core blockchain modules such as consensus, storage and smart contract logic. A detailed list is available in [`core/module_guide.md`](core/module_guide.md). |
| `cmd/` | Command line sources, configuration files and helper scripts. CLI modules live under `cmd/cli`. |
| `tests/` | Go unit tests covering each module. Run with `go test ./...`. |
| `third_party/` | Vendored dependencies such as a libp2p fork used during early development. |
| `setup_synn.sh` | Convenience script that installs Go and builds the CLI. |
| `Synnergy.env.sh` | Optional environment bootstrap script that downloads tools and loads variables from `.env`. |

## Building

Go 1.20 or newer is recommended. Clone the repository and run the build command
from the repository root:

```bash
cd synnergy-network
go build ./cmd/synnergy
```

The resulting binary `synnergy` can then be executed with any of the available
sub‑commands. Development stubs in `core/helpers.go` expose `InitLedger` and
`NewTFStubClient` so the CLI can run without a full node during testing.

The provided script `./setup_synn.sh` automates dependency installation and
builds the CLI.  For a fully configured environment with additional tooling and
variables loaded from `.env`, run `./Synnergy.env.sh` after cloning the
repository.

## Command Groups

Each file in `cmd/cli` registers its own group of commands with the root
`cobra.Command`. The main program consolidates them so the CLI surface mirrors
all modules from the core library. Highlights include:

- `ai` – publish models and run inference jobs
- `amm` – swap tokens and manage liquidity pools
- `authority_node` – validator registration and voting
- `authority_apply` – submit and approve authority node applications
- `charity_pool` – query and disburse community funds
- `coin` – mint and transfer the native SYNN coin
- `compliance` – perform KYC/AML checks
- `consensus` – control the consensus engine
- `contracts` – deploy and invoke smart contracts
- `cross_chain` – configure asset bridges
- `data` – inspect and manage raw data storage
<<<<<<< HEAD
- `resource` – manage stored data and VM gas allocations
=======
- `immutability` – verify the canonical chain state
>>>>>>> 908a1fd6
- `fault_tolerance` – simulate faults and backups
- `employment` – manage on-chain employment contracts and salaries
- `governance` – DAO style governance commands
- `dao` – create and manage DAOs
- `green_technology` – sustainability features
- `ledger` – low level ledger inspection
- `account` – manage basic accounts and balances
- `loanpool` – submit loan proposals and disburse funds
- `loanpool_apply` – manage loan applications with on-chain voting
- `network` – libp2p networking helpers
- `plasma` – manage plasma deposits and exits
- `replication` – snapshot and replicate data
- `rollups` – manage rollup batches
- `security` – cryptographic utilities
- `sharding` – shard management
- `sidechain` – launch and interact with sidechains
- `state_channel` – open and settle payment channels
- `swarm` – orchestrate groups of nodes for high availability
- `storage` – interact with on‑chain storage providers
- `sensor` – manage external sensor inputs and webhooks
- `real_estate` – manage tokenised real estate
- `escrow` – manage multi-party escrow accounts
- `marketplace` – buy and sell items using escrow
- `healthcare` – manage on‑chain healthcare records
- `tangible` – register and transfer tangible asset records
- `warehouse` – manage on‑chain inventory records
- `tokens` – ERC‑20 style token commands
- `event_management` – record and query on-chain events
- `token_management` – high level token creation and administration
- `gaming` – create and join simple on-chain games
- `transactions` – build and sign transactions
- `transaction_distribution` – split transaction fees between miner and treasury
- `faucet` – dispense test tokens or coins with rate limits
- `utility_functions` – assorted helpers
- `virtual_machine` – run the on‑chain VM service
- `workflow` – automate multi-step tasks with triggers and webhooks
- `supply` – manage supply chain assets on chain
- `wallet` – mnemonic generation and signing
- `idwallet` – register ID-token wallets and verify status
- `offwallet` – offline wallet utilities
- `recovery` – register and invoke account recovery
- `wallet_mgmt` – manage wallets and send SYNN directly via the ledger

More details for each command can be found in `cmd/cli/cli_guide.md`.

## Core Modules

The Go packages under `core/` implement the blockchain runtime. Key modules
include consensus, storage, networking and the virtual machine.  A summary of
every file is maintained in [`core/module_guide.md`](core/module_guide.md). New
contributors should review that document to understand dependencies between
packages.

## Configuration

Runtime settings are defined using YAML files in `cmd/config/`.  The CLI loads
`default.yaml` by default and merges any environment specific file if the
`SYNN_ENV` environment variable is set (for example `SYNN_ENV=prod`).
`bootstrap.yaml` provides a template for running a dedicated bootstrap node.
The configuration schema is documented in [`cmd/config/config_guide.md`](cmd/config/config_guide.md).

## Running a Local Network

Once the CLI has been built you can initialise a test ledger and start the core
services locally.  A detailed walk‑through is provided in
[`cmd/synnergy/synnergy_set_up.md`](cmd/synnergy/synnergy_set_up.md), but the
basic steps are:

```bash
synnergy ledger init --path ./ledger.db
synnergy network start &
```

Additional helper scripts live under `cmd/scripts`.  Running
`start_synnergy_network.sh` will build the CLI, launch networking, consensus and
other daemons, then run a demo security command.

Two top level scripts provide larger network setups:
`scripts/devnet_start.sh` spins up a local multi-node developer network, while
`scripts/testnet_start.sh` starts an ephemeral testnet defined by a YAML
configuration. Both build the CLI automatically and clean up all processes on
`Ctrl+C`.


## Docker

A `Dockerfile` at the repository root allows running Synnergy without a local Go installation.
Build the image and start a node with:

```bash
docker build -t synnergy ..
docker run --rm -it synnergy
```

The container launches networking, consensus, replication and VM services automatically.

## Testing

Unit tests are located in the `tests` directory. Run them using:

```bash
go test ./...
```

Some tests rely on running services such as the network or security daemon. They
may require additional environment variables or mock implementations.

## Contributing

Development tasks are organised in stages described in [`AGENTS.md`](../AGENTS.md).
When contributing code, work through the stages sequentially and modify no more
than three files per commit.  Run `go fmt`, `go vet` and `go build` on the
packages you touch, then execute the relevant unit tests.  Mark completed files
in `AGENTS.md` so others know which tasks are in progress.

The `setup_synn.sh` script should be used when preparing a new environment.

## License

Synnergy is provided for research and educational purposes.  Third‑party
dependencies located under `third_party/` retain their original licenses.  Refer
to the respective `LICENSE` files in those directories for details.<|MERGE_RESOLUTION|>--- conflicted
+++ resolved
@@ -61,11 +61,8 @@
 - `contracts` – deploy and invoke smart contracts
 - `cross_chain` – configure asset bridges
 - `data` – inspect and manage raw data storage
-<<<<<<< HEAD
 - `resource` – manage stored data and VM gas allocations
-=======
 - `immutability` – verify the canonical chain state
->>>>>>> 908a1fd6
 - `fault_tolerance` – simulate faults and backups
 - `employment` – manage on-chain employment contracts and salaries
 - `governance` – DAO style governance commands
