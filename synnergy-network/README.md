# Synnergy Network

Synnergy is a research blockchain exploring modular components for
decentralised finance, data storage and AI‑powered compliance.  It is written in
Go and ships a collection of command line utilities alongside the core
libraries.  The project focuses on extensibility rather than production
readiness.  Further background can be found in [`WHITEPAPER.md`](WHITEPAPER.md).

The primary entrypoint is the `synnergy` binary which exposes a large set of
sub‑commands through the
[Cobra](https://github.com/spf13/cobra) framework. Development helpers in
`core/helpers.go` allow the CLI to operate without a full node while modules are
implemented incrementally.

## Directory Layout

The repository is organised as follows:

| Path | Description |
|------|-------------|
| `core/` | Core blockchain modules such as consensus, storage and smart contract logic. A detailed list is available in [`core/module_guide.md`](core/module_guide.md). |
| `cmd/` | Command line sources, configuration files and helper scripts. CLI modules live under `cmd/cli`. |
| `tests/` | Go unit tests covering each module. Run with `go test ./...`. |
| `third_party/` | Vendored dependencies such as a libp2p fork used during early development. |
| `setup_synn.sh` | Convenience script that installs Go and builds the CLI. |
| `Synnergy.env.sh` | Optional environment bootstrap script that downloads tools and loads variables from `.env`. |

## Building

Go 1.20 or newer is recommended. Clone the repository and run the build command
from the repository root:

```bash
cd synnergy-network
go build ./cmd/synnergy
```

The resulting binary `synnergy` can then be executed with any of the available
sub‑commands. Development stubs in `core/helpers.go` expose `InitLedger` and
`NewTFStubClient` so the CLI can run without a full node during testing.

The provided script `./setup_synn.sh` automates dependency installation and
builds the CLI.  For a fully configured environment with additional tooling and
variables loaded from `.env`, run `./Synnergy.env.sh` after cloning the
repository.

## Command Groups

Each file in `cmd/cli` registers its own group of commands with the root
`cobra.Command`. The main program consolidates them so the CLI surface mirrors
all modules from the core library. Highlights include:

- `ai` – publish models and run inference jobs
- `amm` – swap tokens and manage liquidity pools
- `authority_node` – validator registration and voting
- `authority_apply` – submit and approve authority node applications
- `charity_pool` – query and disburse community funds
- `coin` – mint and transfer the native SYNN coin
- `compliance` – perform KYC/AML checks
- `consensus` – control the consensus engine
- `contracts` – deploy and invoke smart contracts
- `cross_chain` – configure asset bridges
- `data` – inspect and manage raw data storage
- `anomaly_detection` – analyse transactions for suspicious activity
- `resource` – manage stored data and VM gas allocations
- `immutability` – verify the canonical chain state
- `fault_tolerance` – simulate faults and backups
- `employment` – manage on-chain employment contracts and salaries
- `governance` – DAO style governance commands
- `dao` – create and manage DAOs
- `green_technology` – sustainability features
- `ledger` – low level ledger inspection
- `account` – manage basic accounts and balances
- `loanpool` – submit loan proposals and disburse funds
- `loanpool_apply` – manage loan applications with on-chain voting
- `network` – libp2p networking helpers
- `plasma` – manage plasma deposits and exits
- `replication` – snapshot and replicate data
- `rollups` – manage rollup batches
- `security` – cryptographic utilities
- `sharding` – shard management
- `sidechain` – launch and interact with sidechains
- `state_channel` – open and settle payment channels
- `zero_trust_data_channels` – encrypted data channels with ledger-backed escrows
- `swarm` – orchestrate groups of nodes for high availability
- `storage` – interact with on‑chain storage providers
- `sensor` – manage external sensor inputs and webhooks
- `real_estate` – manage tokenised real estate
- `escrow` – manage multi-party escrow accounts
- `marketplace` – buy and sell items using escrow
- `healthcare` – manage on‑chain healthcare records
- `tangible` – register and transfer tangible asset records
- `warehouse` – manage on‑chain inventory records
- `tokens` – ERC‑20 style token commands
- `event_management` – record and query on-chain events
- `token_management` – high level token creation and administration
- `gaming` – create and join simple on-chain games
- `transactions` – build and sign transactions
- `transaction_distribution` – split transaction fees between miner and treasury
- `faucet` – dispense test tokens or coins with rate limits
- `utility_functions` – assorted helpers
- `virtual_machine` – run the on‑chain VM service
- `workflow` – automate multi-step tasks with triggers and webhooks
- `supply` – manage supply chain assets on chain
- `wallet` – mnemonic generation and signing
<<<<<<< HEAD
- `system_health` – monitor runtime metrics and write logs
=======
- `idwallet` – register ID-token wallets and verify status
- `offwallet` – offline wallet utilities
- `recovery` – register and invoke account recovery
- `wallet_mgmt` – manage wallets and send SYNN directly via the ledger
>>>>>>> 560895f1

More details for each command can be found in `cmd/cli/cli_guide.md`.

## Core Modules

The Go packages under `core/` implement the blockchain runtime. Key modules
include consensus, storage, networking and the virtual machine.  A summary of
every file is maintained in [`core/module_guide.md`](core/module_guide.md). New
contributors should review that document to understand dependencies between
packages.

## Configuration

Runtime settings are defined using YAML files in `cmd/config/`.  The CLI loads
`default.yaml` by default and merges any environment specific file if the
`SYNN_ENV` environment variable is set (for example `SYNN_ENV=prod`).
`bootstrap.yaml` provides a template for running a dedicated bootstrap node.
The configuration schema is documented in [`cmd/config/config_guide.md`](cmd/config/config_guide.md).

## Running a Local Network

Once the CLI has been built you can initialise a test ledger and start the core
services locally.  A detailed walk‑through is provided in
[`cmd/synnergy/synnergy_set_up.md`](cmd/synnergy/synnergy_set_up.md), but the
basic steps are:

```bash
synnergy ledger init --path ./ledger.db
synnergy network start &
```

Additional helper scripts live under `cmd/scripts`.  Running
`start_synnergy_network.sh` will build the CLI, launch networking, consensus and
other daemons, then run a demo security command.

Two top level scripts provide larger network setups:
`scripts/devnet_start.sh` spins up a local multi-node developer network, while
`scripts/testnet_start.sh` starts an ephemeral testnet defined by a YAML
configuration. Both build the CLI automatically and clean up all processes on
`Ctrl+C`.


## Docker

A `Dockerfile` at the repository root allows running Synnergy without a local Go installation.
Build the image and start a node with:

```bash
docker build -t synnergy ..
docker run --rm -it synnergy
```

The container launches networking, consensus, replication and VM services automatically.

## Testing

Unit tests are located in the `tests` directory. Run them using:

```bash
go test ./...
```

Some tests rely on running services such as the network or security daemon. They
may require additional environment variables or mock implementations.

## Contributing

Development tasks are organised in stages described in [`AGENTS.md`](../AGENTS.md).
When contributing code, work through the stages sequentially and modify no more
than three files per commit.  Run `go fmt`, `go vet` and `go build` on the
packages you touch, then execute the relevant unit tests.  Mark completed files
in `AGENTS.md` so others know which tasks are in progress.

The `setup_synn.sh` script should be used when preparing a new environment.

## License

Synnergy is provided for research and educational purposes.  Third‑party
dependencies located under `third_party/` retain their original licenses.  Refer
to the respective `LICENSE` files in those directories for details.<|MERGE_RESOLUTION|>--- conflicted
+++ resolved
@@ -103,14 +103,11 @@
 - `workflow` – automate multi-step tasks with triggers and webhooks
 - `supply` – manage supply chain assets on chain
 - `wallet` – mnemonic generation and signing
-<<<<<<< HEAD
 - `system_health` – monitor runtime metrics and write logs
-=======
 - `idwallet` – register ID-token wallets and verify status
 - `offwallet` – offline wallet utilities
 - `recovery` – register and invoke account recovery
 - `wallet_mgmt` – manage wallets and send SYNN directly via the ledger
->>>>>>> 560895f1
 
 More details for each command can be found in `cmd/cli/cli_guide.md`.
 
