--- conflicted
+++ resolved
@@ -71,9 +71,7 @@
 - `contractops` – administrative tasks such as pausing and upgrading contracts
 - `cross_chain` – configure asset bridges
 - `data` – inspect and manage raw data storage
-<<<<<<< HEAD
 - `fork` – inspect and resolve chain forks
-=======
 - `messages` – queue, process and broadcast network messages
 - `partition` – partition data and apply compression
 - `distribution` – publish datasets and handle paid access
@@ -82,7 +80,6 @@
 - `anomaly_detection` – analyse transactions for suspicious activity
 - `resource` – manage stored data and VM gas allocations
 - `immutability` – verify the canonical chain state
->>>>>>> d1e501f6
 - `fault_tolerance` – simulate faults and backups
 - `plasma` – deposit tokens and process exits on the plasma bridge
 - `resource_allocation` – manage per-contract gas limits
