# Synnergy Network

Synnergy is a research blockchain exploring modular components for
decentralised finance, data storage and AI‑powered compliance.  It is written in
Go and ships a collection of command line utilities alongside the core
libraries.  The project focuses on extensibility rather than production
readiness.  Further background can be found in [`WHITEPAPER.md`](WHITEPAPER.md).

The primary entrypoint is the `synnergy` binary which exposes a large set of
sub‑commands through the
[Cobra](https://github.com/spf13/cobra) framework. Development helpers in
`core/helpers.go` allow the CLI to operate without a full node while modules are
implemented incrementally.

## Directory Layout

The repository is organised as follows:

| Path | Description |
|------|-------------|
| `core/` | Core blockchain modules such as consensus, storage and smart contract logic. A detailed list is available in [`core/module_guide.md`](core/module_guide.md). |
| `cmd/` | Command line sources, configuration files and helper scripts. CLI modules live under `cmd/cli`. |
| `tests/` | Go unit tests covering each module. Run with `go test ./...`. |
| `third_party/` | Vendored dependencies such as a libp2p fork used during early development. |
| `setup_synn.sh` | Convenience script that installs Go and builds the CLI. |
| `Synnergy.env.sh` | Optional environment bootstrap script that downloads tools and loads variables from `.env`. |

## Building

Go 1.20 or newer is recommended. Clone the repository and run the build command
from the repository root:

```bash
cd synnergy-network
go build ./cmd/synnergy
```

The resulting binary `synnergy` can then be executed with any of the available
sub‑commands. Development stubs in `core/helpers.go` expose `InitLedger` and
`NewTFStubClient` so the CLI can run without a full node during testing.

The provided script `./setup_synn.sh` automates dependency installation and
builds the CLI.  For a fully configured environment with additional tooling and
variables loaded from `.env`, run `./Synnergy.env.sh` after cloning the
repository.

## Command Groups

Each file in `cmd/cli` registers its own group of commands with the root
`cobra.Command`. The main program consolidates them so the CLI surface mirrors
all modules from the core library. Highlights include:

- `ai` – publish models and run inference jobs
- `amm` – swap tokens and manage liquidity pools
- `authority_node` – validator registration and voting
- `charity_pool` – query and disburse community funds
- `coin` – mint and transfer the native SYNN coin
- `compliance` – perform KYC/AML checks
- `consensus` – control the consensus engine
- `contracts` – deploy and invoke smart contracts
- `cross_chain` – configure asset bridges
- `data` – inspect and manage raw data storage
- `immutability` – verify the canonical chain state
- `fault_tolerance` – simulate faults and backups
- `governance` – DAO style governance commands
- `dao` – create and manage DAOs
- `green_technology` – sustainability features
- `ledger` – low level ledger inspection
- `network` – libp2p networking helpers
- `replication` – snapshot and replicate data
- `rollups` – manage rollup batches
- `security` – cryptographic utilities
- `sharding` – shard management
- `sidechain` – launch and interact with sidechains
- `state_channel` – open and settle payment channels
- `storage` – interact with on‑chain storage providers
<<<<<<< HEAD
- `escrow` – manage multi-party escrow accounts
=======
- `marketplace` – buy and sell items using escrow
- `healthcare` – manage on‑chain healthcare records
- `tangible` – register and transfer tangible asset records
- `warehouse` – manage on‑chain inventory records
>>>>>>> 347a52d3
- `tokens` – ERC‑20 style token commands
- `gaming` – create and join simple on-chain games
- `transactions` – build and sign transactions
- `faucet` – dispense test tokens or coins with rate limits
- `utility_functions` – assorted helpers
- `virtual_machine` – run the on‑chain VM service
- `supply` – manage supply chain assets on chain
- `wallet` – mnemonic generation and signing

More details for each command can be found in `cmd/cli/cli_guide.md`.

## Core Modules

The Go packages under `core/` implement the blockchain runtime. Key modules
include consensus, storage, networking and the virtual machine.  A summary of
every file is maintained in [`core/module_guide.md`](core/module_guide.md). New
contributors should review that document to understand dependencies between
packages.

## Configuration

Runtime settings are defined using YAML files in `cmd/config/`.  The CLI loads
`default.yaml` by default and merges any environment specific file if the
`SYNN_ENV` environment variable is set (for example `SYNN_ENV=prod`).
`bootstrap.yaml` provides a template for running a dedicated bootstrap node.
The configuration schema is documented in [`cmd/config/config_guide.md`](cmd/config/config_guide.md).

## Running a Local Network

Once the CLI has been built you can initialise a test ledger and start the core
services locally.  A detailed walk‑through is provided in
[`cmd/synnergy/synnergy_set_up.md`](cmd/synnergy/synnergy_set_up.md), but the
basic steps are:

```bash
synnergy ledger init --path ./ledger.db
synnergy network start &
```

Additional helper scripts live under `cmd/scripts`.  Running
`start_synnergy_network.sh` will build the CLI, launch networking, consensus and
other daemons, then run a demo security command.


## Docker

A `Dockerfile` at the repository root allows running Synnergy without a local Go installation.
Build the image and start a node with:

```bash
docker build -t synnergy ..
docker run --rm -it synnergy
```

The container launches networking, consensus, replication and VM services automatically.

## Testing

Unit tests are located in the `tests` directory. Run them using:

```bash
go test ./...
```

Some tests rely on running services such as the network or security daemon. They
may require additional environment variables or mock implementations.

## Contributing

Development tasks are organised in stages described in [`AGENTS.md`](../AGENTS.md).
When contributing code, work through the stages sequentially and modify no more
than three files per commit.  Run `go fmt`, `go vet` and `go build` on the
packages you touch, then execute the relevant unit tests.  Mark completed files
in `AGENTS.md` so others know which tasks are in progress.

The `setup_synn.sh` script should be used when preparing a new environment.

## License

Synnergy is provided for research and educational purposes.  Third‑party
dependencies located under `third_party/` retain their original licenses.  Refer
to the respective `LICENSE` files in those directories for details.<|MERGE_RESOLUTION|>--- conflicted
+++ resolved
@@ -74,14 +74,11 @@
 - `sidechain` – launch and interact with sidechains
 - `state_channel` – open and settle payment channels
 - `storage` – interact with on‑chain storage providers
-<<<<<<< HEAD
 - `escrow` – manage multi-party escrow accounts
-=======
 - `marketplace` – buy and sell items using escrow
 - `healthcare` – manage on‑chain healthcare records
 - `tangible` – register and transfer tangible asset records
 - `warehouse` – manage on‑chain inventory records
->>>>>>> 347a52d3
 - `tokens` – ERC‑20 style token commands
 - `gaming` – create and join simple on-chain games
 - `transactions` – build and sign transactions
