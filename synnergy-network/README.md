# Synnergy Network

Synnergy is a research blockchain exploring modular components for
decentralised finance, data storage and AI‑powered compliance.  It is written in
Go and ships a collection of command line utilities alongside the core
libraries.  The project focuses on extensibility rather than production
readiness.  Further background can be found in [`WHITEPAPER.md`](WHITEPAPER.md).

The primary entrypoint is the `synnergy` binary which exposes a large set of
sub‑commands through the
[Cobra](https://github.com/spf13/cobra) framework. Development helpers in
`core/helpers.go` allow the CLI to operate without a full node while modules are
implemented incrementally.

## Directory Layout

The repository is organised as follows:

| Path | Description |
|------|-------------|
| `core/` | Core blockchain modules such as consensus, storage and smart contract logic. A detailed list is available in [`core/module_guide.md`](core/module_guide.md). |
| `cmd/` | Command line sources, configuration files and helper scripts. CLI modules live under `cmd/cli`. |
| `core/binary_tree_operations.go` | Ledger-backed binary search tree implementation with CLI and VM opcodes. |
| `tests/` | Go unit tests covering each module. Run with `go test ./...`. |
| `third_party/` | Vendored dependencies such as a libp2p fork used during early development. |
| `setup_synn.sh` | Convenience script that installs Go and builds the CLI. |
| `Synnergy.env.sh` | Optional environment bootstrap script that downloads tools and loads variables from `.env`. |

## Building

Go 1.20 or newer is recommended. Clone the repository and run the build command
from the repository root:

```bash
cd synnergy-network
go build ./cmd/synnergy
```

The resulting binary `synnergy` can then be executed with any of the available
sub‑commands. Development stubs in `core/helpers.go` expose `InitLedger` and
`NewTFStubClient` so the CLI can run without a full node during testing.

The provided script `./setup_synn.sh` automates dependency installation and
builds the CLI.  For a fully configured environment with additional tooling and
variables loaded from `.env`, run `./Synnergy.env.sh` after cloning the
repository.

## Command Groups

Each file in `cmd/cli` registers its own group of commands with the root
`cobra.Command`. The main program consolidates them so the CLI surface mirrors
all modules from the core library. Highlights include:

- `ai` – publish models and run inference jobs
- `ai-train` – manage on-chain AI model training
- `ai_mgmt` – manage AI model marketplace listings
- `ai_infer` – advanced inference and transaction analysis
- `amm` – swap tokens and manage liquidity pools
- `authority_node` – validator registration and voting
- `authority_apply` – submit and approve authority node applications
- `charity_pool` – query and disburse community funds
- `coin` – mint and transfer the native SYNN coin
- `compliance` – perform KYC/AML checks
- `audit` – manage on-chain audit logs
- `compliance_management` – suspend or whitelist addresses
- `consensus` – control the consensus engine
- `adaptive` – dynamically adjust consensus weights
- `stake` – adjust validator stake and record penalties
- `contracts` – deploy and invoke smart contracts
- `cross_chain` – configure asset bridges
- `data` – inspect and manage raw data storage
- `distribution` – publish datasets and handle paid access
- `oracle_management` – monitor oracle performance and sync feeds
- `data_ops` – advanced data feed operations
- `anomaly_detection` – analyse transactions for suspicious activity
- `resource` – manage stored data and VM gas allocations
- `immutability` – verify the canonical chain state
- `fault_tolerance` – simulate faults and backups
- `failover` – manage ledger snapshots and trigger recovery
- `employment` – manage on-chain employment contracts and salaries
- `governance` – DAO style governance commands
- `token_vote` – cast token weighted governance votes
- `qvote` – quadratic voting on governance proposals
- `polls_management` – create and vote on community polls
- `governance_management` – register and control governance contracts
- `reputation_voting` – weighted voting using SYN-REP tokens
- `timelock` – schedule and execute delayed proposals
- `dao` – create and manage DAOs
- `green_technology` – sustainability features
<<<<<<< HEAD
- `carbon_credit_system` – manage carbon offset projects and credits
=======
- `energy_efficiency` – track transaction energy usage and efficiency metrics
>>>>>>> 403fbf6e
- `ledger` – low level ledger inspection
- `account` – manage basic accounts and balances
- `loanpool` – submit loan proposals and disburse funds
- `loanpool_apply` – manage loan applications with on-chain voting
- `network` – libp2p networking helpers
 - `replication` – snapshot and replicate data
 - `high_availability` – manage standby nodes and promote backups
 - `rollups` – manage rollup batches
- `plasma` – manage plasma deposits and exits
- `replication` – snapshot and replicate data
- `initrep` – bootstrap a new node by synchronizing the ledger
- `synchronization` – manage blockchain catch-up and progress
- `rollups` – manage rollup batches
- `compression` – save and load compressed ledger snapshots
- `security` – cryptographic utilities
- `biometrics` – manage biometric authentication templates
- `sharding` – shard management
- `sidechain` – launch and interact with sidechains
- `state_channel` – open and settle payment channels
- `zero_trust_data_channels` – encrypted data channels with ledger-backed escrows
- `swarm` – orchestrate groups of nodes for high availability
- `storage` – interact with on‑chain storage providers
- `resource` – rent computing resources via the marketplace
- `staking` – lock and release tokens for governance
- `dao_access` – manage DAO membership roles
- `sensor` – manage external sensor inputs and webhooks
- `real_estate` – manage tokenised real estate
- `escrow` – manage multi-party escrow accounts
- `marketplace` – buy and sell items using escrow
- `healthcare` – manage on‑chain healthcare records
- `tangible` – register and transfer tangible asset records
- `warehouse` – manage on‑chain inventory records
- `tokens` – ERC‑20 style token commands
- `defi` – insurance, betting and other DeFi operations
- `event_management` – record and query on-chain events
- `token_management` – high level token creation and administration
- `gaming` – create and join simple on-chain games
- `transactions` – build and sign transactions
- `private_tx` – encrypt and submit private transactions
- `transactionreversal` – request authority-backed reversals
- `transaction_distribution` – split transaction fees between miner and treasury
- `faucet` – dispense test tokens or coins with rate limits
- `utility_functions` – assorted helpers
- `finalization_management` – finalize blocks, rollup batches and channels
- `quorum` – simple quorum tracker management
- `virtual_machine` – run the on‑chain VM service
- `workflow` – automate multi-step tasks with triggers and webhooks
- `supply` – manage supply chain assets on chain
- `wallet` – mnemonic generation and signing
- `execution` – orchestrate block creation and transaction execution
- `regulator` – manage approved regulators and enforce rules
- `feedback` – submit and query user feedback
- `system_health` – monitor runtime metrics and write logs
- `idwallet` – register ID-token wallets and verify status
- `offwallet` – offline wallet utilities
- `recovery` – register and invoke account recovery
- `wallet_mgmt` – manage wallets and send SYNN directly via the ledger

Quadratic voting allows token holders to weight their governance votes by the
square root of the staked amount. The `qvote` command submits these weighted
votes and queries results alongside standard governance commands.

More details for each command can be found in `cmd/cli/cli_guide.md`.

## Core Modules

The Go packages under `core/` implement the blockchain runtime. Key modules
include consensus, storage, networking and the virtual machine.  A summary of
every file is maintained in [`core/module_guide.md`](core/module_guide.md). New
contributors should review that document to understand dependencies between
packages.

## Configuration

Runtime settings are defined using YAML files in `cmd/config/`.  The CLI loads
`default.yaml` by default and merges any environment specific file if the
`SYNN_ENV` environment variable is set (for example `SYNN_ENV=prod`).
`bootstrap.yaml` provides a template for running a dedicated bootstrap node.
The configuration schema is documented in [`cmd/config/config_guide.md`](cmd/config/config_guide.md).

## Running a Local Network

Once the CLI has been built you can initialise a test ledger and start the core
services locally.  A detailed walk‑through is provided in
[`cmd/synnergy/synnergy_set_up.md`](cmd/synnergy/synnergy_set_up.md), but the
basic steps are:

```bash
synnergy ledger init --path ./ledger.db
synnergy network start &
```

Additional helper scripts live under `cmd/scripts`.  Running
`start_synnergy_network.sh` will build the CLI, launch networking, consensus and
other daemons, then run a demo security command.

Two top level scripts provide larger network setups:
`scripts/devnet_start.sh` spins up a local multi-node developer network, while
`scripts/testnet_start.sh` starts an ephemeral testnet defined by a YAML
configuration. Both build the CLI automatically and clean up all processes on
`Ctrl+C`.


## Docker

A `Dockerfile` at the repository root allows running Synnergy without a local Go installation.
Build the image and start a node with:

```bash
docker build -t synnergy ..
docker run --rm -it synnergy
```

The container launches networking, consensus, replication and VM services automatically.

## Testing

Unit tests are located in the `tests` directory. Run them using:

```bash
go test ./...
```

Some tests rely on running services such as the network or security daemon. They
may require additional environment variables or mock implementations.

## Contributing

Development tasks are organised in stages described in [`AGENTS.md`](../AGENTS.md).
When contributing code, work through the stages sequentially and modify no more
than three files per commit.  Run `go fmt`, `go vet` and `go build` on the
packages you touch, then execute the relevant unit tests.  Mark completed files
in `AGENTS.md` so others know which tasks are in progress.

The `setup_synn.sh` script should be used when preparing a new environment.

## License

Synnergy is provided for research and educational purposes.  Third‑party
dependencies located under `third_party/` retain their original licenses.  Refer
to the respective `LICENSE` files in those directories for details.<|MERGE_RESOLUTION|>--- conflicted
+++ resolved
@@ -87,11 +87,8 @@
 - `timelock` – schedule and execute delayed proposals
 - `dao` – create and manage DAOs
 - `green_technology` – sustainability features
-<<<<<<< HEAD
 - `carbon_credit_system` – manage carbon offset projects and credits
-=======
 - `energy_efficiency` – track transaction energy usage and efficiency metrics
->>>>>>> 403fbf6e
 - `ledger` – low level ledger inspection
 - `account` – manage basic accounts and balances
 - `loanpool` – submit loan proposals and disburse funds
