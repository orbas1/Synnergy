--- conflicted
+++ resolved
@@ -96,11 +96,8 @@
 - `workflow` – automate multi-step tasks with triggers and webhooks
 - `supply` – manage supply chain assets on chain
 - `wallet` – mnemonic generation and signing
-<<<<<<< HEAD
 - `recovery` – register and invoke account recovery
-=======
 - `wallet_mgmt` – manage wallets and send SYNN directly via the ledger
->>>>>>> 047e617a
 
 More details for each command can be found in `cmd/cli/cli_guide.md`.
 
