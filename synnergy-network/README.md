--- conflicted
+++ resolved
@@ -73,12 +73,9 @@
 - `fault_tolerance` – simulate faults and backups
 - `employment` – manage on-chain employment contracts and salaries
 - `governance` – DAO style governance commands
-<<<<<<< HEAD
 - `reputation_voting` – weighted voting using SYN-REP tokens
-=======
 - `timelock` – schedule and execute delayed proposals
 - `dao` – create and manage DAOs
->>>>>>> 00fed348
 - `green_technology` – sustainability features
 - `ledger` – low level ledger inspection
 - `account` – manage basic accounts and balances
