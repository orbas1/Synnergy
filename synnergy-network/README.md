--- conflicted
+++ resolved
@@ -108,12 +108,9 @@
 - `sharding` – shard management
 - `sidechain` – launch and interact with sidechains
 - `state_channel` – open and settle payment channels
-<<<<<<< HEAD
 - `state_channel_mgmt` – pause, resume and force-close channels
-=======
 - `zero_trust_data_channels` – encrypted data channels with ledger-backed escrows
 - `swarm` – orchestrate groups of nodes for high availability
->>>>>>> 9e2ac603
 - `storage` – interact with on‑chain storage providers
 - `ipfs` – manage IPFS pins and retrieval through the gateway
 - `resource` – rent computing resources via the marketplace
