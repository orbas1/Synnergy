# Synnergy Network

Synnergy is a research blockchain exploring modular components for
decentralised finance, data storage and AI‑powered compliance.  It is written in
Go and ships a collection of command line utilities alongside the core
libraries.  The project focuses on extensibility rather than production
readiness.  Further background can be found in [`WHITEPAPER.md`](WHITEPAPER.md).

The primary entrypoint is the `synnergy` binary which exposes a large set of
sub‑commands through the
[Cobra](https://github.com/spf13/cobra) framework. Development helpers in
`core/helpers.go` allow the CLI to operate without a full node while modules are
implemented incrementally.

## Directory Layout

The repository is organised as follows:

| Path | Description |
|------|-------------|
| `core/` | Core blockchain modules such as consensus, storage and smart contract logic. A detailed list is available in [`core/module_guide.md`](core/module_guide.md). |
| `cmd/` | Command line sources, configuration files and helper scripts. CLI modules live under `cmd/cli`. |
| `core/binary_tree_operations.go` | Ledger-backed binary search tree implementation with CLI and VM opcodes. |
| `tests/` | Go unit tests covering each module. Run with `go test ./...`. |
| `third_party/` | Vendored dependencies such as a libp2p fork used during early development. |
| `setup_synn.sh` | Convenience script that installs Go and builds the CLI. |
| `Synnergy.env.sh` | Optional environment bootstrap script that downloads tools and loads variables from `.env`. |

## Building

Go 1.20 or newer is recommended. Clone the repository and run the build command
from the repository root:

```bash
cd synnergy-network
go build ./cmd/synnergy
```

The resulting binary `synnergy` can then be executed with any of the available
sub‑commands. Development stubs in `core/helpers.go` expose `InitLedger` and
`NewTFStubClient` so the CLI can run without a full node during testing.

The provided script `./setup_synn.sh` automates dependency installation and
builds the CLI.  For a fully configured environment with additional tooling and
variables loaded from `.env`, run `./Synnergy.env.sh` after cloning the
repository.

## Command Groups

Each file in `cmd/cli` registers its own group of commands with the root
`cobra.Command`. The main program consolidates them so the CLI surface mirrors
all modules from the core library. Highlights include:

- `ai` – publish models and run inference jobs
- `ai-train` – manage on-chain AI model training
- `ai_mgmt` – manage AI model marketplace listings
- `ai_infer` – advanced inference and transaction analysis
- `amm` – swap tokens and manage liquidity pools
- `authority_node` – validator registration and voting
- `authority_apply` – submit and approve authority node applications
- `charity_pool` – query and disburse community funds
- `coin` – mint and transfer the native SYNN coin
- `compliance` – perform KYC/AML checks
- `audit` – manage on-chain audit logs
- `compliance_management` – suspend or whitelist addresses
- `consensus` – control the consensus engine
- `adaptive` – dynamically adjust consensus weights
- `stake` – adjust validator stake and record penalties
- `contracts` – deploy and invoke smart contracts
- `cross_chain` – configure asset bridges
- `data` – inspect and manage raw data storage
- `oracle_management` – monitor oracle performance and sync feeds
- `data_ops` – advanced data feed operations
- `anomaly_detection` – analyse transactions for suspicious activity
- `resource` – manage stored data and VM gas allocations
- `immutability` – verify the canonical chain state
- `fault_tolerance` – simulate faults and backups
- `employment` – manage on-chain employment contracts and salaries
- `governance` – DAO style governance commands
- `token_vote` – cast token weighted governance votes
- `qvote` – quadratic voting on governance proposals
- `polls_management` – create and vote on community polls
- `governance_management` – register and control governance contracts
- `reputation_voting` – weighted voting using SYN-REP tokens
- `timelock` – schedule and execute delayed proposals
- `dao` – create and manage DAOs
- `green_technology` – sustainability features
- `ledger` – low level ledger inspection
- `account` – manage basic accounts and balances
- `loanpool` – submit loan proposals and disburse funds
- `loanpool_apply` – manage loan applications with on-chain voting
- `network` – libp2p networking helpers
 - `replication` – snapshot and replicate data
 - `high_availability` – manage standby nodes and promote backups
 - `rollups` – manage rollup batches
- `plasma` – manage plasma deposits and exits
- `replication` – snapshot and replicate data
- `rollups` – manage rollup batches
- `compression` – save and load compressed ledger snapshots
- `security` – cryptographic utilities
- `biometrics` – manage biometric authentication templates
- `sharding` – shard management
- `sidechain` – launch and interact with sidechains
- `state_channel` – open and settle payment channels
- `zero_trust_data_channels` – encrypted data channels with ledger-backed escrows
- `swarm` – orchestrate groups of nodes for high availability
- `storage` – interact with on‑chain storage providers
- `staking` – lock and release tokens for governance
- `dao_access` – manage DAO membership roles
- `sensor` – manage external sensor inputs and webhooks
- `real_estate` – manage tokenised real estate
- `escrow` – manage multi-party escrow accounts
- `marketplace` – buy and sell items using escrow
- `healthcare` – manage on‑chain healthcare records
- `tangible` – register and transfer tangible asset records
- `warehouse` – manage on‑chain inventory records
- `tokens` – ERC‑20 style token commands
- `defi` – insurance, betting and other DeFi operations
- `event_management` – record and query on-chain events
- `token_management` – high level token creation and administration
- `gaming` – create and join simple on-chain games
- `transactions` – build and sign transactions
- `transactionreversal` – request authority-backed reversals
- `transaction_distribution` – split transaction fees between miner and treasury
- `faucet` – dispense test tokens or coins with rate limits
- `utility_functions` – assorted helpers
<<<<<<< HEAD
- `finalization_management` – finalize blocks, rollup batches and channels
=======
- `quorum` – simple quorum tracker management
>>>>>>> c075b6fb
- `virtual_machine` – run the on‑chain VM service
- `workflow` – automate multi-step tasks with triggers and webhooks
- `supply` – manage supply chain assets on chain
- `wallet` – mnemonic generation and signing
- `execution` – orchestrate block creation and transaction execution
- `regulator` – manage approved regulators and enforce rules
- `feedback` – submit and query user feedback
- `system_health` – monitor runtime metrics and write logs
- `idwallet` – register ID-token wallets and verify status
- `offwallet` – offline wallet utilities
- `recovery` – register and invoke account recovery
- `wallet_mgmt` – manage wallets and send SYNN directly via the ledger

Quadratic voting allows token holders to weight their governance votes by the
square root of the staked amount. The `qvote` command submits these weighted
votes and queries results alongside standard governance commands.

More details for each command can be found in `cmd/cli/cli_guide.md`.

## Core Modules

The Go packages under `core/` implement the blockchain runtime. Key modules
include consensus, storage, networking and the virtual machine.  A summary of
every file is maintained in [`core/module_guide.md`](core/module_guide.md). New
contributors should review that document to understand dependencies between
packages.

## Configuration

Runtime settings are defined using YAML files in `cmd/config/`.  The CLI loads
`default.yaml` by default and merges any environment specific file if the
`SYNN_ENV` environment variable is set (for example `SYNN_ENV=prod`).
`bootstrap.yaml` provides a template for running a dedicated bootstrap node.
The configuration schema is documented in [`cmd/config/config_guide.md`](cmd/config/config_guide.md).

## Running a Local Network

Once the CLI has been built you can initialise a test ledger and start the core
services locally.  A detailed walk‑through is provided in
[`cmd/synnergy/synnergy_set_up.md`](cmd/synnergy/synnergy_set_up.md), but the
basic steps are:

```bash
synnergy ledger init --path ./ledger.db
synnergy network start &
```

Additional helper scripts live under `cmd/scripts`.  Running
`start_synnergy_network.sh` will build the CLI, launch networking, consensus and
other daemons, then run a demo security command.

Two top level scripts provide larger network setups:
`scripts/devnet_start.sh` spins up a local multi-node developer network, while
`scripts/testnet_start.sh` starts an ephemeral testnet defined by a YAML
configuration. Both build the CLI automatically and clean up all processes on
`Ctrl+C`.


## Docker

A `Dockerfile` at the repository root allows running Synnergy without a local Go installation.
Build the image and start a node with:

```bash
docker build -t synnergy ..
docker run --rm -it synnergy
```

The container launches networking, consensus, replication and VM services automatically.

## Testing

Unit tests are located in the `tests` directory. Run them using:

```bash
go test ./...
```

Some tests rely on running services such as the network or security daemon. They
may require additional environment variables or mock implementations.

## Contributing

Development tasks are organised in stages described in [`AGENTS.md`](../AGENTS.md).
When contributing code, work through the stages sequentially and modify no more
than three files per commit.  Run `go fmt`, `go vet` and `go build` on the
packages you touch, then execute the relevant unit tests.  Mark completed files
in `AGENTS.md` so others know which tasks are in progress.

The `setup_synn.sh` script should be used when preparing a new environment.

## License

Synnergy is provided for research and educational purposes.  Third‑party
dependencies located under `third_party/` retain their original licenses.  Refer
to the respective `LICENSE` files in those directories for details.<|MERGE_RESOLUTION|>--- conflicted
+++ resolved
@@ -124,11 +124,8 @@
 - `transaction_distribution` – split transaction fees between miner and treasury
 - `faucet` – dispense test tokens or coins with rate limits
 - `utility_functions` – assorted helpers
-<<<<<<< HEAD
 - `finalization_management` – finalize blocks, rollup batches and channels
-=======
 - `quorum` – simple quorum tracker management
->>>>>>> c075b6fb
 - `virtual_machine` – run the on‑chain VM service
 - `workflow` – automate multi-step tasks with triggers and webhooks
 - `supply` – manage supply chain assets on chain
