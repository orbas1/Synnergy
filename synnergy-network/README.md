--- conflicted
+++ resolved
@@ -108,14 +108,11 @@
 - `carbon_credit_system` – manage carbon offset projects and credits
 - `energy_efficiency` – track transaction energy usage and efficiency metrics
 - `ledger` – low level ledger inspection
-<<<<<<< HEAD
 - `loanpool` – create and vote on proposals
 - `loanmgr` – manage the loan pool (pause, resume, stats)
-=======
 - `account` – manage basic accounts and balances
 - `loanpool` – submit loan proposals and disburse funds
 - `loanpool_apply` – manage loan applications with on-chain voting
->>>>>>> 1d8c1ac0
 - `network` – libp2p networking helpers
 - `bootstrap` – run a dedicated bootstrap node for peers
 - `connpool` – manage reusable outbound connections
