--- conflicted
+++ resolved
@@ -69,15 +69,12 @@
 - `contracts` – deploy and invoke smart contracts
 - `cross_chain` – configure asset bridges
 - `data` – inspect and manage raw data storage
-<<<<<<< HEAD
 - `distribution` – publish datasets and handle paid access
-=======
 - `oracle_management` – monitor oracle performance and sync feeds
 - `data_ops` – advanced data feed operations
 - `anomaly_detection` – analyse transactions for suspicious activity
 - `resource` – manage stored data and VM gas allocations
 - `immutability` – verify the canonical chain state
->>>>>>> b34e19c3
 - `fault_tolerance` – simulate faults and backups
 - `failover` – manage ledger snapshots and trigger recovery
 - `employment` – manage on-chain employment contracts and salaries
