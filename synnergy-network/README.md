# Synnergy Network

Synnergy is a research blockchain exploring modular components for
decentralised finance, data storage and AI‑powered compliance.  It is written in
Go and ships a collection of command line utilities alongside the core
libraries.  The project focuses on extensibility rather than production
readiness.  Further background can be found in [`WHITEPAPER.md`](WHITEPAPER.md).

The primary entrypoint is the `synnergy` binary which exposes a large set of
sub‑commands through the
[Cobra](https://github.com/spf13/cobra) framework. Development helpers in
`core/helpers.go` allow the CLI to operate without a full node while modules are
implemented incrementally.

## Directory Layout

The repository is organised as follows:

| Path | Description |
|------|-------------|
| `core/` | Core blockchain modules such as consensus, storage and smart contract logic. A detailed list is available in [`core/module_guide.md`](core/module_guide.md). |
| `cmd/` | Command line sources, configuration files and helper scripts. CLI modules live under `cmd/cli`. |
| `tests/` | Go unit tests covering each module. Run with `go test ./...`. |
| `third_party/` | Vendored dependencies such as a libp2p fork used during early development. |
| `setup_synn.sh` | Convenience script that installs Go and builds the CLI. |
| `Synnergy.env.sh` | Optional environment bootstrap script that downloads tools and loads variables from `.env`. |

## Building

Go 1.20 or newer is recommended. Clone the repository and run the build command
from the repository root:

```bash
cd synnergy-network
go build ./cmd/synnergy
```

The resulting binary `synnergy` can then be executed with any of the available
sub‑commands. Development stubs in `core/helpers.go` expose `InitLedger` and
`NewTFStubClient` so the CLI can run without a full node during testing.

The provided script `./setup_synn.sh` automates dependency installation and
builds the CLI.  For a fully configured environment with additional tooling and
variables loaded from `.env`, run `./Synnergy.env.sh` after cloning the
repository.

## Command Groups

Each file in `cmd/cli` registers its own group of commands with the root
`cobra.Command`. The main program consolidates them so the CLI surface mirrors
all modules from the core library. Highlights include:

- `ai` – publish models and run inference jobs
- `amm` – swap tokens and manage liquidity pools
- `authority_node` – validator registration and voting
- `charity_pool` – query and disburse community funds
- `coin` – mint and transfer the native SYNN coin
- `compliance` – perform KYC/AML checks
- `consensus` – control the consensus engine
- `contracts` – deploy and invoke smart contracts
- `cross_chain` – configure asset bridges
- `data` – inspect and manage raw data storage
- `immutability` – verify the canonical chain state
- `fault_tolerance` – simulate faults and backups
- `governance` – DAO style governance commands
- `green_technology` – sustainability features
- `ledger` – low level ledger inspection
- `network` – libp2p networking helpers
- `replication` – snapshot and replicate data
- `rollups` – manage rollup batches
- `security` – cryptographic utilities
- `sharding` – shard management
- `sidechain` – launch and interact with sidechains
- `state_channel` – open and settle payment channels
- `storage` – interact with on‑chain storage providers
<<<<<<< HEAD
- `healthcare` – manage on‑chain healthcare records
=======
- `tangible` – register and transfer tangible asset records
- `warehouse` – manage on‑chain inventory records
>>>>>>> de7935a6
- `tokens` – ERC‑20 style token commands
- `gaming` – create and join simple on-chain games
- `transactions` – build and sign transactions
- `utility_functions` – assorted helpers
- `virtual_machine` – run the on‑chain VM service
- `wallet` – mnemonic generation and signing

More details for each command can be found in `cmd/cli/cli_guide.md`.

## Core Modules

The Go packages under `core/` implement the blockchain runtime. Key modules
include consensus, storage, networking and the virtual machine.  A summary of
every file is maintained in [`core/module_guide.md`](core/module_guide.md). New
contributors should review that document to understand dependencies between
packages.

## Configuration

Runtime settings are defined using YAML files in `cmd/config/`.  The CLI loads
`default.yaml` by default and merges any environment specific file if the
`SYNN_ENV` environment variable is set (for example `SYNN_ENV=prod`).
`bootstrap.yaml` provides a template for running a dedicated bootstrap node.
The configuration schema is documented in [`cmd/config/config_guide.md`](cmd/config/config_guide.md).

## Running a Local Network

Once the CLI has been built you can initialise a test ledger and start the core
services locally.  A detailed walk‑through is provided in
[`cmd/synnergy/synnergy_set_up.md`](cmd/synnergy/synnergy_set_up.md), but the
basic steps are:

```bash
synnergy ledger init --path ./ledger.db
synnergy network start &
```

Additional helper scripts live under `cmd/scripts`.  Running
`start_synnergy_network.sh` will build the CLI, launch networking, consensus and
other daemons, then run a demo security command.


## Docker

A `Dockerfile` at the repository root allows running Synnergy without a local Go installation.
Build the image and start a node with:

```bash
docker build -t synnergy ..
docker run --rm -it synnergy
```

The container launches networking, consensus, replication and VM services automatically.

## Testing

Unit tests are located in the `tests` directory. Run them using:

```bash
go test ./...
```

Some tests rely on running services such as the network or security daemon. They
may require additional environment variables or mock implementations.

## Contributing

Development tasks are organised in stages described in [`AGENTS.md`](../AGENTS.md).
When contributing code, work through the stages sequentially and modify no more
than three files per commit.  Run `go fmt`, `go vet` and `go build` on the
packages you touch, then execute the relevant unit tests.  Mark completed files
in `AGENTS.md` so others know which tasks are in progress.

The `setup_synn.sh` script should be used when preparing a new environment.

## License

Synnergy is provided for research and educational purposes.  Third‑party
dependencies located under `third_party/` retain their original licenses.  Refer
to the respective `LICENSE` files in those directories for details.<|MERGE_RESOLUTION|>--- conflicted
+++ resolved
@@ -73,12 +73,9 @@
 - `sidechain` – launch and interact with sidechains
 - `state_channel` – open and settle payment channels
 - `storage` – interact with on‑chain storage providers
-<<<<<<< HEAD
 - `healthcare` – manage on‑chain healthcare records
-=======
 - `tangible` – register and transfer tangible asset records
 - `warehouse` – manage on‑chain inventory records
->>>>>>> de7935a6
 - `tokens` – ERC‑20 style token commands
 - `gaming` – create and join simple on-chain games
 - `transactions` – build and sign transactions
