--- conflicted
+++ resolved
@@ -90,12 +90,9 @@
 - `timelock` – schedule and execute delayed proposals
 - `dao` – create and manage DAOs
 - `green_technology` – sustainability features
-<<<<<<< HEAD
 - `resource_management` – track and charge node resources
-=======
 - `carbon_credit_system` – manage carbon offset projects and credits
 - `energy_efficiency` – track transaction energy usage and efficiency metrics
->>>>>>> e3516d7c
 - `ledger` – low level ledger inspection
 - `account` – manage basic accounts and balances
 - `loanpool` – submit loan proposals and disburse funds
