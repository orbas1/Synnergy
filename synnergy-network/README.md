--- conflicted
+++ resolved
@@ -148,13 +148,10 @@
 - `transaction_distribution` – split transaction fees between miner and treasury
 - `faucet` – dispense test tokens or coins with rate limits
 - `utility_functions` – assorted helpers
-<<<<<<< HEAD
 - `geolocation` – record node location information
-=======
 - `distribution` – bulk token distribution and airdrops
 - `finalization_management` – finalize blocks, rollup batches and channels
 - `quorum` – simple quorum tracker management
->>>>>>> b68136c0
 - `virtual_machine` – run the on‑chain VM service
 - `sandbox` – manage VM sandboxes
 - `workflow` – automate multi-step tasks with triggers and webhooks
