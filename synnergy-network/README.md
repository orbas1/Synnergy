--- conflicted
+++ resolved
@@ -81,11 +81,8 @@
 - `tangible` – register and transfer tangible asset records
 - `warehouse` – manage on‑chain inventory records
 - `tokens` – ERC‑20 style token commands
-<<<<<<< HEAD
 - `token_management` – high level token creation and administration
-=======
 - `gaming` – create and join simple on-chain games
->>>>>>> 5c83992b
 - `transactions` – build and sign transactions
 - `faucet` – dispense test tokens or coins with rate limits
 - `utility_functions` – assorted helpers
