.RECIPEPREFIX := >
GO_MODULE_DIR := synnergy-network

<<<<<<< HEAD
.PHONY: go-build go-test node-install node-test build-matrix all
=======
.PHONY: go-build go-test go-cycle node-install node-test all
>>>>>>> 92bfbb4f

go-build:
>cd $(GO_MODULE_DIR) && go build ./...

go-test:
>cd $(GO_MODULE_DIR) && go test ./...

go-cycle:
>./scripts/check_circular_imports.sh

node-install:
>cd synnergy-network/GUI/token-creation-tool/server && npm ci
>cd synnergy-network/GUI/dao-explorer/backend && npm ci
>cd synnergy-network/GUI/smart-contract-marketplace && npm ci
>cd synnergy-network/GUI/storage-marketplace/backend && npm ci
>cd synnergy-network/GUI/nft_marketplace/backend && npm ci

node-test:
>cd synnergy-network/GUI/token-creation-tool/server && npm run test --if-present
>cd synnergy-network/GUI/dao-explorer/backend && npm run test --if-present
>cd synnergy-network/GUI/smart-contract-marketplace && npm run test --if-present
>cd synnergy-network/GUI/storage-marketplace/backend && npm run test --if-present
>cd synnergy-network/GUI/nft_marketplace/backend && npm run test --if-present

<<<<<<< HEAD
all: go-build node-install

build-matrix:
>scripts/build_matrix.sh
=======
all: go-build go-cycle node-install
>>>>>>> 92bfbb4f
<|MERGE_RESOLUTION|>--- conflicted
+++ resolved
@@ -1,11 +1,7 @@
 .RECIPEPREFIX := >
 GO_MODULE_DIR := synnergy-network
 
-<<<<<<< HEAD
 .PHONY: go-build go-test node-install node-test build-matrix all
-=======
-.PHONY: go-build go-test go-cycle node-install node-test all
->>>>>>> 92bfbb4f
 
 go-build:
 >cd $(GO_MODULE_DIR) && go build ./...
@@ -30,11 +26,7 @@
 >cd synnergy-network/GUI/storage-marketplace/backend && npm run test --if-present
 >cd synnergy-network/GUI/nft_marketplace/backend && npm run test --if-present
 
-<<<<<<< HEAD
 all: go-build node-install
 
 build-matrix:
 >scripts/build_matrix.sh
-=======
-all: go-build go-cycle node-install
->>>>>>> 92bfbb4f
